--- conflicted
+++ resolved
@@ -53,17 +53,12 @@
   [GettingStartedXilinxFPGA.md](sycl/doc/GettingStartedXilinxFPGA.md)
 - The unchanged get started guide for the SYCL compiler
   [GetStartedGuide.md](sycl/doc/GetStartedGuide.md)
-<<<<<<< HEAD
 - Xilinx FPGA get started guide for the SYCL compiler
   [XilinxFPGACompilation.md](sycl/doc/GettingStartedXilinxFPGA.md)
 - Xilinx AIE/ACAP get started guide for the SYCL compiler
   [GettingStartedAIE.md](sycl/doc/GettingStartedAIE.md)
 - Xilinx FPGA Tests Documentation - [Tests.md](sycl/doc/Tests.md)
 - AMD/Xilinx FPGA Tests Documentation
-=======
-
-- AMD FPGA Tests Documentation
->>>>>>> b2f1dabd
   - [Tests.md](sycl/doc/Tests.md) covers a few details about the the
     additional [vitis](sycl/test/vitis) directory we added
     to the [sycl/test](sycl/test) directory among some other small
