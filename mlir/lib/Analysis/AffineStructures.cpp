//===- AffineStructures.cpp - MLIR Affine Structures Class-----------------===//
//
// Part of the LLVM Project, under the Apache License v2.0 with LLVM Exceptions.
// See https://llvm.org/LICENSE.txt for license information.
// SPDX-License-Identifier: Apache-2.0 WITH LLVM-exception
//
//===----------------------------------------------------------------------===//
//
// Structures for affine/polyhedral analysis of affine dialect ops.
//
//===----------------------------------------------------------------------===//

#include "mlir/Analysis/AffineStructures.h"
#include "mlir/Analysis/LinearTransform.h"
#include "mlir/Analysis/Presburger/Simplex.h"
#include "mlir/Dialect/Affine/IR/AffineOps.h"
#include "mlir/Dialect/Affine/IR/AffineValueMap.h"
#include "mlir/Dialect/StandardOps/IR/Ops.h"
#include "mlir/IR/AffineExprVisitor.h"
#include "mlir/IR/IntegerSet.h"
#include "mlir/Support/LLVM.h"
#include "mlir/Support/MathExtras.h"
#include "llvm/ADT/STLExtras.h"
#include "llvm/ADT/SmallPtrSet.h"
#include "llvm/ADT/SmallVector.h"
#include "llvm/Support/Debug.h"
#include "llvm/Support/raw_ostream.h"

#define DEBUG_TYPE "affine-structures"

using namespace mlir;
using llvm::SmallDenseMap;
using llvm::SmallDenseSet;

namespace {

// See comments for SimpleAffineExprFlattener.
// An AffineExprFlattener extends a SimpleAffineExprFlattener by recording
// constraint information associated with mod's, floordiv's, and ceildiv's
// in FlatAffineConstraints 'localVarCst'.
struct AffineExprFlattener : public SimpleAffineExprFlattener {
public:
  // Constraints connecting newly introduced local variables (for mod's and
  // div's) to existing (dimensional and symbolic) ones. These are always
  // inequalities.
  FlatAffineConstraints localVarCst;

  AffineExprFlattener(unsigned nDims, unsigned nSymbols, MLIRContext *ctx)
      : SimpleAffineExprFlattener(nDims, nSymbols) {
    localVarCst.reset(nDims, nSymbols, /*numLocals=*/0);
  }

private:
  // Add a local identifier (needed to flatten a mod, floordiv, ceildiv expr).
  // The local identifier added is always a floordiv of a pure add/mul affine
  // function of other identifiers, coefficients of which are specified in
  // `dividend' and with respect to the positive constant `divisor'. localExpr
  // is the simplified tree expression (AffineExpr) corresponding to the
  // quantifier.
  void addLocalFloorDivId(ArrayRef<int64_t> dividend, int64_t divisor,
                          AffineExpr localExpr) override {
    SimpleAffineExprFlattener::addLocalFloorDivId(dividend, divisor, localExpr);
    // Update localVarCst.
    localVarCst.addLocalFloorDiv(dividend, divisor);
  }
};

} // end anonymous namespace

// Flattens the expressions in map. Returns failure if 'expr' was unable to be
// flattened (i.e., semi-affine expressions not handled yet).
static LogicalResult
getFlattenedAffineExprs(ArrayRef<AffineExpr> exprs, unsigned numDims,
                        unsigned numSymbols,
                        std::vector<SmallVector<int64_t, 8>> *flattenedExprs,
                        FlatAffineConstraints *localVarCst) {
  if (exprs.empty()) {
    localVarCst->reset(numDims, numSymbols);
    return success();
  }

  AffineExprFlattener flattener(numDims, numSymbols, exprs[0].getContext());
  // Use the same flattener to simplify each expression successively. This way
  // local identifiers / expressions are shared.
  for (auto expr : exprs) {
    if (!expr.isPureAffine())
      return failure();

    flattener.walkPostOrder(expr);
  }

  assert(flattener.operandExprStack.size() == exprs.size());
  flattenedExprs->clear();
  flattenedExprs->assign(flattener.operandExprStack.begin(),
                         flattener.operandExprStack.end());

  if (localVarCst)
    localVarCst->clearAndCopyFrom(flattener.localVarCst);

  return success();
}

// Flattens 'expr' into 'flattenedExpr'. Returns failure if 'expr' was unable to
// be flattened (semi-affine expressions not handled yet).
LogicalResult
mlir::getFlattenedAffineExpr(AffineExpr expr, unsigned numDims,
                             unsigned numSymbols,
                             SmallVectorImpl<int64_t> *flattenedExpr,
                             FlatAffineConstraints *localVarCst) {
  std::vector<SmallVector<int64_t, 8>> flattenedExprs;
  LogicalResult ret = ::getFlattenedAffineExprs({expr}, numDims, numSymbols,
                                                &flattenedExprs, localVarCst);
  *flattenedExpr = flattenedExprs[0];
  return ret;
}

/// Flattens the expressions in map. Returns failure if 'expr' was unable to be
/// flattened (i.e., semi-affine expressions not handled yet).
LogicalResult mlir::getFlattenedAffineExprs(
    AffineMap map, std::vector<SmallVector<int64_t, 8>> *flattenedExprs,
    FlatAffineConstraints *localVarCst) {
  if (map.getNumResults() == 0) {
    localVarCst->reset(map.getNumDims(), map.getNumSymbols());
    return success();
  }
  return ::getFlattenedAffineExprs(map.getResults(), map.getNumDims(),
                                   map.getNumSymbols(), flattenedExprs,
                                   localVarCst);
}

LogicalResult mlir::getFlattenedAffineExprs(
    IntegerSet set, std::vector<SmallVector<int64_t, 8>> *flattenedExprs,
    FlatAffineConstraints *localVarCst) {
  if (set.getNumConstraints() == 0) {
    localVarCst->reset(set.getNumDims(), set.getNumSymbols());
    return success();
  }
  return ::getFlattenedAffineExprs(set.getConstraints(), set.getNumDims(),
                                   set.getNumSymbols(), flattenedExprs,
                                   localVarCst);
}

//===----------------------------------------------------------------------===//
// FlatAffineConstraints / FlatAffineValueConstraints.
//===----------------------------------------------------------------------===//

// Clones this object.
std::unique_ptr<FlatAffineConstraints> FlatAffineConstraints::clone() const {
  return std::make_unique<FlatAffineConstraints>(*this);
}

std::unique_ptr<FlatAffineValueConstraints>
FlatAffineValueConstraints::clone() const {
  return std::make_unique<FlatAffineValueConstraints>(*this);
}

// Construct from an IntegerSet.
FlatAffineConstraints::FlatAffineConstraints(IntegerSet set)
    : numIds(set.getNumDims() + set.getNumSymbols()), numDims(set.getNumDims()),
      numSymbols(set.getNumSymbols()),
      equalities(0, numIds + 1, set.getNumEqualities(), numIds + 1),
      inequalities(0, numIds + 1, set.getNumInequalities(), numIds + 1) {
  // Flatten expressions and add them to the constraint system.
  std::vector<SmallVector<int64_t, 8>> flatExprs;
  FlatAffineConstraints localVarCst;
  if (failed(getFlattenedAffineExprs(set, &flatExprs, &localVarCst))) {
    assert(false && "flattening unimplemented for semi-affine integer sets");
    return;
  }
  assert(flatExprs.size() == set.getNumConstraints());
  appendLocalId(/*num=*/localVarCst.getNumLocalIds());

  for (unsigned i = 0, e = flatExprs.size(); i < e; ++i) {
    const auto &flatExpr = flatExprs[i];
    assert(flatExpr.size() == getNumCols());
    if (set.getEqFlags()[i]) {
      addEquality(flatExpr);
    } else {
      addInequality(flatExpr);
    }
  }
  // Add the other constraints involving local id's from flattening.
  append(localVarCst);
}

// Construct from an IntegerSet.
FlatAffineValueConstraints::FlatAffineValueConstraints(IntegerSet set)
    : FlatAffineConstraints(set) {
  values.resize(numIds, None);
}

void FlatAffineConstraints::reset(unsigned numReservedInequalities,
                                  unsigned numReservedEqualities,
                                  unsigned newNumReservedCols,
                                  unsigned newNumDims, unsigned newNumSymbols,
                                  unsigned newNumLocals) {
  assert(newNumReservedCols >= newNumDims + newNumSymbols + newNumLocals + 1 &&
         "minimum 1 column");
  *this = FlatAffineConstraints(numReservedInequalities, numReservedEqualities,
                                newNumReservedCols, newNumDims, newNumSymbols,
                                newNumLocals);
}

void FlatAffineValueConstraints::reset(unsigned numReservedInequalities,
                                       unsigned numReservedEqualities,
                                       unsigned newNumReservedCols,
                                       unsigned newNumDims,
                                       unsigned newNumSymbols,
                                       unsigned newNumLocals) {
  reset(numReservedInequalities, numReservedEqualities, newNumReservedCols,
        newNumDims, newNumSymbols, newNumLocals, /*valArgs=*/{});
}

void FlatAffineValueConstraints::reset(
    unsigned numReservedInequalities, unsigned numReservedEqualities,
    unsigned newNumReservedCols, unsigned newNumDims, unsigned newNumSymbols,
    unsigned newNumLocals, ArrayRef<Value> valArgs) {
  assert(newNumReservedCols >= newNumDims + newNumSymbols + newNumLocals + 1 &&
         "minimum 1 column");
  SmallVector<Optional<Value>, 8> newVals;
  if (!valArgs.empty())
    newVals.assign(valArgs.begin(), valArgs.end());

  *this = FlatAffineValueConstraints(
      numReservedInequalities, numReservedEqualities, newNumReservedCols,
      newNumDims, newNumSymbols, newNumLocals, newVals);
}

void FlatAffineConstraints::reset(unsigned newNumDims, unsigned newNumSymbols,
                                  unsigned newNumLocals) {
  reset(0, 0, newNumDims + newNumSymbols + newNumLocals + 1, newNumDims,
        newNumSymbols, newNumLocals);
}

void FlatAffineValueConstraints::reset(unsigned newNumDims,
                                       unsigned newNumSymbols,
                                       unsigned newNumLocals,
                                       ArrayRef<Value> valArgs) {
  reset(0, 0, newNumDims + newNumSymbols + newNumLocals + 1, newNumDims,
        newNumSymbols, newNumLocals, valArgs);
}

void FlatAffineConstraints::append(const FlatAffineConstraints &other) {
  assert(other.getNumCols() == getNumCols());
  assert(other.getNumDimIds() == getNumDimIds());
  assert(other.getNumSymbolIds() == getNumSymbolIds());

  inequalities.reserveRows(inequalities.getNumRows() +
                           other.getNumInequalities());
  equalities.reserveRows(equalities.getNumRows() + other.getNumEqualities());

  for (unsigned r = 0, e = other.getNumInequalities(); r < e; r++) {
    addInequality(other.getInequality(r));
  }
  for (unsigned r = 0, e = other.getNumEqualities(); r < e; r++) {
    addEquality(other.getEquality(r));
  }
}

unsigned FlatAffineConstraints::appendDimId(unsigned num) {
  unsigned pos = getNumDimIds();
  insertId(IdKind::Dimension, pos, num);
  return pos;
}

unsigned FlatAffineValueConstraints::appendDimId(ValueRange vals) {
  unsigned pos = getNumDimIds();
  insertId(IdKind::Dimension, pos, vals);
  return pos;
}

unsigned FlatAffineConstraints::appendSymbolId(unsigned num) {
  unsigned pos = getNumSymbolIds();
  insertId(IdKind::Symbol, pos, num);
  return pos;
}

unsigned FlatAffineValueConstraints::appendSymbolId(ValueRange vals) {
  unsigned pos = getNumSymbolIds();
  insertId(IdKind::Symbol, pos, vals);
  return pos;
}

unsigned FlatAffineConstraints::appendLocalId(unsigned num) {
  unsigned pos = getNumLocalIds();
  insertId(IdKind::Local, pos, num);
  return pos;
}

unsigned FlatAffineConstraints::insertDimId(unsigned pos, unsigned num) {
  return insertId(IdKind::Dimension, pos, num);
}

<<<<<<< HEAD
unsigned FlatAffineConstraints::addLocalId() {
  unsigned pos = getNumLocalIds();
  addId(IdKind::Local, pos);
  return pos;
}

void FlatAffineConstraints::addDimId(unsigned pos) {
  addId(IdKind::Dimension, pos);
}

unsigned FlatAffineConstraints::addDimId() {
  unsigned pos = getNumDimIds();
  addId(IdKind::Dimension, pos);
  return pos;
}

void FlatAffineValueConstraints::addDimId(unsigned pos, Value val) {
  addId(IdKind::Dimension, pos, val);
}

unsigned FlatAffineValueConstraints::addDimId(Value val) {
  unsigned pos = getNumDimIds();
  addId(IdKind::Dimension, pos, val);
  return pos;
}

void FlatAffineConstraints::addSymbolId(unsigned pos) {
  addId(IdKind::Symbol, pos);
}

unsigned FlatAffineConstraints::addSymbolId() {
  unsigned pos = getNumSymbolIds();
  addId(IdKind::Symbol, pos);
  return pos;
}

void FlatAffineValueConstraints::addSymbolId(unsigned pos, Value val) {
  addId(IdKind::Symbol, pos, val);
}

unsigned FlatAffineValueConstraints::addSymbolId(Value val) {
  unsigned pos = getNumSymbolIds();
  addId(IdKind::Symbol, pos, val);
  return pos;
}

unsigned FlatAffineConstraints::addId(IdKind kind, unsigned pos) {
=======
unsigned FlatAffineValueConstraints::insertDimId(unsigned pos,
                                                 ValueRange vals) {
  return insertId(IdKind::Dimension, pos, vals);
}

unsigned FlatAffineConstraints::insertSymbolId(unsigned pos, unsigned num) {
  return insertId(IdKind::Symbol, pos, num);
}

unsigned FlatAffineValueConstraints::insertSymbolId(unsigned pos,
                                                    ValueRange vals) {
  return insertId(IdKind::Symbol, pos, vals);
}

unsigned FlatAffineConstraints::insertLocalId(unsigned pos, unsigned num) {
  return insertId(IdKind::Local, pos, num);
}

unsigned FlatAffineConstraints::insertId(IdKind kind, unsigned pos,
                                         unsigned num) {
>>>>>>> ac168fe6
  if (kind == IdKind::Dimension)
    assert(pos <= getNumDimIds());
  else if (kind == IdKind::Symbol)
    assert(pos <= getNumSymbolIds());
  else
    assert(pos <= getNumLocalIds());

  unsigned absolutePos;
  if (kind == IdKind::Dimension) {
    absolutePos = pos;
    numDims += num;
  } else if (kind == IdKind::Symbol) {
    absolutePos = pos + getNumDimIds();
    numSymbols += num;
  } else {
    absolutePos = pos + getNumDimIds() + getNumSymbolIds();
  }
  numIds += num;

  inequalities.insertColumns(absolutePos, num);
  equalities.insertColumns(absolutePos, num);

  return absolutePos;
}

<<<<<<< HEAD
unsigned FlatAffineValueConstraints::addId(IdKind kind, unsigned pos) {
  return addId(kind, pos, /*val=*/{});
}

unsigned FlatAffineValueConstraints::addId(IdKind kind, unsigned pos,
                                           Value val) {
  unsigned absolutePos = FlatAffineConstraints::addId(kind, pos);

  // If an 'id' is provided, insert it; otherwise use None.
  if (val)
    values.insert(values.begin() + absolutePos, val);
  else
    values.insert(values.begin() + absolutePos, None);
  assert(values.size() == getNumIds());

=======
unsigned FlatAffineValueConstraints::insertId(IdKind kind, unsigned pos,
                                              unsigned num) {
  unsigned absolutePos = FlatAffineConstraints::insertId(kind, pos, num);
  values.insert(values.begin() + absolutePos, num, None);
  assert(values.size() == getNumIds());
  return absolutePos;
}

unsigned FlatAffineValueConstraints::insertId(IdKind kind, unsigned pos,
                                              ValueRange vals) {
  assert(!vals.empty() && "expected ValueRange with Values");
  unsigned num = vals.size();
  unsigned absolutePos = FlatAffineConstraints::insertId(kind, pos, num);

  // If a Value is provided, insert it; otherwise use None.
  for (unsigned i = 0; i < num; ++i)
    values.insert(values.begin() + absolutePos + i,
                  vals[i] ? Optional<Value>(vals[i]) : None);

  assert(values.size() == getNumIds());
>>>>>>> ac168fe6
  return absolutePos;
}

bool FlatAffineValueConstraints::hasValues() const {
  return llvm::find_if(values, [](Optional<Value> id) {
           return id.hasValue();
         }) != values.end();
}

/// Checks if two constraint systems are in the same space, i.e., if they are
/// associated with the same set of identifiers, appearing in the same order.
static bool areIdsAligned(const FlatAffineValueConstraints &a,
                          const FlatAffineValueConstraints &b) {
  return a.getNumDimIds() == b.getNumDimIds() &&
         a.getNumSymbolIds() == b.getNumSymbolIds() &&
         a.getNumIds() == b.getNumIds() &&
         a.getMaybeValues().equals(b.getMaybeValues());
}

/// Calls areIdsAligned to check if two constraint systems have the same set
/// of identifiers in the same order.
bool FlatAffineValueConstraints::areIdsAlignedWithOther(
    const FlatAffineValueConstraints &other) {
  return areIdsAligned(*this, other);
}

/// Checks if the SSA values associated with `cst`'s identifiers are unique.
static bool LLVM_ATTRIBUTE_UNUSED
areIdsUnique(const FlatAffineValueConstraints &cst) {
  SmallPtrSet<Value, 8> uniqueIds;
  for (auto val : cst.getMaybeValues()) {
    if (val.hasValue() && !uniqueIds.insert(val.getValue()).second)
      return false;
  }
  return true;
}

/// Merge and align the identifiers of A and B starting at 'offset', so that
/// both constraint systems get the union of the contained identifiers that is
/// dimension-wise and symbol-wise unique; both constraint systems are updated
/// so that they have the union of all identifiers, with A's original
/// identifiers appearing first followed by any of B's identifiers that didn't
/// appear in A. Local identifiers of each system are by design separate/local
/// and are placed one after other (A's followed by B's).
<<<<<<< HEAD
//  Eg: Input: A has ((%i %j) [%M %N]) and B has (%k, %j) [%P, %N, %M])
//      Output: both A, B have (%i, %j, %k) [%M, %N, %P]
=======
//  E.g.: Input: A has ((%i, %j) [%M, %N]) and B has (%k, %j) [%P, %N, %M])
//        Output: both A, B have (%i, %j, %k) [%M, %N, %P]
>>>>>>> ac168fe6
static void mergeAndAlignIds(unsigned offset, FlatAffineValueConstraints *a,
                             FlatAffineValueConstraints *b) {
  assert(offset <= a->getNumDimIds() && offset <= b->getNumDimIds());
  // A merge/align isn't meaningful if a cst's ids aren't distinct.
  assert(areIdsUnique(*a) && "A's values aren't unique");
  assert(areIdsUnique(*b) && "B's values aren't unique");

  assert(std::all_of(a->getMaybeValues().begin() + offset,
                     a->getMaybeValues().begin() + a->getNumDimAndSymbolIds(),
                     [](Optional<Value> id) { return id.hasValue(); }));

  assert(std::all_of(b->getMaybeValues().begin() + offset,
                     b->getMaybeValues().begin() + b->getNumDimAndSymbolIds(),
                     [](Optional<Value> id) { return id.hasValue(); }));

  // Place local id's of A after local id's of B.
  b->insertLocalId(/*pos=*/0, /*num=*/a->getNumLocalIds());
  a->appendLocalId(/*num=*/b->getNumLocalIds() - a->getNumLocalIds());

  SmallVector<Value, 4> aDimValues, aSymValues;
  a->getValues(offset, a->getNumDimIds(), &aDimValues);
  a->getValues(a->getNumDimIds(), a->getNumDimAndSymbolIds(), &aSymValues);
<<<<<<< HEAD
=======

>>>>>>> ac168fe6
  {
    // Merge dims from A into B.
    unsigned d = offset;
    for (auto aDimValue : aDimValues) {
      unsigned loc;
      if (b->findId(aDimValue, &loc)) {
        assert(loc >= offset && "A's dim appears in B's aligned range");
        assert(loc < b->getNumDimIds() &&
               "A's dim appears in B's non-dim position");
        b->swapId(d, loc);
      } else {
<<<<<<< HEAD
        b->addDimId(d);
        b->setValue(d, aDimValue);
=======
        b->insertDimId(d, aDimValue);
>>>>>>> ac168fe6
      }
      d++;
    }
    // Dimensions that are in B, but not in A, are added at the end.
    for (unsigned t = a->getNumDimIds(), e = b->getNumDimIds(); t < e; t++) {
<<<<<<< HEAD
      a->addDimId(a->getNumDimIds());
      a->setValue(a->getNumDimIds() - 1, b->getValue(t));
=======
      a->appendDimId(b->getValue(t));
>>>>>>> ac168fe6
    }
    assert(a->getNumDimIds() == b->getNumDimIds() &&
           "expected same number of dims");
  }

  {
    // Merge symbols: merge A's symbols into B first.
    unsigned s = 0;
    for (auto aSymValue : aSymValues) {
      unsigned loc;
      if (b->findId(aSymValue, &loc)) {
        assert(loc >= b->getNumDimIds() && loc < b->getNumDimAndSymbolIds() &&
               "A's symbol appears in B's non-symbol position");
        b->swapId(s + b->getNumDimIds(), loc);
      } else {
<<<<<<< HEAD
        b->addSymbolId(s - b->getNumDimIds());
        b->setValue(s, aSymValue);
=======
        b->insertSymbolId(s, aSymValue);
>>>>>>> ac168fe6
      }
      s++;
    }
    // Symbols that are in B, but not in A, are added at the end.
    for (unsigned t = a->getNumDimAndSymbolIds(),
                  e = b->getNumDimAndSymbolIds();
         t < e; t++) {
<<<<<<< HEAD
      a->addSymbolId(a->getNumSymbolIds());
      a->setValue(a->getNumDimAndSymbolIds() - 1, b->getValue(t));
=======
      a->appendSymbolId(b->getValue(t));
>>>>>>> ac168fe6
    }
    assert(a->getNumDimAndSymbolIds() == b->getNumDimAndSymbolIds() &&
           "expected same number of dims and symbols");
  }

  assert(areIdsAligned(*a, *b) && "IDs expected to be aligned");
}

// Call 'mergeAndAlignIds' to align constraint systems of 'this' and 'other'.
void FlatAffineValueConstraints::mergeAndAlignIdsWithOther(
    unsigned offset, FlatAffineValueConstraints *other) {
  mergeAndAlignIds(offset, this, other);
}

LogicalResult
FlatAffineValueConstraints::composeMap(const AffineValueMap *vMap) {
  return composeMatchingMap(
      computeAlignedMap(vMap->getAffineMap(), vMap->getOperands()));
}

// Similar to `composeMap` except that no Values need be associated with the
// constraint system nor are they looked at -- the dimensions and symbols of
// `other` are expected to correspond 1:1 to `this` system.
LogicalResult FlatAffineConstraints::composeMatchingMap(AffineMap other) {
  assert(other.getNumDims() == getNumDimIds() && "dim mismatch");
  assert(other.getNumSymbols() == getNumSymbolIds() && "symbol mismatch");

  std::vector<SmallVector<int64_t, 8>> flatExprs;
  if (failed(flattenAlignedMapAndMergeLocals(other, &flatExprs)))
    return failure();
  assert(flatExprs.size() == other.getNumResults());

  // Add dimensions corresponding to the map's results.
  insertDimId(/*pos=*/0, /*num=*/other.getNumResults());

  // We add one equality for each result connecting the result dim of the map to
  // the other identifiers.
  // E.g.: if the expression is 16*i0 + i1, and this is the r^th
  // iteration/result of the value map, we are adding the equality:
  // d_r - 16*i0 - i1 = 0. Similarly, when flattening (i0 + 1, i0 + 8*i2), we
  // add two equalities: d_0 - i0 - 1 == 0, d1 - i0 - 8*i2 == 0.
  for (unsigned r = 0, e = flatExprs.size(); r < e; r++) {
    const auto &flatExpr = flatExprs[r];
    assert(flatExpr.size() >= other.getNumInputs() + 1);

    SmallVector<int64_t, 8> eqToAdd(getNumCols(), 0);
    // Set the coefficient for this result to one.
    eqToAdd[r] = 1;

    // Dims and symbols.
    for (unsigned i = 0, f = other.getNumInputs(); i < f; i++) {
      // Negate `eq[r]` since the newly added dimension will be set to this one.
      eqToAdd[e + i] = -flatExpr[i];
    }
    // Local columns of `eq` are at the beginning.
    unsigned j = getNumDimIds() + getNumSymbolIds();
    unsigned end = flatExpr.size() - 1;
    for (unsigned i = other.getNumInputs(); i < end; i++, j++) {
      eqToAdd[j] = -flatExpr[i];
    }

    // Constant term.
    eqToAdd[getNumCols() - 1] = -flatExpr[flatExpr.size() - 1];

    // Add the equality connecting the result of the map to this constraint set.
    addEquality(eqToAdd);
  }

  return success();
}

// Turn a symbol into a dimension.
static void turnSymbolIntoDim(FlatAffineValueConstraints *cst, Value id) {
  unsigned pos;
  if (cst->findId(id, &pos) && pos >= cst->getNumDimIds() &&
      pos < cst->getNumDimAndSymbolIds()) {
    cst->swapId(pos, cst->getNumDimIds());
    cst->setDimSymbolSeparation(cst->getNumSymbolIds() - 1);
  }
}

// Changes all symbol identifiers which are loop IVs to dim identifiers.
void FlatAffineValueConstraints::convertLoopIVSymbolsToDims() {
  // Gather all symbols which are loop IVs.
  SmallVector<Value, 4> loopIVs;
  for (unsigned i = getNumDimIds(), e = getNumDimAndSymbolIds(); i < e; i++) {
    if (hasValue(i) && getForInductionVarOwner(getValue(i)))
      loopIVs.push_back(getValue(i));
  }
  // Turn each symbol in 'loopIVs' into a dim identifier.
  for (auto iv : loopIVs) {
    turnSymbolIntoDim(this, iv);
  }
}

void FlatAffineValueConstraints::addInductionVarOrTerminalSymbol(Value val) {
  if (containsId(val))
    return;

  // Caller is expected to fully compose map/operands if necessary.
  assert((isTopLevelValue(val) || isForInductionVar(val)) &&
         "non-terminal symbol / loop IV expected");
  // Outer loop IVs could be used in forOp's bounds.
  if (auto loop = getForInductionVarOwner(val)) {
<<<<<<< HEAD
    addDimId(getNumDimIds(), val);
=======
    appendDimId(val);
>>>>>>> ac168fe6
    if (failed(this->addAffineForOpDomain(loop)))
      LLVM_DEBUG(
          loop.emitWarning("failed to add domain info to constraint system"));
    return;
  }
  // Add top level symbol.
<<<<<<< HEAD
  addSymbolId(getNumSymbolIds(), val);
=======
  appendSymbolId(val);
>>>>>>> ac168fe6
  // Check if the symbol is a constant.
  if (auto constOp = val.getDefiningOp<ConstantIndexOp>())
    addBound(BoundType::EQ, val, constOp.getValue());
}

LogicalResult
FlatAffineValueConstraints::addAffineForOpDomain(AffineForOp forOp) {
  unsigned pos;
  // Pre-condition for this method.
  if (!findId(forOp.getInductionVar(), &pos)) {
    assert(false && "Value not found");
    return failure();
  }

  int64_t step = forOp.getStep();
  if (step != 1) {
    if (!forOp.hasConstantLowerBound())
      forOp.emitWarning("domain conservatively approximated");
    else {
      // Add constraints for the stride.
      // (iv - lb) % step = 0 can be written as:
      // (iv - lb) - step * q = 0 where q = (iv - lb) / step.
      // Add local variable 'q' and add the above equality.
      // The first constraint is q = (iv - lb) floordiv step
      SmallVector<int64_t, 8> dividend(getNumCols(), 0);
      int64_t lb = forOp.getConstantLowerBound();
      dividend[pos] = 1;
      dividend.back() -= lb;
      addLocalFloorDiv(dividend, step);
      // Second constraint: (iv - lb) - step * q = 0.
      SmallVector<int64_t, 8> eq(getNumCols(), 0);
      eq[pos] = 1;
      eq.back() -= lb;
      // For the local var just added above.
      eq[getNumCols() - 2] = -step;
      addEquality(eq);
    }
  }

  if (forOp.hasConstantLowerBound()) {
    addBound(BoundType::LB, pos, forOp.getConstantLowerBound());
  } else {
    // Non-constant lower bound case.
    if (failed(addBound(BoundType::LB, pos, forOp.getLowerBoundMap(),
                        forOp.getLowerBoundOperands())))
      return failure();
  }

  if (forOp.hasConstantUpperBound()) {
    addBound(BoundType::UB, pos, forOp.getConstantUpperBound() - 1);
    return success();
  }
  // Non-constant upper bound case.
  return addBound(BoundType::UB, pos, forOp.getUpperBoundMap(),
                  forOp.getUpperBoundOperands());
}

LogicalResult
FlatAffineValueConstraints::addDomainFromSliceMaps(ArrayRef<AffineMap> lbMaps,
                                                   ArrayRef<AffineMap> ubMaps,
                                                   ArrayRef<Value> operands) {
  assert(lbMaps.size() == ubMaps.size());
  assert(lbMaps.size() <= getNumDimIds());

  for (unsigned i = 0, e = lbMaps.size(); i < e; ++i) {
    AffineMap lbMap = lbMaps[i];
    AffineMap ubMap = ubMaps[i];
    assert(!lbMap || lbMap.getNumInputs() == operands.size());
    assert(!ubMap || ubMap.getNumInputs() == operands.size());

    // Check if this slice is just an equality along this dimension. If so,
    // retrieve the existing loop it equates to and add it to the system.
    if (lbMap && ubMap && lbMap.getNumResults() == 1 &&
        ubMap.getNumResults() == 1 &&
        lbMap.getResult(0) + 1 == ubMap.getResult(0) &&
        // The condition above will be true for maps describing a single
        // iteration (e.g., lbMap.getResult(0) = 0, ubMap.getResult(0) = 1).
        // Make sure we skip those cases by checking that the lb result is not
        // just a constant.
        !lbMap.getResult(0).isa<AffineConstantExpr>()) {
      // Limited support: we expect the lb result to be just a loop dimension.
      // Not supported otherwise for now.
      AffineDimExpr result = lbMap.getResult(0).dyn_cast<AffineDimExpr>();
      if (!result)
        return failure();

      AffineForOp loop =
          getForInductionVarOwner(operands[result.getPosition()]);
      if (!loop)
        return failure();

      if (failed(addAffineForOpDomain(loop)))
        return failure();
      continue;
    }

    // This slice refers to a loop that doesn't exist in the IR yet. Add its
    // bounds to the system assuming its dimension identifier position is the
    // same as the position of the loop in the loop nest.
    if (lbMap && failed(addBound(BoundType::LB, i, lbMap, operands)))
      return failure();
    if (ubMap && failed(addBound(BoundType::UB, i, ubMap, operands)))
      return failure();
  }
  return success();
}

void FlatAffineValueConstraints::addAffineIfOpDomain(AffineIfOp ifOp) {
  // Create the base constraints from the integer set attached to ifOp.
  FlatAffineValueConstraints cst(ifOp.getIntegerSet());

  // Bind ids in the constraints to ifOp operands.
  SmallVector<Value, 4> operands = ifOp.getOperands();
  cst.setValues(0, cst.getNumDimAndSymbolIds(), operands);

  // Merge the constraints from ifOp to the current domain. We need first merge
  // and align the IDs from both constraints, and then append the constraints
  // from the ifOp into the current one.
  mergeAndAlignIdsWithOther(0, &cst);
  append(cst);
}

// Searches for a constraint with a non-zero coefficient at `colIdx` in
// equality (isEq=true) or inequality (isEq=false) constraints.
// Returns true and sets row found in search in `rowIdx`, false otherwise.
static bool findConstraintWithNonZeroAt(const FlatAffineConstraints &cst,
                                        unsigned colIdx, bool isEq,
                                        unsigned *rowIdx) {
  assert(colIdx < cst.getNumCols() && "position out of bounds");
  auto at = [&](unsigned rowIdx) -> int64_t {
    return isEq ? cst.atEq(rowIdx, colIdx) : cst.atIneq(rowIdx, colIdx);
  };
  unsigned e = isEq ? cst.getNumEqualities() : cst.getNumInequalities();
  for (*rowIdx = 0; *rowIdx < e; ++(*rowIdx)) {
    if (at(*rowIdx) != 0) {
      return true;
    }
  }
  return false;
}

// Normalizes the coefficient values across all columns in `rowIdx` by their
// GCD in equality or inequality constraints as specified by `isEq`.
template <bool isEq>
static void normalizeConstraintByGCD(FlatAffineConstraints *constraints,
                                     unsigned rowIdx) {
  auto at = [&](unsigned colIdx) -> int64_t {
    return isEq ? constraints->atEq(rowIdx, colIdx)
                : constraints->atIneq(rowIdx, colIdx);
  };
  uint64_t gcd = std::abs(at(0));
  for (unsigned j = 1, e = constraints->getNumCols(); j < e; ++j) {
    gcd = llvm::GreatestCommonDivisor64(gcd, std::abs(at(j)));
  }
  if (gcd > 0 && gcd != 1) {
    for (unsigned j = 0, e = constraints->getNumCols(); j < e; ++j) {
      int64_t v = at(j) / static_cast<int64_t>(gcd);
      isEq ? constraints->atEq(rowIdx, j) = v
           : constraints->atIneq(rowIdx, j) = v;
    }
  }
}

void FlatAffineConstraints::normalizeConstraintsByGCD() {
  for (unsigned i = 0, e = getNumEqualities(); i < e; ++i) {
    normalizeConstraintByGCD</*isEq=*/true>(this, i);
  }
  for (unsigned i = 0, e = getNumInequalities(); i < e; ++i) {
    normalizeConstraintByGCD</*isEq=*/false>(this, i);
  }
}

bool FlatAffineConstraints::hasConsistentState() const {
  if (!inequalities.hasConsistentState())
    return false;
  if (!equalities.hasConsistentState())
    return false;

  // Catches errors where numDims, numSymbols, numIds aren't consistent.
  if (numDims > numIds || numSymbols > numIds || numDims + numSymbols > numIds)
    return false;

  return true;
}

bool FlatAffineValueConstraints::hasConsistentState() const {
  return FlatAffineConstraints::hasConsistentState() &&
         values.size() == getNumIds();
}

bool FlatAffineConstraints::hasInvalidConstraint() const {
  assert(hasConsistentState());
  auto check = [&](bool isEq) -> bool {
    unsigned numCols = getNumCols();
    unsigned numRows = isEq ? getNumEqualities() : getNumInequalities();
    for (unsigned i = 0, e = numRows; i < e; ++i) {
      unsigned j;
      for (j = 0; j < numCols - 1; ++j) {
        int64_t v = isEq ? atEq(i, j) : atIneq(i, j);
        // Skip rows with non-zero variable coefficients.
        if (v != 0)
          break;
      }
      if (j < numCols - 1) {
        continue;
      }
      // Check validity of constant term at 'numCols - 1' w.r.t 'isEq'.
      // Example invalid constraints include: '1 == 0' or '-1 >= 0'
      int64_t v = isEq ? atEq(i, numCols - 1) : atIneq(i, numCols - 1);
      if ((isEq && v != 0) || (!isEq && v < 0)) {
        return true;
      }
    }
    return false;
  };
  if (check(/*isEq=*/true))
    return true;
  return check(/*isEq=*/false);
}

/// Eliminate identifier from constraint at `rowIdx` based on coefficient at
/// pivotRow, pivotCol. Columns in range [elimColStart, pivotCol) will not be
/// updated as they have already been eliminated.
static void eliminateFromConstraint(FlatAffineConstraints *constraints,
                                    unsigned rowIdx, unsigned pivotRow,
                                    unsigned pivotCol, unsigned elimColStart,
                                    bool isEq) {
  // Skip if equality 'rowIdx' if same as 'pivotRow'.
  if (isEq && rowIdx == pivotRow)
    return;
  auto at = [&](unsigned i, unsigned j) -> int64_t {
    return isEq ? constraints->atEq(i, j) : constraints->atIneq(i, j);
  };
  int64_t leadCoeff = at(rowIdx, pivotCol);
  // Skip if leading coefficient at 'rowIdx' is already zero.
  if (leadCoeff == 0)
    return;
  int64_t pivotCoeff = constraints->atEq(pivotRow, pivotCol);
  int64_t sign = (leadCoeff * pivotCoeff > 0) ? -1 : 1;
  int64_t lcm = mlir::lcm(pivotCoeff, leadCoeff);
  int64_t pivotMultiplier = sign * (lcm / std::abs(pivotCoeff));
  int64_t rowMultiplier = lcm / std::abs(leadCoeff);

  unsigned numCols = constraints->getNumCols();
  for (unsigned j = 0; j < numCols; ++j) {
    // Skip updating column 'j' if it was just eliminated.
    if (j >= elimColStart && j < pivotCol)
      continue;
    int64_t v = pivotMultiplier * constraints->atEq(pivotRow, j) +
                rowMultiplier * at(rowIdx, j);
    isEq ? constraints->atEq(rowIdx, j) = v
         : constraints->atIneq(rowIdx, j) = v;
  }
}

void FlatAffineConstraints::removeIdRange(unsigned idStart, unsigned idLimit) {
  assert(idLimit < getNumCols() && "invalid id limit");

  if (idStart >= idLimit)
    return;

  // We are going to be removing one or more identifiers from the range.
  assert(idStart < numIds && "invalid idStart position");

  // TODO: Make 'removeIdRange' a lambda called from here.
  // Remove eliminated identifiers from the constraints..
  equalities.removeColumns(idStart, idLimit - idStart);
  inequalities.removeColumns(idStart, idLimit - idStart);

  // Update members numDims, numSymbols and numIds.
  unsigned numDimsEliminated = 0;
  unsigned numLocalsEliminated = 0;
  unsigned numColsEliminated = idLimit - idStart;
  if (idStart < numDims) {
    numDimsEliminated = std::min(numDims, idLimit) - idStart;
  }
  // Check how many local id's were removed. Note that our identifier order is
  // [dims, symbols, locals]. Local id start at position numDims + numSymbols.
  if (idLimit > numDims + numSymbols) {
    numLocalsEliminated = std::min(
        idLimit - std::max(idStart, numDims + numSymbols), getNumLocalIds());
  }
  unsigned numSymbolsEliminated =
      numColsEliminated - numDimsEliminated - numLocalsEliminated;

  numDims -= numDimsEliminated;
  numSymbols -= numSymbolsEliminated;
  numIds = numIds - numColsEliminated;
}

void FlatAffineValueConstraints::removeIdRange(unsigned idStart,
                                               unsigned idLimit) {
  FlatAffineConstraints::removeIdRange(idStart, idLimit);
  values.erase(values.begin() + idStart, values.begin() + idLimit);
}

/// Returns the position of the identifier that has the minimum <number of lower
/// bounds> times <number of upper bounds> from the specified range of
/// identifiers [start, end). It is often best to eliminate in the increasing
/// order of these counts when doing Fourier-Motzkin elimination since FM adds
/// that many new constraints.
static unsigned getBestIdToEliminate(const FlatAffineConstraints &cst,
                                     unsigned start, unsigned end) {
  assert(start < cst.getNumIds() && end < cst.getNumIds() + 1);

  auto getProductOfNumLowerUpperBounds = [&](unsigned pos) {
    unsigned numLb = 0;
    unsigned numUb = 0;
    for (unsigned r = 0, e = cst.getNumInequalities(); r < e; r++) {
      if (cst.atIneq(r, pos) > 0) {
        ++numLb;
      } else if (cst.atIneq(r, pos) < 0) {
        ++numUb;
      }
    }
    return numLb * numUb;
  };

  unsigned minLoc = start;
  unsigned min = getProductOfNumLowerUpperBounds(start);
  for (unsigned c = start + 1; c < end; c++) {
    unsigned numLbUbProduct = getProductOfNumLowerUpperBounds(c);
    if (numLbUbProduct < min) {
      min = numLbUbProduct;
      minLoc = c;
    }
  }
  return minLoc;
}

// Checks for emptiness of the set by eliminating identifiers successively and
// using the GCD test (on all equality constraints) and checking for trivially
// invalid constraints. Returns 'true' if the constraint system is found to be
// empty; false otherwise.
bool FlatAffineConstraints::isEmpty() const {
  if (isEmptyByGCDTest() || hasInvalidConstraint())
    return true;

  // First, eliminate as many identifiers as possible using Gaussian
  // elimination.
  FlatAffineConstraints tmpCst(*this);
  unsigned currentPos = 0;
  while (currentPos < tmpCst.getNumIds()) {
    tmpCst.gaussianEliminateIds(currentPos, tmpCst.getNumIds());
    ++currentPos;
    // We check emptiness through trivial checks after eliminating each ID to
    // detect emptiness early. Since the checks isEmptyByGCDTest() and
    // hasInvalidConstraint() are linear time and single sweep on the constraint
    // buffer, this appears reasonable - but can optimize in the future.
    if (tmpCst.hasInvalidConstraint() || tmpCst.isEmptyByGCDTest())
      return true;
  }

  // Eliminate the remaining using FM.
  for (unsigned i = 0, e = tmpCst.getNumIds(); i < e; i++) {
    tmpCst.fourierMotzkinEliminate(
        getBestIdToEliminate(tmpCst, 0, tmpCst.getNumIds()));
    // Check for a constraint explosion. This rarely happens in practice, but
    // this check exists as a safeguard against improperly constructed
    // constraint systems or artificially created arbitrarily complex systems
    // that aren't the intended use case for FlatAffineConstraints. This is
    // needed since FM has a worst case exponential complexity in theory.
    if (tmpCst.getNumConstraints() >= kExplosionFactor * getNumIds()) {
      LLVM_DEBUG(llvm::dbgs() << "FM constraint explosion detected\n");
      return false;
    }

    // FM wouldn't have modified the equalities in any way. So no need to again
    // run GCD test. Check for trivial invalid constraints.
    if (tmpCst.hasInvalidConstraint())
      return true;
  }
  return false;
}

// Runs the GCD test on all equality constraints. Returns 'true' if this test
// fails on any equality. Returns 'false' otherwise.
// This test can be used to disprove the existence of a solution. If it returns
// true, no integer solution to the equality constraints can exist.
//
// GCD test definition:
//
// The equality constraint:
//
//  c_1*x_1 + c_2*x_2 + ... + c_n*x_n = c_0
//
// has an integer solution iff:
//
//  GCD of c_1, c_2, ..., c_n divides c_0.
//
bool FlatAffineConstraints::isEmptyByGCDTest() const {
  assert(hasConsistentState());
  unsigned numCols = getNumCols();
  for (unsigned i = 0, e = getNumEqualities(); i < e; ++i) {
    uint64_t gcd = std::abs(atEq(i, 0));
    for (unsigned j = 1; j < numCols - 1; ++j) {
      gcd = llvm::GreatestCommonDivisor64(gcd, std::abs(atEq(i, j)));
    }
    int64_t v = std::abs(atEq(i, numCols - 1));
    if (gcd > 0 && (v % gcd != 0)) {
      return true;
    }
  }
  return false;
}

// Returns a matrix where each row is a vector along which the polytope is
// bounded. The span of the returned vectors is guaranteed to contain all
// such vectors. The returned vectors are NOT guaranteed to be linearly
// independent. This function should not be called on empty sets.
//
// It is sufficient to check the perpendiculars of the constraints, as the set
// of perpendiculars which are bounded must span all bounded directions.
Matrix FlatAffineConstraints::getBoundedDirections() const {
  // Note that it is necessary to add the equalities too (which the constructor
  // does) even though we don't need to check if they are bounded; whether an
  // inequality is bounded or not depends on what other constraints, including
  // equalities, are present.
  Simplex simplex(*this);

  assert(!simplex.isEmpty() && "It is not meaningful to ask whether a "
                               "direction is bounded in an empty set.");

  SmallVector<unsigned, 8> boundedIneqs;
  // The constructor adds the inequalities to the simplex first, so this
  // processes all the inequalities.
  for (unsigned i = 0, e = getNumInequalities(); i < e; ++i) {
    if (simplex.isBoundedAlongConstraint(i))
      boundedIneqs.push_back(i);
  }

  // The direction vector is given by the coefficients and does not include the
  // constant term, so the matrix has one fewer column.
  unsigned dirsNumCols = getNumCols() - 1;
  Matrix dirs(boundedIneqs.size() + getNumEqualities(), dirsNumCols);

  // Copy the bounded inequalities.
  unsigned row = 0;
  for (unsigned i : boundedIneqs) {
    for (unsigned col = 0; col < dirsNumCols; ++col)
      dirs(row, col) = atIneq(i, col);
    ++row;
  }

  // Copy the equalities. All the equalities' perpendiculars are bounded.
  for (unsigned i = 0, e = getNumEqualities(); i < e; ++i) {
    for (unsigned col = 0; col < dirsNumCols; ++col)
      dirs(row, col) = atEq(i, col);
    ++row;
  }

  return dirs;
}

bool eqInvolvesSuffixDims(const FlatAffineConstraints &fac, unsigned eqIndex,
                          unsigned numDims) {
  for (unsigned e = fac.getNumIds(), j = e - numDims; j < e; ++j)
    if (fac.atEq(eqIndex, j) != 0)
      return true;
  return false;
}
bool ineqInvolvesSuffixDims(const FlatAffineConstraints &fac,
                            unsigned ineqIndex, unsigned numDims) {
  for (unsigned e = fac.getNumIds(), j = e - numDims; j < e; ++j)
    if (fac.atIneq(ineqIndex, j) != 0)
      return true;
  return false;
}

void removeConstraintsInvolvingSuffixDims(FlatAffineConstraints &fac,
                                          unsigned unboundedDims) {
  // We iterate backwards so that whether we remove constraint i - 1 or not, the
  // next constraint to be tested is always i - 2.
  for (unsigned i = fac.getNumEqualities(); i > 0; i--)
    if (eqInvolvesSuffixDims(fac, i - 1, unboundedDims))
      fac.removeEquality(i - 1);
  for (unsigned i = fac.getNumInequalities(); i > 0; i--)
    if (ineqInvolvesSuffixDims(fac, i - 1, unboundedDims))
      fac.removeInequality(i - 1);
}

bool FlatAffineConstraints::isIntegerEmpty() const {
  return !findIntegerSample().hasValue();
}

/// Let this set be S. If S is bounded then we directly call into the GBR
/// sampling algorithm. Otherwise, there are some unbounded directions, i.e.,
/// vectors v such that S extends to infinity along v or -v. In this case we
/// use an algorithm described in the integer set library (isl) manual and used
/// by the isl_set_sample function in that library. The algorithm is:
///
/// 1) Apply a unimodular transform T to S to obtain S*T, such that all
/// dimensions in which S*T is bounded lie in the linear span of a prefix of the
/// dimensions.
///
/// 2) Construct a set B by removing all constraints that involve
/// the unbounded dimensions and then deleting the unbounded dimensions. Note
/// that B is a Bounded set.
///
/// 3) Try to obtain a sample from B using the GBR sampling
/// algorithm. If no sample is found, return that S is empty.
///
/// 4) Otherwise, substitute the obtained sample into S*T to obtain a set
/// C. C is a full-dimensional Cone and always contains a sample.
///
/// 5) Obtain an integer sample from C.
///
/// 6) Return T*v, where v is the concatenation of the samples from B and C.
///
/// The following is a sketch of a proof that
/// a) If the algorithm returns empty, then S is empty.
/// b) If the algorithm returns a sample, it is a valid sample in S.
///
/// The algorithm returns empty only if B is empty, in which case S*T is
/// certainly empty since B was obtained by removing constraints and then
/// deleting unconstrained dimensions from S*T. Since T is unimodular, a vector
/// v is in S*T iff T*v is in S. So in this case, since
/// S*T is empty, S is empty too.
///
/// Otherwise, the algorithm substitutes the sample from B into S*T. All the
/// constraints of S*T that did not involve unbounded dimensions are satisfied
/// by this substitution. All dimensions in the linear span of the dimensions
/// outside the prefix are unbounded in S*T (step 1). Substituting values for
/// the bounded dimensions cannot make these dimensions bounded, and these are
/// the only remaining dimensions in C, so C is unbounded along every vector (in
/// the positive or negative direction, or both). C is hence a full-dimensional
/// cone and therefore always contains an integer point.
///
/// Concatenating the samples from B and C gives a sample v in S*T, so the
/// returned sample T*v is a sample in S.
Optional<SmallVector<int64_t, 8>>
FlatAffineConstraints::findIntegerSample() const {
  // First, try the GCD test heuristic.
  if (isEmptyByGCDTest())
    return {};

  Simplex simplex(*this);
  if (simplex.isEmpty())
    return {};

  // For a bounded set, we directly call into the GBR sampling algorithm.
  if (!simplex.isUnbounded())
    return simplex.findIntegerSample();

  // The set is unbounded. We cannot directly use the GBR algorithm.
  //
  // m is a matrix containing, in each row, a vector in which S is
  // bounded, such that the linear span of all these dimensions contains all
  // bounded dimensions in S.
  Matrix m = getBoundedDirections();
  // In column echelon form, each row of m occupies only the first rank(m)
  // columns and has zeros on the other columns. The transform T that brings S
  // to column echelon form is unimodular as well, so this is a suitable
  // transform to use in step 1 of the algorithm.
  std::pair<unsigned, LinearTransform> result =
      LinearTransform::makeTransformToColumnEchelon(std::move(m));
  const LinearTransform &transform = result.second;
  // 1) Apply T to S to obtain S*T.
  FlatAffineConstraints transformedSet = transform.applyTo(*this);

  // 2) Remove the unbounded dimensions and constraints involving them to
  // obtain a bounded set.
  FlatAffineConstraints boundedSet = transformedSet;
  unsigned numBoundedDims = result.first;
  unsigned numUnboundedDims = getNumIds() - numBoundedDims;
  removeConstraintsInvolvingSuffixDims(boundedSet, numUnboundedDims);
  boundedSet.removeIdRange(numBoundedDims, boundedSet.getNumIds());

  // 3) Try to obtain a sample from the bounded set.
  Optional<SmallVector<int64_t, 8>> boundedSample =
      Simplex(boundedSet).findIntegerSample();
  if (!boundedSample)
    return {};
  assert(boundedSet.containsPoint(*boundedSample) &&
         "Simplex returned an invalid sample!");

  // 4) Substitute the values of the bounded dimensions into S*T to obtain a
  // full-dimensional cone, which necessarily contains an integer sample.
  transformedSet.setAndEliminate(0, *boundedSample);
  FlatAffineConstraints &cone = transformedSet;

  // 5) Obtain an integer sample from the cone.
  //
  // We shrink the cone such that for any rational point in the shrunken cone,
  // rounding up each of the point's coordinates produces a point that still
  // lies in the original cone.
  //
  // Rounding up a point x adds a number e_i in [0, 1) to each coordinate x_i.
  // For each inequality sum_i a_i x_i + c >= 0 in the original cone, the
  // shrunken cone will have the inequality tightened by some amount s, such
  // that if x satisfies the shrunken cone's tightened inequality, then x + e
  // satisfies the original inequality, i.e.,
  //
  // sum_i a_i x_i + c + s >= 0 implies sum_i a_i (x_i + e_i) + c >= 0
  //
  // for any e_i values in [0, 1). In fact, we will handle the slightly more
  // general case where e_i can be in [0, 1]. For example, consider the
  // inequality 2x_1 - 3x_2 - 7x_3 - 6 >= 0, and let x = (3, 0, 0). How low
  // could the LHS go if we added a number in [0, 1] to each coordinate? The LHS
  // is minimized when we add 1 to the x_i with negative coefficient a_i and
  // keep the other x_i the same. In the example, we would get x = (3, 1, 1),
  // changing the value of the LHS by -3 + -7 = -10.
  //
  // In general, the value of the LHS can change by at most the sum of the
  // negative a_i, so we accomodate this by shifting the inequality by this
  // amount for the shrunken cone.
  for (unsigned i = 0, e = cone.getNumInequalities(); i < e; ++i) {
    for (unsigned j = 0; j < cone.numIds; ++j) {
      int64_t coeff = cone.atIneq(i, j);
      if (coeff < 0)
        cone.atIneq(i, cone.numIds) += coeff;
    }
  }

  // Obtain an integer sample in the cone by rounding up a rational point from
  // the shrunken cone. Shrinking the cone amounts to shifting its apex
  // "inwards" without changing its "shape"; the shrunken cone is still a
  // full-dimensional cone and is hence non-empty.
  Simplex shrunkenConeSimplex(cone);
  assert(!shrunkenConeSimplex.isEmpty() && "Shrunken cone cannot be empty!");
  SmallVector<Fraction, 8> shrunkenConeSample =
      shrunkenConeSimplex.getRationalSample();

  SmallVector<int64_t, 8> coneSample(llvm::map_range(shrunkenConeSample, ceil));

  // 6) Return transform * concat(boundedSample, coneSample).
  SmallVector<int64_t, 8> &sample = boundedSample.getValue();
  sample.append(coneSample.begin(), coneSample.end());
  return transform.preMultiplyColumn(sample);
}

/// Helper to evaluate an affine expression at a point.
/// The expression is a list of coefficients for the dimensions followed by the
/// constant term.
static int64_t valueAt(ArrayRef<int64_t> expr, ArrayRef<int64_t> point) {
  assert(expr.size() == 1 + point.size() &&
         "Dimensionalities of point and expression don't match!");
  int64_t value = expr.back();
  for (unsigned i = 0; i < point.size(); ++i)
    value += expr[i] * point[i];
  return value;
}

/// A point satisfies an equality iff the value of the equality at the
/// expression is zero, and it satisfies an inequality iff the value of the
/// inequality at that point is non-negative.
bool FlatAffineConstraints::containsPoint(ArrayRef<int64_t> point) const {
  for (unsigned i = 0, e = getNumEqualities(); i < e; ++i) {
    if (valueAt(getEquality(i), point) != 0)
      return false;
  }
  for (unsigned i = 0, e = getNumInequalities(); i < e; ++i) {
    if (valueAt(getInequality(i), point) < 0)
      return false;
  }
  return true;
}

/// Tightens inequalities given that we are dealing with integer spaces. This is
/// analogous to the GCD test but applied to inequalities. The constant term can
/// be reduced to the preceding multiple of the GCD of the coefficients, i.e.,
///  64*i - 100 >= 0  =>  64*i - 128 >= 0 (since 'i' is an integer). This is a
/// fast method - linear in the number of coefficients.
// Example on how this affects practical cases: consider the scenario:
// 64*i >= 100, j = 64*i; without a tightening, elimination of i would yield
// j >= 100 instead of the tighter (exact) j >= 128.
void FlatAffineConstraints::gcdTightenInequalities() {
  unsigned numCols = getNumCols();
  for (unsigned i = 0, e = getNumInequalities(); i < e; ++i) {
    uint64_t gcd = std::abs(atIneq(i, 0));
    for (unsigned j = 1; j < numCols - 1; ++j) {
      gcd = llvm::GreatestCommonDivisor64(gcd, std::abs(atIneq(i, j)));
    }
    if (gcd > 0 && gcd != 1) {
      int64_t gcdI = static_cast<int64_t>(gcd);
      // Tighten the constant term and normalize the constraint by the GCD.
      atIneq(i, numCols - 1) = mlir::floorDiv(atIneq(i, numCols - 1), gcdI);
      for (unsigned j = 0, e = numCols - 1; j < e; ++j)
        atIneq(i, j) /= gcdI;
    }
  }
}

// Eliminates all identifier variables in column range [posStart, posLimit).
// Returns the number of variables eliminated.
unsigned FlatAffineConstraints::gaussianEliminateIds(unsigned posStart,
                                                     unsigned posLimit) {
  // Return if identifier positions to eliminate are out of range.
  assert(posLimit <= numIds);
  assert(hasConsistentState());

  if (posStart >= posLimit)
    return 0;

  gcdTightenInequalities();

  unsigned pivotCol = 0;
  for (pivotCol = posStart; pivotCol < posLimit; ++pivotCol) {
    // Find a row which has a non-zero coefficient in column 'j'.
    unsigned pivotRow;
    if (!findConstraintWithNonZeroAt(*this, pivotCol, /*isEq=*/true,
                                     &pivotRow)) {
      // No pivot row in equalities with non-zero at 'pivotCol'.
      if (!findConstraintWithNonZeroAt(*this, pivotCol, /*isEq=*/false,
                                       &pivotRow)) {
        // If inequalities are also non-zero in 'pivotCol', it can be
        // eliminated.
        continue;
      }
      break;
    }

    // Eliminate identifier at 'pivotCol' from each equality row.
    for (unsigned i = 0, e = getNumEqualities(); i < e; ++i) {
      eliminateFromConstraint(this, i, pivotRow, pivotCol, posStart,
                              /*isEq=*/true);
      normalizeConstraintByGCD</*isEq=*/true>(this, i);
    }

    // Eliminate identifier at 'pivotCol' from each inequality row.
    for (unsigned i = 0, e = getNumInequalities(); i < e; ++i) {
      eliminateFromConstraint(this, i, pivotRow, pivotCol, posStart,
                              /*isEq=*/false);
      normalizeConstraintByGCD</*isEq=*/false>(this, i);
    }
    removeEquality(pivotRow);
    gcdTightenInequalities();
  }
  // Update position limit based on number eliminated.
  posLimit = pivotCol;
  // Remove eliminated columns from all constraints.
  removeIdRange(posStart, posLimit);
  return posLimit - posStart;
}

// Determine whether the identifier at 'pos' (say id_r) can be expressed as
// modulo of another known identifier (say id_n) w.r.t a constant. For example,
// if the following constraints hold true:
// ```
// 0 <= id_r <= divisor - 1
// id_n - (divisor * q_expr) = id_r
// ```
// where `id_n` is a known identifier (called dividend), and `q_expr` is an
// `AffineExpr` (called the quotient expression), `id_r` can be written as:
//
// `id_r = id_n mod divisor`.
//
// Additionally, in a special case of the above constaints where `q_expr` is an
// identifier itself that is not yet known (say `id_q`), it can be written as a
// floordiv in the following way:
//
// `id_q = id_n floordiv divisor`.
//
// Returns true if the above mod or floordiv are detected, updating 'memo' with
// these new expressions. Returns false otherwise.
static bool detectAsMod(const FlatAffineConstraints &cst, unsigned pos,
                        int64_t lbConst, int64_t ubConst,
                        SmallVectorImpl<AffineExpr> &memo,
                        MLIRContext *context) {
  assert(pos < cst.getNumIds() && "invalid position");

  // Check if a divisor satisfying the condition `0 <= id_r <= divisor - 1` can
  // be determined.
  if (lbConst != 0 || ubConst < 1)
    return false;
  int64_t divisor = ubConst + 1;

  // Check for the aforementioned conditions in each equality.
  for (unsigned curEquality = 0, numEqualities = cst.getNumEqualities();
       curEquality < numEqualities; curEquality++) {
    int64_t coefficientAtPos = cst.atEq(curEquality, pos);
    // If current equality does not involve `id_r`, continue to the next
    // equality.
    if (coefficientAtPos == 0)
      continue;

    // Constant term should be 0 in this equality.
    if (cst.atEq(curEquality, cst.getNumCols() - 1) != 0)
      continue;

    // Traverse through the equality and construct the dividend expression
    // `dividendExpr`, to contain all the identifiers which are known and are
    // not divisible by `(coefficientAtPos * divisor)`. Hope here is that the
    // `dividendExpr` gets simplified into a single identifier `id_n` discussed
    // above.
    auto dividendExpr = getAffineConstantExpr(0, context);

    // Track the terms that go into quotient expression, later used to detect
    // additional floordiv.
    unsigned quotientCount = 0;
    int quotientPosition = -1;
    int quotientSign = 1;

    // Consider each term in the current equality.
    unsigned curId, e;
    for (curId = 0, e = cst.getNumDimAndSymbolIds(); curId < e; ++curId) {
      // Ignore id_r.
      if (curId == pos)
        continue;
      int64_t coefficientOfCurId = cst.atEq(curEquality, curId);
      // Ignore ids that do not contribute to the current equality.
      if (coefficientOfCurId == 0)
        continue;
      // Check if the current id goes into the quotient expression.
      if (coefficientOfCurId % (divisor * coefficientAtPos) == 0) {
        quotientCount++;
        quotientPosition = curId;
        quotientSign = (coefficientOfCurId * coefficientAtPos) > 0 ? 1 : -1;
        continue;
      }
      // Identifiers that are part of dividendExpr should be known.
      if (!memo[curId])
        break;
      // Append the current identifier to the dividend expression.
      dividendExpr = dividendExpr + memo[curId] * coefficientOfCurId;
    }

    // Can't construct expression as it depends on a yet uncomputed id.
    if (curId < e)
      continue;

    // Express `id_r` in terms of the other ids collected so far.
    if (coefficientAtPos > 0)
      dividendExpr = (-dividendExpr).floorDiv(coefficientAtPos);
    else
      dividendExpr = dividendExpr.floorDiv(-coefficientAtPos);

    // Simplify the expression.
    dividendExpr = simplifyAffineExpr(dividendExpr, cst.getNumDimIds(),
                                      cst.getNumSymbolIds());
    // Only if the final dividend expression is just a single id (which we call
    // `id_n`), we can proceed.
    // TODO: Handle AffineSymbolExpr as well. There is no reason to restrict it
    // to dims themselves.
    auto dimExpr = dividendExpr.dyn_cast<AffineDimExpr>();
    if (!dimExpr)
      continue;

    // Express `id_r` as `id_n % divisor` and store the expression in `memo`.
    if (quotientCount >= 1) {
      auto ub = cst.getConstantBound(FlatAffineConstraints::BoundType::UB,
                                     dimExpr.getPosition());
      // If `id_n` has an upperbound that is less than the divisor, mod can be
      // eliminated altogether.
      if (ub.hasValue() && ub.getValue() < divisor)
        memo[pos] = dimExpr;
      else
        memo[pos] = dimExpr % divisor;
      // If a unique quotient `id_q` was seen, it can be expressed as
      // `id_n floordiv divisor`.
      if (quotientCount == 1 && !memo[quotientPosition])
        memo[quotientPosition] = dimExpr.floorDiv(divisor) * quotientSign;

      return true;
    }
  }
  return false;
}

/// Gather all lower and upper bounds of the identifier at `pos`, and
/// optionally any equalities on it. In addition, the bounds are to be
/// independent of identifiers in position range [`offset`, `offset` + `num`).
void FlatAffineConstraints::getLowerAndUpperBoundIndices(
    unsigned pos, SmallVectorImpl<unsigned> *lbIndices,
    SmallVectorImpl<unsigned> *ubIndices, SmallVectorImpl<unsigned> *eqIndices,
    unsigned offset, unsigned num) const {
  assert(pos < getNumIds() && "invalid position");
  assert(offset + num < getNumCols() && "invalid range");

  // Checks for a constraint that has a non-zero coeff for the identifiers in
  // the position range [offset, offset + num) while ignoring `pos`.
  auto containsConstraintDependentOnRange = [&](unsigned r, bool isEq) {
    unsigned c, f;
    auto cst = isEq ? getEquality(r) : getInequality(r);
    for (c = offset, f = offset + num; c < f; ++c) {
      if (c == pos)
        continue;
      if (cst[c] != 0)
        break;
    }
    return c < f;
  };

  // Gather all lower bounds and upper bounds of the variable. Since the
  // canonical form c_1*x_1 + c_2*x_2 + ... + c_0 >= 0, a constraint is a lower
  // bound for x_i if c_i >= 1, and an upper bound if c_i <= -1.
  for (unsigned r = 0, e = getNumInequalities(); r < e; r++) {
    // The bounds are to be independent of [offset, offset + num) columns.
    if (containsConstraintDependentOnRange(r, /*isEq=*/false))
      continue;
    if (atIneq(r, pos) >= 1) {
      // Lower bound.
      lbIndices->push_back(r);
    } else if (atIneq(r, pos) <= -1) {
      // Upper bound.
      ubIndices->push_back(r);
    }
  }

  // An equality is both a lower and upper bound. Record any equalities
  // involving the pos^th identifier.
  if (!eqIndices)
    return;

  for (unsigned r = 0, e = getNumEqualities(); r < e; r++) {
    if (atEq(r, pos) == 0)
      continue;
    if (containsConstraintDependentOnRange(r, /*isEq=*/true))
      continue;
    eqIndices->push_back(r);
  }
}

/// Check if the pos^th identifier can be expressed as a floordiv of an affine
/// function of other identifiers (where the divisor is a positive constant)
/// given the initial set of expressions in `exprs`. If it can be, the
/// corresponding position in `exprs` is set as the detected affine expr. For
/// eg: 4q <= i + j <= 4q + 3   <=>   q = (i + j) floordiv 4. An equality can
/// also yield a floordiv: eg.  4q = i + j <=> q = (i + j) floordiv 4. 32q + 28
/// <= i <= 32q + 31 => q = i floordiv 32.
static bool detectAsFloorDiv(const FlatAffineConstraints &cst, unsigned pos,
                             MLIRContext *context,
                             SmallVectorImpl<AffineExpr> &exprs) {
  assert(pos < cst.getNumIds() && "invalid position");

  SmallVector<unsigned, 4> lbIndices, ubIndices;
  cst.getLowerAndUpperBoundIndices(pos, &lbIndices, &ubIndices);

  // Check if any lower bound, upper bound pair is of the form:
  // divisor * id >=  expr - (divisor - 1)    <-- Lower bound for 'id'
  // divisor * id <=  expr                    <-- Upper bound for 'id'
  // Then, 'id' is equivalent to 'expr floordiv divisor'.  (where divisor > 1).
  //
  // For example:
  //    32*k >= 16*i + j - 31                 <-- Lower bound for 'k'
  //    32*k  <= 16*i + j                     <-- Upper bound for 'k'
  //    expr = 16*i + j, divisor = 32
  //    k = ( 16*i + j ) floordiv 32
  //
  //    4q >= i + j - 2                       <-- Lower bound for 'q'
  //    4q <= i + j + 1                       <-- Upper bound for 'q'
  //    expr = i + j + 1, divisor = 4
  //    q = (i + j + 1) floordiv 4
  for (auto ubPos : ubIndices) {
    for (auto lbPos : lbIndices) {
      // Due to the form of the inequalities, the sum of constants of upper
      // bound and lower bound is divisor - 1. The 'divisor' here is
      // cst.atIneq(lbPos, pos) and we already know that it's positive (since
      // cst.Ineq(lbPos, ...) is a lower bound expr for 'pos'.
      // Check if this sum of constants is divisor - 1.
      int64_t divisor = cst.atIneq(lbPos, pos);
      int64_t constantSum = cst.atIneq(lbPos, cst.getNumCols() - 1) +
                            cst.atIneq(ubPos, cst.getNumCols() - 1);
      if (constantSum != divisor - 1)
        continue;
      // For the remaining part, check if the lower bound expr's coeff's are
      // negations of corresponding upper bound ones'.
      unsigned c, f;
      for (c = 0, f = cst.getNumCols() - 1; c < f; ++c)
        if (cst.atIneq(lbPos, c) != -cst.atIneq(ubPos, c))
          break;
      // Lb coeff's aren't negative of ub coeff's (for the non constant term
      // part).
      if (c < f)
        continue;
      // Due to the form of the upper bound inequality, the constant term of
      // `expr` is the constant term of upper bound inequality.
      int64_t divConstantTerm = cst.atIneq(ubPos, cst.getNumCols() - 1);
      // Construct the dividend expression.
      auto dividendExpr = getAffineConstantExpr(divConstantTerm, context);
      for (c = 0, f = cst.getNumCols() - 1; c < f; ++c) {
        if (c == pos)
          continue;
        int64_t ubVal = cst.atIneq(ubPos, c);
        if (ubVal == 0)
          continue;
        if (!exprs[c])
          break;
        dividendExpr = dividendExpr + ubVal * exprs[c];
      }
      // Expression can't be constructed as it depends on a yet unknown
      // identifier.
      // TODO: Visit/compute the identifiers in an order so that this doesn't
      // happen. More complex but much more efficient.
      if (c < f)
        continue;
      // Successfully detected the floordiv.
      exprs[pos] = dividendExpr.floorDiv(divisor);
      return true;
    }
  }
  return false;
}

// Fills an inequality row with the value 'val'.
static inline void fillInequality(FlatAffineConstraints *cst, unsigned r,
                                  int64_t val) {
  for (unsigned c = 0, f = cst->getNumCols(); c < f; c++) {
    cst->atIneq(r, c) = val;
  }
}

// Negates an inequality.
static inline void negateInequality(FlatAffineConstraints *cst, unsigned r) {
  for (unsigned c = 0, f = cst->getNumCols(); c < f; c++) {
    cst->atIneq(r, c) = -cst->atIneq(r, c);
  }
}

// A more complex check to eliminate redundant inequalities. Uses FourierMotzkin
// to check if a constraint is redundant.
void FlatAffineConstraints::removeRedundantInequalities() {
  SmallVector<bool, 32> redun(getNumInequalities(), false);
  // To check if an inequality is redundant, we replace the inequality by its
  // complement (for eg., i - 1 >= 0 by i <= 0), and check if the resulting
  // system is empty. If it is, the inequality is redundant.
  FlatAffineConstraints tmpCst(*this);
  for (unsigned r = 0, e = getNumInequalities(); r < e; r++) {
    // Change the inequality to its complement.
    negateInequality(&tmpCst, r);
    tmpCst.atIneq(r, tmpCst.getNumCols() - 1)--;
    if (tmpCst.isEmpty()) {
      redun[r] = true;
      // Zero fill the redundant inequality.
      fillInequality(this, r, /*val=*/0);
      fillInequality(&tmpCst, r, /*val=*/0);
    } else {
      // Reverse the change (to avoid recreating tmpCst each time).
      tmpCst.atIneq(r, tmpCst.getNumCols() - 1)++;
      negateInequality(&tmpCst, r);
    }
  }

  // Scan to get rid of all rows marked redundant, in-place.
  auto copyRow = [&](unsigned src, unsigned dest) {
    if (src == dest)
      return;
    for (unsigned c = 0, e = getNumCols(); c < e; c++) {
      atIneq(dest, c) = atIneq(src, c);
    }
  };
  unsigned pos = 0;
  for (unsigned r = 0, e = getNumInequalities(); r < e; r++) {
    if (!redun[r])
      copyRow(r, pos++);
  }
  inequalities.resizeVertically(pos);
}

// A more complex check to eliminate redundant inequalities and equalities. Uses
// Simplex to check if a constraint is redundant.
void FlatAffineConstraints::removeRedundantConstraints() {
  // First, we run gcdTightenInequalities. This allows us to catch some
  // constraints which are not redundant when considering rational solutions
  // but are redundant in terms of integer solutions.
  gcdTightenInequalities();
  Simplex simplex(*this);
  simplex.detectRedundant();

  auto copyInequality = [&](unsigned src, unsigned dest) {
    if (src == dest)
      return;
    for (unsigned c = 0, e = getNumCols(); c < e; c++)
      atIneq(dest, c) = atIneq(src, c);
  };
  unsigned pos = 0;
  unsigned numIneqs = getNumInequalities();
  // Scan to get rid of all inequalities marked redundant, in-place. In Simplex,
  // the first constraints added are the inequalities.
  for (unsigned r = 0; r < numIneqs; r++) {
    if (!simplex.isMarkedRedundant(r))
      copyInequality(r, pos++);
  }
  inequalities.resizeVertically(pos);

  // Scan to get rid of all equalities marked redundant, in-place. In Simplex,
  // after the inequalities, a pair of constraints for each equality is added.
  // An equality is redundant if both the inequalities in its pair are
  // redundant.
  auto copyEquality = [&](unsigned src, unsigned dest) {
    if (src == dest)
      return;
    for (unsigned c = 0, e = getNumCols(); c < e; c++)
      atEq(dest, c) = atEq(src, c);
  };
  pos = 0;
  for (unsigned r = 0, e = getNumEqualities(); r < e; r++) {
    if (!(simplex.isMarkedRedundant(numIneqs + 2 * r) &&
          simplex.isMarkedRedundant(numIneqs + 2 * r + 1)))
      copyEquality(r, pos++);
  }
  equalities.resizeVertically(pos);
}

std::pair<AffineMap, AffineMap> FlatAffineConstraints::getLowerAndUpperBound(
    unsigned pos, unsigned offset, unsigned num, unsigned symStartPos,
    ArrayRef<AffineExpr> localExprs, MLIRContext *context) const {
  assert(pos + offset < getNumDimIds() && "invalid dim start pos");
  assert(symStartPos >= (pos + offset) && "invalid sym start pos");
  assert(getNumLocalIds() == localExprs.size() &&
         "incorrect local exprs count");

  SmallVector<unsigned, 4> lbIndices, ubIndices, eqIndices;
  getLowerAndUpperBoundIndices(pos + offset, &lbIndices, &ubIndices, &eqIndices,
                               offset, num);

  /// Add to 'b' from 'a' in set [0, offset) U [offset + num, symbStartPos).
  auto addCoeffs = [&](ArrayRef<int64_t> a, SmallVectorImpl<int64_t> &b) {
    b.clear();
    for (unsigned i = 0, e = a.size(); i < e; ++i) {
      if (i < offset || i >= offset + num)
        b.push_back(a[i]);
    }
  };

  SmallVector<int64_t, 8> lb, ub;
  SmallVector<AffineExpr, 4> lbExprs;
  unsigned dimCount = symStartPos - num;
  unsigned symCount = getNumDimAndSymbolIds() - symStartPos;
  lbExprs.reserve(lbIndices.size() + eqIndices.size());
  // Lower bound expressions.
  for (auto idx : lbIndices) {
    auto ineq = getInequality(idx);
    // Extract the lower bound (in terms of other coeff's + const), i.e., if
    // i - j + 1 >= 0 is the constraint, 'pos' is for i the lower bound is j
    // - 1.
    addCoeffs(ineq, lb);
    std::transform(lb.begin(), lb.end(), lb.begin(), std::negate<int64_t>());
    auto expr =
        getAffineExprFromFlatForm(lb, dimCount, symCount, localExprs, context);
    // expr ceildiv divisor is (expr + divisor - 1) floordiv divisor
    int64_t divisor = std::abs(ineq[pos + offset]);
    expr = (expr + divisor - 1).floorDiv(divisor);
    lbExprs.push_back(expr);
  }

  SmallVector<AffineExpr, 4> ubExprs;
  ubExprs.reserve(ubIndices.size() + eqIndices.size());
  // Upper bound expressions.
  for (auto idx : ubIndices) {
    auto ineq = getInequality(idx);
    // Extract the upper bound (in terms of other coeff's + const).
    addCoeffs(ineq, ub);
    auto expr =
        getAffineExprFromFlatForm(ub, dimCount, symCount, localExprs, context);
    expr = expr.floorDiv(std::abs(ineq[pos + offset]));
    // Upper bound is exclusive.
    ubExprs.push_back(expr + 1);
  }

  // Equalities. It's both a lower and a upper bound.
  SmallVector<int64_t, 4> b;
  for (auto idx : eqIndices) {
    auto eq = getEquality(idx);
    addCoeffs(eq, b);
    if (eq[pos + offset] > 0)
      std::transform(b.begin(), b.end(), b.begin(), std::negate<int64_t>());

    // Extract the upper bound (in terms of other coeff's + const).
    auto expr =
        getAffineExprFromFlatForm(b, dimCount, symCount, localExprs, context);
    expr = expr.floorDiv(std::abs(eq[pos + offset]));
    // Upper bound is exclusive.
    ubExprs.push_back(expr + 1);
    // Lower bound.
    expr =
        getAffineExprFromFlatForm(b, dimCount, symCount, localExprs, context);
    expr = expr.ceilDiv(std::abs(eq[pos + offset]));
    lbExprs.push_back(expr);
  }

  auto lbMap = AffineMap::get(dimCount, symCount, lbExprs, context);
  auto ubMap = AffineMap::get(dimCount, symCount, ubExprs, context);

  return {lbMap, ubMap};
}

/// Computes the lower and upper bounds of the first 'num' dimensional
/// identifiers (starting at 'offset') as affine maps of the remaining
/// identifiers (dimensional and symbolic identifiers). Local identifiers are
/// themselves explicitly computed as affine functions of other identifiers in
/// this process if needed.
void FlatAffineConstraints::getSliceBounds(unsigned offset, unsigned num,
                                           MLIRContext *context,
                                           SmallVectorImpl<AffineMap> *lbMaps,
                                           SmallVectorImpl<AffineMap> *ubMaps) {
  assert(num < getNumDimIds() && "invalid range");

  // Basic simplification.
  normalizeConstraintsByGCD();

  LLVM_DEBUG(llvm::dbgs() << "getSliceBounds for first " << num
                          << " identifiers\n");
  LLVM_DEBUG(dump());

  // Record computed/detected identifiers.
  SmallVector<AffineExpr, 8> memo(getNumIds());
  // Initialize dimensional and symbolic identifiers.
  for (unsigned i = 0, e = getNumDimIds(); i < e; i++) {
    if (i < offset)
      memo[i] = getAffineDimExpr(i, context);
    else if (i >= offset + num)
      memo[i] = getAffineDimExpr(i - num, context);
  }
  for (unsigned i = getNumDimIds(), e = getNumDimAndSymbolIds(); i < e; i++)
    memo[i] = getAffineSymbolExpr(i - getNumDimIds(), context);

  bool changed;
  do {
    changed = false;
    // Identify yet unknown identifiers as constants or mod's / floordiv's of
    // other identifiers if possible.
    for (unsigned pos = 0; pos < getNumIds(); pos++) {
      if (memo[pos])
        continue;

      auto lbConst = getConstantBound(BoundType::LB, pos);
      auto ubConst = getConstantBound(BoundType::UB, pos);
      if (lbConst.hasValue() && ubConst.hasValue()) {
        // Detect equality to a constant.
        if (lbConst.getValue() == ubConst.getValue()) {
          memo[pos] = getAffineConstantExpr(lbConst.getValue(), context);
          changed = true;
          continue;
        }

        // Detect an identifier as modulo of another identifier w.r.t a
        // constant.
        if (detectAsMod(*this, pos, lbConst.getValue(), ubConst.getValue(),
                        memo, context)) {
          changed = true;
          continue;
        }
      }

      // Detect an identifier as a floordiv of an affine function of other
      // identifiers (divisor is a positive constant).
      if (detectAsFloorDiv(*this, pos, context, memo)) {
        changed = true;
        continue;
      }

      // Detect an identifier as an expression of other identifiers.
      unsigned idx;
      if (!findConstraintWithNonZeroAt(*this, pos, /*isEq=*/true, &idx)) {
        continue;
      }

      // Build AffineExpr solving for identifier 'pos' in terms of all others.
      auto expr = getAffineConstantExpr(0, context);
      unsigned j, e;
      for (j = 0, e = getNumIds(); j < e; ++j) {
        if (j == pos)
          continue;
        int64_t c = atEq(idx, j);
        if (c == 0)
          continue;
        // If any of the involved IDs hasn't been found yet, we can't proceed.
        if (!memo[j])
          break;
        expr = expr + memo[j] * c;
      }
      if (j < e)
        // Can't construct expression as it depends on a yet uncomputed
        // identifier.
        continue;

      // Add constant term to AffineExpr.
      expr = expr + atEq(idx, getNumIds());
      int64_t vPos = atEq(idx, pos);
      assert(vPos != 0 && "expected non-zero here");
      if (vPos > 0)
        expr = (-expr).floorDiv(vPos);
      else
        // vPos < 0.
        expr = expr.floorDiv(-vPos);
      // Successfully constructed expression.
      memo[pos] = expr;
      changed = true;
    }
    // This loop is guaranteed to reach a fixed point - since once an
    // identifier's explicit form is computed (in memo[pos]), it's not updated
    // again.
  } while (changed);

  // Set the lower and upper bound maps for all the identifiers that were
  // computed as affine expressions of the rest as the "detected expr" and
  // "detected expr + 1" respectively; set the undetected ones to null.
  Optional<FlatAffineConstraints> tmpClone;
  for (unsigned pos = 0; pos < num; pos++) {
    unsigned numMapDims = getNumDimIds() - num;
    unsigned numMapSymbols = getNumSymbolIds();
    AffineExpr expr = memo[pos + offset];
    if (expr)
      expr = simplifyAffineExpr(expr, numMapDims, numMapSymbols);

    AffineMap &lbMap = (*lbMaps)[pos];
    AffineMap &ubMap = (*ubMaps)[pos];

    if (expr) {
      lbMap = AffineMap::get(numMapDims, numMapSymbols, expr);
      ubMap = AffineMap::get(numMapDims, numMapSymbols, expr + 1);
    } else {
      // TODO: Whenever there are local identifiers in the dependence
      // constraints, we'll conservatively over-approximate, since we don't
      // always explicitly compute them above (in the while loop).
      if (getNumLocalIds() == 0) {
        // Work on a copy so that we don't update this constraint system.
        if (!tmpClone) {
          tmpClone.emplace(FlatAffineConstraints(*this));
          // Removing redundant inequalities is necessary so that we don't get
          // redundant loop bounds.
          tmpClone->removeRedundantInequalities();
        }
        std::tie(lbMap, ubMap) = tmpClone->getLowerAndUpperBound(
            pos, offset, num, getNumDimIds(), /*localExprs=*/{}, context);
      }

      // If the above fails, we'll just use the constant lower bound and the
      // constant upper bound (if they exist) as the slice bounds.
      // TODO: being conservative for the moment in cases that
      // lead to multiple bounds - until getConstDifference in LoopFusion.cpp is
      // fixed (b/126426796).
      if (!lbMap || lbMap.getNumResults() > 1) {
        LLVM_DEBUG(llvm::dbgs()
                   << "WARNING: Potentially over-approximating slice lb\n");
        auto lbConst = getConstantBound(BoundType::LB, pos + offset);
        if (lbConst.hasValue()) {
          lbMap = AffineMap::get(
              numMapDims, numMapSymbols,
              getAffineConstantExpr(lbConst.getValue(), context));
        }
      }
      if (!ubMap || ubMap.getNumResults() > 1) {
        LLVM_DEBUG(llvm::dbgs()
                   << "WARNING: Potentially over-approximating slice ub\n");
        auto ubConst = getConstantBound(BoundType::UB, pos + offset);
        if (ubConst.hasValue()) {
          (ubMap) = AffineMap::get(
              numMapDims, numMapSymbols,
              getAffineConstantExpr(ubConst.getValue() + 1, context));
        }
      }
    }
    LLVM_DEBUG(llvm::dbgs()
               << "lb map for pos = " << Twine(pos + offset) << ", expr: ");
    LLVM_DEBUG(lbMap.dump(););
    LLVM_DEBUG(llvm::dbgs()
               << "ub map for pos = " << Twine(pos + offset) << ", expr: ");
    LLVM_DEBUG(ubMap.dump(););
  }
}

LogicalResult FlatAffineConstraints::flattenAlignedMapAndMergeLocals(
    AffineMap map, std::vector<SmallVector<int64_t, 8>> *flattenedExprs) {
  FlatAffineConstraints localCst;
  if (failed(getFlattenedAffineExprs(map, flattenedExprs, &localCst))) {
    LLVM_DEBUG(llvm::dbgs()
               << "composition unimplemented for semi-affine maps\n");
    return failure();
  }

  // Add localCst information.
  if (localCst.getNumLocalIds() > 0) {
    unsigned numLocalIds = getNumLocalIds();
    // Insert local dims of localCst at the beginning.
    insertLocalId(/*pos=*/0, /*num=*/localCst.getNumLocalIds());
    // Insert local dims of `this` at the end of localCst.
    localCst.appendLocalId(/*num=*/numLocalIds);
    // Dimensions of localCst and this constraint set match. Append localCst to
    // this constraint set.
    append(localCst);
  }

  return success();
}

LogicalResult FlatAffineConstraints::addBound(BoundType type, unsigned pos,
                                              AffineMap boundMap) {
  assert(boundMap.getNumDims() == getNumDimIds() && "dim mismatch");
  assert(boundMap.getNumSymbols() == getNumSymbolIds() && "symbol mismatch");
  assert(pos < getNumDimAndSymbolIds() && "invalid position");

  // Equality follows the logic of lower bound except that we add an equality
  // instead of an inequality.
  assert((type != BoundType::EQ || boundMap.getNumResults() == 1) &&
         "single result expected");
  bool lower = type == BoundType::LB || type == BoundType::EQ;

  std::vector<SmallVector<int64_t, 8>> flatExprs;
  if (failed(flattenAlignedMapAndMergeLocals(boundMap, &flatExprs)))
    return failure();
  assert(flatExprs.size() == boundMap.getNumResults());

  // Add one (in)equality for each result.
  for (const auto &flatExpr : flatExprs) {
    SmallVector<int64_t> ineq(getNumCols(), 0);
    // Dims and symbols.
    for (unsigned j = 0, e = boundMap.getNumInputs(); j < e; j++) {
      ineq[j] = lower ? -flatExpr[j] : flatExpr[j];
    }
    // Invalid bound: pos appears in `boundMap`.
    // TODO: This should be an assertion. Fix `addDomainFromSliceMaps` and/or
    // its callers to prevent invalid bounds from being added.
    if (ineq[pos] != 0)
      continue;
    ineq[pos] = lower ? 1 : -1;
    // Local columns of `ineq` are at the beginning.
    unsigned j = getNumDimIds() + getNumSymbolIds();
    unsigned end = flatExpr.size() - 1;
    for (unsigned i = boundMap.getNumInputs(); i < end; i++, j++) {
      ineq[j] = lower ? -flatExpr[i] : flatExpr[i];
    }
    // Constant term.
    ineq[getNumCols() - 1] =
        lower ? -flatExpr[flatExpr.size() - 1]
              // Upper bound in flattenedExpr is an exclusive one.
              : flatExpr[flatExpr.size() - 1] - 1;
    type == BoundType::EQ ? addEquality(ineq) : addInequality(ineq);
  }

  return success();
}

AffineMap
FlatAffineValueConstraints::computeAlignedMap(AffineMap map,
                                              ValueRange operands) const {
  assert(map.getNumInputs() == operands.size() && "number of inputs mismatch");

  SmallVector<Value> dims, syms;
#ifndef NDEBUG
  SmallVector<Value> newSyms;
  SmallVector<Value> *newSymsPtr = &newSyms;
#else
  SmallVector<Value> *newSymsPtr = nullptr;
#endif // NDEBUG

  dims.reserve(numDims);
  syms.reserve(numSymbols);
  for (unsigned i = 0; i < numDims; ++i)
    dims.push_back(values[i] ? *values[i] : Value());
  for (unsigned i = numDims, e = numDims + numSymbols; i < e; ++i)
    syms.push_back(values[i] ? *values[i] : Value());

  AffineMap alignedMap =
      alignAffineMapWithValues(map, operands, dims, syms, newSymsPtr);
  // All symbols are already part of this FlatAffineConstraints.
  assert(syms.size() == newSymsPtr->size() && "unexpected new/missing symbols");
  assert(std::equal(syms.begin(), syms.end(), newSymsPtr->begin()) &&
         "unexpected new/missing symbols");
  return alignedMap;
}

LogicalResult FlatAffineValueConstraints::addBound(BoundType type, unsigned pos,
                                                   AffineMap boundMap,
                                                   ValueRange boundOperands) {
  // Fully compose map and operands; canonicalize and simplify so that we
  // transitively get to terminal symbols or loop IVs.
  auto map = boundMap;
  SmallVector<Value, 4> operands(boundOperands.begin(), boundOperands.end());
  fullyComposeAffineMapAndOperands(&map, &operands);
  map = simplifyAffineMap(map);
  canonicalizeMapAndOperands(&map, &operands);
  for (auto operand : operands)
    addInductionVarOrTerminalSymbol(operand);
  return addBound(type, pos, computeAlignedMap(map, operands));
}

// Adds slice lower bounds represented by lower bounds in 'lbMaps' and upper
// bounds in 'ubMaps' to each value in `values' that appears in the constraint
// system. Note that both lower/upper bounds share the same operand list
// 'operands'.
// This function assumes 'values.size' == 'lbMaps.size' == 'ubMaps.size', and
// skips any null AffineMaps in 'lbMaps' or 'ubMaps'.
// Note that both lower/upper bounds use operands from 'operands'.
// Returns failure for unimplemented cases such as semi-affine expressions or
// expressions with mod/floordiv.
LogicalResult FlatAffineValueConstraints::addSliceBounds(
    ArrayRef<Value> values, ArrayRef<AffineMap> lbMaps,
    ArrayRef<AffineMap> ubMaps, ArrayRef<Value> operands) {
  assert(values.size() == lbMaps.size());
  assert(lbMaps.size() == ubMaps.size());

  for (unsigned i = 0, e = lbMaps.size(); i < e; ++i) {
    unsigned pos;
    if (!findId(values[i], &pos))
      continue;

    AffineMap lbMap = lbMaps[i];
    AffineMap ubMap = ubMaps[i];
    assert(!lbMap || lbMap.getNumInputs() == operands.size());
    assert(!ubMap || ubMap.getNumInputs() == operands.size());

    // Check if this slice is just an equality along this dimension.
    if (lbMap && ubMap && lbMap.getNumResults() == 1 &&
        ubMap.getNumResults() == 1 &&
        lbMap.getResult(0) + 1 == ubMap.getResult(0)) {
      if (failed(addBound(BoundType::EQ, pos, lbMap, operands)))
        return failure();
      continue;
    }

    // If lower or upper bound maps are null or provide no results, it implies
    // that the source loop was not at all sliced, and the entire loop will be a
    // part of the slice.
    if (lbMap && lbMap.getNumResults() != 0 && ubMap &&
        ubMap.getNumResults() != 0) {
      if (failed(addBound(BoundType::LB, pos, lbMap, operands)))
        return failure();
      if (failed(addBound(BoundType::UB, pos, ubMap, operands)))
        return failure();
    } else {
      auto loop = getForInductionVarOwner(values[i]);
      if (failed(this->addAffineForOpDomain(loop)))
        return failure();
    }
  }
  return success();
}

void FlatAffineConstraints::addEquality(ArrayRef<int64_t> eq) {
  assert(eq.size() == getNumCols());
  unsigned row = equalities.appendExtraRow();
  for (unsigned i = 0, e = eq.size(); i < e; ++i)
    equalities(row, i) = eq[i];
}

void FlatAffineConstraints::addInequality(ArrayRef<int64_t> inEq) {
  assert(inEq.size() == getNumCols());
  unsigned row = inequalities.appendExtraRow();
  for (unsigned i = 0, e = inEq.size(); i < e; ++i)
    inequalities(row, i) = inEq[i];
}

void FlatAffineConstraints::addBound(BoundType type, unsigned pos,
                                     int64_t value) {
  assert(pos < getNumCols());
  if (type == BoundType::EQ) {
    unsigned row = equalities.appendExtraRow();
    equalities(row, pos) = 1;
    equalities(row, getNumCols() - 1) = -value;
  } else {
    unsigned row = inequalities.appendExtraRow();
    inequalities(row, pos) = type == BoundType::LB ? 1 : -1;
    inequalities(row, getNumCols() - 1) =
        type == BoundType::LB ? -value : value;
  }
}

void FlatAffineConstraints::addBound(BoundType type, ArrayRef<int64_t> expr,
                                     int64_t value) {
  assert(type != BoundType::EQ && "EQ not implemented");
  assert(expr.size() == getNumCols());
  unsigned row = inequalities.appendExtraRow();
  for (unsigned i = 0, e = expr.size(); i < e; ++i)
    inequalities(row, i) = type == BoundType::LB ? expr[i] : -expr[i];
  inequalities(inequalities.getNumRows() - 1, getNumCols() - 1) +=
      type == BoundType::LB ? -value : value;
}

/// Adds a new local identifier as the floordiv of an affine function of other
/// identifiers, the coefficients of which are provided in 'dividend' and with
/// respect to a positive constant 'divisor'. Two constraints are added to the
/// system to capture equivalence with the floordiv.
///      q = expr floordiv c    <=>   c*q <= expr <= c*q + c - 1.
void FlatAffineConstraints::addLocalFloorDiv(ArrayRef<int64_t> dividend,
                                             int64_t divisor) {
  assert(dividend.size() == getNumCols() && "incorrect dividend size");
  assert(divisor > 0 && "positive divisor expected");

  appendLocalId();

  // Add two constraints for this new identifier 'q'.
  SmallVector<int64_t, 8> bound(dividend.size() + 1);

  // dividend - q * divisor >= 0
  std::copy(dividend.begin(), dividend.begin() + dividend.size() - 1,
            bound.begin());
  bound.back() = dividend.back();
  bound[getNumIds() - 1] = -divisor;
  addInequality(bound);

  // -dividend +qdivisor * q + divisor - 1 >= 0
  std::transform(bound.begin(), bound.end(), bound.begin(),
                 std::negate<int64_t>());
  bound[bound.size() - 1] += divisor - 1;
  addInequality(bound);
}

bool FlatAffineValueConstraints::findId(Value val, unsigned *pos) const {
  unsigned i = 0;
  for (const auto &mayBeId : values) {
    if (mayBeId.hasValue() && mayBeId.getValue() == val) {
      *pos = i;
      return true;
    }
    i++;
  }
  return false;
}

bool FlatAffineValueConstraints::containsId(Value val) const {
  return llvm::any_of(values, [&](const Optional<Value> &mayBeId) {
    return mayBeId.hasValue() && mayBeId.getValue() == val;
  });
}

void FlatAffineConstraints::swapId(unsigned posA, unsigned posB) {
  assert(posA < getNumIds() && "invalid position A");
  assert(posB < getNumIds() && "invalid position B");

  if (posA == posB)
    return;

  for (unsigned r = 0, e = getNumInequalities(); r < e; r++)
    std::swap(atIneq(r, posA), atIneq(r, posB));
  for (unsigned r = 0, e = getNumEqualities(); r < e; r++)
    std::swap(atEq(r, posA), atEq(r, posB));
}

void FlatAffineValueConstraints::swapId(unsigned posA, unsigned posB) {
  FlatAffineConstraints::swapId(posA, posB);
  std::swap(values[posA], values[posB]);
}

void FlatAffineConstraints::setDimSymbolSeparation(unsigned newSymbolCount) {
  assert(newSymbolCount <= numDims + numSymbols &&
         "invalid separation position");
  numDims = numDims + numSymbols - newSymbolCount;
  numSymbols = newSymbolCount;
}

void FlatAffineValueConstraints::addBound(BoundType type, Value val,
                                          int64_t value) {
  unsigned pos;
  if (!findId(val, &pos))
    // This is a pre-condition for this method.
    assert(0 && "id not found");
  addBound(type, pos, value);
}

void FlatAffineConstraints::removeEquality(unsigned pos) {
  equalities.removeRow(pos);
}

void FlatAffineConstraints::removeInequality(unsigned pos) {
  inequalities.removeRow(pos);
}

/// Finds an equality that equates the specified identifier to a constant.
/// Returns the position of the equality row. If 'symbolic' is set to true,
/// symbols are also treated like a constant, i.e., an affine function of the
/// symbols is also treated like a constant. Returns -1 if such an equality
/// could not be found.
static int findEqualityToConstant(const FlatAffineConstraints &cst,
                                  unsigned pos, bool symbolic = false) {
  assert(pos < cst.getNumIds() && "invalid position");
  for (unsigned r = 0, e = cst.getNumEqualities(); r < e; r++) {
    int64_t v = cst.atEq(r, pos);
    if (v * v != 1)
      continue;
    unsigned c;
    unsigned f = symbolic ? cst.getNumDimIds() : cst.getNumIds();
    // This checks for zeros in all positions other than 'pos' in [0, f)
    for (c = 0; c < f; c++) {
      if (c == pos)
        continue;
      if (cst.atEq(r, c) != 0) {
        // Dependent on another identifier.
        break;
      }
    }
    if (c == f)
      // Equality is free of other identifiers.
      return r;
  }
  return -1;
}

void FlatAffineConstraints::setAndEliminate(unsigned pos,
                                            ArrayRef<int64_t> values) {
  if (values.empty())
    return;
  assert(pos + values.size() <= getNumIds() &&
         "invalid position or too many values");
  // Setting x_j = p in sum_i a_i x_i + c is equivalent to adding p*a_j to the
  // constant term and removing the id x_j. We do this for all the ids
  // pos, pos + 1, ... pos + values.size() - 1.
  for (unsigned r = 0, e = getNumInequalities(); r < e; r++)
    for (unsigned i = 0, numVals = values.size(); i < numVals; ++i)
      atIneq(r, getNumCols() - 1) += atIneq(r, pos + i) * values[i];
  for (unsigned r = 0, e = getNumEqualities(); r < e; r++)
    for (unsigned i = 0, numVals = values.size(); i < numVals; ++i)
      atEq(r, getNumCols() - 1) += atEq(r, pos + i) * values[i];
  removeIdRange(pos, pos + values.size());
}

LogicalResult FlatAffineConstraints::constantFoldId(unsigned pos) {
  assert(pos < getNumIds() && "invalid position");
  int rowIdx;
  if ((rowIdx = findEqualityToConstant(*this, pos)) == -1)
    return failure();

  // atEq(rowIdx, pos) is either -1 or 1.
  assert(atEq(rowIdx, pos) * atEq(rowIdx, pos) == 1);
  int64_t constVal = -atEq(rowIdx, getNumCols() - 1) / atEq(rowIdx, pos);
  setAndEliminate(pos, constVal);
  return success();
}

void FlatAffineConstraints::constantFoldIdRange(unsigned pos, unsigned num) {
  for (unsigned s = pos, t = pos, e = pos + num; s < e; s++) {
    if (failed(constantFoldId(t)))
      t++;
  }
}

/// Returns a non-negative constant bound on the extent (upper bound - lower
/// bound) of the specified identifier if it is found to be a constant; returns
/// None if it's not a constant. This methods treats symbolic identifiers
/// specially, i.e., it looks for constant differences between affine
/// expressions involving only the symbolic identifiers. See comments at
/// function definition for example. 'lb', if provided, is set to the lower
/// bound associated with the constant difference. Note that 'lb' is purely
/// symbolic and thus will contain the coefficients of the symbolic identifiers
/// and the constant coefficient.
//  Egs: 0 <= i <= 15, return 16.
//       s0 + 2 <= i <= s0 + 17, returns 16. (s0 has to be a symbol)
//       s0 + s1 + 16 <= d0 <= s0 + s1 + 31, returns 16.
//       s0 - 7 <= 8*j <= s0 returns 1 with lb = s0, lbDivisor = 8 (since lb =
//       ceil(s0 - 7 / 8) = floor(s0 / 8)).
Optional<int64_t> FlatAffineConstraints::getConstantBoundOnDimSize(
    unsigned pos, SmallVectorImpl<int64_t> *lb, int64_t *boundFloorDivisor,
    SmallVectorImpl<int64_t> *ub, unsigned *minLbPos,
    unsigned *minUbPos) const {
  assert(pos < getNumDimIds() && "Invalid identifier position");

  // Find an equality for 'pos'^th identifier that equates it to some function
  // of the symbolic identifiers (+ constant).
  int eqPos = findEqualityToConstant(*this, pos, /*symbolic=*/true);
  if (eqPos != -1) {
    auto eq = getEquality(eqPos);
    // If the equality involves a local var, punt for now.
    // TODO: this can be handled in the future by using the explicit
    // representation of the local vars.
    if (!std::all_of(eq.begin() + getNumDimAndSymbolIds(), eq.end() - 1,
                     [](int64_t coeff) { return coeff == 0; }))
      return None;

    // This identifier can only take a single value.
    if (lb) {
      // Set lb to that symbolic value.
      lb->resize(getNumSymbolIds() + 1);
      if (ub)
        ub->resize(getNumSymbolIds() + 1);
      for (unsigned c = 0, f = getNumSymbolIds() + 1; c < f; c++) {
        int64_t v = atEq(eqPos, pos);
        // atEq(eqRow, pos) is either -1 or 1.
        assert(v * v == 1);
        (*lb)[c] = v < 0 ? atEq(eqPos, getNumDimIds() + c) / -v
                         : -atEq(eqPos, getNumDimIds() + c) / v;
        // Since this is an equality, ub = lb.
        if (ub)
          (*ub)[c] = (*lb)[c];
      }
      assert(boundFloorDivisor &&
             "both lb and divisor or none should be provided");
      *boundFloorDivisor = 1;
    }
    if (minLbPos)
      *minLbPos = eqPos;
    if (minUbPos)
      *minUbPos = eqPos;
    return 1;
  }

  // Check if the identifier appears at all in any of the inequalities.
  unsigned r, e;
  for (r = 0, e = getNumInequalities(); r < e; r++) {
    if (atIneq(r, pos) != 0)
      break;
  }
  if (r == e)
    // If it doesn't, there isn't a bound on it.
    return None;

  // Positions of constraints that are lower/upper bounds on the variable.
  SmallVector<unsigned, 4> lbIndices, ubIndices;

  // Gather all symbolic lower bounds and upper bounds of the variable, i.e.,
  // the bounds can only involve symbolic (and local) identifiers. Since the
  // canonical form c_1*x_1 + c_2*x_2 + ... + c_0 >= 0, a constraint is a lower
  // bound for x_i if c_i >= 1, and an upper bound if c_i <= -1.
  getLowerAndUpperBoundIndices(pos, &lbIndices, &ubIndices,
                               /*eqIndices=*/nullptr, /*offset=*/0,
                               /*num=*/getNumDimIds());

  Optional<int64_t> minDiff = None;
  unsigned minLbPosition = 0, minUbPosition = 0;
  for (auto ubPos : ubIndices) {
    for (auto lbPos : lbIndices) {
      // Look for a lower bound and an upper bound that only differ by a
      // constant, i.e., pairs of the form  0 <= c_pos - f(c_i's) <= diffConst.
      // For example, if ii is the pos^th variable, we are looking for
      // constraints like ii >= i, ii <= ii + 50, 50 being the difference. The
      // minimum among all such constant differences is kept since that's the
      // constant bounding the extent of the pos^th variable.
      unsigned j, e;
      for (j = 0, e = getNumCols() - 1; j < e; j++)
        if (atIneq(ubPos, j) != -atIneq(lbPos, j)) {
          break;
        }
      if (j < getNumCols() - 1)
        continue;
      int64_t diff = ceilDiv(atIneq(ubPos, getNumCols() - 1) +
                                 atIneq(lbPos, getNumCols() - 1) + 1,
                             atIneq(lbPos, pos));
      // This bound is non-negative by definition.
      diff = std::max<int64_t>(diff, 0);
      if (minDiff == None || diff < minDiff) {
        minDiff = diff;
        minLbPosition = lbPos;
        minUbPosition = ubPos;
      }
    }
  }
  if (lb && minDiff.hasValue()) {
    // Set lb to the symbolic lower bound.
    lb->resize(getNumSymbolIds() + 1);
    if (ub)
      ub->resize(getNumSymbolIds() + 1);
    // The lower bound is the ceildiv of the lb constraint over the coefficient
    // of the variable at 'pos'. We express the ceildiv equivalently as a floor
    // for uniformity. For eg., if the lower bound constraint was: 32*d0 - N +
    // 31 >= 0, the lower bound for d0 is ceil(N - 31, 32), i.e., floor(N, 32).
    *boundFloorDivisor = atIneq(minLbPosition, pos);
    assert(*boundFloorDivisor == -atIneq(minUbPosition, pos));
    for (unsigned c = 0, e = getNumSymbolIds() + 1; c < e; c++) {
      (*lb)[c] = -atIneq(minLbPosition, getNumDimIds() + c);
    }
    if (ub) {
      for (unsigned c = 0, e = getNumSymbolIds() + 1; c < e; c++)
        (*ub)[c] = atIneq(minUbPosition, getNumDimIds() + c);
    }
    // The lower bound leads to a ceildiv while the upper bound is a floordiv
    // whenever the coefficient at pos != 1. ceildiv (val / d) = floordiv (val +
    // d - 1 / d); hence, the addition of 'atIneq(minLbPosition, pos) - 1' to
    // the constant term for the lower bound.
    (*lb)[getNumSymbolIds()] += atIneq(minLbPosition, pos) - 1;
  }
  if (minLbPos)
    *minLbPos = minLbPosition;
  if (minUbPos)
    *minUbPos = minUbPosition;
  return minDiff;
}

template <bool isLower>
Optional<int64_t>
FlatAffineConstraints::computeConstantLowerOrUpperBound(unsigned pos) {
  assert(pos < getNumIds() && "invalid position");
  // Project to 'pos'.
  projectOut(0, pos);
  projectOut(1, getNumIds() - 1);
  // Check if there's an equality equating the '0'^th identifier to a constant.
  int eqRowIdx = findEqualityToConstant(*this, 0, /*symbolic=*/false);
  if (eqRowIdx != -1)
    // atEq(rowIdx, 0) is either -1 or 1.
    return -atEq(eqRowIdx, getNumCols() - 1) / atEq(eqRowIdx, 0);

  // Check if the identifier appears at all in any of the inequalities.
  unsigned r, e;
  for (r = 0, e = getNumInequalities(); r < e; r++) {
    if (atIneq(r, 0) != 0)
      break;
  }
  if (r == e)
    // If it doesn't, there isn't a bound on it.
    return None;

  Optional<int64_t> minOrMaxConst = None;

  // Take the max across all const lower bounds (or min across all constant
  // upper bounds).
  for (unsigned r = 0, e = getNumInequalities(); r < e; r++) {
    if (isLower) {
      if (atIneq(r, 0) <= 0)
        // Not a lower bound.
        continue;
    } else if (atIneq(r, 0) >= 0) {
      // Not an upper bound.
      continue;
    }
    unsigned c, f;
    for (c = 0, f = getNumCols() - 1; c < f; c++)
      if (c != 0 && atIneq(r, c) != 0)
        break;
    if (c < getNumCols() - 1)
      // Not a constant bound.
      continue;

    int64_t boundConst =
        isLower ? mlir::ceilDiv(-atIneq(r, getNumCols() - 1), atIneq(r, 0))
                : mlir::floorDiv(atIneq(r, getNumCols() - 1), -atIneq(r, 0));
    if (isLower) {
      if (minOrMaxConst == None || boundConst > minOrMaxConst)
        minOrMaxConst = boundConst;
    } else {
      if (minOrMaxConst == None || boundConst < minOrMaxConst)
        minOrMaxConst = boundConst;
    }
  }
  return minOrMaxConst;
}

Optional<int64_t> FlatAffineConstraints::getConstantBound(BoundType type,
                                                          unsigned pos) const {
  assert(type != BoundType::EQ && "EQ not implemented");
  FlatAffineConstraints tmpCst(*this);
  if (type == BoundType::LB)
    return tmpCst.computeConstantLowerOrUpperBound</*isLower=*/true>(pos);
  return tmpCst.computeConstantLowerOrUpperBound</*isLower=*/false>(pos);
}

// A simple (naive and conservative) check for hyper-rectangularity.
bool FlatAffineConstraints::isHyperRectangular(unsigned pos,
                                               unsigned num) const {
  assert(pos < getNumCols() - 1);
  // Check for two non-zero coefficients in the range [pos, pos + sum).
  for (unsigned r = 0, e = getNumInequalities(); r < e; r++) {
    unsigned sum = 0;
    for (unsigned c = pos; c < pos + num; c++) {
      if (atIneq(r, c) != 0)
        sum++;
    }
    if (sum > 1)
      return false;
  }
  for (unsigned r = 0, e = getNumEqualities(); r < e; r++) {
    unsigned sum = 0;
    for (unsigned c = pos; c < pos + num; c++) {
      if (atEq(r, c) != 0)
        sum++;
    }
    if (sum > 1)
      return false;
  }
  return true;
}

void FlatAffineConstraints::print(raw_ostream &os) const {
  assert(hasConsistentState());
  os << "\nConstraints (" << getNumDimIds() << " dims, " << getNumSymbolIds()
     << " symbols, " << getNumLocalIds() << " locals), (" << getNumConstraints()
     << " constraints)\n";
  os << "(";
  for (unsigned i = 0, e = getNumIds(); i < e; i++) {
    if (auto *valueCstr = dyn_cast<const FlatAffineValueConstraints>(this)) {
      if (valueCstr->hasValue(i))
        os << "Value ";
      else
        os << "None ";
    } else {
      os << "None ";
    }
  }
  os << " const)\n";
  for (unsigned i = 0, e = getNumEqualities(); i < e; ++i) {
    for (unsigned j = 0, f = getNumCols(); j < f; ++j) {
      os << atEq(i, j) << " ";
    }
    os << "= 0\n";
  }
  for (unsigned i = 0, e = getNumInequalities(); i < e; ++i) {
    for (unsigned j = 0, f = getNumCols(); j < f; ++j) {
      os << atIneq(i, j) << " ";
    }
    os << ">= 0\n";
  }
  os << '\n';
}

void FlatAffineConstraints::dump() const { print(llvm::errs()); }

/// Removes duplicate constraints, trivially true constraints, and constraints
/// that can be detected as redundant as a result of differing only in their
/// constant term part. A constraint of the form <non-negative constant> >= 0 is
/// considered trivially true.
//  Uses a DenseSet to hash and detect duplicates followed by a linear scan to
//  remove duplicates in place.
void FlatAffineConstraints::removeTrivialRedundancy() {
  gcdTightenInequalities();
  normalizeConstraintsByGCD();

  // A map used to detect redundancy stemming from constraints that only differ
  // in their constant term. The value stored is <row position, const term>
  // for a given row.
  SmallDenseMap<ArrayRef<int64_t>, std::pair<unsigned, int64_t>>
      rowsWithoutConstTerm;
  // To unique rows.
  SmallDenseSet<ArrayRef<int64_t>, 8> rowSet;

  // Check if constraint is of the form <non-negative-constant> >= 0.
  auto isTriviallyValid = [&](unsigned r) -> bool {
    for (unsigned c = 0, e = getNumCols() - 1; c < e; c++) {
      if (atIneq(r, c) != 0)
        return false;
    }
    return atIneq(r, getNumCols() - 1) >= 0;
  };

  // Detect and mark redundant constraints.
  SmallVector<bool, 256> redunIneq(getNumInequalities(), false);
  for (unsigned r = 0, e = getNumInequalities(); r < e; r++) {
    int64_t *rowStart = &inequalities(r, 0);
    auto row = ArrayRef<int64_t>(rowStart, getNumCols());
    if (isTriviallyValid(r) || !rowSet.insert(row).second) {
      redunIneq[r] = true;
      continue;
    }

    // Among constraints that only differ in the constant term part, mark
    // everything other than the one with the smallest constant term redundant.
    // (eg: among i - 16j - 5 >= 0, i - 16j - 1 >=0, i - 16j - 7 >= 0, the
    // former two are redundant).
    int64_t constTerm = atIneq(r, getNumCols() - 1);
    auto rowWithoutConstTerm = ArrayRef<int64_t>(rowStart, getNumCols() - 1);
    const auto &ret =
        rowsWithoutConstTerm.insert({rowWithoutConstTerm, {r, constTerm}});
    if (!ret.second) {
      // Check if the other constraint has a higher constant term.
      auto &val = ret.first->second;
      if (val.second > constTerm) {
        // The stored row is redundant. Mark it so, and update with this one.
        redunIneq[val.first] = true;
        val = {r, constTerm};
      } else {
        // The one stored makes this one redundant.
        redunIneq[r] = true;
      }
    }
  }

  // Scan to get rid of all rows marked redundant, in-place.
  unsigned pos = 0;
  for (unsigned r = 0, e = getNumInequalities(); r < e; r++)
    if (!redunIneq[r])
      inequalities.copyRow(r, pos++);

  inequalities.resizeVertically(pos);

  // TODO: consider doing this for equalities as well, but probably not worth
  // the savings.
}

void FlatAffineConstraints::clearAndCopyFrom(
    const FlatAffineConstraints &other) {
  if (auto *otherValueSet = dyn_cast<const FlatAffineValueConstraints>(&other))
    assert(!otherValueSet->hasValues() &&
           "cannot copy associated Values into FlatAffineConstraints");
  // Note: Assigment operator does not vtable pointer, so kind does not change.
  *this = other;
}

void FlatAffineValueConstraints::clearAndCopyFrom(
    const FlatAffineConstraints &other) {
  if (auto *otherValueSet =
          dyn_cast<const FlatAffineValueConstraints>(&other)) {
    *this = *otherValueSet;
  } else {
    *static_cast<FlatAffineConstraints *>(this) = other;
    values.clear();
    values.resize(numIds, None);
  }
}

void FlatAffineConstraints::removeId(unsigned pos) {
  removeIdRange(pos, pos + 1);
}

static std::pair<unsigned, unsigned>
getNewNumDimsSymbols(unsigned pos, const FlatAffineConstraints &cst) {
  unsigned numDims = cst.getNumDimIds();
  unsigned numSymbols = cst.getNumSymbolIds();
  unsigned newNumDims, newNumSymbols;
  if (pos < numDims) {
    newNumDims = numDims - 1;
    newNumSymbols = numSymbols;
  } else if (pos < numDims + numSymbols) {
    assert(numSymbols >= 1);
    newNumDims = numDims;
    newNumSymbols = numSymbols - 1;
  } else {
    newNumDims = numDims;
    newNumSymbols = numSymbols;
  }
  return {newNumDims, newNumSymbols};
}

#undef DEBUG_TYPE
#define DEBUG_TYPE "fm"

/// Eliminates identifier at the specified position using Fourier-Motzkin
/// variable elimination. This technique is exact for rational spaces but
/// conservative (in "rare" cases) for integer spaces. The operation corresponds
/// to a projection operation yielding the (convex) set of integer points
/// contained in the rational shadow of the set. An emptiness test that relies
/// on this method will guarantee emptiness, i.e., it disproves the existence of
/// a solution if it says it's empty.
/// If a non-null isResultIntegerExact is passed, it is set to true if the
/// result is also integer exact. If it's set to false, the obtained solution
/// *may* not be exact, i.e., it may contain integer points that do not have an
/// integer pre-image in the original set.
///
/// Eg:
/// j >= 0, j <= i + 1
/// i >= 0, i <= N + 1
/// Eliminating i yields,
///   j >= 0, 0 <= N + 1, j - 1 <= N + 1
///
/// If darkShadow = true, this method computes the dark shadow on elimination;
/// the dark shadow is a convex integer subset of the exact integer shadow. A
/// non-empty dark shadow proves the existence of an integer solution. The
/// elimination in such a case could however be an under-approximation, and thus
/// should not be used for scanning sets or used by itself for dependence
/// checking.
///
/// Eg: 2-d set, * represents grid points, 'o' represents a point in the set.
///            ^
///            |
///            | * * * * o o
///         i  | * * o o o o
///            | o * * * * *
///            --------------->
///                 j ->
///
/// Eliminating i from this system (projecting on the j dimension):
/// rational shadow / integer light shadow:  1 <= j <= 6
/// dark shadow:                             3 <= j <= 6
/// exact integer shadow:                    j = 1 \union  3 <= j <= 6
/// holes/splinters:                         j = 2
///
/// darkShadow = false, isResultIntegerExact = nullptr are default values.
// TODO: a slight modification to yield dark shadow version of FM (tightened),
// which can prove the existence of a solution if there is one.
void FlatAffineConstraints::fourierMotzkinEliminate(
    unsigned pos, bool darkShadow, bool *isResultIntegerExact) {
  LLVM_DEBUG(llvm::dbgs() << "FM input (eliminate pos " << pos << "):\n");
  LLVM_DEBUG(dump());
  assert(pos < getNumIds() && "invalid position");
  assert(hasConsistentState());

  // Check if this identifier can be eliminated through a substitution.
  for (unsigned r = 0, e = getNumEqualities(); r < e; r++) {
    if (atEq(r, pos) != 0) {
      // Use Gaussian elimination here (since we have an equality).
      LogicalResult ret = gaussianEliminateId(pos);
      (void)ret;
      assert(succeeded(ret) && "Gaussian elimination guaranteed to succeed");
      LLVM_DEBUG(llvm::dbgs() << "FM output (through Gaussian elimination):\n");
      LLVM_DEBUG(dump());
      return;
    }
  }

  // A fast linear time tightening.
  gcdTightenInequalities();

  // Check if the identifier appears at all in any of the inequalities.
  unsigned r, e;
  for (r = 0, e = getNumInequalities(); r < e; r++) {
    if (atIneq(r, pos) != 0)
      break;
  }
  if (r == getNumInequalities()) {
    // If it doesn't appear, just remove the column and return.
    // TODO: refactor removeColumns to use it from here.
    removeId(pos);
    LLVM_DEBUG(llvm::dbgs() << "FM output:\n");
    LLVM_DEBUG(dump());
    return;
  }

  // Positions of constraints that are lower bounds on the variable.
  SmallVector<unsigned, 4> lbIndices;
  // Positions of constraints that are lower bounds on the variable.
  SmallVector<unsigned, 4> ubIndices;
  // Positions of constraints that do not involve the variable.
  std::vector<unsigned> nbIndices;
  nbIndices.reserve(getNumInequalities());

  // Gather all lower bounds and upper bounds of the variable. Since the
  // canonical form c_1*x_1 + c_2*x_2 + ... + c_0 >= 0, a constraint is a lower
  // bound for x_i if c_i >= 1, and an upper bound if c_i <= -1.
  for (unsigned r = 0, e = getNumInequalities(); r < e; r++) {
    if (atIneq(r, pos) == 0) {
      // Id does not appear in bound.
      nbIndices.push_back(r);
    } else if (atIneq(r, pos) >= 1) {
      // Lower bound.
      lbIndices.push_back(r);
    } else {
      // Upper bound.
      ubIndices.push_back(r);
    }
  }

  // Set the number of dimensions, symbols in the resulting system.
  const auto &dimsSymbols = getNewNumDimsSymbols(pos, *this);
  unsigned newNumDims = dimsSymbols.first;
  unsigned newNumSymbols = dimsSymbols.second;

  /// Create the new system which has one identifier less.
  FlatAffineConstraints newFac(
      lbIndices.size() * ubIndices.size() + nbIndices.size(),
      getNumEqualities(), getNumCols() - 1, newNumDims, newNumSymbols,
      /*numLocals=*/getNumIds() - 1 - newNumDims - newNumSymbols);

  // This will be used to check if the elimination was integer exact.
  unsigned lcmProducts = 1;

  // Let x be the variable we are eliminating.
  // For each lower bound, lb <= c_l*x, and each upper bound c_u*x <= ub, (note
  // that c_l, c_u >= 1) we have:
  // lb*lcm(c_l, c_u)/c_l <= lcm(c_l, c_u)*x <= ub*lcm(c_l, c_u)/c_u
  // We thus generate a constraint:
  // lcm(c_l, c_u)/c_l*lb <= lcm(c_l, c_u)/c_u*ub.
  // Note if c_l = c_u = 1, all integer points captured by the resulting
  // constraint correspond to integer points in the original system (i.e., they
  // have integer pre-images). Hence, if the lcm's are all 1, the elimination is
  // integer exact.
  for (auto ubPos : ubIndices) {
    for (auto lbPos : lbIndices) {
      SmallVector<int64_t, 4> ineq;
      ineq.reserve(newFac.getNumCols());
      int64_t lbCoeff = atIneq(lbPos, pos);
      // Note that in the comments above, ubCoeff is the negation of the
      // coefficient in the canonical form as the view taken here is that of the
      // term being moved to the other size of '>='.
      int64_t ubCoeff = -atIneq(ubPos, pos);
      // TODO: refactor this loop to avoid all branches inside.
      for (unsigned l = 0, e = getNumCols(); l < e; l++) {
        if (l == pos)
          continue;
        assert(lbCoeff >= 1 && ubCoeff >= 1 && "bounds wrongly identified");
        int64_t lcm = mlir::lcm(lbCoeff, ubCoeff);
        ineq.push_back(atIneq(ubPos, l) * (lcm / ubCoeff) +
                       atIneq(lbPos, l) * (lcm / lbCoeff));
        lcmProducts *= lcm;
      }
      if (darkShadow) {
        // The dark shadow is a convex subset of the exact integer shadow. If
        // there is a point here, it proves the existence of a solution.
        ineq[ineq.size() - 1] += lbCoeff * ubCoeff - lbCoeff - ubCoeff + 1;
      }
      // TODO: we need to have a way to add inequalities in-place in
      // FlatAffineConstraints instead of creating and copying over.
      newFac.addInequality(ineq);
    }
  }

  LLVM_DEBUG(llvm::dbgs() << "FM isResultIntegerExact: " << (lcmProducts == 1)
                          << "\n");
  if (lcmProducts == 1 && isResultIntegerExact)
    *isResultIntegerExact = true;

  // Copy over the constraints not involving this variable.
  for (auto nbPos : nbIndices) {
    SmallVector<int64_t, 4> ineq;
    ineq.reserve(getNumCols() - 1);
    for (unsigned l = 0, e = getNumCols(); l < e; l++) {
      if (l == pos)
        continue;
      ineq.push_back(atIneq(nbPos, l));
    }
    newFac.addInequality(ineq);
  }

  assert(newFac.getNumConstraints() ==
         lbIndices.size() * ubIndices.size() + nbIndices.size());

  // Copy over the equalities.
  for (unsigned r = 0, e = getNumEqualities(); r < e; r++) {
    SmallVector<int64_t, 4> eq;
    eq.reserve(newFac.getNumCols());
    for (unsigned l = 0, e = getNumCols(); l < e; l++) {
      if (l == pos)
        continue;
      eq.push_back(atEq(r, l));
    }
    newFac.addEquality(eq);
  }

  // GCD tightening and normalization allows detection of more trivially
  // redundant constraints.
  newFac.gcdTightenInequalities();
  newFac.normalizeConstraintsByGCD();
  newFac.removeTrivialRedundancy();
  clearAndCopyFrom(newFac);
  LLVM_DEBUG(llvm::dbgs() << "FM output:\n");
  LLVM_DEBUG(dump());
}

#undef DEBUG_TYPE
#define DEBUG_TYPE "affine-structures"

void FlatAffineValueConstraints::fourierMotzkinEliminate(
    unsigned pos, bool darkShadow, bool *isResultIntegerExact) {
  SmallVector<Optional<Value>, 8> newVals;
  newVals.reserve(numIds - 1);
  newVals.append(values.begin(), values.begin() + pos);
  newVals.append(values.begin() + pos + 1, values.end());
  // Note: Base implementation discards all associated Values.
  FlatAffineConstraints::fourierMotzkinEliminate(pos, darkShadow,
                                                 isResultIntegerExact);
  values = newVals;
  assert(values.size() == getNumIds());
}

void FlatAffineConstraints::projectOut(unsigned pos, unsigned num) {
  if (num == 0)
    return;

  // 'pos' can be at most getNumCols() - 2 if num > 0.
  assert((getNumCols() < 2 || pos <= getNumCols() - 2) && "invalid position");
  assert(pos + num < getNumCols() && "invalid range");

  // Eliminate as many identifiers as possible using Gaussian elimination.
  unsigned currentPos = pos;
  unsigned numToEliminate = num;
  unsigned numGaussianEliminated = 0;

  while (currentPos < getNumIds()) {
    unsigned curNumEliminated =
        gaussianEliminateIds(currentPos, currentPos + numToEliminate);
    ++currentPos;
    numToEliminate -= curNumEliminated + 1;
    numGaussianEliminated += curNumEliminated;
  }

  // Eliminate the remaining using Fourier-Motzkin.
  for (unsigned i = 0; i < num - numGaussianEliminated; i++) {
    unsigned numToEliminate = num - numGaussianEliminated - i;
    fourierMotzkinEliminate(
        getBestIdToEliminate(*this, pos, pos + numToEliminate));
  }

  // Fast/trivial simplifications.
  gcdTightenInequalities();
  // Normalize constraints after tightening since the latter impacts this, but
  // not the other way round.
  normalizeConstraintsByGCD();
}

void FlatAffineValueConstraints::projectOut(Value val) {
  unsigned pos;
  bool ret = findId(val, &pos);
  assert(ret);
  (void)ret;
  fourierMotzkinEliminate(pos);
}

void FlatAffineConstraints::clearConstraints() {
  equalities.resizeVertically(0);
  inequalities.resizeVertically(0);
}

namespace {

enum BoundCmpResult { Greater, Less, Equal, Unknown };

/// Compares two affine bounds whose coefficients are provided in 'first' and
/// 'second'. The last coefficient is the constant term.
static BoundCmpResult compareBounds(ArrayRef<int64_t> a, ArrayRef<int64_t> b) {
  assert(a.size() == b.size());

  // For the bounds to be comparable, their corresponding identifier
  // coefficients should be equal; the constant terms are then compared to
  // determine less/greater/equal.

  if (!std::equal(a.begin(), a.end() - 1, b.begin()))
    return Unknown;

  if (a.back() == b.back())
    return Equal;

  return a.back() < b.back() ? Less : Greater;
}
} // namespace

// Returns constraints that are common to both A & B.
static void getCommonConstraints(const FlatAffineConstraints &a,
                                 const FlatAffineConstraints &b,
                                 FlatAffineConstraints &c) {
  c.reset(a.getNumDimIds(), a.getNumSymbolIds(), a.getNumLocalIds());
  // a naive O(n^2) check should be enough here given the input sizes.
  for (unsigned r = 0, e = a.getNumInequalities(); r < e; ++r) {
    for (unsigned s = 0, f = b.getNumInequalities(); s < f; ++s) {
      if (a.getInequality(r) == b.getInequality(s)) {
        c.addInequality(a.getInequality(r));
        break;
      }
    }
  }
  for (unsigned r = 0, e = a.getNumEqualities(); r < e; ++r) {
    for (unsigned s = 0, f = b.getNumEqualities(); s < f; ++s) {
      if (a.getEquality(r) == b.getEquality(s)) {
        c.addEquality(a.getEquality(r));
        break;
      }
    }
  }
}

// Computes the bounding box with respect to 'other' by finding the min of the
// lower bounds and the max of the upper bounds along each of the dimensions.
LogicalResult
FlatAffineConstraints::unionBoundingBox(const FlatAffineConstraints &otherCst) {
  assert(otherCst.getNumDimIds() == numDims && "dims mismatch");
  assert(otherCst.getNumLocalIds() == 0 && "local ids not supported here");
  assert(getNumLocalIds() == 0 && "local ids not supported yet here");

  // Get the constraints common to both systems; these will be added as is to
  // the union.
  FlatAffineConstraints commonCst;
  getCommonConstraints(*this, otherCst, commonCst);

  std::vector<SmallVector<int64_t, 8>> boundingLbs;
  std::vector<SmallVector<int64_t, 8>> boundingUbs;
  boundingLbs.reserve(2 * getNumDimIds());
  boundingUbs.reserve(2 * getNumDimIds());

  // To hold lower and upper bounds for each dimension.
  SmallVector<int64_t, 4> lb, otherLb, ub, otherUb;
  // To compute min of lower bounds and max of upper bounds for each dimension.
  SmallVector<int64_t, 4> minLb(getNumSymbolIds() + 1);
  SmallVector<int64_t, 4> maxUb(getNumSymbolIds() + 1);
  // To compute final new lower and upper bounds for the union.
  SmallVector<int64_t, 8> newLb(getNumCols()), newUb(getNumCols());

  int64_t lbFloorDivisor, otherLbFloorDivisor;
  for (unsigned d = 0, e = getNumDimIds(); d < e; ++d) {
    auto extent = getConstantBoundOnDimSize(d, &lb, &lbFloorDivisor, &ub);
    if (!extent.hasValue())
      // TODO: symbolic extents when necessary.
      // TODO: handle union if a dimension is unbounded.
      return failure();

    auto otherExtent = otherCst.getConstantBoundOnDimSize(
        d, &otherLb, &otherLbFloorDivisor, &otherUb);
    if (!otherExtent.hasValue() || lbFloorDivisor != otherLbFloorDivisor)
      // TODO: symbolic extents when necessary.
      return failure();

    assert(lbFloorDivisor > 0 && "divisor always expected to be positive");

    auto res = compareBounds(lb, otherLb);
    // Identify min.
    if (res == BoundCmpResult::Less || res == BoundCmpResult::Equal) {
      minLb = lb;
      // Since the divisor is for a floordiv, we need to convert to ceildiv,
      // i.e., i >= expr floordiv div <=> i >= (expr - div + 1) ceildiv div <=>
      // div * i >= expr - div + 1.
      minLb.back() -= lbFloorDivisor - 1;
    } else if (res == BoundCmpResult::Greater) {
      minLb = otherLb;
      minLb.back() -= otherLbFloorDivisor - 1;
    } else {
      // Uncomparable - check for constant lower/upper bounds.
      auto constLb = getConstantBound(BoundType::LB, d);
      auto constOtherLb = otherCst.getConstantBound(BoundType::LB, d);
      if (!constLb.hasValue() || !constOtherLb.hasValue())
        return failure();
      std::fill(minLb.begin(), minLb.end(), 0);
      minLb.back() = std::min(constLb.getValue(), constOtherLb.getValue());
    }

    // Do the same for ub's but max of upper bounds. Identify max.
    auto uRes = compareBounds(ub, otherUb);
    if (uRes == BoundCmpResult::Greater || uRes == BoundCmpResult::Equal) {
      maxUb = ub;
    } else if (uRes == BoundCmpResult::Less) {
      maxUb = otherUb;
    } else {
      // Uncomparable - check for constant lower/upper bounds.
      auto constUb = getConstantBound(BoundType::UB, d);
      auto constOtherUb = otherCst.getConstantBound(BoundType::UB, d);
      if (!constUb.hasValue() || !constOtherUb.hasValue())
        return failure();
      std::fill(maxUb.begin(), maxUb.end(), 0);
      maxUb.back() = std::max(constUb.getValue(), constOtherUb.getValue());
    }

    std::fill(newLb.begin(), newLb.end(), 0);
    std::fill(newUb.begin(), newUb.end(), 0);

    // The divisor for lb, ub, otherLb, otherUb at this point is lbDivisor,
    // and so it's the divisor for newLb and newUb as well.
    newLb[d] = lbFloorDivisor;
    newUb[d] = -lbFloorDivisor;
    // Copy over the symbolic part + constant term.
    std::copy(minLb.begin(), minLb.end(), newLb.begin() + getNumDimIds());
    std::transform(newLb.begin() + getNumDimIds(), newLb.end(),
                   newLb.begin() + getNumDimIds(), std::negate<int64_t>());
    std::copy(maxUb.begin(), maxUb.end(), newUb.begin() + getNumDimIds());

    boundingLbs.push_back(newLb);
    boundingUbs.push_back(newUb);
  }

  // Clear all constraints and add the lower/upper bounds for the bounding box.
  clearConstraints();
  for (unsigned d = 0, e = getNumDimIds(); d < e; ++d) {
    addInequality(boundingLbs[d]);
    addInequality(boundingUbs[d]);
  }

  // Add the constraints that were common to both systems.
  append(commonCst);
  removeTrivialRedundancy();

  // TODO: copy over pure symbolic constraints from this and 'other' over to the
  // union (since the above are just the union along dimensions); we shouldn't
  // be discarding any other constraints on the symbols.

  return success();
}

LogicalResult FlatAffineValueConstraints::unionBoundingBox(
    const FlatAffineValueConstraints &otherCst) {
  assert(otherCst.getNumDimIds() == numDims && "dims mismatch");
  assert(otherCst.getMaybeValues()
             .slice(0, getNumDimIds())
             .equals(getMaybeValues().slice(0, getNumDimIds())) &&
         "dim values mismatch");
  assert(otherCst.getNumLocalIds() == 0 && "local ids not supported here");
  assert(getNumLocalIds() == 0 && "local ids not supported yet here");

  // Align `other` to this.
  if (!areIdsAligned(*this, otherCst)) {
    FlatAffineValueConstraints otherCopy(otherCst);
    mergeAndAlignIds(/*offset=*/numDims, this, &otherCopy);
    return FlatAffineConstraints::unionBoundingBox(otherCopy);
  }

  return FlatAffineConstraints::unionBoundingBox(otherCst);
}

/// Compute an explicit representation for local vars. For all systems coming
/// from MLIR integer sets, maps, or expressions where local vars were
/// introduced to model floordivs and mods, this always succeeds.
static LogicalResult computeLocalVars(const FlatAffineConstraints &cst,
                                      SmallVectorImpl<AffineExpr> &memo,
                                      MLIRContext *context) {
  unsigned numDims = cst.getNumDimIds();
  unsigned numSyms = cst.getNumSymbolIds();

  // Initialize dimensional and symbolic identifiers.
  for (unsigned i = 0; i < numDims; i++)
    memo[i] = getAffineDimExpr(i, context);
  for (unsigned i = numDims, e = numDims + numSyms; i < e; i++)
    memo[i] = getAffineSymbolExpr(i - numDims, context);

  bool changed;
  do {
    // Each time `changed` is true at the end of this iteration, one or more
    // local vars would have been detected as floordivs and set in memo; so the
    // number of null entries in memo[...] strictly reduces; so this converges.
    changed = false;
    for (unsigned i = 0, e = cst.getNumLocalIds(); i < e; ++i)
      if (!memo[numDims + numSyms + i] &&
          detectAsFloorDiv(cst, /*pos=*/numDims + numSyms + i, context, memo))
        changed = true;
  } while (changed);

  ArrayRef<AffineExpr> localExprs =
      ArrayRef<AffineExpr>(memo).take_back(cst.getNumLocalIds());
  return success(
      llvm::all_of(localExprs, [](AffineExpr expr) { return expr; }));
}

void FlatAffineValueConstraints::getIneqAsAffineValueMap(
    unsigned pos, unsigned ineqPos, AffineValueMap &vmap,
    MLIRContext *context) const {
  unsigned numDims = getNumDimIds();
  unsigned numSyms = getNumSymbolIds();

  assert(pos < numDims && "invalid position");
  assert(ineqPos < getNumInequalities() && "invalid inequality position");

  // Get expressions for local vars.
  SmallVector<AffineExpr, 8> memo(getNumIds(), AffineExpr());
  if (failed(computeLocalVars(*this, memo, context)))
    assert(false &&
           "one or more local exprs do not have an explicit representation");
  auto localExprs = ArrayRef<AffineExpr>(memo).take_back(getNumLocalIds());

  // Compute the AffineExpr lower/upper bound for this inequality.
  ArrayRef<int64_t> inequality = getInequality(ineqPos);
  SmallVector<int64_t, 8> bound;
  bound.reserve(getNumCols() - 1);
  // Everything other than the coefficient at `pos`.
  bound.append(inequality.begin(), inequality.begin() + pos);
  bound.append(inequality.begin() + pos + 1, inequality.end());

  if (inequality[pos] > 0)
    // Lower bound.
    std::transform(bound.begin(), bound.end(), bound.begin(),
                   std::negate<int64_t>());
  else
    // Upper bound (which is exclusive).
    bound.back() += 1;

  // Convert to AffineExpr (tree) form.
  auto boundExpr = getAffineExprFromFlatForm(bound, numDims - 1, numSyms,
                                             localExprs, context);

  // Get the values to bind to this affine expr (all dims and symbols).
  SmallVector<Value, 4> operands;
  getValues(0, pos, &operands);
  SmallVector<Value, 4> trailingOperands;
  getValues(pos + 1, getNumDimAndSymbolIds(), &trailingOperands);
  operands.append(trailingOperands.begin(), trailingOperands.end());
  vmap.reset(AffineMap::get(numDims - 1, numSyms, boundExpr), operands);
}

/// Returns true if the pos^th column is all zero for both inequalities and
/// equalities..
static bool isColZero(const FlatAffineConstraints &cst, unsigned pos) {
  unsigned rowPos;
  return !findConstraintWithNonZeroAt(cst, pos, /*isEq=*/false, &rowPos) &&
         !findConstraintWithNonZeroAt(cst, pos, /*isEq=*/true, &rowPos);
}

IntegerSet FlatAffineConstraints::getAsIntegerSet(MLIRContext *context) const {
  if (getNumConstraints() == 0)
    // Return universal set (always true): 0 == 0.
    return IntegerSet::get(getNumDimIds(), getNumSymbolIds(),
                           getAffineConstantExpr(/*constant=*/0, context),
                           /*eqFlags=*/true);

  // Construct local references.
  SmallVector<AffineExpr, 8> memo(getNumIds(), AffineExpr());

  if (failed(computeLocalVars(*this, memo, context))) {
    // Check if the local variables without an explicit representation have
    // zero coefficients everywhere.
    for (unsigned i = getNumDimAndSymbolIds(), e = getNumIds(); i < e; ++i) {
      if (!memo[i] && !isColZero(*this, /*pos=*/i)) {
        LLVM_DEBUG(llvm::dbgs() << "one or more local exprs do not have an "
                                   "explicit representation");
        return IntegerSet();
      }
    }
  }

  ArrayRef<AffineExpr> localExprs =
      ArrayRef<AffineExpr>(memo).take_back(getNumLocalIds());

  // Construct the IntegerSet from the equalities/inequalities.
  unsigned numDims = getNumDimIds();
  unsigned numSyms = getNumSymbolIds();

  SmallVector<bool, 16> eqFlags(getNumConstraints());
  std::fill(eqFlags.begin(), eqFlags.begin() + getNumEqualities(), true);
  std::fill(eqFlags.begin() + getNumEqualities(), eqFlags.end(), false);

  SmallVector<AffineExpr, 8> exprs;
  exprs.reserve(getNumConstraints());

  for (unsigned i = 0, e = getNumEqualities(); i < e; ++i)
    exprs.push_back(getAffineExprFromFlatForm(getEquality(i), numDims, numSyms,
                                              localExprs, context));
  for (unsigned i = 0, e = getNumInequalities(); i < e; ++i)
    exprs.push_back(getAffineExprFromFlatForm(getInequality(i), numDims,
                                              numSyms, localExprs, context));
  return IntegerSet::get(numDims, numSyms, exprs, eqFlags);
}

/// Find positions of inequalities and equalities that do not have a coefficient
/// for [pos, pos + num) identifiers.
static void getIndependentConstraints(const FlatAffineConstraints &cst,
                                      unsigned pos, unsigned num,
                                      SmallVectorImpl<unsigned> &nbIneqIndices,
                                      SmallVectorImpl<unsigned> &nbEqIndices) {
  assert(pos < cst.getNumIds() && "invalid start position");
  assert(pos + num <= cst.getNumIds() && "invalid limit");

  for (unsigned r = 0, e = cst.getNumInequalities(); r < e; r++) {
    // The bounds are to be independent of [offset, offset + num) columns.
    unsigned c;
    for (c = pos; c < pos + num; ++c) {
      if (cst.atIneq(r, c) != 0)
        break;
    }
    if (c == pos + num)
      nbIneqIndices.push_back(r);
  }

  for (unsigned r = 0, e = cst.getNumEqualities(); r < e; r++) {
    // The bounds are to be independent of [offset, offset + num) columns.
    unsigned c;
    for (c = pos; c < pos + num; ++c) {
      if (cst.atEq(r, c) != 0)
        break;
    }
    if (c == pos + num)
      nbEqIndices.push_back(r);
  }
}

void FlatAffineConstraints::removeIndependentConstraints(unsigned pos,
                                                         unsigned num) {
  assert(pos + num <= getNumIds() && "invalid range");

  // Remove constraints that are independent of these identifiers.
  SmallVector<unsigned, 4> nbIneqIndices, nbEqIndices;
  getIndependentConstraints(*this, /*pos=*/0, num, nbIneqIndices, nbEqIndices);

  // Iterate in reverse so that indices don't have to be updated.
  // TODO: This method can be made more efficient (because removal of each
  // inequality leads to much shifting/copying in the underlying buffer).
  for (auto nbIndex : llvm::reverse(nbIneqIndices))
    removeInequality(nbIndex);
  for (auto nbIndex : llvm::reverse(nbEqIndices))
    removeEquality(nbIndex);
}

AffineMap mlir::alignAffineMapWithValues(AffineMap map, ValueRange operands,
                                         ValueRange dims, ValueRange syms,
                                         SmallVector<Value> *newSyms) {
  assert(operands.size() == map.getNumInputs() &&
         "expected same number of operands and map inputs");
  MLIRContext *ctx = map.getContext();
  Builder builder(ctx);
  SmallVector<AffineExpr> dimReplacements(map.getNumDims(), {});
  unsigned numSymbols = syms.size();
  SmallVector<AffineExpr> symReplacements(map.getNumSymbols(), {});
  if (newSyms) {
    newSyms->clear();
    newSyms->append(syms.begin(), syms.end());
  }

  for (auto operand : llvm::enumerate(operands)) {
    // Compute replacement dim/sym of operand.
    AffineExpr replacement;
    auto dimIt = std::find(dims.begin(), dims.end(), operand.value());
    auto symIt = std::find(syms.begin(), syms.end(), operand.value());
    if (dimIt != dims.end()) {
      replacement =
          builder.getAffineDimExpr(std::distance(dims.begin(), dimIt));
    } else if (symIt != syms.end()) {
      replacement =
          builder.getAffineSymbolExpr(std::distance(syms.begin(), symIt));
    } else {
      // This operand is neither a dimension nor a symbol. Add it as a new
      // symbol.
      replacement = builder.getAffineSymbolExpr(numSymbols++);
      if (newSyms)
        newSyms->push_back(operand.value());
    }
    // Add to corresponding replacements vector.
    if (operand.index() < map.getNumDims()) {
      dimReplacements[operand.index()] = replacement;
    } else {
      symReplacements[operand.index() - map.getNumDims()] = replacement;
    }
  }

  return map.replaceDimsAndSymbols(dimReplacements, symReplacements,
                                   dims.size(), numSymbols);
}<|MERGE_RESOLUTION|>--- conflicted
+++ resolved
@@ -291,55 +291,6 @@
   return insertId(IdKind::Dimension, pos, num);
 }
 
-<<<<<<< HEAD
-unsigned FlatAffineConstraints::addLocalId() {
-  unsigned pos = getNumLocalIds();
-  addId(IdKind::Local, pos);
-  return pos;
-}
-
-void FlatAffineConstraints::addDimId(unsigned pos) {
-  addId(IdKind::Dimension, pos);
-}
-
-unsigned FlatAffineConstraints::addDimId() {
-  unsigned pos = getNumDimIds();
-  addId(IdKind::Dimension, pos);
-  return pos;
-}
-
-void FlatAffineValueConstraints::addDimId(unsigned pos, Value val) {
-  addId(IdKind::Dimension, pos, val);
-}
-
-unsigned FlatAffineValueConstraints::addDimId(Value val) {
-  unsigned pos = getNumDimIds();
-  addId(IdKind::Dimension, pos, val);
-  return pos;
-}
-
-void FlatAffineConstraints::addSymbolId(unsigned pos) {
-  addId(IdKind::Symbol, pos);
-}
-
-unsigned FlatAffineConstraints::addSymbolId() {
-  unsigned pos = getNumSymbolIds();
-  addId(IdKind::Symbol, pos);
-  return pos;
-}
-
-void FlatAffineValueConstraints::addSymbolId(unsigned pos, Value val) {
-  addId(IdKind::Symbol, pos, val);
-}
-
-unsigned FlatAffineValueConstraints::addSymbolId(Value val) {
-  unsigned pos = getNumSymbolIds();
-  addId(IdKind::Symbol, pos, val);
-  return pos;
-}
-
-unsigned FlatAffineConstraints::addId(IdKind kind, unsigned pos) {
-=======
 unsigned FlatAffineValueConstraints::insertDimId(unsigned pos,
                                                  ValueRange vals) {
   return insertId(IdKind::Dimension, pos, vals);
@@ -360,7 +311,6 @@
 
 unsigned FlatAffineConstraints::insertId(IdKind kind, unsigned pos,
                                          unsigned num) {
->>>>>>> ac168fe6
   if (kind == IdKind::Dimension)
     assert(pos <= getNumDimIds());
   else if (kind == IdKind::Symbol)
@@ -386,23 +336,6 @@
   return absolutePos;
 }
 
-<<<<<<< HEAD
-unsigned FlatAffineValueConstraints::addId(IdKind kind, unsigned pos) {
-  return addId(kind, pos, /*val=*/{});
-}
-
-unsigned FlatAffineValueConstraints::addId(IdKind kind, unsigned pos,
-                                           Value val) {
-  unsigned absolutePos = FlatAffineConstraints::addId(kind, pos);
-
-  // If an 'id' is provided, insert it; otherwise use None.
-  if (val)
-    values.insert(values.begin() + absolutePos, val);
-  else
-    values.insert(values.begin() + absolutePos, None);
-  assert(values.size() == getNumIds());
-
-=======
 unsigned FlatAffineValueConstraints::insertId(IdKind kind, unsigned pos,
                                               unsigned num) {
   unsigned absolutePos = FlatAffineConstraints::insertId(kind, pos, num);
@@ -423,7 +356,6 @@
                   vals[i] ? Optional<Value>(vals[i]) : None);
 
   assert(values.size() == getNumIds());
->>>>>>> ac168fe6
   return absolutePos;
 }
 
@@ -468,13 +400,8 @@
 /// identifiers appearing first followed by any of B's identifiers that didn't
 /// appear in A. Local identifiers of each system are by design separate/local
 /// and are placed one after other (A's followed by B's).
-<<<<<<< HEAD
-//  Eg: Input: A has ((%i %j) [%M %N]) and B has (%k, %j) [%P, %N, %M])
-//      Output: both A, B have (%i, %j, %k) [%M, %N, %P]
-=======
 //  E.g.: Input: A has ((%i, %j) [%M, %N]) and B has (%k, %j) [%P, %N, %M])
 //        Output: both A, B have (%i, %j, %k) [%M, %N, %P]
->>>>>>> ac168fe6
 static void mergeAndAlignIds(unsigned offset, FlatAffineValueConstraints *a,
                              FlatAffineValueConstraints *b) {
   assert(offset <= a->getNumDimIds() && offset <= b->getNumDimIds());
@@ -497,10 +424,7 @@
   SmallVector<Value, 4> aDimValues, aSymValues;
   a->getValues(offset, a->getNumDimIds(), &aDimValues);
   a->getValues(a->getNumDimIds(), a->getNumDimAndSymbolIds(), &aSymValues);
-<<<<<<< HEAD
-=======
-
->>>>>>> ac168fe6
+
   {
     // Merge dims from A into B.
     unsigned d = offset;
@@ -512,23 +436,13 @@
                "A's dim appears in B's non-dim position");
         b->swapId(d, loc);
       } else {
-<<<<<<< HEAD
-        b->addDimId(d);
-        b->setValue(d, aDimValue);
-=======
         b->insertDimId(d, aDimValue);
->>>>>>> ac168fe6
       }
       d++;
     }
     // Dimensions that are in B, but not in A, are added at the end.
     for (unsigned t = a->getNumDimIds(), e = b->getNumDimIds(); t < e; t++) {
-<<<<<<< HEAD
-      a->addDimId(a->getNumDimIds());
-      a->setValue(a->getNumDimIds() - 1, b->getValue(t));
-=======
       a->appendDimId(b->getValue(t));
->>>>>>> ac168fe6
     }
     assert(a->getNumDimIds() == b->getNumDimIds() &&
            "expected same number of dims");
@@ -544,12 +458,7 @@
                "A's symbol appears in B's non-symbol position");
         b->swapId(s + b->getNumDimIds(), loc);
       } else {
-<<<<<<< HEAD
-        b->addSymbolId(s - b->getNumDimIds());
-        b->setValue(s, aSymValue);
-=======
         b->insertSymbolId(s, aSymValue);
->>>>>>> ac168fe6
       }
       s++;
     }
@@ -557,12 +466,7 @@
     for (unsigned t = a->getNumDimAndSymbolIds(),
                   e = b->getNumDimAndSymbolIds();
          t < e; t++) {
-<<<<<<< HEAD
-      a->addSymbolId(a->getNumSymbolIds());
-      a->setValue(a->getNumDimAndSymbolIds() - 1, b->getValue(t));
-=======
       a->appendSymbolId(b->getValue(t));
->>>>>>> ac168fe6
     }
     assert(a->getNumDimAndSymbolIds() == b->getNumDimAndSymbolIds() &&
            "expected same number of dims and symbols");
@@ -667,22 +571,14 @@
          "non-terminal symbol / loop IV expected");
   // Outer loop IVs could be used in forOp's bounds.
   if (auto loop = getForInductionVarOwner(val)) {
-<<<<<<< HEAD
-    addDimId(getNumDimIds(), val);
-=======
     appendDimId(val);
->>>>>>> ac168fe6
     if (failed(this->addAffineForOpDomain(loop)))
       LLVM_DEBUG(
           loop.emitWarning("failed to add domain info to constraint system"));
     return;
   }
   // Add top level symbol.
-<<<<<<< HEAD
-  addSymbolId(getNumSymbolIds(), val);
-=======
   appendSymbolId(val);
->>>>>>> ac168fe6
   // Check if the symbol is a constant.
   if (auto constOp = val.getDefiningOp<ConstantIndexOp>())
     addBound(BoundType::EQ, val, constOp.getValue());
