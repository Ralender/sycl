//===- OpenACC.cpp - OpenACC MLIR Operations ------------------------------===//
//
// Part of the MLIR Project, under the Apache License v2.0 with LLVM Exceptions.
// See https://llvm.org/LICENSE.txt for license information.
// SPDX-License-Identifier: Apache-2.0 WITH LLVM-exception
//
// =============================================================================

#include "mlir/Dialect/OpenACC/OpenACC.h"
#include "mlir/Dialect/OpenACC/OpenACCOpsEnums.cpp.inc"
#include "mlir/IR/Builders.h"
#include "mlir/IR/BuiltinTypes.h"
#include "mlir/IR/DialectImplementation.h"
#include "mlir/IR/Matchers.h"
#include "mlir/IR/OpImplementation.h"
#include "mlir/Transforms/DialectConversion.h"
#include "llvm/ADT/TypeSwitch.h"

using namespace mlir;
using namespace acc;

#include "mlir/Dialect/OpenACC/OpenACCOpsDialect.cpp.inc"

//===----------------------------------------------------------------------===//
// OpenACC operations
//===----------------------------------------------------------------------===//

void OpenACCDialect::initialize() {
  addOperations<
#define GET_OP_LIST
#include "mlir/Dialect/OpenACC/OpenACCOps.cpp.inc"
      >();
  addAttributes<
#define GET_ATTRDEF_LIST
#include "mlir/Dialect/OpenACC/OpenACCOpsAttributes.cpp.inc"
      >();
}

template <typename StructureOp>
static ParseResult parseRegions(OpAsmParser &parser, OperationState &state,
                                unsigned nRegions = 1) {

  SmallVector<Region *, 2> regions;
  for (unsigned i = 0; i < nRegions; ++i)
    regions.push_back(state.addRegion());

  for (Region *region : regions) {
    if (parser.parseRegion(*region, /*arguments=*/{}, /*argTypes=*/{}))
      return failure();
  }

  return success();
}

static ParseResult
parseOperandList(OpAsmParser &parser, StringRef keyword,
                 SmallVectorImpl<OpAsmParser::UnresolvedOperand> &args,
                 SmallVectorImpl<Type> &argTypes, OperationState &result) {
  if (failed(parser.parseOptionalKeyword(keyword)))
    return success();

  if (failed(parser.parseLParen()))
    return failure();

  // Exit early if the list is empty.
  if (succeeded(parser.parseOptionalRParen()))
    return success();

  if (failed(parser.parseCommaSeparatedList([&]() {
        OpAsmParser::UnresolvedOperand arg;
        Type type;

        if (parser.parseOperand(arg, /*allowResultNumber=*/false) ||
            parser.parseColonType(type))
          return failure();

        args.push_back(arg);
        argTypes.push_back(type);
        return success();
      })) ||
      failed(parser.parseRParen()))
    return failure();

  return parser.resolveOperands(args, argTypes, parser.getCurrentLocation(),
                                result.operands);
}

static void printOperandList(Operation::operand_range operands,
                             StringRef listName, OpAsmPrinter &printer) {

  if (!operands.empty()) {
    printer << " " << listName << "(";
    llvm::interleaveComma(operands, printer, [&](Value op) {
      printer << op << ": " << op.getType();
    });
    printer << ")";
  }
}

static ParseResult parseOptionalOperand(OpAsmParser &parser, StringRef keyword,
                                        OpAsmParser::UnresolvedOperand &operand,
                                        Type type, bool &hasOptional,
                                        OperationState &result) {
  hasOptional = false;
  if (succeeded(parser.parseOptionalKeyword(keyword))) {
    hasOptional = true;
    if (parser.parseLParen() || parser.parseOperand(operand) ||
        parser.resolveOperand(operand, type, result.operands) ||
        parser.parseRParen())
      return failure();
  }
  return success();
}

static ParseResult parseOperandAndType(OpAsmParser &parser,
                                       OperationState &result) {
  OpAsmParser::UnresolvedOperand operand;
  Type type;
  if (parser.parseOperand(operand) || parser.parseColonType(type) ||
      parser.resolveOperand(operand, type, result.operands))
    return failure();
  return success();
}

/// Parse optional operand and its type wrapped in parenthesis prefixed with
/// a keyword.
/// Example:
///   keyword `(` %vectorLength: i64 `)`
static OptionalParseResult parseOptionalOperandAndType(OpAsmParser &parser,
                                                       StringRef keyword,
                                                       OperationState &result) {
  OpAsmParser::UnresolvedOperand operand;
  if (succeeded(parser.parseOptionalKeyword(keyword))) {
    return failure(parser.parseLParen() ||
                   parseOperandAndType(parser, result) || parser.parseRParen());
  }
  return llvm::None;
}

/// Parse optional operand and its type wrapped in parenthesis.
/// Example:
///   `(` %vectorLength: i64 `)`
static OptionalParseResult parseOptionalOperandAndType(OpAsmParser &parser,
                                                       OperationState &result) {
  if (succeeded(parser.parseOptionalLParen())) {
    return failure(parseOperandAndType(parser, result) || parser.parseRParen());
  }
  return llvm::None;
}

/// Parse optional operand with its type prefixed with prefixKeyword `=`.
/// Example:
///   num=%gangNum: i32
static OptionalParseResult parserOptionalOperandAndTypeWithPrefix(
    OpAsmParser &parser, OperationState &result, StringRef prefixKeyword) {
  if (succeeded(parser.parseOptionalKeyword(prefixKeyword))) {
    if (parser.parseEqual() || parseOperandAndType(parser, result))
      return failure();
    return success();
  }
  return llvm::None;
}

static bool isComputeOperation(Operation *op) {
  return isa<acc::ParallelOp>(op) || isa<acc::LoopOp>(op);
}

namespace {
/// Pattern to remove operation without region that have constant false `ifCond`
/// and remove the condition from the operation if the `ifCond` is a true
/// constant.
template <typename OpTy>
struct RemoveConstantIfCondition : public OpRewritePattern<OpTy> {
  using OpRewritePattern<OpTy>::OpRewritePattern;

  LogicalResult matchAndRewrite(OpTy op,
                                PatternRewriter &rewriter) const override {
    // Early return if there is no condition.
    Value ifCond = op.getIfCond();
    if (!ifCond)
      return success();

    IntegerAttr constAttr;
    if (matchPattern(ifCond, m_Constant(&constAttr))) {
      if (constAttr.getInt())
        rewriter.updateRootInPlace(op,
                                   [&]() { op.getIfCondMutable().erase(0); });
      else
        rewriter.eraseOp(op);
    }

    return success();
  }
};
} // namespace

//===----------------------------------------------------------------------===//
// ParallelOp
//===----------------------------------------------------------------------===//

/// Parse acc.parallel operation
/// operation := `acc.parallel` `async` `(` index `)`?
///                             `wait` `(` index-list `)`?
///                             `num_gangs` `(` value `)`?
///                             `num_workers` `(` value `)`?
///                             `vector_length` `(` value `)`?
///                             `if` `(` value `)`?
///                             `self` `(` value `)`?
///                             `reduction` `(` value-list `)`?
///                             `copy` `(` value-list `)`?
///                             `copyin` `(` value-list `)`?
///                             `copyin_readonly` `(` value-list `)`?
///                             `copyout` `(` value-list `)`?
///                             `copyout_zero` `(` value-list `)`?
///                             `create` `(` value-list `)`?
///                             `create_zero` `(` value-list `)`?
///                             `no_create` `(` value-list `)`?
///                             `present` `(` value-list `)`?
///                             `deviceptr` `(` value-list `)`?
///                             `attach` `(` value-list `)`?
///                             `private` `(` value-list `)`?
///                             `firstprivate` `(` value-list `)`?
///                             region attr-dict?
ParseResult ParallelOp::parse(OpAsmParser &parser, OperationState &result) {
  Builder &builder = parser.getBuilder();
  SmallVector<OpAsmParser::UnresolvedOperand, 8> privateOperands,
      firstprivateOperands, copyOperands, copyinOperands,
      copyinReadonlyOperands, copyoutOperands, copyoutZeroOperands,
      createOperands, createZeroOperands, noCreateOperands, presentOperands,
      devicePtrOperands, attachOperands, waitOperands, reductionOperands;
  SmallVector<Type, 8> waitOperandTypes, reductionOperandTypes,
      copyOperandTypes, copyinOperandTypes, copyinReadonlyOperandTypes,
      copyoutOperandTypes, copyoutZeroOperandTypes, createOperandTypes,
      createZeroOperandTypes, noCreateOperandTypes, presentOperandTypes,
      deviceptrOperandTypes, attachOperandTypes, privateOperandTypes,
      firstprivateOperandTypes;

  SmallVector<Type, 8> operandTypes;
  OpAsmParser::UnresolvedOperand ifCond, selfCond;
  bool hasIfCond = false, hasSelfCond = false;
  OptionalParseResult async, numGangs, numWorkers, vectorLength;
  Type i1Type = builder.getI1Type();

  // getAsync()?
  async = parseOptionalOperandAndType(parser, ParallelOp::getAsyncKeyword(),
                                      result);
  if (async.has_value() && failed(*async))
    return failure();

  // getWait()?
  if (failed(parseOperandList(parser, ParallelOp::getWaitKeyword(),
                              waitOperands, waitOperandTypes, result)))
    return failure();

  // num_gangs(value)?
  numGangs = parseOptionalOperandAndType(
      parser, ParallelOp::getNumGangsKeyword(), result);
  if (numGangs.has_value() && failed(*numGangs))
    return failure();

  // num_workers(value)?
  numWorkers = parseOptionalOperandAndType(
      parser, ParallelOp::getNumWorkersKeyword(), result);
  if (numWorkers.has_value() && failed(*numWorkers))
    return failure();

  // vector_length(value)?
  vectorLength = parseOptionalOperandAndType(
      parser, ParallelOp::getVectorLengthKeyword(), result);
  if (vectorLength.has_value() && failed(*vectorLength))
    return failure();

  // if()?
  if (failed(parseOptionalOperand(parser, ParallelOp::getIfKeyword(), ifCond,
                                  i1Type, hasIfCond, result)))
    return failure();

  // self()?
  if (failed(parseOptionalOperand(parser, ParallelOp::getSelfKeyword(),
                                  selfCond, i1Type, hasSelfCond, result)))
    return failure();

  // reduction()?
  if (failed(parseOperandList(parser, ParallelOp::getReductionKeyword(),
                              reductionOperands, reductionOperandTypes,
                              result)))
    return failure();

  // copy()?
  if (failed(parseOperandList(parser, ParallelOp::getCopyKeyword(),
                              copyOperands, copyOperandTypes, result)))
    return failure();

  // copyin()?
  if (failed(parseOperandList(parser, ParallelOp::getCopyinKeyword(),
                              copyinOperands, copyinOperandTypes, result)))
    return failure();

  // copyin_readonly()?
  if (failed(parseOperandList(parser, ParallelOp::getCopyinReadonlyKeyword(),
                              copyinReadonlyOperands,
                              copyinReadonlyOperandTypes, result)))
    return failure();

  // copyout()?
  if (failed(parseOperandList(parser, ParallelOp::getCopyoutKeyword(),
                              copyoutOperands, copyoutOperandTypes, result)))
    return failure();

  // copyout_zero()?
  if (failed(parseOperandList(parser, ParallelOp::getCopyoutZeroKeyword(),
                              copyoutZeroOperands, copyoutZeroOperandTypes,
                              result)))
    return failure();

  // create()?
  if (failed(parseOperandList(parser, ParallelOp::getCreateKeyword(),
                              createOperands, createOperandTypes, result)))
    return failure();

  // create_zero()?
  if (failed(parseOperandList(parser, ParallelOp::getCreateZeroKeyword(),
                              createZeroOperands, createZeroOperandTypes,
                              result)))
    return failure();

  // no_create()?
  if (failed(parseOperandList(parser, ParallelOp::getNoCreateKeyword(),
                              noCreateOperands, noCreateOperandTypes, result)))
    return failure();

  // present()?
  if (failed(parseOperandList(parser, ParallelOp::getPresentKeyword(),
                              presentOperands, presentOperandTypes, result)))
    return failure();

  // deviceptr()?
  if (failed(parseOperandList(parser, ParallelOp::getDevicePtrKeyword(),
                              devicePtrOperands, deviceptrOperandTypes,
                              result)))
    return failure();

  // attach()?
  if (failed(parseOperandList(parser, ParallelOp::getAttachKeyword(),
                              attachOperands, attachOperandTypes, result)))
    return failure();

  // private()?
  if (failed(parseOperandList(parser, ParallelOp::getPrivateKeyword(),
                              privateOperands, privateOperandTypes, result)))
    return failure();

  // firstprivate()?
  if (failed(parseOperandList(parser, ParallelOp::getFirstPrivateKeyword(),
                              firstprivateOperands, firstprivateOperandTypes,
                              result)))
    return failure();

  // Parallel op region
  if (failed(parseRegions<ParallelOp>(parser, result)))
    return failure();

  result.addAttribute(
      ParallelOp::getOperandSegmentSizeAttr(),
      builder.getDenseI32ArrayAttr(
          {static_cast<int32_t>(async.has_value() ? 1 : 0),
           static_cast<int32_t>(waitOperands.size()),
           static_cast<int32_t>(numGangs.has_value() ? 1 : 0),
           static_cast<int32_t>(numWorkers.has_value() ? 1 : 0),
           static_cast<int32_t>(vectorLength.has_value() ? 1 : 0),
           static_cast<int32_t>(hasIfCond ? 1 : 0),
           static_cast<int32_t>(hasSelfCond ? 1 : 0),
           static_cast<int32_t>(reductionOperands.size()),
           static_cast<int32_t>(copyOperands.size()),
           static_cast<int32_t>(copyinOperands.size()),
           static_cast<int32_t>(copyinReadonlyOperands.size()),
           static_cast<int32_t>(copyoutOperands.size()),
           static_cast<int32_t>(copyoutZeroOperands.size()),
           static_cast<int32_t>(createOperands.size()),
           static_cast<int32_t>(createZeroOperands.size()),
           static_cast<int32_t>(noCreateOperands.size()),
           static_cast<int32_t>(presentOperands.size()),
           static_cast<int32_t>(devicePtrOperands.size()),
           static_cast<int32_t>(attachOperands.size()),
           static_cast<int32_t>(privateOperands.size()),
           static_cast<int32_t>(firstprivateOperands.size())}));

  // Additional attributes
  if (failed(parser.parseOptionalAttrDictWithKeyword(result.attributes)))
    return failure();

  return success();
}

void ParallelOp::print(OpAsmPrinter &printer) {
  // getAsync()?
  if (Value async = getAsync())
    printer << " " << ParallelOp::getAsyncKeyword() << "(" << async << ": "
            << async.getType() << ")";

  // getWait()?
  printOperandList(getWaitOperands(), ParallelOp::getWaitKeyword(), printer);

  // num_gangs()?
  if (Value numGangs = getNumGangs())
    printer << " " << ParallelOp::getNumGangsKeyword() << "(" << numGangs
            << ": " << numGangs.getType() << ")";

  // num_workers()?
  if (Value numWorkers = getNumWorkers())
    printer << " " << ParallelOp::getNumWorkersKeyword() << "(" << numWorkers
            << ": " << numWorkers.getType() << ")";

  // vector_length()?
  if (Value vectorLength = getVectorLength())
    printer << " " << ParallelOp::getVectorLengthKeyword() << "("
            << vectorLength << ": " << vectorLength.getType() << ")";

  // if()?
  if (Value ifCond = getIfCond())
    printer << " " << ParallelOp::getIfKeyword() << "(" << ifCond << ")";

  // self()?
  if (Value selfCond = getSelfCond())
    printer << " " << ParallelOp::getSelfKeyword() << "(" << selfCond << ")";

  // reduction()?
  printOperandList(getReductionOperands(), ParallelOp::getReductionKeyword(),
                   printer);

  // copy()?
  printOperandList(getCopyOperands(), ParallelOp::getCopyKeyword(), printer);

  // copyin()?
  printOperandList(getCopyinOperands(), ParallelOp::getCopyinKeyword(),
                   printer);

  // copyin_readonly()?
  printOperandList(getCopyinReadonlyOperands(),
                   ParallelOp::getCopyinReadonlyKeyword(), printer);

  // copyout()?
  printOperandList(getCopyoutOperands(), ParallelOp::getCopyoutKeyword(),
                   printer);

  // copyout_zero()?
  printOperandList(getCopyoutZeroOperands(),
                   ParallelOp::getCopyoutZeroKeyword(), printer);

  // create()?
  printOperandList(getCreateOperands(), ParallelOp::getCreateKeyword(),
                   printer);

  // create_zero()?
  printOperandList(getCreateZeroOperands(), ParallelOp::getCreateZeroKeyword(),
                   printer);

  // no_create()?
  printOperandList(getNoCreateOperands(), ParallelOp::getNoCreateKeyword(),
                   printer);

  // present()?
  printOperandList(getPresentOperands(), ParallelOp::getPresentKeyword(),
                   printer);

  // deviceptr()?
  printOperandList(getDevicePtrOperands(), ParallelOp::getDevicePtrKeyword(),
                   printer);

  // attach()?
  printOperandList(getAttachOperands(), ParallelOp::getAttachKeyword(),
                   printer);

  // private()?
  printOperandList(getGangPrivateOperands(), ParallelOp::getPrivateKeyword(),
                   printer);

  // firstprivate()?
  printOperandList(getGangFirstPrivateOperands(),
                   ParallelOp::getFirstPrivateKeyword(), printer);

  printer << ' ';
  printer.printRegion(getRegion(),
                      /*printEntryBlockArgs=*/false,
                      /*printBlockTerminators=*/true);
  printer.printOptionalAttrDictWithKeyword(
      (*this)->getAttrs(), ParallelOp::getOperandSegmentSizeAttr());
}

unsigned ParallelOp::getNumDataOperands() {
  return getReductionOperands().size() + getCopyOperands().size() +
         getCopyinOperands().size() + getCopyinReadonlyOperands().size() +
         getCopyoutOperands().size() + getCopyoutZeroOperands().size() +
         getCreateOperands().size() + getCreateZeroOperands().size() +
         getNoCreateOperands().size() + getPresentOperands().size() +
         getDevicePtrOperands().size() + getAttachOperands().size() +
         getGangPrivateOperands().size() + getGangFirstPrivateOperands().size();
}

Value ParallelOp::getDataOperand(unsigned i) {
  unsigned numOptional = getAsync() ? 1 : 0;
  numOptional += getNumGangs() ? 1 : 0;
  numOptional += getNumWorkers() ? 1 : 0;
  numOptional += getVectorLength() ? 1 : 0;
  numOptional += getIfCond() ? 1 : 0;
  numOptional += getSelfCond() ? 1 : 0;
  return getOperand(getWaitOperands().size() + numOptional + i);
}

//===----------------------------------------------------------------------===//
// LoopOp
//===----------------------------------------------------------------------===//

/// Parse acc.loop operation
/// operation := `acc.loop`
///              (`gang` ( `(` (`num=` value)? (`,` `static=` value `)`)? )? )?
///              (`vector` ( `(` value `)` )? )? (`worker` (`(` value `)`)? )?
///              (`vector_length` `(` value `)`)?
///              (`tile` `(` value-list `)`)?
///              (`private` `(` value-list `)`)?
///              (`reduction` `(` value-list `)`)?
///              region attr-dict?
ParseResult LoopOp::parse(OpAsmParser &parser, OperationState &result) {
  Builder &builder = parser.getBuilder();
  unsigned executionMapping = OpenACCExecMapping::NONE;
  SmallVector<Type, 8> operandTypes;
  SmallVector<OpAsmParser::UnresolvedOperand, 8> privateOperands,
      reductionOperands;
  SmallVector<OpAsmParser::UnresolvedOperand, 8> tileOperands;
  OptionalParseResult gangNum, gangStatic, worker, vector;

  // gang?
  if (succeeded(parser.parseOptionalKeyword(LoopOp::getGangKeyword())))
    executionMapping |= OpenACCExecMapping::GANG;

  // optional gang operand
  if (succeeded(parser.parseOptionalLParen())) {
    gangNum = parserOptionalOperandAndTypeWithPrefix(
        parser, result, LoopOp::getGangNumKeyword());
    if (gangNum.has_value() && failed(*gangNum))
      return failure();
    // FIXME: Comma should require subsequent operands.
    (void)parser.parseOptionalComma();
    gangStatic = parserOptionalOperandAndTypeWithPrefix(
        parser, result, LoopOp::getGangStaticKeyword());
    if (gangStatic.has_value() && failed(*gangStatic))
      return failure();
    // FIXME: Why allow optional last commas?
    (void)parser.parseOptionalComma();
    if (failed(parser.parseRParen()))
      return failure();
  }

  // worker?
  if (succeeded(parser.parseOptionalKeyword(LoopOp::getWorkerKeyword())))
    executionMapping |= OpenACCExecMapping::WORKER;

  // optional worker operand
  worker = parseOptionalOperandAndType(parser, result);
  if (worker.has_value() && failed(*worker))
    return failure();

  // vector?
  if (succeeded(parser.parseOptionalKeyword(LoopOp::getVectorKeyword())))
    executionMapping |= OpenACCExecMapping::VECTOR;

  // optional vector operand
  vector = parseOptionalOperandAndType(parser, result);
  if (vector.has_value() && failed(*vector))
    return failure();

  // tile()?
  if (failed(parseOperandList(parser, LoopOp::getTileKeyword(), tileOperands,
                              operandTypes, result)))
    return failure();

  // private()?
  if (failed(parseOperandList(parser, LoopOp::getPrivateKeyword(),
                              privateOperands, operandTypes, result)))
    return failure();

  // reduction()?
  if (failed(parseOperandList(parser, LoopOp::getReductionKeyword(),
                              reductionOperands, operandTypes, result)))
    return failure();

  if (executionMapping != acc::OpenACCExecMapping::NONE)
    result.addAttribute(LoopOp::getExecutionMappingAttrStrName(),
                        builder.getI64IntegerAttr(executionMapping));

  // Parse optional results in case there is a reduce.
  if (parser.parseOptionalArrowTypeList(result.types))
    return failure();

  if (failed(parseRegions<LoopOp>(parser, result)))
    return failure();

  result.addAttribute(LoopOp::getOperandSegmentSizeAttr(),
                      builder.getDenseI32ArrayAttr(
                          {static_cast<int32_t>(gangNum.has_value() ? 1 : 0),
                           static_cast<int32_t>(gangStatic.has_value() ? 1 : 0),
                           static_cast<int32_t>(worker.has_value() ? 1 : 0),
                           static_cast<int32_t>(vector.has_value() ? 1 : 0),
                           static_cast<int32_t>(tileOperands.size()),
                           static_cast<int32_t>(privateOperands.size()),
                           static_cast<int32_t>(reductionOperands.size())}));

  if (failed(parser.parseOptionalAttrDictWithKeyword(result.attributes)))
    return failure();

  return success();
}

void LoopOp::print(OpAsmPrinter &printer) {
  unsigned execMapping = getExecMapping();
  if (execMapping & OpenACCExecMapping::GANG) {
    printer << " " << LoopOp::getGangKeyword();
    Value gangNum = getGangNum();
    Value gangStatic = getGangStatic();

    // Print optional gang operands
    if (gangNum || gangStatic) {
      printer << "(";
      if (gangNum) {
        printer << LoopOp::getGangNumKeyword() << "=" << gangNum << ": "
                << gangNum.getType();
        if (gangStatic)
          printer << ", ";
      }
      if (gangStatic)
        printer << LoopOp::getGangStaticKeyword() << "=" << gangStatic << ": "
                << gangStatic.getType();
      printer << ")";
    }
  }

  if (execMapping & OpenACCExecMapping::WORKER) {
    printer << " " << LoopOp::getWorkerKeyword();

    // Print optional worker operand if present
    if (Value workerNum = getWorkerNum())
      printer << "(" << workerNum << ": " << workerNum.getType() << ")";
  }

  if (execMapping & OpenACCExecMapping::VECTOR) {
    printer << " " << LoopOp::getVectorKeyword();

    // Print optional vector operand if present
    if (Value vectorLength = this->getVectorLength())
      printer << "(" << vectorLength << ": " << vectorLength.getType() << ")";
  }

  // tile()?
  printOperandList(getTileOperands(), LoopOp::getTileKeyword(), printer);

  // private()?
  printOperandList(getPrivateOperands(), LoopOp::getPrivateKeyword(), printer);

  // reduction()?
  printOperandList(getReductionOperands(), LoopOp::getReductionKeyword(),
                   printer);

  if (getNumResults() > 0)
    printer << " -> (" << getResultTypes() << ")";

  printer << ' ';
  printer.printRegion(getRegion(),
                      /*printEntryBlockArgs=*/false,
                      /*printBlockTerminators=*/true);

  printer.printOptionalAttrDictWithKeyword(
      (*this)->getAttrs(), {LoopOp::getExecutionMappingAttrStrName(),
                            LoopOp::getOperandSegmentSizeAttr()});
}

LogicalResult acc::LoopOp::verify() {
  // auto, independent and seq attribute are mutually exclusive.
<<<<<<< HEAD
  if ((auto_() && (independent() || seq())) || (independent() && seq())) {
=======
  if ((getAuto_() && (getIndependent() || getSeq())) ||
      (getIndependent() && getSeq())) {
>>>>>>> f788a4d7
    return emitError("only one of " + acc::LoopOp::getAutoAttrStrName() + ", " +
                     acc::LoopOp::getIndependentAttrStrName() + ", " +
                     acc::LoopOp::getSeqAttrStrName() +
                     " can be present at the same time");
  }

  // Gang, worker and vector are incompatible with seq.
  if (getSeq() && getExecMapping() != OpenACCExecMapping::NONE)
    return emitError("gang, worker or vector cannot appear with the seq attr");

  // Check non-empty body().
  if (getRegion().empty())
    return emitError("expected non-empty body.");

  return success();
}

//===----------------------------------------------------------------------===//
// DataOp
//===----------------------------------------------------------------------===//

LogicalResult acc::DataOp::verify() {
  // 2.6.5. Data Construct restriction
  // At least one copy, copyin, copyout, create, no_create, present, deviceptr,
  // attach, or default clause must appear on a data construct.
  if (getOperands().empty() && !getDefaultAttr())
    return emitError("at least one operand or the default attribute "
                     "must appear on the data operation");
  return success();
}

unsigned DataOp::getNumDataOperands() {
  return getCopyOperands().size() + getCopyinOperands().size() +
         getCopyinReadonlyOperands().size() + getCopyoutOperands().size() +
         getCopyoutZeroOperands().size() + getCreateOperands().size() +
         getCreateZeroOperands().size() + getNoCreateOperands().size() +
         getPresentOperands().size() + getDeviceptrOperands().size() +
         getAttachOperands().size();
}

Value DataOp::getDataOperand(unsigned i) {
  unsigned numOptional = getIfCond() ? 1 : 0;
  return getOperand(numOptional + i);
}

//===----------------------------------------------------------------------===//
// ExitDataOp
//===----------------------------------------------------------------------===//

LogicalResult acc::ExitDataOp::verify() {
  // 2.6.6. Data Exit Directive restriction
  // At least one copyout, delete, or detach clause must appear on an exit data
  // directive.
  if (getCopyoutOperands().empty() && getDeleteOperands().empty() &&
      getDetachOperands().empty())
    return emitError(
        "at least one operand in copyout, delete or detach must appear on the "
        "exit data operation");

  // The async attribute represent the async clause without value. Therefore the
  // attribute and operand cannot appear at the same time.
  if (getAsyncOperand() && getAsync())
    return emitError("async attribute cannot appear with asyncOperand");

  // The wait attribute represent the wait clause without values. Therefore the
  // attribute and operands cannot appear at the same time.
  if (!getWaitOperands().empty() && getWait())
    return emitError("wait attribute cannot appear with waitOperands");

  if (getWaitDevnum() && getWaitOperands().empty())
    return emitError("wait_devnum cannot appear without waitOperands");

  return success();
}

unsigned ExitDataOp::getNumDataOperands() {
  return getCopyoutOperands().size() + getDeleteOperands().size() +
         getDetachOperands().size();
}

Value ExitDataOp::getDataOperand(unsigned i) {
  unsigned numOptional = getIfCond() ? 1 : 0;
  numOptional += getAsyncOperand() ? 1 : 0;
  numOptional += getWaitDevnum() ? 1 : 0;
  return getOperand(getWaitOperands().size() + numOptional + i);
}

void ExitDataOp::getCanonicalizationPatterns(RewritePatternSet &results,
                                             MLIRContext *context) {
  results.add<RemoveConstantIfCondition<ExitDataOp>>(context);
}

//===----------------------------------------------------------------------===//
// EnterDataOp
//===----------------------------------------------------------------------===//

LogicalResult acc::EnterDataOp::verify() {
  // 2.6.6. Data Enter Directive restriction
  // At least one copyin, create, or attach clause must appear on an enter data
  // directive.
  if (getCopyinOperands().empty() && getCreateOperands().empty() &&
      getCreateZeroOperands().empty() && getAttachOperands().empty())
    return emitError(
        "at least one operand in copyin, create, "
        "create_zero or attach must appear on the enter data operation");

  // The async attribute represent the async clause without value. Therefore the
  // attribute and operand cannot appear at the same time.
  if (getAsyncOperand() && getAsync())
    return emitError("async attribute cannot appear with asyncOperand");

  // The wait attribute represent the wait clause without values. Therefore the
  // attribute and operands cannot appear at the same time.
  if (!getWaitOperands().empty() && getWait())
    return emitError("wait attribute cannot appear with waitOperands");

  if (getWaitDevnum() && getWaitOperands().empty())
    return emitError("wait_devnum cannot appear without waitOperands");

  return success();
}

unsigned EnterDataOp::getNumDataOperands() {
  return getCopyinOperands().size() + getCreateOperands().size() +
         getCreateZeroOperands().size() + getAttachOperands().size();
}

Value EnterDataOp::getDataOperand(unsigned i) {
  unsigned numOptional = getIfCond() ? 1 : 0;
  numOptional += getAsyncOperand() ? 1 : 0;
  numOptional += getWaitDevnum() ? 1 : 0;
  return getOperand(getWaitOperands().size() + numOptional + i);
}

void EnterDataOp::getCanonicalizationPatterns(RewritePatternSet &results,
                                              MLIRContext *context) {
  results.add<RemoveConstantIfCondition<EnterDataOp>>(context);
}

//===----------------------------------------------------------------------===//
// InitOp
//===----------------------------------------------------------------------===//

LogicalResult acc::InitOp::verify() {
  Operation *currOp = *this;
  while ((currOp = currOp->getParentOp()))
    if (isComputeOperation(currOp))
      return emitOpError("cannot be nested in a compute operation");
  return success();
}

//===----------------------------------------------------------------------===//
// ShutdownOp
//===----------------------------------------------------------------------===//

LogicalResult acc::ShutdownOp::verify() {
  Operation *currOp = *this;
  while ((currOp = currOp->getParentOp()))
    if (isComputeOperation(currOp))
      return emitOpError("cannot be nested in a compute operation");
  return success();
}

//===----------------------------------------------------------------------===//
// UpdateOp
//===----------------------------------------------------------------------===//

LogicalResult acc::UpdateOp::verify() {
  // At least one of host or device should have a value.
  if (getHostOperands().empty() && getDeviceOperands().empty())
    return emitError(
        "at least one value must be present in hostOperands or deviceOperands");

  // The async attribute represent the async clause without value. Therefore the
  // attribute and operand cannot appear at the same time.
  if (getAsyncOperand() && getAsync())
    return emitError("async attribute cannot appear with asyncOperand");

  // The wait attribute represent the wait clause without values. Therefore the
  // attribute and operands cannot appear at the same time.
  if (!getWaitOperands().empty() && getWait())
    return emitError("wait attribute cannot appear with waitOperands");

  if (getWaitDevnum() && getWaitOperands().empty())
    return emitError("wait_devnum cannot appear without waitOperands");

  return success();
}

unsigned UpdateOp::getNumDataOperands() {
  return getHostOperands().size() + getDeviceOperands().size();
}

Value UpdateOp::getDataOperand(unsigned i) {
  unsigned numOptional = getAsyncOperand() ? 1 : 0;
  numOptional += getWaitDevnum() ? 1 : 0;
  numOptional += getIfCond() ? 1 : 0;
  return getOperand(getWaitOperands().size() + getDeviceTypeOperands().size() +
                    numOptional + i);
}

void UpdateOp::getCanonicalizationPatterns(RewritePatternSet &results,
                                           MLIRContext *context) {
  results.add<RemoveConstantIfCondition<UpdateOp>>(context);
}

//===----------------------------------------------------------------------===//
// WaitOp
//===----------------------------------------------------------------------===//

LogicalResult acc::WaitOp::verify() {
  // The async attribute represent the async clause without value. Therefore the
  // attribute and operand cannot appear at the same time.
  if (getAsyncOperand() && getAsync())
    return emitError("async attribute cannot appear with asyncOperand");

  if (getWaitDevnum() && getWaitOperands().empty())
    return emitError("wait_devnum cannot appear without waitOperands");

  return success();
}

#define GET_OP_CLASSES
#include "mlir/Dialect/OpenACC/OpenACCOps.cpp.inc"

#define GET_ATTRDEF_CLASSES
#include "mlir/Dialect/OpenACC/OpenACCOpsAttributes.cpp.inc"<|MERGE_RESOLUTION|>--- conflicted
+++ resolved
@@ -675,12 +675,8 @@
 
 LogicalResult acc::LoopOp::verify() {
   // auto, independent and seq attribute are mutually exclusive.
-<<<<<<< HEAD
-  if ((auto_() && (independent() || seq())) || (independent() && seq())) {
-=======
   if ((getAuto_() && (getIndependent() || getSeq())) ||
       (getIndependent() && getSeq())) {
->>>>>>> f788a4d7
     return emitError("only one of " + acc::LoopOp::getAutoAttrStrName() + ", " +
                      acc::LoopOp::getIndependentAttrStrName() + ", " +
                      acc::LoopOp::getSeqAttrStrName() +
