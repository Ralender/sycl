--- conflicted
+++ resolved
@@ -2860,78 +2860,6 @@
 // SubViewOp
 //===----------------------------------------------------------------------===//
 
-<<<<<<< HEAD
-/// Print a list with either (1) the static integer value in `arrayAttr` if
-/// `isDynamic` evaluates to false or (2) the next value otherwise.
-/// This allows idiomatic printing of mixed value and integer attributes in a
-/// list. E.g. `[%arg0, 7, 42, %arg42]`.
-static void printSubViewListOfOperandsOrIntegers(
-    OpAsmPrinter &p, ValueRange values, ArrayAttr arrayAttr,
-    llvm::function_ref<bool(int64_t)> isDynamic) {
-  p << "[";
-  unsigned idx = 0;
-  llvm::interleaveComma(arrayAttr, p, [&](Attribute a) {
-    int64_t val = a.cast<IntegerAttr>().getInt();
-    if (isDynamic(val))
-      p << values[idx++];
-    else
-      p << val;
-  });
-  p << "] ";
-}
-
-/// Parse a mixed list with either (1) static integer values or (2) SSA values.
-/// Fill `result` with the integer ArrayAttr named `attrName` where `dynVal`
-/// encode the position of SSA values. Add the parsed SSA values to `ssa`
-/// in-order.
-//
-/// E.g. after parsing "[%arg0, 7, 42, %arg42]":
-///   1. `result` is filled with the i64 ArrayAttr "[`dynVal`, 7, 42, `dynVal`]"
-///   2. `ssa` is filled with "[%arg0, %arg1]".
-static ParseResult
-parseListOfOperandsOrIntegers(OpAsmParser &parser, OperationState &result,
-                              StringRef attrName, int64_t dynVal,
-                              SmallVectorImpl<OpAsmParser::OperandType> &ssa) {
-  if (failed(parser.parseLSquare()))
-    return failure();
-  // 0-D.
-  if (succeeded(parser.parseOptionalRSquare())) {
-    result.addAttribute(attrName, parser.getBuilder().getArrayAttr({}));
-    return success();
-  }
-
-  SmallVector<int64_t, 4> attrVals;
-  while (true) {
-    OpAsmParser::OperandType operand;
-    auto res = parser.parseOptionalOperand(operand);
-    if (res.hasValue() && succeeded(res.getValue())) {
-      ssa.push_back(operand);
-      attrVals.push_back(dynVal);
-    } else {
-      Attribute attr;
-      NamedAttrList placeholder;
-      if (failed(parser.parseAttribute(attr, "_", placeholder)) ||
-          !attr.isa<IntegerAttr>())
-        return parser.emitError(parser.getNameLoc())
-               << "expected SSA value or integer";
-      attrVals.push_back(attr.cast<IntegerAttr>().getInt());
-    }
-
-    if (succeeded(parser.parseOptionalComma()))
-      continue;
-    if (failed(parser.parseRSquare()))
-      return failure();
-    else
-      break;
-  }
-
-  auto arrayAttr = parser.getBuilder().getI64ArrayAttr(attrVals);
-  result.addAttribute(attrName, arrayAttr);
-  return success();
-}
-
-=======
->>>>>>> a4eefe45
 namespace {
 /// Helpers to write more idiomatic operations.
 namespace saturated_arith {
@@ -3166,30 +3094,6 @@
 
 /// For ViewLikeOpInterface.
 Value SubViewOp::getViewSource() { return source(); }
-
-llvm::Optional<SmallVector<bool, 4>>
-mlir::computeRankReductionMask(ArrayRef<int64_t> originalShape,
-                               ArrayRef<int64_t> reducedShape) {
-  size_t originalRank = originalShape.size(), reducedRank = reducedShape.size();
-  SmallVector<bool, 4> mask(originalRank);
-  unsigned reducedIdx = 0;
-  for (unsigned originalIdx = 0; originalIdx < originalRank; ++originalIdx) {
-    // Skip matching dims greedily.
-    mask[originalIdx] =
-        (reducedIdx < reducedRank) &&
-        (originalShape[originalIdx] == reducedShape[reducedIdx]);
-    if (mask[originalIdx])
-      reducedIdx++;
-    // 1 is the only non-matching allowed.
-    else if (originalShape[originalIdx] != 1)
-      return {};
-  }
-
-  if (reducedIdx != reducedRank)
-    return {};
-
-  return mask;
-}
 
 llvm::Optional<SmallVector<bool, 4>>
 mlir::computeRankReductionMask(ArrayRef<int64_t> originalShape,
