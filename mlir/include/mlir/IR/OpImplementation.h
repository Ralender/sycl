--- conflicted
+++ resolved
@@ -433,10 +433,7 @@
   /// Specialized variants of `parseOptionalAttribute` that remove potential
   /// ambiguities in syntax.
   virtual OptionalParseResult parseOptionalAttribute(ArrayAttr &result,
-<<<<<<< HEAD
-=======
                                                      Type type,
->>>>>>> b1169bdb
                                                      StringRef attrName,
                                                      NamedAttrList &attrs) = 0;
 
