--- conflicted
+++ resolved
@@ -28,12 +28,6 @@
   let cppNamespace = "::mlir::omp";
   let dependentDialects = ["::mlir::LLVM::LLVMDialect"];
   let useDefaultAttributePrinterParser = 1;
-<<<<<<< HEAD
-
-  // TODO: Flip to _Prefixed.
-  let emitAccessorPrefix = kEmitAccessorPrefix_Both;
-=======
->>>>>>> f788a4d7
 }
 
 // OmpCommon requires definition of OpenACC_Dialect.
@@ -346,11 +340,7 @@
     unsigned getNumLoops() { return getLowerBound().size(); }
 
     /// Returns the number of reduction variables.
-<<<<<<< HEAD
-    unsigned getNumReductionVars() { return reduction_vars().size(); }
-=======
     unsigned getNumReductionVars() { return getReductionVars().size(); }
->>>>>>> f788a4d7
   }];
   let hasCustomAssemblyFormat = 1;
   let assemblyFormat = [{
@@ -759,11 +749,7 @@
 
   let extraClassDeclaration = [{
     /// Returns the reduction variables
-<<<<<<< HEAD
-    operand_range getAllReductionVars() { return task_reduction_vars(); }
-=======
     operand_range getAllReductionVars() { return getTaskReductionVars(); }
->>>>>>> f788a4d7
   }];
 
   let hasVerifier = 1;
