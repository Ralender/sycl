--- conflicted
+++ resolved
@@ -22,15 +22,6 @@
 //===----------------------------------------------------------------------===//
 // BranchOpInterface
 //===----------------------------------------------------------------------===//
-<<<<<<< HEAD
-
-namespace detail {
-/// Erase an operand from a branch operation that is used as a successor
-/// operand. `operandIndex` is the operand within `operands` to be erased.
-void eraseBranchSuccessorOperand(OperandRange operands, unsigned operandIndex,
-                                 Operation *op);
-=======
->>>>>>> 918d599f
 
 namespace detail {
 /// Return the `BlockArgument` corresponding to operand `operandIndex` in some
