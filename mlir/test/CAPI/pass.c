--- conflicted
+++ resolved
@@ -151,11 +151,7 @@
   mlirOpPassManagerAddOwnedPass(nestedFuncPm, printOpStatPass);
 
   // Print the top level pass manager
-<<<<<<< HEAD
-  //      CHECK: Top-level: builtin.module(
-=======
   //      CHECK: Top-level: any(
->>>>>>> e7aa6127
   // CHECK-SAME:   builtin.module(func.func(print-op-stats{json=false}))
   // CHECK-SAME: )
   fprintf(stderr, "Top-level: ");
@@ -207,16 +203,9 @@
     exit(EXIT_FAILURE);
   }
 
-<<<<<<< HEAD
-  //      CHECK: Round-trip: builtin.module(builtin.module(
-  // CHECK-SAME:   func.func(print-op-stats{json=false}),
-  // CHECK-SAME:   func.func(print-op-stats{json=false})
-  // CHECK-SAME: ))
-=======
   //      CHECK: Round-trip: builtin.module(
   // CHECK-SAME:   builtin.module(func.func(print-op-stats{json=false}))
   // CHECK-SAME: )
->>>>>>> e7aa6127
   fprintf(stderr, "Round-trip: ");
   mlirPrintPassPipeline(mlirPassManagerGetAsOpPassManager(pm), printToStderr,
                         NULL);
