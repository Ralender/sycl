// RUN: mlir-opt --split-input-file --tosa-to-linalg-on-tensors %s -verify-diagnostics -o -| FileCheck %s

// CHECK: #[[$MAP0:.*]] = affine_map<() -> ()>

// CHECK-LABEL: @test_abs
func @test_abs(%arg0: tensor<f32>) -> tensor<f32> {
  // CHECK: [[INIT:%.+]] = linalg.init_tensor [] : tensor<f32>
  // CHECK: [[GENERIC:%.+]] = linalg.generic {indexing_maps = [#[[$MAP0]], #[[$MAP0]]], iterator_types = []} ins(%arg0 : tensor<f32>) outs([[INIT]] : tensor<f32>) {
  // CHECK: ^bb0(%arg1: f32, %arg2: f32):
  // CHECK:   [[ELEMENT:%.+]] = absf %arg1
  // CHECK:   linalg.yield [[ELEMENT]] : f32
  // CHECK: } -> tensor<f32>

  %0 = "tosa.abs"(%arg0) : (tensor<f32>) -> tensor<f32>

  // CHECK: return [[GENERIC]]
  return %0 : tensor<f32>
}

// -----

// CHECK: #[[$MAP0:.*]] = affine_map<(d0) -> (d0)>

// CHECK-LABEL: @test_abs
func @test_abs(%arg0: tensor<2xf32>) -> tensor<2xf32> {
  // CHECK: [[INIT:%.+]] = linalg.init_tensor [2] : tensor<2xf32>
  // CHECK: [[GENERIC:%.+]] = linalg.generic {indexing_maps = [#[[$MAP0]], #[[$MAP0]]], iterator_types = ["parallel"]} ins(%arg0 : tensor<2xf32>) outs([[INIT]] : tensor<2xf32>) {
  // CHECK: ^bb0(%arg1: f32, %arg2: f32):
  // CHECK:   [[ELEMENT:%.+]] = absf %arg1
  // CHECK:   linalg.yield [[ELEMENT]] : f32
  // CHECK: } -> tensor<2xf32>
  %0 = "tosa.abs"(%arg0) : (tensor<2xf32>) -> tensor<2xf32>

  // CHECK: return [[GENERIC]]
  return %0 : tensor<2xf32>
}

// -----

// CHECK: #[[$MAP0:.*]] = affine_map<(d0, d1) -> (d0, d1)>

// CHECK-LABEL: @test_abs
func @test_abs(%arg0: tensor<2x3xf32>) -> tensor<2x3xf32> {
  // CHECK: [[INIT:%.+]] = linalg.init_tensor [2, 3] : tensor<2x3xf32>
  // CHECK: [[GENERIC:%.+]] = linalg.generic {indexing_maps = [#[[$MAP0]], #[[$MAP0]]], iterator_types = ["parallel", "parallel"]} ins(%arg0 : tensor<2x3xf32>) outs([[INIT]] : tensor<2x3xf32>) {
  // CHECK: ^bb0(%arg1: f32, %arg2: f32):
  // CHECK:   [[ELEMENT:%.+]] = absf %arg1
  // CHECK:   linalg.yield [[ELEMENT]] : f32
  // CHECK: } -> tensor<2x3xf32>
  %0 = "tosa.abs"(%arg0) : (tensor<2x3xf32>) -> tensor<2x3xf32>

  // CHECK: return [[GENERIC]]
  return %0 : tensor<2x3xf32>
}

// -----

// CHECK: #[[$MAP0:.*]] = affine_map<(d0) -> ()>
// CHECK: #[[$MAP1:.*]] = affine_map<(d0) -> (d0)>

// CHECK-LABEL: @test_broadcast
func @test_broadcast(%arg0: tensor<1xf32>, %arg1: tensor<2xf32>) -> tensor<2xf32> {
  // CHECK: [[INIT:%.+]] = linalg.init_tensor [2] : tensor<2xf32>
  // CHECK: [[RESHAPE:%.+]] = linalg.tensor_reshape %arg0
  // CHECK: [[GENERIC:%.+]] = linalg.generic {indexing_maps = [#[[$MAP0]], #[[$MAP1]], #[[$MAP1]]], iterator_types = ["parallel"]} ins([[RESHAPE]], %arg1 : tensor<f32>, tensor<2xf32>) outs([[INIT]] : tensor<2xf32>) {
  // CHECK: ^bb0(%arg2: f32, %arg3: f32, %arg4: f32):
  // CHECK:   [[ELEMENT:%.+]] = addf %arg2, %arg3 : f32
  // CHECK:   linalg.yield [[ELEMENT]] : f32
  // CHECK: } -> tensor<2xf32>
  %0 = "tosa.add"(%arg0, %arg1) : (tensor<1xf32>, tensor<2xf32>) -> tensor<2xf32>
  return %0 : tensor<2xf32>
}

// -----

<<<<<<< HEAD
// CHECK: #[[$MAP0:.*]] = affine_map<(d0, d1) -> (d0, d1)>
// CHECK: #[[$MAP1:.*]] = affine_map<(d0, d1) -> (d1)>
// CHECK: #[[$MAP2:.*]] = affine_map<(d0, d1) -> (d0)>
=======
// CHECK: #[[$MAP0:.*]] = affine_map<(d0) -> (d0)>
// CHECK: #[[$MAP1:.*]] = affine_map<(d0) -> ()>

// CHECK-LABEL: @test_broadcast_swapped_args
func @test_broadcast_swapped_args(%arg0: tensor<2xf32>, %arg1: tensor<1xf32>) -> tensor<2xf32> {
  // CHECK: [[INIT:%.+]] = linalg.init_tensor [2] : tensor<2xf32>
  // CHECK: [[RESHAPE:%.+]] = linalg.tensor_reshape %arg1
  // CHECK: [[GENERIC:%.+]] = linalg.generic {indexing_maps = [#[[$MAP0]], #[[$MAP1]], #[[$MAP0]]], iterator_types = ["parallel"]} ins(%arg0, [[RESHAPE]] : tensor<2xf32>, tensor<f32>) outs([[INIT]] : tensor<2xf32>) {
  // CHECK: ^bb0(%arg2: f32, %arg3: f32, %arg4: f32):
  // CHECK:   [[ELEMENT:%.+]] = addf %arg2, %arg3 : f32
  // CHECK:   linalg.yield [[ELEMENT]] : f32
  // CHECK: } -> tensor<2xf32>
  %0 = "tosa.add"(%arg0, %arg1) : (tensor<2xf32>, tensor<1xf32>) -> tensor<2xf32>
  return %0 : tensor<2xf32>
}

// -----

// CHECK-DAG: #[[$MAP0:.*]] = affine_map<(d0, d1) -> (d0, d1)>
// CHECK-DAG: #[[$MAP1:.*]] = affine_map<(d0, d1) -> (d1)>
// CHECK-DAG: #[[$MAP2:.*]] = affine_map<(d0, d1) -> (d0)>
>>>>>>> 3f9ee3c9

// CHECK-LABEL: @test_multibroadcast
func @test_multibroadcast(%arg0: tensor<1x3xf32>, %arg1: tensor<2x1xf32>) -> tensor<2x3xf32> {
  // CHECK: [[INIT:%.+]] = linalg.init_tensor [2, 3] : tensor<2x3xf32>
<<<<<<< HEAD
  // CHECK: [[RESHAPE1:%.+]] = linalg.tensor_reshape %arg0 [#map0]
  // CHECK: [[RESHAPE2:%.+]] = linalg.tensor_reshape %arg1 [#map0]
=======
  // CHECK: [[RESHAPE1:%.+]] = linalg.tensor_reshape %arg0 {{\[}}[0, 1]]
  // CHECK: [[RESHAPE2:%.+]] = linalg.tensor_reshape %arg1 {{\[}}[0, 1]]
>>>>>>> 3f9ee3c9
  // CHECK: [[GENERIC:%.+]] = linalg.generic {indexing_maps = [#[[$MAP1]], #[[$MAP2]], #[[$MAP0]]], iterator_types = ["parallel", "parallel"]} ins([[RESHAPE1]], [[RESHAPE2]] : tensor<3xf32>, tensor<2xf32>) outs([[INIT]] : tensor<2x3xf32>) {
  // CHECK: ^bb0(%arg2: f32, %arg3: f32, %arg4: f32):
  // CHECK:   [[ELEMENT:%.+]] = addf %arg2, %arg3 : f32
  // CHECK:   linalg.yield [[ELEMENT]] : f32
  // CHECK: } -> tensor<2x3xf32>
  %0 = "tosa.add"(%arg0, %arg1) : (tensor<1x3xf32>, tensor<2x1xf32>) -> tensor<2x3xf32>
  return %0 : tensor<2x3xf32>
}

// -----

func @test_abs(%arg0: tensor<?xf32>) -> tensor<?xf32> {
  // expected-error @+1 {{failed to legalize operation 'tosa.abs'}}
  %0 = "tosa.abs"(%arg0) : (tensor<?xf32>) -> tensor<?xf32>
  return %0 : tensor<?xf32>
}

// -----

// CHECK-LABEL: @test_simple_f32
func @test_simple_f32(%arg0: tensor<1xf32>) -> () {
  // CHECK: linalg.generic
  // CHECK: tanh
  %0 = "tosa.tanh"(%arg0) : (tensor<1xf32>) -> tensor<1xf32>

  // CHECK: linalg.generic
  // CHECK: absf
  %1 = "tosa.abs"(%arg0) : (tensor<1xf32>) -> tensor<1xf32>

  // CHECK: linalg.generic
  // CHECK: addf
  %2 = "tosa.add"(%0, %0) : (tensor<1xf32>, tensor<1xf32>) -> tensor<1xf32>

  // CHECK: linalg.generic
  // CHECK: subf
  %3 = "tosa.sub"(%0, %1) : (tensor<1xf32>, tensor<1xf32>) -> tensor<1xf32>

  // CHECK: linalg.generic
  // CHECK: mulf
  %4 = "tosa.mul"(%0, %1) {shift = 0 : i32} : (tensor<1xf32>, tensor<1xf32>) -> tensor<1xf32>

  // CHECK: linalg.generic
  // CHECK: negf
  %5 = "tosa.negate"(%0) : (tensor<1xf32>) -> tensor<1xf32>

  // CHECK: linalg.generic
  // CHECK: pow
  %6 = "tosa.pow"(%1, %2) : (tensor<1xf32>, tensor<1xf32>) -> tensor<1xf32>

  // CHECK: linalg.generic
  // CHECK: rsqrt
  %7 = "tosa.rsqrt"(%1) : (tensor<1xf32>) -> tensor<1xf32>

  // CHECK: linalg.generic
  // CHECK: log
  %8 = "tosa.log"(%arg0) : (tensor<1xf32>) -> tensor<1xf32>

  // CHECK: linalg.generic
  // CHECK: exp
  %9 = "tosa.exp"(%arg0) : (tensor<1xf32>) -> tensor<1xf32>

  // CHECK: linalg.generic
  // CHECK: cmpf
  %10 = "tosa.greater"(%0, %1) : (tensor<1xf32>, tensor<1xf32>) -> tensor<1xi1>

  // CHECK: linalg.generic
  // CHECK: cmpf
  %11 = "tosa.greater_equal"(%0, %1) : (tensor<1xf32>, tensor<1xf32>) -> tensor<1xi1>

  // CHECK: linalg.generic
  // CHECK: cmpf
  %12 = "tosa.equal"(%0, %1) : (tensor<1xf32>, tensor<1xf32>) -> tensor<1xi1>

  // CHECK: linalg.generic
  // CHECK: select
  %13 = "tosa.select"(%10, %0, %1) : (tensor<1xi1>, tensor<1xf32>, tensor<1xf32>) -> tensor<1xf32>

  // CHECK: linalg.generic
  // CHECK: cmpf
  // CHECK: select
  %14 = "tosa.maximum"(%0, %1) : (tensor<1xf32>, tensor<1xf32>) -> tensor<1xf32>

  // CHECK: linalg.generic
  // CHECK: cmpf
  // CHECK: select
  %15 = "tosa.minimum"(%0, %1) : (tensor<1xf32>, tensor<1xf32>) -> tensor<1xf32>

  // CHECK: linalg.generic
  // CHECK: ceil
  %16 = "tosa.ceil"(%0) : (tensor<1xf32>) -> tensor<1xf32>

  // CHECK: linalg.generic
  // CHECK: floor
  %17 = "tosa.floor"(%0) : (tensor<1xf32>) -> tensor<1xf32>

  // CHECK: linalg.generic
  // CHECK: cmpf
  // CHECK: select
  %18 = "tosa.clamp"(%0) {min_int = 1 : i64, max_int = 5 : i64, min_fp = 1.0 : f32, max_fp = 5.0 : f32} : (tensor<1xf32>) -> tensor<1xf32>

  // CHECK: linalg.generic
  // CHECK: cmpf
  // CHECK: select
  %19 = "tosa.reluN"(%0) {max_int = 5 : i64, max_fp = 5.0 : f32} : (tensor<1xf32>) -> tensor<1xf32>

  // CHECK: linalg.generic
  // CHECK: negf
  // CHECK: exp
  // CHECK: addf
  // CHECK: divf
  %20 = "tosa.sigmoid"(%0) : (tensor<1xf32>) -> tensor<1xf32>

  // CHECK: linalg.generic
  // CHECK: constant 0.000000e+00
  // CHECK: constant 5.000000e-01
  // CHECK: constant -2.14748365E+9
  // CHECK: constant 2.14748365E+9
  // CHECK: addf
  // CHECK: subf
  // CHECK: cmpf olt
  // CHECK: select
  // CHECK: cmpf olt
  // CHECK: select
  // CHECK: cmpf olt
  // CHECK: select
  // CHECK: fptosi
  %21 = "tosa.cast"(%0) : (tensor<1xf32>) -> tensor<1xi32>

  // CHECK: linalg.generic
  // CHECK: constant 0
  // CHECK: cmpf
  %22 = "tosa.cast"(%0) : (tensor<1xf32>) -> tensor<1xi1>

  // CHECK: linalg.generic
  // CHECK: fptrunc
  %23 = "tosa.cast"(%0) : (tensor<1xf32>) -> tensor<1xf16>

  // CHECK: linalg.generic
  // CHECK: yield
  %24 = "tosa.cast"(%0) : (tensor<1xf32>) -> tensor<1xf32>

  // CHECK: linalg.generic
  // CHECK: divf
  %25 = "tosa.reciprocal"(%0) : (tensor<1xf32>) -> tensor<1xf32>

  return
}

// -----

// CHECK-LABEL: @test_simple_f16
func @test_simple_f16(%arg0: tensor<1xf16>) -> () {

  // CHECK: linalg.generic
  // CHECK: fpext
  %0 = "tosa.cast"(%arg0) : (tensor<1xf16>) -> tensor<1xf32>

  return
}

// -----

// CHECK-LABEL: @test_simple_i16
func @test_simple_i16(%arg0: tensor<1xi16>) -> () {
  // CHECK: linalg.generic
  // CHECK: sext
  // CHECK: sext
  // CHECK: muli
  %0 = "tosa.mul"(%arg0, %arg0) {shift = 0 : i32} : (tensor<1xi16>, tensor<1xi16>) -> tensor<1xi32>

  return
}

// -----

// CHECK-LABEL: @test_simple_i32
func @test_simple_i32(%arg0: tensor<1xi32>) -> () {
  // CHECK: linalg.generic
  // CHECK: addi
  %0 = "tosa.add"(%arg0, %arg0) : (tensor<1xi32>, tensor<1xi32>) -> tensor<1xi32>

  // CHECK: linalg.generic
  // CHECK: subi
  %1 = "tosa.sub"(%arg0, %arg0) : (tensor<1xi32>, tensor<1xi32>) -> tensor<1xi32>

  // CHECK: linalg.generic
  // CHECK: muli
  %2 = "tosa.mul"(%arg0, %arg0) {shift = 0 : i32} : (tensor<1xi32>, tensor<1xi32>) -> tensor<1xi32>

  // CHECK: linalg.generic
  // CHECK: constant 2
  // CHECK: apply_scale
  %3 = "tosa.mul"(%arg0, %arg0) {shift = 2 : i32} : (tensor<1xi32>, tensor<1xi32>) -> tensor<1xi32>

  // CHECK: linalg.generic
<<<<<<< HEAD
  // CHECK: [[ZERO:%.+]] = constant 0
  // CHECK: subi [[ZERO]], %arg1
  %4 = "tosa.negate"(%arg0) : (tensor<1xi32>) -> tensor<1xi32>
=======
  // CHECK: divi
  %4 = "tosa.div"(%arg0, %arg0) : (tensor<1xi32>, tensor<1xi32>) -> tensor<1xi32>

  // CHECK: linalg.generic
  // CHECK: [[ZERO:%.+]] = constant 0
  // CHECK: subi [[ZERO]], %arg1
  %5 = "tosa.negate"(%arg0) : (tensor<1xi32>) -> tensor<1xi32>
>>>>>>> 3f9ee3c9

  // CHECK: linalg.generic
  // CHECK: and
  %6 = "tosa.bitwise_and"(%arg0, %arg0) : (tensor<1xi32>, tensor<1xi32>) -> tensor<1xi32>

  // CHECK: linalg.generic
  // CHECK: or
  %7 = "tosa.bitwise_or"(%arg0, %arg0) : (tensor<1xi32>, tensor<1xi32>) -> tensor<1xi32>

  // CHECK: linalg.generic
  // CHECK: xor
  %8 = "tosa.bitwise_xor"(%arg0, %arg0) : (tensor<1xi32>, tensor<1xi32>) -> tensor<1xi32>

  // CHECK: linalg.generic
  // CHECK: shift_left
  %9 = "tosa.logical_left_shift"(%arg0, %arg0) : (tensor<1xi32>, tensor<1xi32>) -> tensor<1xi32>

  // CHECK: linalg.generic
  // CHECK: shift_right_unsigned
  %10 = "tosa.logical_right_shift"(%arg0, %arg0) : (tensor<1xi32>, tensor<1xi32>) -> tensor<1xi32>

  // CHECK: linalg.generic
  // CHECK: shift_right_signed
  %11 = "tosa.arithmetic_right_shift"(%arg0, %arg0) {round = 0 : i1} : (tensor<1xi32>, tensor<1xi32>) -> tensor<1xi32>

  // CHECK: linalg.generic
  // CHECK: constant 1
  // CHECK: constant 0
  // CHECK: constant true
  // CHECK: cmpi
  // CHECK: subi
  // CHECK: shift_right_signed
  // CHECK: trunci
  // CHECK: and
  // CHECK: and
  // CHECK: zexti
  // CHECK: addi
  %12 = "tosa.arithmetic_right_shift"(%arg0, %arg0) {round = 1 : i1} : (tensor<1xi32>, tensor<1xi32>) -> tensor<1xi32>

  // CHECK: linalg.generic
  // CHECK: cmpi
  %13 = "tosa.greater"(%0, %1) : (tensor<1xi32>, tensor<1xi32>) -> tensor<1xi1>

  // CHECK: linalg.generic
  // CHECK: cmpi
  %14 = "tosa.greater_equal"(%0, %1) : (tensor<1xi32>, tensor<1xi32>) -> tensor<1xi1>

  // CHECK: linalg.generic
  // CHECK: select
  %15 = "tosa.select"(%13, %0, %1) : (tensor<1xi1>, tensor<1xi32>, tensor<1xi32>) -> tensor<1xi32>

  // CHECK: linalg.generic
  // CHECK: cmpi
  // CHECK: select
  %16 = "tosa.maximum"(%0, %1) : (tensor<1xi32>, tensor<1xi32>) -> tensor<1xi32>

  // CHECK: linalg.generic
  // CHECK: cmpi
  // CHECK: select
  %17 = "tosa.minimum"(%0, %1) : (tensor<1xi32>, tensor<1xi32>) -> tensor<1xi32>

  // CHECK: linalg.generic
  // CHECK: cmpi
  // CHECK: select
  %18 = "tosa.clamp"(%0) {min_int = 1 : i64, max_int = 5 : i64, min_fp = 1.0 : f32, max_fp = 5.0 : f32} : (tensor<1xi32>) -> tensor<1xi32>

  // CHECK: linalg.generic
  // CHECK: cmpi
  // CHECK: select
  %19 = "tosa.reluN"(%0) {max_int = 5 : i64, max_fp = 5.0 : f32} : (tensor<1xi32>) -> tensor<1xi32>

  // CHECK: linalg.generic
  // CHECK: constant -32768
  // CHECK: constant 32767
  // CHECK: cmpi slt
  // CHECK: select
  // CHECK: cmpi slt
  // CHECK: select
  // CHECK: trunci
  %20 = "tosa.cast"(%0) : (tensor<1xi32>) -> tensor<1xi16>

  // CHECK: linalg.generic
  // CHECK: yield
  %21 = "tosa.cast"(%0) : (tensor<1xi32>) -> tensor<1xi32>

  // CHECK: linalg.generic
  // CHECK: sexti
  %22 = "tosa.cast"(%0) : (tensor<1xi32>) -> tensor<1xi64>

  // CHECK: linalg.generic
  // CHECK: constant 0
  // CHECK: cmpi
  %23 = "tosa.cast"(%0) : (tensor<1xi32>) -> tensor<1xi1>

  // CHECK: linalg.generic
  // CHECK: sitofp
  %24 = "tosa.cast"(%0) : (tensor<1xi32>) -> tensor<1xf32>

  // CHECK: linalg.generic
  // CHECK: constant 0
  // CHECK: cmpi sgt
  // CHECK: subi
  // CHECK: select
  %25 = "tosa.abs"(%arg0) : (tensor<1xi32>) -> tensor<1xi32>

  return
}

// -----

// CHECK-LABEL: @test_bool
func @test_bool(%arg0: tensor<1xi1>, %arg1: tensor<1xi1>) -> () {
  // CHECK: linalg.generic
  // CHECK: and
  %0 = "tosa.logical_and"(%arg0, %arg1) : (tensor<1xi1>, tensor<1xi1>) -> tensor<1xi1>

  // CHECK: linalg.generic
  // CHECK: or
  %1 = "tosa.logical_or"(%arg0, %arg1) : (tensor<1xi1>, tensor<1xi1>) -> tensor<1xi1>

  // CHECK: linalg.generic
  // CHECK: xor
  %2 = "tosa.logical_xor"(%arg0, %arg1) : (tensor<1xi1>, tensor<1xi1>) -> tensor<1xi1>

  // CHECK: linalg.generic
  // CHECK: constant true
  // CHECK: xor
  %3 = "tosa.logical_not"(%arg0) : (tensor<1xi1>) -> tensor<1xi1>

  return
}

// -----

// CHECK-LABEL: @test_negate_quantized
func @test_negate_quantized(%arg0: tensor<1xi8>) -> () {
  // CHECK: linalg.generic
  // CHECK: [[ZERO:%.+]] = constant 0
  // CHECK: [[EXT:%.+]] = sexti %arg1 : i8 to i16
  // CHECK: [[SUB:%.+]] = subi [[ZERO]], [[EXT]]
  // CHECK: [[MIN:%.+]] = constant -128
  // CHECK: [[MAX:%.+]] = constant 127
  // CHECK: [[PRED1:%.+]] = cmpi slt, [[SUB]], [[MIN]]
  // CHECK: [[LBOUND:%.+]] = select [[PRED1]], [[MIN]], [[SUB]]
  // CHECK: [[PRED2:%.+]] = cmpi slt, [[MAX]], [[SUB]]
  // CHECK: [[UBOUND:%.+]] = select [[PRED2]], [[MAX]], [[LBOUND]]
  // CHECK: [[TRUNC:%.+]] = trunci [[UBOUND]]
  // CHECK: linalg.yield [[TRUNC]]
  %0 = "tosa.negate"(%arg0) {quantization_info = { input_zp = 0 : i32, output_zp = 0 : i32}} : (tensor<1xi8>) -> tensor<1xi8>

  // CHECK: linalg.generic
  // CHECK: [[EXT:%.+]] = sexti %arg1 : i8 to i16
  %1 = "tosa.negate"(%arg0) {quantization_info = { input_zp = 32639 : i32, output_zp = 0 : i32}} : (tensor<1xi8>) -> tensor<1xi8>

  // CHECK: linalg.generic
  // CHECK: [[EXT:%.+]] = sexti %arg1 : i8 to i32
  %2 = "tosa.negate"(%arg0) {quantization_info = { input_zp = 32640 : i32, output_zp = 0 : i32}} : (tensor<1xi8>) -> tensor<1xi8>

  return
}

// -----

<<<<<<< HEAD
// CHECK: #[[$MAP0:.*]] = affine_map<(d0, d1) -> (d0, d1)>
=======
>>>>>>> 3f9ee3c9
// CHECK-LABEL: @test_reshape_downrank
func @test_reshape_downrank(%arg0: tensor<2x3xf32>) -> tensor<6xf32> {
  // CHECK: [[RESHAPE:%.+]] = linalg.tensor_reshape %arg0 {{\[}}[0, 1]]
  %0 = "tosa.reshape"(%arg0) {new_shape = [6]} : (tensor<2x3xf32>) -> tensor<6xf32>
  // CHECK: return [[RESHAPE]]
  return %0 : tensor<6xf32>
}

// -----

// CHECK-LABEL: @test_reshape_uprank
func @test_reshape_uprank(%arg0: tensor<6xf32>) -> tensor<2x3xf32> {
  // CHECK: [[RESHAPE:%.+]] = linalg.tensor_reshape %arg0 {{\[}}[0, 1]]
  %0 = "tosa.reshape"(%arg0) {new_shape = [2, 3]} : (tensor<6xf32>) -> tensor<2x3xf32>
  // CHECK: return [[RESHAPE]]
  return %0 : tensor<2x3xf32>
}

// -----

// CHECK-LABEL: @test_reshape_samerank
func @test_reshape_samerank(%arg0: tensor<3x2xf32>) -> tensor<2x3xf32> {
  // CHECK-SAME: (%[[ARG0:.*]]: tensor<3x2xf32>)
  // CHECK-NEXT: %[[RESHAPE1:.*]] = linalg.tensor_reshape %[[ARG0]] {{\[}}[0, 1]]
  // CHECK-NEXT: %[[RESHAPE2:.*]] = linalg.tensor_reshape %[[RESHAPE1]] {{\[}}[0, 1]]
  %0 = "tosa.reshape"(%arg0) {new_shape = [2, 3]} : (tensor<3x2xf32>) -> tensor<2x3xf32>
  // CHECK-NEXT: return %[[RESHAPE2]]
  return %0 : tensor<2x3xf32>
}

// -----

// CHECK-LABEL: @test_reshape_downrank_6D
func @test_reshape_downrank_6D(%arg0: tensor<1x2x3x5x7x11xf32>) -> tensor<6x5x77xf32> {
  // CHECK: linalg.tensor_reshape %arg0 {{\[}}[0, 1, 2], [3], [4, 5]]
  %0 = "tosa.reshape"(%arg0) {new_shape = [2, 3]} : (tensor<1x2x3x5x7x11xf32>) -> tensor<6x5x77xf32>
  return %0 : tensor<6x5x77xf32>
}

// -----

// CHECK-LABEL: @test_identity
func @test_identity(%arg0: tensor<1xf32>, %arg1: tensor<1xi32>) -> (tensor<1xf32>, tensor<1xi32>) {
  %0 = "tosa.identity"(%arg0) : (tensor<1xf32>) -> tensor<1xf32>
  %1 = "tosa.identity"(%arg1) : (tensor<1xi32>) -> tensor<1xi32>

  // CHECK: return %arg0, %arg1
  return %0, %1 : tensor<1xf32>, tensor<1xi32>
}

// -----

// CHECK: #[[$MAP0:.*]] = affine_map<(d0, d1, d2) -> (d2, d0, d1)>
// CHECK: #[[$MAP1:.*]] = affine_map<(d0, d1, d2) -> (d0, d1, d2)>

// CHECK-LABEL: @test_transpose
// CHECK-SAME: ([[ARG0:%.+]]: tensor<1x2x3xi32>)
func @test_transpose(%arg0: tensor<1x2x3xi32>) -> () {
  %0 = constant dense<[1, 2, 0]> : tensor<3xi32>
  // CHECK: [[INIT:%.+]] = linalg.init_tensor [2, 3, 1]
  // CHECK: [[GENERIC:%.+]] = linalg.generic {indexing_maps = [#[[$MAP0]], #[[$MAP1]]], iterator_types = ["parallel", "parallel", "parallel"]} ins([[ARG0]] : tensor<1x2x3xi32>) outs([[OUT:%.+]] : tensor<2x3x1xi32>)
  // CHECK: ^bb0([[ARG1:%.+]]: i32, [[ARG2:%.+]]: i32)
  // CHECK:   linalg.yield [[ARG1]]
  // CHECK: }
  %1 = "tosa.transpose"(%arg0, %0) : (tensor<1x2x3xi32>, tensor<3xi32>) -> (tensor<2x3x1xi32>)
  return
}

// -----

<<<<<<< HEAD
// CHECK: #[[$MAP0:.*]] = affine_map<(d0, d1) -> (d0, d1)>
// CHECK: #[[$MAP1:.*]] = affine_map<(d0, d1) -> (d1)>
// CHECK: #[[$MAP2:.*]] = affine_map<(d0, d1) -> (d0)>
=======
// CHECK-DAG: #[[$MAP0:.*]] = affine_map<(d0, d1) -> (d0, d1)>
// CHECK-DAG: #[[$MAP1:.*]] = affine_map<(d0, d1) -> (d1)>
// CHECK-DAG: #[[$MAP2:.*]] = affine_map<(d0, d1) -> (d0)>
>>>>>>> 3f9ee3c9

// CHECK-LABEL: @reduce_float
// CHECK-SAME: [[ARG0:%.+]]: tensor<5x4xf32>
func @reduce_float(%arg0: tensor<5x4xf32>) -> () {
  // CHECK: [[INIT:%.+]] = linalg.init_tensor [4]
  // CHECK: [[CST0:%.+]] = constant 0.0
  // CHECK: [[FILL:%.+]] = linalg.fill([[INIT]], [[CST0]])
  // CHECK: [[GENERIC:%.+]] = linalg.generic {indexing_maps = [#[[$MAP0]], #[[$MAP1]]], iterator_types = ["reduction", "parallel"]} ins([[ARG0]] : tensor<5x4xf32>) outs([[FILL]] : tensor<4xf32>)
  // CHECK: ^bb0(%arg1: f32, %arg2: f32)
  // CHECK:   [[RES:%.+]] = addf %arg1, %arg2 : f32
  // CHECK:   linalg.yield [[RES]] : f32
<<<<<<< HEAD
  // CHECK: linalg.tensor_reshape [[GENERIC]] [#map0] : tensor<4xf32> into tensor<1x4xf32>
=======
  // CHECK: linalg.tensor_reshape [[GENERIC]] {{\[}}[0, 1]] : tensor<4xf32> into tensor<1x4xf32>
>>>>>>> 3f9ee3c9
  %0 = "tosa.reduce_sum"(%arg0) {axis = 0 : i64} : (tensor<5x4xf32>) -> tensor<1x4xf32>

  // CHECK: [[INIT:%.+]] = linalg.init_tensor [5]
  // CHECK: [[CST0:%.+]] = constant 0.0
  // CHECK: [[FILL:%.+]] = linalg.fill([[INIT]], [[CST0]])
  // CHECK: [[GENERIC:%.+]] = linalg.generic {indexing_maps = [#[[$MAP0]], #[[$MAP2]]], iterator_types = ["parallel", "reduction"]} ins([[ARG0]] : tensor<5x4xf32>) outs([[FILL]] : tensor<5xf32>)
  // CHECK: ^bb0(%arg1: f32, %arg2: f32)
  // CHECK:   [[RES:%.+]] = addf %arg1, %arg2 : f32
  // CHECK:   linalg.yield [[RES]] : f32
<<<<<<< HEAD
  // CHECK: linalg.tensor_reshape [[GENERIC]] [#map0] : tensor<5xf32> into tensor<5x1xf32>
=======
  // CHECK: linalg.tensor_reshape [[GENERIC]] {{\[}}[0, 1]] : tensor<5xf32> into tensor<5x1xf32>
>>>>>>> 3f9ee3c9
  %1 = "tosa.reduce_sum"(%arg0) {axis = 1 : i64} : (tensor<5x4xf32>) -> tensor<5x1xf32>

  // CHECK: constant 1.0
  // CHECK: linalg.fill
  // CHECK: linalg.generic
  // CHECK: mulf
  %2 = "tosa.reduce_prod"(%arg0) {axis = 0 : i64} : (tensor<5x4xf32>) -> tensor<1x4xf32>

  // CHECK: constant 3.40282347E+38 : f32
  // CHECK: linalg.fill
  // CHECK: linalg.generic
  // CHECK: cmpf olt
  // CHECK: select
  %3 = "tosa.reduce_min"(%arg0) {axis = 0 : i64} : (tensor<5x4xf32>) -> tensor<1x4xf32>

  // CHECK: constant -3.40282347E+38 : f32
  // CHECK: linalg.fill
  // CHECK: linalg.generic
  // CHECK: cmpf ogt
  // CHECK: select
  %4 = "tosa.reduce_max"(%arg0) {axis = 0 : i64} : (tensor<5x4xf32>) -> tensor<1x4xf32>
  return
}

// -----

// CHECK: #[[$MAP0:.*]] = affine_map<(d0, d1) -> (d0, d1)>
// CHECK: #[[$MAP1:.*]] = affine_map<(d0, d1) -> (d1)>
// CHECK: #[[$MAP2:.*]] = affine_map<(d0, d1) -> (d0)>

// CHECK-LABEL: @reduce_int
// CHECK-SAME: [[ARG0:%.+]]: tensor<5x4xi32>
func @reduce_int(%arg0: tensor<5x4xi32>) -> () {
  // CHECK: [[INIT:%.+]] = linalg.init_tensor [4]
  // CHECK: [[CST0:%.+]] = constant 0
  // CHECK: [[FILL:%.+]] = linalg.fill([[INIT]], [[CST0]])
  // CHECK: [[GENERIC:%.+]] = linalg.generic {indexing_maps = [#[[$MAP0]], #[[$MAP1]]], iterator_types = ["reduction", "parallel"]} ins([[ARG0]] : tensor<5x4xi32>) outs([[FILL]] : tensor<4xi32>)
  // CHECK: ^bb0(%arg1: i32, %arg2: i32)
  // CHECK:   [[RES:%.+]] = addi %arg1, %arg2 : i32
  // CHECK:   linalg.yield [[RES]] : i32
<<<<<<< HEAD
  // CHECK: linalg.tensor_reshape [[GENERIC]] [#map0] : tensor<4xi32> into tensor<1x4xi32>
=======
  // CHECK: linalg.tensor_reshape [[GENERIC]] {{\[}}[0, 1]] : tensor<4xi32> into tensor<1x4xi32>
>>>>>>> 3f9ee3c9
  %0 = "tosa.reduce_sum"(%arg0) {axis = 0 : i64} : (tensor<5x4xi32>) -> tensor<1x4xi32>

  // CHECK: [[INIT:%.+]] = linalg.init_tensor [5]
  // CHECK: [[CST0:%.+]] = constant 0
  // CHECK: [[FILL:%.+]] = linalg.fill([[INIT]], [[CST0]])
  // CHECK: [[GENERIC:%.+]] = linalg.generic {indexing_maps = [#[[$MAP0]], #[[$MAP2]]], iterator_types = ["parallel", "reduction"]} ins([[ARG0]] : tensor<5x4xi32>) outs([[FILL]] : tensor<5xi32>)
  // CHECK: ^bb0(%arg1: i32, %arg2: i32)
  // CHECK:   [[RES:%.+]] = addi %arg1, %arg2 : i32
  // CHECK:   linalg.yield [[RES]] : i32
<<<<<<< HEAD
  // CHECK: linalg.tensor_reshape [[GENERIC]] [#map0] : tensor<5xi32> into tensor<5x1xi32>
=======
  // CHECK: linalg.tensor_reshape [[GENERIC]] {{\[}}[0, 1]] : tensor<5xi32> into tensor<5x1xi32>
>>>>>>> 3f9ee3c9
  %1 = "tosa.reduce_sum"(%arg0) {axis = 1 : i64} : (tensor<5x4xi32>) -> tensor<5x1xi32>

  // CHECK: constant 1
  // CHECK: linalg.fill
  // CHECK: linalg.generic
  // CHECK: muli
  %2 = "tosa.reduce_prod"(%arg0) {axis = 0 : i64} : (tensor<5x4xi32>) -> tensor<1x4xi32>

  // CHECK: constant 2147483647 : i32
  // CHECK: linalg.fill
  // CHECK: linalg.generic
  // CHECK: cmpi slt
  // CHECK: select
  %3 = "tosa.reduce_min"(%arg0) {axis = 0 : i64} : (tensor<5x4xi32>) -> tensor<1x4xi32>

  // CHECK: constant -2147483648 : i32
  // CHECK: linalg.fill
  // CHECK: linalg.generic
  // CHECK: cmpi sgt
  // CHECK: select
  %4 = "tosa.reduce_max"(%arg0) {axis = 0 : i64} : (tensor<5x4xi32>) -> tensor<1x4xi32>
  return
}

// -----

// CHECK: #[[$MAP0:.*]] = affine_map<(d0, d1) -> (d0, d1)>
// CHECK: #[[$MAP1:.*]] = affine_map<(d0, d1) -> (d1)>

// CHECK-LABEL: @reduce_bool
// CHECK-SAME: [[ARG0:%.+]]: tensor<5x4xi1>
func @reduce_bool(%arg0: tensor<5x4xi1>) -> () {
  // CHECK: [[INIT:%.+]] = linalg.init_tensor [4]
  // CHECK: [[CST0:%.+]] = constant true
  // CHECK: [[FILL:%.+]] = linalg.fill([[INIT]], [[CST0]])
  // CHECK: [[GENERIC:%.+]] = linalg.generic {indexing_maps = [#[[$MAP0]], #[[$MAP1]]], iterator_types = ["reduction", "parallel"]} ins([[ARG0]] : tensor<5x4xi1>) outs([[FILL]] : tensor<4xi1>)
  // CHECK: ^bb0(%arg1: i1, %arg2: i1)
  // CHECK:   [[RES:%.+]] = and %arg1, %arg2 : i1
  // CHECK:   linalg.yield [[RES]] : i1
<<<<<<< HEAD
  // CHECK: linalg.tensor_reshape [[GENERIC]] [#map0] : tensor<4xi1> into tensor<1x4xi1>
=======
  // CHECK: linalg.tensor_reshape [[GENERIC]] {{\[}}[0, 1]] : tensor<4xi1> into tensor<1x4xi1>
>>>>>>> 3f9ee3c9
  %0 = "tosa.reduce_all"(%arg0) {axis = 0 : i64} : (tensor<5x4xi1>) -> tensor<1x4xi1>

  // CHECK: constant false
  // CHECK: linalg.fill
  // CHECK: linalg.generic
  // CHECK: or
  %1 = "tosa.reduce_any"(%arg0) {axis = 0 : i64} : (tensor<5x4xi1>) -> tensor<1x4xi1>

  return
}

// -----

// CHECK-LABEL: @concat
func @concat(%arg0: tensor<5x1xf32>, %arg1: tensor<6x1xf32>) -> () {
  // CHECK: [[AXIS:%.+]] = constant 0
  // CHECK: [[STRIDE:%.+]]   = constant 1
  // CHECK: [[OFFSET:%.+]] = constant 0 : index
  // CHECK: [[IDX0:%.+]] = constant 0 : index
  // CHECK: [[ARG0_DIM0:%.+]] = memref.dim %arg0, [[IDX0]]
  // CHECK: [[IDX1:%.+]] = constant 1 : index
  // CHECK: [[ARG0_DIM1:%.+]] = memref.dim %arg0, [[IDX1]]
  // CHECK: [[ARG1_AXIS:%.+]] = memref.dim %arg1, [[AXIS]]
  // CHECK: [[RESULT_AXIS:%.+]] = addi [[ARG0_DIM0]], [[ARG1_AXIS]]
  // CHECK: [[INIT:%.+]] = linalg.init_tensor [11, 1]
  // CHECK: [[CST:%.+]] = constant 0.0
  // CHECK: [[FILL:%.+]] = linalg.fill([[INIT]], [[CST]])
  // CHECK: [[ARG0_DIM0:%.+]] = memref.dim %arg0, [[AXIS]]
  // CHECK: [[INSERT0:%.+]] = subtensor_insert %arg0 into [[FILL]]{{\[}}[[OFFSET]], [[OFFSET]]] {{\[}}[[ARG0_DIM0]], [[ARG0_DIM1]]] {{\[}}[[STRIDE]], [[STRIDE]]]
  // CHECK: [[NEW_OFFSET:%.+]] = addi [[OFFSET]], [[ARG0_DIM0]]
  // CHECK: [[ARG1_DIM0:%.+]] = memref.dim %arg1, [[AXIS]]
  // CHECK: [[INSERT1:%.+]] = subtensor_insert %arg1 into [[INSERT0]]{{\[}}[[NEW_OFFSET]], [[OFFSET]]] {{\[}}[[ARG1_DIM0]], [[ARG0_DIM1]]] {{\[}}[[STRIDE]], [[STRIDE]]]
  %0 = "tosa.concat"(%arg0, %arg1) { axis = 0 : i64} : (tensor<5x1xf32>, tensor<6x1xf32>)  -> (tensor<11x1xf32>)

  // CHECK: [[AXIS:%.+]] = constant 1
  // CHECK: [[STRIDE:%.+]]   = constant 1
  // CHECK: [[OFFSET:%.+]] = constant 0 : index
  // CHECK: [[IDX0:%.+]] = constant 0 : index
  // CHECK: [[ARG0_DIM0:%.+]] = memref.dim %arg0, [[IDX0]]
  // CHECK: [[IDX1:%.+]] = constant 1 : index
  // CHECK: [[ARG0_DIM1:%.+]] = memref.dim %arg0, [[IDX1]]
  // CHECK: [[ARG1_AXIS:%.+]] = memref.dim %arg0, [[AXIS]]
  // CHECK: [[RESULT_AXIS:%.+]] = addi [[ARG0_DIM1]], [[ARG1_AXIS]]
  // CHECK: [[INIT:%.+]] = linalg.init_tensor [5, 2]
  // CHECK: [[CST:%.+]] = constant 0.0
  // CHECK: [[FILL:%.+]] = linalg.fill([[INIT]], [[CST]])
  // CHECK: [[ARG0_DIM1:%.+]] = memref.dim %arg0, [[AXIS]]
  // CHECK: [[INSERT0:%.+]] = subtensor_insert %arg0 into [[FILL]]{{\[}}[[OFFSET]], [[OFFSET]]] {{\[}}[[ARG0_DIM0]], [[ARG0_DIM1]]] {{\[}}[[STRIDE]], [[STRIDE]]]
  // CHECK: [[NEW_OFFSET:%.+]] = addi [[OFFSET]], [[ARG0_DIM1]]
  // CHECK: [[ARG1_DIM1:%.+]] = memref.dim %arg0, [[AXIS]]
  // CHECK: [[INSERT1:%.+]] = subtensor_insert %arg0 into [[INSERT0]]{{\[}}[[OFFSET]], [[NEW_OFFSET]]] {{\[}}[[ARG0_DIM0]], [[ARG1_DIM1]]] {{\[}}[[STRIDE]], [[STRIDE]]]
  %1 = "tosa.concat"(%arg0, %arg0) { axis = 1 : i64} : (tensor<5x1xf32>, tensor<5x1xf32>)  -> (tensor<5x2xf32>)
  return
}

// -----

// CHECK: #[[$MAP0:.*]] = affine_map<(d0) -> (d0)>

// CHECK-LABEL: @rescale
func @rescale(%arg0 : tensor<2xi8>) -> (tensor<2xi8>) {
  // CHECK: [[C0:%.+]] = constant 19689
  // CHECK: [[C1:%.+]] = constant 15
  // CHECK: [[INIT:%.+]] = linalg.init_tensor [2]
  // CHECK: [[GENERIC:%.+]] = linalg.generic {indexing_maps = [#[[$MAP0]], #[[$MAP0]]], iterator_types = ["parallel"]} ins(%arg0 : tensor<2xi8>) outs([[INIT]] : tensor<2xi8>)
  // CHECK: ^bb0([[IN:%.+]]: i8, [[UNUSED:%.+]]: i8):
  // CHECK: [[C243:%.+]] = constant 243
  // CHECK: [[C252:%.+]] = constant 252

  // CHECK-DAG: [[IN32:%.+]] = sexti [[IN]]
  // CHECK-DAG: [[IN_ZEROED:%.+]] = subi [[IN32]], [[C243]]
  // CHECK-DAG: [[SCALED:%.+]] = "tosa.apply_scale"([[IN_ZEROED]], [[C0]], [[C1]]) {double_round = false}
  // CHECK-DAG: [[SCALED_ZEROED:%.+]] = addi [[SCALED]], [[C252]]
  // CHECK-DAG: [[CMIN:%.+]] = constant -128
  // CHECK-DAG: [[CMAX:%.+]] = constant 127
  // CHECK-DAG: [[MINLT:%.+]] = cmpi slt, [[SCALED_ZEROED]], [[CMIN]]
  // CHECK-DAG: [[MAXLT:%.+]] = cmpi slt, [[CMAX]], [[SCALED_ZEROED]]
  // CHECK-DAG: [[LOWER:%.+]] = select [[MINLT]], [[CMIN]], [[SCALED_ZEROED]]
  // CHECK-DAG: [[BOUNDED:%.+]] = select [[MAXLT]], [[CMAX]], [[LOWER]]
  // CHECK-DAG: [[TRUNC:%.+]] = trunci [[BOUNDED]]
  // CHECK-DAG: linalg.yield [[TRUNC]]
  %0 = "tosa.rescale"(%arg0) {input_zp = 243 : i32, output_zp = 252 : i32, multiplier = [19689 : i32], shift = [15 : i32], scale32 = false, double_round = false, per_channel = false} : (tensor<2xi8>)  -> (tensor<2xi8>)

  // CHECK: return [[GENERIC]]
  return %0 : tensor<2xi8>
}

// -----

// CHECK: #[[$MAP0:.*]] = affine_map<(d0) -> (d0)>

// CHECK-LABEL: @rescale_per_channel
func @rescale_per_channel(%arg0 : tensor<2xi8>) -> (tensor<2xi8>) {
  // CHECK: [[MULTIPLIERS:%.+]] = constant dense<[42, 43]>
  // CHECK: [[SHIFTS:%.+]] = constant dense<[14, 15]>
  // CHECK: [[INIT:%.+]] = linalg.init_tensor [2]
  // CHECK: [[GENERIC:%.+]] = linalg.generic {indexing_maps = [#[[$MAP0]], #[[$MAP0]], #[[$MAP0]], #[[$MAP0]]], iterator_types = ["parallel"]} ins(%arg0, [[MULTIPLIERS]], [[SHIFTS]] : tensor<2xi8>, tensor<2xi32>, tensor<2xi8>) outs([[INIT]] : tensor<2xi8>)
  // CHECK: ^bb0([[IN:%.+]]: i8, [[MULTIPLIER:%.+]]: i32, [[SHIFT:%.+]]: i8, [[UNUSED:%.+]]: i8):
  // CHECK: [[C243:%.+]] = constant 243
  // CHECK: [[C252:%.+]] = constant 252

  // CHECK-DAG: [[IN32:%.+]] = sexti [[IN]]
  // CHECK-DAG: [[IN_ZEROED:%.+]] = subi [[IN32]], [[C243]]
  // CHECK-DAG: [[SCALED:%.+]] = "tosa.apply_scale"([[IN_ZEROED]], [[MULTIPLIER]], [[SHIFT]]) {double_round = false}
  // CHECK-DAG: [[SCALED_ZEROED:%.+]] = addi [[SCALED]], [[C252]]
  // CHECK-DAG: [[CMIN:%.+]] = constant -128
  // CHECK-DAG: [[CMAX:%.+]] = constant 127
  // CHECK-DAG: [[MINLT:%.+]] = cmpi slt, [[SCALED_ZEROED]], [[CMIN]]
  // CHECK-DAG: [[MAXLT:%.+]] = cmpi slt, [[CMAX]], [[SCALED_ZEROED]]
  // CHECK-DAG: [[LOWER:%.+]] = select [[MINLT]], [[CMIN]], [[SCALED_ZEROED]]
  // CHECK-DAG: [[BOUNDED:%.+]] = select [[MAXLT]], [[CMAX]], [[LOWER]]
  // CHECK-DAG: [[TRUNC:%.+]] = trunci [[BOUNDED]]
  // CHECK-DAG: linalg.yield [[TRUNC]]
  %0 = "tosa.rescale"(%arg0) {input_zp = 243 : i32, output_zp = 252 : i32, multiplier = [42 : i32, 43 : i32], shift = [14 : i32, 15 : i32], scale32 = false, double_round = false, per_channel = false} : (tensor<2xi8>)  -> (tensor<2xi8>)

  // CHECK: return [[GENERIC]]
  return %0 : tensor<2xi8>
}

// -----

// CHECK-LABEL: @rescaleDoubleRound
func @rescaleDoubleRound(%arg0 : tensor<2xi8>) -> (tensor<2xi8>) {
  // CHECK: linalg.generic
  // CHECK: "tosa.apply_scale"
  // CHECK-SAME:  {double_round = true}
  %0 = "tosa.rescale"(%arg0) {input_zp = 243 : i32, output_zp = 252 : i32, multiplier = [19689 : i32], shift = [33 : i32], scale32 = true, double_round = true, per_channel = false} : (tensor<2xi8>)  -> (tensor<2xi8>)
  return %0 : tensor<2xi8>
}

// CHECK-LABEL: @rescaleUnnecessaryDoubleRound
func @rescaleUnnecessaryDoubleRound(%arg0 : tensor<2xi8>) -> (tensor<2xi8>) {
  // CHECK: linalg.generic
  // CHECK: "tosa.apply_scale"
  // CHECK-SAME:  {double_round = false}
  %0 = "tosa.rescale"(%arg0) {input_zp = 243 : i32, output_zp = 252 : i32, multiplier = [19689 : i32], shift = [15 : i32], scale32 = true, double_round = true, per_channel = false} : (tensor<2xi8>)  -> (tensor<2xi8>)
  return %0 : tensor<2xi8>
}

// -----

// CHECK: #[[$MAP0:.*]] = affine_map<(d0, d1) -> (-d0 + 4, d1)>
// CHECK: #[[$MAP1:.*]] = affine_map<(d0, d1) -> (d0, d1)>
// CHECK: #[[$MAP2:.*]] = affine_map<(d0, d1) -> (d0, -d1 + 3)>

// CHECK-LABEL: @reverse
func @reverse(%arg0: tensor<5x4xi32>) -> () {
  // CHECK: [[INIT:%.+]] = linalg.init_tensor [5, 4]
  // CHECK: [[GENERIC:%.+]] = linalg.generic {indexing_maps = [#[[$MAP0]], #[[$MAP1]]], iterator_types = ["parallel", "parallel"]} ins(%arg0 : tensor<5x4xi32>) outs([[INIT]] : tensor<5x4xi32>) {
  // CHECK: ^bb0(%arg1: i32, %arg2: i32):
  // CHECK:   linalg.yield %arg1 : i32
  %0 = "tosa.reverse"(%arg0) {axis = 0 : i64} : (tensor<5x4xi32>) -> tensor<5x4xi32>

  // CHECK: [[INIT:%.+]] = linalg.init_tensor [5, 4]
  // CHECK: [[GENERIC:%.+]] = linalg.generic {indexing_maps = [#[[$MAP2]], #[[$MAP1]]], iterator_types = ["parallel", "parallel"]} ins(%arg0 : tensor<5x4xi32>) outs([[INIT]] : tensor<5x4xi32>) {
  // CHECK: ^bb0(%arg1: i32, %arg2: i32):
  // CHECK:   linalg.yield %arg1 : i32
  %1 = "tosa.reverse"(%arg0) {axis = 1 : i64} : (tensor<5x4xi32>) -> tensor<5x4xi32>
  return
}

// -----

<<<<<<< HEAD
// CHECK: #[[$MAP0:.*]] = affine_map<(d0, d1, d2, d3) -> (d1, d3)>
// CHECK: #[[$MAP1:.*]] = affine_map<(d0, d1, d2, d3) -> (d0, d1, d2, d3)>
// CHECK: #[[$MAP2:.*]] = affine_map<(d0, d1, d2, d3) -> (d0, d1, d2)>
// CHECK: #[[$MAP3:.*]] = affine_map<(d0, d1, d2, d3) -> (d3)>
// CHECK: #[[$MAP4:.*]] = affine_map<(d0, d1, d2, d3) -> (d0, d1)>
// CHECK: #[[$MAP5:.*]] = affine_map<(d0, d1, d2, d3) -> (d2, d3)>
=======
// CHECK-DAG: #[[$MAP0:.*]] = affine_map<(d0, d1, d2, d3) -> (d1, d3)>
// CHECK-DAG: #[[$MAP1:.*]] = affine_map<(d0, d1, d2, d3) -> (d0, d1, d2, d3)>
>>>>>>> 3f9ee3c9

// CHECK-LABEL: @tile
func @tile(%arg0 : tensor<2x3xi8>) -> () {
  // CHECK: [[INIT:%.+]] = linalg.init_tensor [2, 2, 1, 3]
  // CHECK: [[GENERIC:%.+]] = linalg.generic {indexing_maps = [#[[$MAP0]], #[[$MAP1]]], iterator_types = ["parallel", "parallel", "parallel", "parallel"]} ins(%arg0 : tensor<2x3xi8>) outs([[INIT]] : tensor<2x2x1x3xi8>)
  // CHECK:   linalg.yield %arg1 : i8
<<<<<<< HEAD
  // CHECK: linalg.tensor_reshape [[GENERIC]] [#[[$MAP2]], #[[$MAP3]]]
=======
  // CHECK: linalg.tensor_reshape [[GENERIC]] {{\[}}[0, 1, 2], [3]]
>>>>>>> 3f9ee3c9
  %0 = "tosa.tile"(%arg0) {multiples = [2, 1]} : (tensor<2x3xi8>)  -> (tensor<4x3xi8>)

  // CHECK: [[INIT:%.+]] = linalg.init_tensor [1, 2, 2, 3]
  // CHECK: [[GENERIC:%.+]] = linalg.generic {indexing_maps = [#[[$MAP0]], #[[$MAP1]]], iterator_types = ["parallel", "parallel", "parallel", "parallel"]} ins(%arg0 : tensor<2x3xi8>) outs([[INIT]] : tensor<1x2x2x3xi8>)
  // CHECK:   linalg.yield %arg1 : i8
  // CHECK: linalg.tensor_reshape [[GENERIC]] {{\[}}[0, 1], [2, 3]]
  %1 = "tosa.tile"(%arg0) {multiples = [1, 2]} : (tensor<2x3xi8>)  -> (tensor<2x6xi8>)

  // CHECK: [[INIT:%.+]] = linalg.init_tensor [5, 2, 7, 3]
  // CHECK: [[GENERIC:%.+]] = linalg.generic {indexing_maps = [#[[$MAP0]], #[[$MAP1]]], iterator_types = ["parallel", "parallel", "parallel", "parallel"]} ins(%arg0 : tensor<2x3xi8>) outs([[INIT]] : tensor<5x2x7x3xi8>)
  // CHECK:   linalg.yield %arg1 : i8
  // CHECK: linalg.tensor_reshape [[GENERIC]] {{\[}}[0, 1], [2, 3]]
  %2 = "tosa.tile"(%arg0) {multiples = [5, 7]} : (tensor<2x3xi8>)  -> (tensor<10x21xi8>)

  return
}

// -----


// CHECK-LABEL: @matmul
func @matmul(%arg0: tensor<5x3xf32>, %arg1: tensor<3x6xf32>, %arg2: tensor<6xf32>) -> (tensor<5x6xf32>) {
  // CHECK: [[C0:%.+]] = constant 0
  // CHECK: [[INIT:%.+]] = linalg.init_tensor [5, 6]
  // CHECK: [[FILLED:%.+]] = linalg.fill([[INIT]], [[C0]]) : tensor<5x6xf32>, f32 -> tensor<5x6xf32>
  // CHECK: linalg.matmul ins(%arg0, %arg1 : tensor<5x3xf32>, tensor<3x6xf32>) outs([[FILLED]] : tensor<5x6xf32>) -> tensor<5x6xf32>
  %0 = "tosa.matmul"(%arg0, %arg1) : (tensor<5x3xf32>, tensor<3x6xf32>)  -> (tensor<5x6xf32>)
  return %0 : tensor<5x6xf32>
}

// -----

// CHECK: #[[$MAP0:.*]] = affine_map<(d0, d1) -> (d1)>
// CHECK: #[[$MAP1:.*]] = affine_map<(d0, d1) -> (d0, d1)>
// CHECK: #[[$MAP2:.*]] = affine_map<(d0, d1) -> (d1, d0)>

// CHECK-LABEL: @fully_connected
func @fully_connected(%arg0: tensor<5x3xf32>, %arg1: tensor<6x3xf32>, %arg2: tensor<6xf32>) -> (tensor<5x6xf32>) {
  // CHECK: [[INITB:%.+]] = linalg.init_tensor [5, 6]
  // CHECK: [[GENERIC:%.+]] = linalg.generic {indexing_maps = [#[[$MAP0]], #[[$MAP1]]], iterator_types = ["parallel", "parallel"]} ins(%arg2 : tensor<6xf32>) outs([[INITB]] : tensor<5x6xf32>) {
  // CHECK: ^bb0([[IN:%.+]]: f32, [[UNUSED:%.+]]: f32):
  // CHECK:   linalg.yield [[IN]] : f32
  // CHECK: [[INITT:%.+]] = linalg.init_tensor [3, 6]
  // CHECK: [[TRANSPOSE:%.+]] = linalg.generic {indexing_maps = [#[[$MAP2]], #[[$MAP1]]], iterator_types = ["parallel", "parallel"]} ins(%arg1 : tensor<6x3xf32>) outs([[INITT]]
  // CHECK: ^bb0([[IN:%.+]]: f32, [[UNUSED:%.+]]: f32):
  // CHECK:   linalg.yield [[IN]] : f32
  // CHECK: linalg.matmul ins(%arg0, [[TRANSPOSE]] : tensor<5x3xf32>, tensor<3x6xf32>) outs([[GENERIC]] : tensor<5x6xf32>) -> tensor<5x6xf32>
  %0 = "tosa.fully_connected"(%arg0, %arg1, %arg2) : (tensor<5x3xf32>, tensor<6x3xf32>, tensor<6xf32>)  -> (tensor<5x6xf32>)
  return %0 : tensor<5x6xf32>
}

// -----

func @pad_float(%arg0 : tensor<1x2xf32>) -> (tensor<4x9xf32>) {
  %0 = constant dense<[[1, 2], [3, 4]]> : tensor<2x2xi32>
  // CHECK: [[INDEX0:%.+]] = constant 0 : index
  // CHECK: [[INDEX1:%.+]] = constant 1 : index
  // CHECK: [[ROW0:%.+]] = constant 0 : index
  // CHECK: [[LOW0:%.+]] = tensor.extract %cst{{\[}}[[ROW0]], [[INDEX0]]]
  // CHECK: [[HIGH0:%.+]] = tensor.extract %cst{{\[}}[[ROW0]], [[INDEX1]]]
  // CHECK: [[LOW0_IDX:%.+]] = index_cast %0
  // CHECK: [[HIGH0_IDX:%.+]] = index_cast %1
  // CHECK: [[ROW1:%.+]] = constant 1 : index
  // CHECK: [[LOW1:%.+]] = tensor.extract %cst{{\[}}%c1_1, %c0]
  // CHECK: [[HIGH1:%.+]] = tensor.extract %cst{{\[}}%c1_1, %c1]
  // CHECK: [[LOW1_IDX:%.+]] = index_cast [[LOW1]]
  // CHECK: [[HIGH1_IDX:%.+]] = index_cast [[HIGH1]]
  // CHECK: [[CST:%.+]] = constant 0.000000e+00 : f32
  // CHECK: %8 = linalg.pad_tensor %arg0 low{{\[}}[[LOW0_IDX]], [[LOW1_IDX]]] high{{\[}}[[HIGH0_IDX]], [[HIGH1_IDX]]]  {
  // CHECK: ^bb0(%arg1: index, %arg2: index):  // no predecessors
  // CHECK:   linalg.yield [[CST]]
  // CHECK: } : tensor<1x2xf32> to tensor<4x9xf32>
  %1 = "tosa.pad"(%arg0, %0)  : (tensor<1x2xf32>, tensor<2x2xi32>)  -> (tensor<4x9xf32>)
  return %1 : tensor<4x9xf32>
}

func @pad_int(%arg0 : tensor<1x2xi32>) -> (tensor<4x9xi32>) {
  %0 = constant dense<[[1, 2], [3, 4]]> : tensor<2x2xi32>
  // CHECK: [[CST:%.+]] = constant 0 : i32
  // CHECK: linalg.pad_tensor
  // CHECK:   linalg.yield [[CST]]
  %1 = "tosa.pad"(%arg0, %0)  : (tensor<1x2xi32>, tensor<2x2xi32>)  -> (tensor<4x9xi32>)
  return %1 : tensor<4x9xi32>
}

func @pad_quant(%arg0 : tensor<1x2xi32>) -> (tensor<4x9xi32>) {
  %0 = constant dense<[[1, 2], [3, 4]]> : tensor<2x2xi32>
  // CHECK: [[CST:%.+]] = constant 42 : i32
  // CHECK: linalg.pad_tensor
  // CHECK:   linalg.yield [[CST]]
  %1 = "tosa.pad"(%arg0, %0) { quantization_info = { input_zp = 42 : i32}} : (tensor<1x2xi32>, tensor<2x2xi32>)  -> (tensor<4x9xi32>)
  return %1 : tensor<4x9xi32>
}

// -----

// CHECK: #[[$MAP0:.*]] = affine_map<(d0, d1) -> (d0, d1)>
// CHECK: #[[$MAP1:.*]] = affine_map<(d0, d1) -> (d1)>
// CHECK: #[[$MAP2:.*]] = affine_map<(d0, d1) -> (d0)>
// CHECK: #[[$MAP3:.*]] = affine_map<(d0) -> (d0)>
// CHECK: #[[$MAP4:.*]] = affine_map<(d0) -> ()>

func @argmax(%arg0 : tensor<3x2xi32>, %arg1 : tensor<6xf32>) -> () {
  // CHECK: [[IDX_INIT:%.+]] = linalg.init_tensor [2]
  // CHECK: [[IDX_MIN:%.+]] = constant 0 : i32
  // CHECK: [[IDX_FILL:%.+]] = linalg.fill([[IDX_INIT]], [[IDX_MIN]])
  // CHECK: [[VAL_INIT:%.+]] = linalg.init_tensor [2]
  // CHECK: [[VAL_MIN:%.+]] = constant -2147483648
  // CHECK: [[VAL_FILL:%.+]] = linalg.fill([[VAL_INIT]], [[VAL_MIN]])
  // CHECK: linalg.indexed_generic {indexing_maps = [#[[$MAP0]], #[[$MAP1]], #[[$MAP1]]], iterator_types = ["reduction", "parallel"]} ins(%arg0 : tensor<3x2xi32>) outs([[IDX_FILL]], [[VAL_FILL]] : tensor<2xi32>, tensor<2xi32>)
  // CHECK:   [[CAST:%.+]] = index_cast %arg2
  // CHECK:   [[CMP:%.+]] = cmpi sgt, %arg4, %arg6
  // CHECK:   [[SELECT_VAL:%.+]] = select [[CMP]], %arg4, %arg6
  // CHECK:   [[SELECT_IDX:%.+]] = select [[CMP]], [[CAST]], %arg5
  // CHECK:   linalg.yield [[SELECT_IDX]], [[SELECT_VAL]]
  %0 = "tosa.argmax"(%arg0) { axis = 0 : i64} : (tensor<3x2xi32>)  -> (tensor<2xi32>)

  // CHECK: [[IDX_INIT:%.+]] = linalg.init_tensor [3]
  // CHECK: [[IDX_MIN:%.+]] = constant 0 : i32
  // CHECK: [[IDX_FILL:%.+]] = linalg.fill([[IDX_INIT]], [[IDX_MIN]])
  // CHECK: [[VAL_INIT:%.+]] = linalg.init_tensor [3]
  // CHECK: [[VAL_MIN:%.+]] = constant -2147483648
  // CHECK: [[VAL_FILL:%.+]] = linalg.fill([[VAL_INIT]], [[VAL_MIN]])
  // CHECK: linalg.indexed_generic {indexing_maps = [#map0, #map2, #map2], iterator_types = ["parallel", "reduction"]} ins(%arg0 : tensor<3x2xi32>) outs([[IDX_FILL]], [[VAL_FILL]] : tensor<3xi32>, tensor<3xi32>)
  // CHECK:   [[CAST:%.+]] = index_cast %arg3
  // CHECK:   [[CMP:%.+]] = cmpi sgt, %arg4, %arg6
  // CHECK:   [[SELECT_VAL:%.+]] = select [[CMP]], %arg4, %arg6
  // CHECK:   [[SELECT_IDX:%.+]] = select [[CMP]], [[CAST]], %arg5
  // CHECK:   linalg.yield [[SELECT_IDX]], [[SELECT_VAL]]
  %1 = "tosa.argmax"(%arg0) { axis = 1 : i64} : (tensor<3x2xi32>)  -> (tensor<3xi32>)

  // CHECK: constant -3.40282347E+38 : f32
  // CHECK: index_cast
  // CHECK: cmpf ogt
  // CHECK: select
  // CHECK: select
  // CHECK: linalg.yield
  %2 = "tosa.argmax"(%arg1) { axis = 0 : i64} : (tensor<6xf32>)  -> (tensor<i32>)

  return
}

// -----

// CHECK-LABEL: @gather_float
func @gather_float(%arg0: tensor<2x3x2xf32>, %arg1: tensor<2x3xi32>) -> () {
  // CHECK: %[[INIT:.+]] = linalg.init_tensor [2, 3, 2]
  // CHECK: %[[GENERIC:.+]] = linalg.indexed_generic {indexing_maps = [#map0, #map1], iterator_types = ["parallel", "parallel", "parallel"]} ins(%arg1 : tensor<2x3xi32>) outs(%[[INIT]] : tensor<2x3x2xf32>)
  // CHECK: ^bb0(%[[IDX0:.+]]: index, %[[IDX1:.+]]: index, %[[IDX2:.+]]: index, %[[ARG0:.+]]: i32, %[[ARG1:.+]]: f32)
  // CHECK:   %[[CAST:.+]] = index_cast %[[ARG0]]
  // CHECK:   %[[EXTRACT:.+]] = tensor.extract %arg0[%[[IDX0]], %[[CAST]], %[[IDX2]]] : tensor<2x3x2xf32>
  // CHECK:   linalg.yield %[[EXTRACT]]
  %0 = "tosa.gather"(%arg0, %arg1)  : (tensor<2x3x2xf32>, tensor<2x3xi32>)  -> (tensor<2x3x2xf32>)
  return
}

// CHECK-LABEL: @gather_int
func @gather_int(%arg0: tensor<2x3x2xi32>, %arg1: tensor<2x3xi32>) -> () {
  // CHECK: %[[INIT:.+]] = linalg.init_tensor [2, 3, 2]
  // CHECK: %[[GENERIC:.+]] = linalg.indexed_generic {indexing_maps = [#map0, #map1], iterator_types = ["parallel", "parallel", "parallel"]} ins(%arg1 : tensor<2x3xi32>) outs(%[[INIT]] : tensor<2x3x2xi32>)
  // CHECK: ^bb0(%[[IDX0:.+]]: index, %[[IDX1:.+]]: index, %[[IDX2:.+]]: index, %[[ARG0:.+]]: i32, %[[ARG1:.+]]: i32)
  // CHECK:   %[[CAST:.+]] = index_cast %[[ARG0]]
  // CHECK:   %[[EXTRACT:.+]] = tensor.extract %arg0[%[[IDX0]], %[[CAST]], %[[IDX2]]] : tensor<2x3x2xi32>
  // CHECK:   linalg.yield %[[EXTRACT]]
  %0 = "tosa.gather"(%arg0, %arg1)  : (tensor<2x3x2xi32>, tensor<2x3xi32>)  -> (tensor<2x3x2xi32>)
  return
}

// -----

// CHECK-LABEL: @table8
func @table8(%arg0: tensor<6xi8>, %arg1: tensor<513xi8>) -> () {
  // CHECK: %[[INIT:.+]] = linalg.init_tensor [6]
  // CHECK: %[[GENERIC:.+]] = linalg.generic {indexing_maps = [#map, #map], iterator_types = ["parallel"]} ins(%arg0 : tensor<6xi8>) outs(%[[INIT]] : tensor<6xi8>)
  // CHECK: ^bb0(%[[ARG_IN:.+]]: i8, %[[ARG_INIT:.+]]: i8)
  // CHECK:   %[[CAST:.+]] = index_cast %[[ARG_IN]]
  // CHECK:   %[[EXTRACT:.+]] = tensor.extract %arg1[%[[CAST]]]
  // CHECK:   linalg.yield %[[EXTRACT]]
  %0 = "tosa.table"(%arg0, %arg1)  : (tensor<6xi8>, tensor<513xi8>)  -> (tensor<6xi8>)
  return
}

// CHECK-LABEL: @table16
func @table16(%arg0: tensor<6xi16>, %arg1: tensor<513xi16>) -> () {
  // CHECK: %[[INIT:.+]] = linalg.init_tensor [6]
  // CHECK: %[[GENERIC:.+]] = linalg.generic {indexing_maps = [#map, #map], iterator_types = ["parallel"]} ins(%arg0 : tensor<6xi16>) outs(%[[INIT]] : tensor<6xi32>)
  // CHECK: ^bb0(%arg2: i16, %arg3: i32)
  // CHECK: %[[EXT_IN:.+]] = sexti %arg2
  // CHECK: %[[C32768:.+]] = constant 32768
  // CHECK: %[[C7:.+]] = constant 7
  // CHECK: %[[C1:.+]] = constant 1
  // CHECK: %[[C127:.+]] = constant 127
  // CHECK: %[[INADD:.+]] = addi %[[EXT_IN]], %[[C32768]]
  // CHECK: %[[IDX:.+]] = shift_right_unsigned %[[INADD]], %[[C7]]
  // CHECK: %[[FRACTION:.+]] = and %[[INADD]], %[[C127]]
  // CHECK: %[[IDXPLUS1:.+]] = addi %[[IDX]], %[[C1]]
  // CHECK: %[[IDX_CAST:.+]] = index_cast %[[IDX]]
  // CHECK: %[[IDXPLUS1_CAST:.+]] = index_cast %[[IDXPLUS1]]
  // CHECK: %[[BASE:.+]] = tensor.extract %arg1[%[[IDX_CAST]]]
  // CHECK: %[[NEXT:.+]] = tensor.extract %arg1[%[[IDXPLUS1_CAST]]]
  // CHECK: %[[BASE_EXT:.+]] = sexti %[[BASE]]
  // CHECK: %[[NEXT_EXT:.+]] = sexti %[[NEXT]]
  // CHECK: %[[BASE_MUL:.+]] = shift_left %[[BASE_EXT]], %[[C7]]
  // CHECK: %[[DIFF:.+]] = subi %[[NEXT_EXT]], %[[BASE_EXT]]
  // CHECK: %[[DIFF_MUL:.+]] = muli %[[DIFF]], %[[FRACTION]]
  // CHECK: %[[RESULT:.+]] = addi %[[BASE_MUL]], %[[DIFF_MUL]]
  // CHECK: linalg.yield %[[RESULT]]
  %0 = "tosa.table"(%arg0, %arg1)  : (tensor<6xi16>, tensor<513xi16>)  -> (tensor<6xi32>)
  return
}

// -----

// CHECK-LABEL: @max_pool
func @max_pool(%arg0: tensor<1x6x34x62xf32>) -> () {
  // CHECK-DAG: [[CONST:%.+]] = constant -3.40282347E+38
  // CHECK-DAG: [[INIT:%.+]] = linalg.init_tensor [1, 4, 32, 62]
  // CHECK-DAG: [[FILL:%.+]] = linalg.fill([[INIT]], [[CONST]])
  // CHECK-DAG: [[KERNEL:%.+]] = linalg.init_tensor [3, 3]
  // CHECK: linalg.pooling_nhwc_max {dilations = dense<1> : vector<2xi64>, strides = dense<1> : vector<2xi64>} ins(%arg0, [[KERNEL]] : tensor<1x6x34x62xf32>, tensor<3x3xf32>) outs([[FILL]] : tensor<1x4x32x62xf32>)
  %0 = "tosa.max_pool2d"(%arg0) {pad = [0, 0, 0, 0], kernel = [3, 3], stride = [1, 1]} : (tensor<1x6x34x62xf32>)  -> (tensor<1x4x32x62xf32>)
  return
}

// CHECK-LABEL: @max_pool_padded
func @max_pool_padded(%arg0: tensor<1x6x34x62xf32>) -> () {
  // CHECK-DAG: [[CONST:%.+]] = constant -3.40282347E+38 : f32
  // CHECK-DAG: [[PAD:%.+]] = linalg.pad_tensor %arg0 low[0, 0, 0, 0] high[0, 0, 1, 0]
  // CHECK-DAG:   linalg.yield [[CONST]]
  // CHECK-DAG: [[INITVAL:%.+]] = constant -3.40282347E+38 : f32
  // CHECK-DAG: [[INIT:%.+]] = linalg.init_tensor [1, 4, 33, 62]
  // CHECK-DAG: [[FILL:%.+]] = linalg.fill([[INIT]], [[INITVAL]])
  // CHECK-DAG: [[KERNEL:%.+]] = linalg.init_tensor [3, 3]
  // CHECK: linalg.pooling_nhwc_max {dilations = dense<1> : vector<2xi64>, strides = dense<1> : vector<2xi64>} ins([[PAD]], [[KERNEL]] : tensor<1x6x35x62xf32>, tensor<3x3xf32>) outs([[FILL]] : tensor<1x4x33x62xf32>)
  %0 = "tosa.max_pool2d"(%arg0) {pad = [0, 0, 0, 1], kernel = [3, 3], stride = [1, 1]} : (tensor<1x6x34x62xf32>)  -> (tensor<1x4x33x62xf32>)
  return
}

// CHECK-LABEL: @max_pool_i8
func @max_pool_i8(%arg0: tensor<1x6x34x62xi8>) -> () {
  // CHECK: constant -128
  // CHECK: linalg.pooling_nhwc_i8_max
  %0 = "tosa.max_pool2d"(%arg0) {pad = [0, 0, 0, 0], kernel = [3, 3], stride = [1, 1]} : (tensor<1x6x34x62xi8>)  -> (tensor<1x4x32x62xi8>)
  return
}

// CHECK-LABEL: @max_pool_i16
func @max_pool_i16(%arg0: tensor<1x6x34x62xi16>) -> () {
  // CHECK: constant -32768
  // CHECK: linalg.pooling_nhwc_i16_max
  %0 = "tosa.max_pool2d"(%arg0) {pad = [0, 0, 0, 0], kernel = [3, 3], stride = [1, 1]} : (tensor<1x6x34x62xi16>)  -> (tensor<1x4x32x62xi16>)
  return
}

// CHECK-LABEL: @max_pool_i32
func @max_pool_i32(%arg0: tensor<1x6x34x62xi32>) -> () {
  // CHECK: constant -2147483648
  // CHECK: linalg.pooling_nhwc_i32_max
  %0 = "tosa.max_pool2d"(%arg0) {pad = [0, 0, 0, 0], kernel = [3, 3], stride = [1, 1]} : (tensor<1x6x34x62xi32>)  -> (tensor<1x4x32x62xi32>)
  return
}
// -----

// CHECK-LABEL: @avg_pool
func @avg_pool(%arg0: tensor<1x6x34x62xf32>) -> () {
  // CHECK-DAG: [[CONST:%.+]] = constant 0
  // CHECK-DAG: [[INIT:%.+]] = linalg.init_tensor [1, 3, 31, 62]
  // CHECK-DAG: [[FILL:%.+]] = linalg.fill([[INIT]], [[CONST]])
  // CHECK-DAG: [[KERNEL:%.+]] = linalg.init_tensor [4, 4]
  // CHECK: linalg.pooling_nhwc_sum {dilations = dense<1> : vector<2xi64>, strides = dense<1> : vector<2xi64>} ins(%arg0, [[KERNEL]] : tensor<1x6x34x62xf32>, tensor<4x4xf32>) outs([[FILL]] : tensor<1x3x31x62xf32>)
  // CHECK: constant dense<6.250000e-02>
  // CHECK: linalg.generic
  // CHECK: mulf
  %0 = "tosa.avg_pool2d"(%arg0) {pad = [0, 0, 0, 0], kernel = [4, 4], stride = [1, 1]} : (tensor<1x6x34x62xf32>)  -> (tensor<1x3x31x62xf32>)
  return
}

// -----

// CHECK: #[[$MAP0:.*]] = affine_map<(d0, d1, d2, d3) -> (d3, d0, d1, d2)>
// CHECK: #[[$MAP1:.*]] = affine_map<(d0, d1, d2, d3) -> (d0, d1, d2, d3)>
// CHECK: #[[$MAP2:.*]] = affine_map<(d0, d1, d2, d3) -> (d3)>

func @conv2d_f32(%input: tensor<1x49x42x28xf32>, %weights: tensor<28x3x3x28xf32>, %bias: tensor<28xf32>) -> () {
  // CHECK: %[[INIT:.+]] = linalg.init_tensor [3, 3, 28, 28]
  // CHECK: %[[KERNEL:.+]] = linalg.generic {indexing_maps = [#[[$MAP0]], #[[$MAP1]]], iterator_types = ["parallel", "parallel", "parallel", "parallel"]} ins(%arg1 : tensor<28x3x3x28xf32>) outs(%[[INIT]] : tensor<3x3x28x28xf32>)
  // CHECK: ^bb0(%arg3: f32, %arg4: f32):
  // CHECK:   linalg.yield %arg3 : f32
  // CHECK: %[[INIT:.+]] = linalg.init_tensor [1, 45, 40, 28]
  // CHECK: %[[BROADCAST:.+]] = linalg.generic {indexing_maps = [#[[$MAP2]], #[[$MAP1]]], iterator_types = ["parallel", "parallel", "parallel", "parallel"]} ins(%arg2 : tensor<28xf32>) outs(%[[INIT]] : tensor<1x45x40x28xf32>)
  // CHECK: linalg.conv_2d_input_nhwc_filter_hwcf {dilations = dense<[2, 1]> : tensor<2xi64>, strides = dense<1> : tensor<2xi64>} ins(%arg0, %[[KERNEL]] : tensor<1x49x42x28xf32>, tensor<3x3x28x28xf32>) outs(%[[BROADCAST]] : tensor<1x45x40x28xf32>)
  %0 = "tosa.conv2d"(%input, %weights, %bias) {pad = [0, 0, 0, 0], stride = [1, 1], dilation = [2, 1]} : (tensor<1x49x42x28xf32>, tensor<28x3x3x28xf32>, tensor<28xf32>)  -> (tensor<1x45x40x28xf32>)
  return
}

func @conv2d_padded_f32(%input: tensor<1x47x40x28xf32>, %weights: tensor<28x3x3x28xf32>, %bias: tensor<28xf32>) -> () {
  // CHECK: linalg.pad_tensor %arg0
  // CHECK: linalg.conv_2d_input_nhwc_filter_hwcf
  %0 = "tosa.conv2d"(%input, %weights, %bias) {pad = [1, 1, 1, 1], stride = [1, 1], dilation = [2, 1]} : (tensor<1x47x40x28xf32>, tensor<28x3x3x28xf32>, tensor<28xf32>)  -> (tensor<1x45x40x28xf32>)
  return
}

// -----

<<<<<<< HEAD
=======
// CHECK: #[[$MAP0:.*]] = affine_map<(d0, d1, d2, d3) -> (d3)>
// CHECK: #[[$MAP1:.*]] = affine_map<(d0, d1, d2, d3) -> (d0, d1, d2, d3)>

// CHECK-LABEL: @depthwise_conv
func @depthwise_conv(%arg0 : tensor<1x7x5x3xf32>, %arg1 : tensor<3x1x3x11xf32>, %arg2 : tensor<33xf32>) -> () {
  // CHECK: [[INIT:%.+]] = linalg.init_tensor [1, 5, 5, 33]
  // CHECK: [[BIAS:%.+]] = linalg.generic {indexing_maps = [#[[$MAP0]], #[[$MAP1]]], iterator_types = ["parallel", "parallel", "parallel", "parallel"]} ins(%arg2 : tensor<33xf32>) outs([[INIT]] : tensor<1x5x5x33xf32>) {
  // CHECK: ^bb0(%arg3: f32, %arg4: f32):  // no predecessors
  // CHECK:   linalg.yield %arg3 : f32
  // CHECK: } -> tensor<1x5x5x33xf32>
  // CHECK: [[DBIAS:%.+]] = linalg.tensor_reshape [[BIAS]] {{\[}}[0], [1], [2], [3, 4]]
  // CHECK: [[DEPTH:%.+]] = linalg.depthwise_conv_2d_input_nhwc_filter_hwcf {strides = dense<1> : tensor<2xi64>} ins(%arg0, %arg1 : tensor<1x7x5x3xf32>, tensor<3x1x3x11xf32>) outs([[DBIAS]] : tensor<1x5x5x3x11xf32>)
  // CHECK: linalg.tensor_reshape %3 {{\[}}[0], [1], [2], [3, 4]]
  %2 = "tosa.depthwise_conv2d"(%arg0, %arg1, %arg2) { pad = [0, 0, 0, 0], stride = [1, 1], dilation = [1, 1] } : (tensor<1x7x5x3xf32>, tensor<3x1x3x11xf32>, tensor<33xf32>)  -> (tensor<1x5x5x33xf32>)
  return
}


// -----

>>>>>>> 3f9ee3c9
// CHECK-LABEL: @resize_nearest
func @resize_nearest(%input: tensor<1x2x2x1xf32>) -> () {
  // CHECK: %[[INIT:.+]] = linalg.init_tensor [1, 4, 4, 1]
  // CHECK: %[[GENERIC:.+]] = linalg.indexed_generic
  // CHECK-DAG: %[[XYMIN:.+]] = constant 0
  // CHECK-DAG: %[[YMAX:.+]] = constant 1
  // CHECK-DAG: %[[XMAX:.+]] = constant 1
  // CHECK-DAG: %[[Y:.+]] = index_cast %arg2
  // CHECK-DAG: %[[X:.+]] = index_cast %arg3
  // CHECK-DAG: %[[STRIDEY:.+]] = constant 5.000000e-01
  // CHECK-DAG: %[[STRIDEX:.+]] = constant 5.000000e-01
  // CHECK-DAG: %[[OFFSETY:.+]] = constant 1.000000e-01
  // CHECK-DAG: %[[OFFSETX:.+]] = constant 2.000000e-01
  // CHECK-DAG: %[[VAL4:.+]] = uitofp %[[Y]]
  // CHECK-DAG: %[[VAL5:.+]] = uitofp %[[X]]
  // CHECK-DAG: %[[VAL6:.+]] = mulf %[[VAL4]], %[[STRIDEY]]
  // CHECK-DAG: %[[VAL7:.+]] = mulf %[[VAL5]], %[[STRIDEX]]
  // CHECK-DAG: %[[VAL8:.+]] = addf %[[VAL6]], %[[OFFSETY]]
  // CHECK-DAG: %[[VAL9:.+]] = addf %[[VAL7]], %[[OFFSETX]]
<<<<<<< HEAD
    
=======

>>>>>>> 3f9ee3c9
  // Find the remainder and integer component of the target index.

  // CHECK-DAG: %[[VAL10:.+]] = floorf %[[VAL8]]
  // CHECK-DAG: %[[VAL11:.+]] = floorf %[[VAL9]]
  // CHECK-DAG: %[[VAL12:.+]] = subf %[[VAL8]], %[[VAL10]]
  // CHECK-DAG: %[[VAL13:.+]] = subf %[[VAL9]], %[[VAL11]]
  // CHECK-DAG: %[[VAL14:.+]] = fptosi %[[VAL10]]
  // CHECK-DAG: %[[VAL15:.+]] = fptosi %[[VAL11]]

  // Round to the nearest index.

  // CHECK-DAG: %[[ROUND:.+]] = constant 5.000000e-01
  // CHECK-DAG: %[[VAL16:.+]] = cmpf oge, %[[VAL12]], %[[ROUND]]
  // CHECK-DAG: %[[VAL17:.+]] = cmpf oge, %[[VAL13]], %[[ROUND]]
  // CHECK-DAG: %[[ZERO:.+]] = constant 0
  // CHECK-DAG: %[[ONE:.+]] = constant 1
  // CHECK-DAG: %[[VAL18:.+]] = select %[[VAL16]], %[[ONE]], %[[ZERO]]
  // CHECK-DAG: %[[VAL19:.+]] = select %[[VAL17]], %[[ONE]], %[[ZERO]]
  // CHECK-DAG: %[[VAL20:.+]] = addi %[[VAL14]], %[[VAL18]]
  // CHECK-DAG: %[[VAL21:.+]] = addi %[[VAL15]], %[[VAL19]]

  // This section applies bound checking to be within the input image.

  // CHECK-DAG: %[[VAL22:.+]] = cmpi slt, %[[VAL20]], %[[XYMIN]]
  // CHECK-DAG: %[[VAL23:.+]] = select %[[VAL22]], %[[XYMIN]], %[[VAL20]]
  // CHECK-DAG: %[[VAL24:.+]] = cmpi slt, %[[YMAX]], %[[VAL20]]
  // CHECK-DAG: %[[VAL25:.+]] = select %[[VAL24]], %[[YMAX]], %[[VAL23]]
  // CHECK-DAG: %[[VAL26:.+]] = cmpi slt, %[[VAL21]], %[[XYMIN]]
  // CHECK-DAG: %[[VAL27:.+]] = select %[[VAL26]], %[[XYMIN]], %[[VAL21]]
  // CHECK-DAG: %[[VAL28:.+]] = cmpi slt, %[[XMAX]], %[[VAL21]]
  // CHECK-DAG: %[[VAL29:.+]] = select %[[VAL28]], %[[XMAX]], %[[VAL27]]

  // Extract the nearest value using the computed indices.

  // CHECK-DAG: %[[IDY:.+]] = index_cast %[[VAL25]]
  // CHECK-DAG: %[[IDX:.+]] = index_cast %[[VAL29]]
  // CHECK-DAG: %[[EXTRACT:.+]] = tensor.extract %arg0[%arg1, %[[IDY]], %[[IDX]], %arg4]
  // CHECK: linalg.yield %[[EXTRACT]]
  %output = "tosa.resize"(%input) { output_size = [4, 4], stride = [0, 0], offset = [0, 0], stride_fp = [0.5 : f32, 0.5 : f32], offset_fp = [0.1 : f32, 0.2 : f32], shift = 0 : i32, mode = "NEAREST_NEIGHBOR" } : (tensor<1x2x2x1xf32>)  -> (tensor<1x4x4x1xf32>)

  return
}

// -----

// CHECK-LABEL: @resize_bilinear
func @resize_bilinear(%input: tensor<1x2x2x1xf32>) -> () {
  // CHECK: %[[INIT:.+]] = linalg.init_tensor [1, 4, 4, 1]
  // CHECK: %[[GENERIC:.+]] = linalg.indexed_generic
  // CHECK: %[[XYMIN:.+]] = constant 0
  // CHECK: %[[YMAX:.+]] = constant 1
  // CHECK: %[[XMAX:.+]] = constant 1

  // CHECK: %[[VAL10:.+]] = floorf %[[VAL8:.+]]
  // CHECK: %[[VAL11:.+]] = floorf %[[VAL9:.+]]

<<<<<<< HEAD
  // CHECK: %[[DY:.+]] = subf %[[VAL8:.+]], %[[VAL10]] 
  // CHECK: %[[DX:.+]] = subf %[[VAL9:.+]], %[[VAL11]] 
=======
  // CHECK: %[[DY:.+]] = subf %[[VAL8:.+]], %[[VAL10]]
  // CHECK: %[[DX:.+]] = subf %[[VAL9:.+]], %[[VAL11]]
>>>>>>> 3f9ee3c9

  // CHECK: %[[Y0:.+]] = fptosi %[[VAL10]]
  // CHECK: %[[X0:.+]] = fptosi %[[VAL11]]

  // Compute the left, right, and top indices for the bilinear interpolation.

  // CHECK: %[[ONE:.+]] = constant 1
  // CHECK: %[[Y1:.+]] = addi %[[Y0]], %[[ONE]]
  // CHECK: %[[X1:.+]] = addi %[[X0]], %[[ONE]]

  // Bound check each dimension.

  // CHECK: %[[PRED:.+]] = cmpi slt, %[[Y0]], %[[XYMIN]]
  // CHECK: %[[BOUND:.+]] = select %[[PRED]], %[[XYMIN]], %[[Y0]]
  // CHECK: %[[PRED:.+]] = cmpi slt, %[[YMAX]], %[[Y0]]
  // CHECK: %[[YLO:.+]] = select %[[PRED]], %[[YMAX]], %[[BOUND]]

  // CHECK: %[[PRED:.+]] = cmpi slt, %[[Y1]], %[[XYMIN]]
  // CHECK: %[[BOUND:.+]] = select %[[PRED]], %[[XYMIN]], %[[Y1]]
  // CHECK: %[[PRED:.+]] = cmpi slt, %[[YMAX]], %[[Y1]]
  // CHECK: %[[YHI:.+]] = select %[[PRED]], %[[YMAX]], %[[BOUND]]

  // CHECK: %[[PRED:.+]] = cmpi slt, %[[X0]], %[[XYMIN]]
  // CHECK: %[[BOUND:.+]] = select %[[PRED]], %[[XYMIN]], %[[X0]]
  // CHECK: %[[PRED:.+]] = cmpi slt, %[[XMAX]], %[[X0]]
  // CHECK: %[[XLO:.+]] = select %[[PRED]], %[[XMAX]], %[[BOUND]]

  // CHECK: %[[PRED:.+]] = cmpi slt, %[[X1]], %[[XYMIN]]
  // CHECK: %[[BOUND:.+]] = select %[[PRED]], %[[XYMIN]], %[[X1]]
  // CHECK: %[[PRED:.+]] = cmpi slt, %[[XMAX]], %[[X1]]
  // CHECK: %[[XHI:.+]] = select %[[PRED]], %[[XMAX]], %[[BOUND]]

  // Extract each corner of the bilinear interpolation.

  // CHECK: %[[YLOI:.+]] = index_cast %[[YLO]]
  // CHECK: %[[YHII:.+]] = index_cast %[[YHI]]
  // CHECK: %[[XLOI:.+]] = index_cast %[[XLO]]
  // CHECK: %[[XHII:.+]] = index_cast %[[XHI]]

  // CHECK: %[[LOLO:.+]] = tensor.extract %arg0[%arg1, %[[YLOI]], %[[XLOI]], %arg4]
  // CHECK: %[[LOHI:.+]] = tensor.extract %arg0[%arg1, %[[YLOI]], %[[XHII]], %arg4]
  // CHECK: %[[HILO:.+]] = tensor.extract %arg0[%arg1, %[[YHII]], %[[XLOI]], %arg4]
  // CHECK: %[[HIHI:.+]] = tensor.extract %arg0[%arg1, %[[YHII]], %[[XHII]], %arg4]
<<<<<<< HEAD
    
=======

>>>>>>> 3f9ee3c9
  // Compute the bilinear interpolation.

  // CHECK: %[[ONE:.+]] = constant 1.000000e+00
  // CHECK: %[[NDX:.+]] = subf %[[ONE]], %[[DX]]
  // CHECK: %[[WLOLO:.+]] = mulf %[[LOLO]], %[[NDX]]
  // CHECK: %[[WLOHI:.+]] = mulf %[[LOHI]], %[[DX]]
  // CHECK: %[[LO:.+]] = addf %[[WLOLO]], %[[WLOHI]]
  // CHECK: %[[WHILO:.+]] = mulf %[[HILO]], %[[NDX]]
  // CHECK: %[[WHIHI:.+]] = mulf %[[HIHI]], %[[DX]]
  // CHECK: %[[HI:.+]] = addf %[[WHILO]], %[[WHIHI]]
  // CHECK: %[[NDY:.+]] = subf %[[ONE]], %[[DY]]
  // CHECK: %[[WLO:.+]] = mulf %[[LO]], %[[NDY]]
  // CHECK: %[[WHI:.+]] = mulf %[[HI]], %[[DY]]
  // CHECK: %[[RESULT:.+]] = addf %[[WLO]], %[[WHI]]
  // CHECK: linalg.yield %[[RESULT]]
  %output = "tosa.resize"(%input) { output_size = [4, 4], stride = [0, 0], offset = [0, 0], stride_fp = [0.5 : f32, 0.5 : f32], offset_fp = [0.1 : f32, 0.2 : f32], shift = 0 : i32, mode = "BILINEAR" } : (tensor<1x2x2x1xf32>)  -> (tensor<1x4x4x1xf32>)
  return
}

// -----

// CHECK-LABEL: @resize_nearest_int
func @resize_nearest_int(%input: tensor<1x2x2x1xi32>) -> () {
  // CHECK: %[[INIT:.+]] = linalg.init_tensor [1, 4, 4, 1]
  // CHECK: %[[GENERIC:.+]] = linalg.indexed_generic
  // CHECK-DAG: %[[XYMIN:.+]] = constant 0
  // CHECK-DAG: %[[YMAX:.+]] = constant 1
  // CHECK-DAG: %[[XMAX:.+]] = constant 1
  // CHECK-DAG: %[[Y:.+]] = index_cast %arg2
  // CHECK-DAG: %[[X:.+]] = index_cast %arg3
  // CHECK-DAG: %[[STRIDEY:.+]] = constant 128
  // CHECK-DAG: %[[STRIDEX:.+]] = constant 128
  // CHECK-DAG: %[[OFFSETY:.+]] = constant 1
  // CHECK-DAG: %[[OFFSETX:.+]] = constant 2
  // CHECK-DAG: %[[EIGHT:.+]] = constant 8
  // CHECK-DAG: %[[VAL4:.+]] = muli %[[Y]], %[[STRIDEY]]
  // CHECK-DAG: %[[VAL5:.+]] = muli %[[X]], %[[STRIDEX]]
  // CHECK-DAG: %[[VAL6:.+]] = addi %[[VAL4]], %[[OFFSETY]]
  // CHECK-DAG: %[[VAL7:.+]] = addi %[[VAL5]], %[[OFFSETX]]
<<<<<<< HEAD
    
=======

>>>>>>> 3f9ee3c9
  // Find the remainder and integer component of the target index.


  // CHECK-DAG: %[[VAL8:.+]] = shift_right_signed %[[VAL6]], %[[EIGHT]]
  // CHECK-DAG: %[[VAL9:.+]] = shift_right_signed %[[VAL7]], %[[EIGHT]]
  // CHECK-DAG: %[[VAL10:.+]] = shift_left %[[VAL8]], %[[EIGHT]]
  // CHECK-DAG: %[[VAL11:.+]] = shift_left %[[VAL9]], %[[EIGHT]]
  // CHECK-DAG: %[[VAL12:.+]] = subi %[[VAL6]], %[[VAL10]]
  // CHECK-DAG: %[[VAL13:.+]] = subi %[[VAL7]], %[[VAL11]]

  // Round to the nearest index.

  // CHECK-DAG: %[[ROUND:.+]] = constant 128
  // CHECK-DAG: %[[VAL16:.+]] = cmpi sge, %[[VAL12]], %[[ROUND]]
  // CHECK-DAG: %[[VAL17:.+]] = cmpi sge, %[[VAL13]], %[[ROUND]]
  // CHECK-DAG: %[[ZERO:.+]] = constant 0
  // CHECK-DAG: %[[ONE:.+]] = constant 1
  // CHECK-DAG: %[[VAL18:.+]] = select %[[VAL16]], %[[ONE]], %[[ZERO]]
  // CHECK-DAG: %[[VAL19:.+]] = select %[[VAL17]], %[[ONE]], %[[ZERO]]
  // CHECK-DAG: %[[VAL20:.+]] = addi %[[VAL8]], %[[VAL18]]
  // CHECK-DAG: %[[VAL21:.+]] = addi %[[VAL9]], %[[VAL19]]

  // This section applies bound checking to be within the input image.

  // CHECK-DAG: %[[VAL22:.+]] = cmpi slt, %[[VAL20]], %[[XYMIN]]
  // CHECK-DAG: %[[VAL23:.+]] = select %[[VAL22]], %[[XYMIN]], %[[VAL20]]
  // CHECK-DAG: %[[VAL24:.+]] = cmpi slt, %[[YMAX]], %[[VAL20]]
  // CHECK-DAG: %[[VAL25:.+]] = select %[[VAL24]], %[[YMAX]], %[[VAL23]]
  // CHECK-DAG: %[[VAL26:.+]] = cmpi slt, %[[VAL21]], %[[XYMIN]]
  // CHECK-DAG: %[[VAL27:.+]] = select %[[VAL26]], %[[XYMIN]], %[[VAL21]]
  // CHECK-DAG: %[[VAL28:.+]] = cmpi slt, %[[XMAX]], %[[VAL21]]
  // CHECK-DAG: %[[VAL29:.+]] = select %[[VAL28]], %[[XMAX]], %[[VAL27]]

  // Extract the nearest value using the computed indices.

  // CHECK-DAG: %[[IDY:.+]] = index_cast %[[VAL25]]
  // CHECK-DAG: %[[IDX:.+]] = index_cast %[[VAL29]]
  // CHECK: %[[EXTRACT:.+]] = tensor.extract %arg0[%arg1, %[[IDY]], %[[IDX]], %arg4]
  // CHECK: linalg.yield %[[EXTRACT]]
  %output = "tosa.resize"(%input) { output_size = [4, 4], stride = [128, 128], offset = [1, 2], stride_fp = [0. : f32, 0. : f32], offset_fp = [0. : f32, 0. : f32], shift = 8 : i32, mode = "NEAREST_NEIGHBOR" } : (tensor<1x2x2x1xi32>)  -> (tensor<1x4x4x1xi32>)
  return
}

// -----

// CHECK-LABEL: @resize_bilinear_int
func @resize_bilinear_int(%input: tensor<1x2x2x1xi8>) -> () {
  // CHECK: %[[INIT:.+]] = linalg.init_tensor [1, 4, 4, 1]
  // CHECK: %[[GENERIC:.+]] = linalg.indexed_generic

  // CHECK: %[[XYMIN:.+]] = constant 0
  // CHECK: %[[YMAX:.+]] = constant 1
  // CHECK: %[[XMAX:.+]] = constant 1

  // CHECK: %[[Y0:.+]] = shift_right_signed
  // CHECK: %[[X0:.+]] = shift_right_signed
  // CHECK: %[[ROUNDY:.+]] = shift_left %[[Y0]]
  // CHECK: %[[ROUNDX:.+]] = shift_left %[[X0]]
  // CHECK: %[[DY:.+]] = subi %6, %[[ROUNDY]]
  // CHECK: %[[DX:.+]] = subi %7, %[[ROUNDX]]

  // Compute the left, right, and top indices for the bilinear interpolation.

  // CHECK: %[[ONE:.+]] = constant 1
  // CHECK: %[[Y1:.+]] = addi %[[Y0]], %[[ONE]]
  // CHECK: %[[X1:.+]] = addi %[[X0]], %[[ONE]]

  // Bound check each dimension.

  // CHECK: %[[PRED:.+]] = cmpi slt, %[[Y0]], %[[XYMIN]]
  // CHECK: %[[BOUND:.+]] = select %[[PRED]], %[[XYMIN]], %[[Y0]]
  // CHECK: %[[PRED:.+]] = cmpi slt, %[[YMAX]], %[[Y0]]
  // CHECK: %[[YLO:.+]] = select %[[PRED]], %[[YMAX]], %[[BOUND]]

  // CHECK: %[[PRED:.+]] = cmpi slt, %[[Y1]], %[[XYMIN]]
  // CHECK: %[[BOUND:.+]] = select %[[PRED]], %[[XYMIN]], %[[Y1]]
  // CHECK: %[[PRED:.+]] = cmpi slt, %[[YMAX]], %[[Y1]]
  // CHECK: %[[YHI:.+]] = select %[[PRED]], %[[YMAX]], %[[BOUND]]

  // CHECK: %[[PRED:.+]] = cmpi slt, %[[X0]], %[[XYMIN]]
  // CHECK: %[[BOUND:.+]] = select %[[PRED]], %[[XYMIN]], %[[X0]]
  // CHECK: %[[PRED:.+]] = cmpi slt, %[[XMAX]], %[[X0]]
  // CHECK: %[[XLO:.+]] = select %[[PRED]], %[[XMAX]], %[[BOUND]]

  // CHECK: %[[PRED:.+]] = cmpi slt, %[[X1]], %[[XYMIN]]
  // CHECK: %[[BOUND:.+]] = select %[[PRED]], %[[XYMIN]], %[[X1]]
  // CHECK: %[[PRED:.+]] = cmpi slt, %[[XMAX]], %[[X1]]
  // CHECK: %[[XHI:.+]] = select %[[PRED]], %[[XMAX]], %[[BOUND]]

  // Extract each corner of the bilinear interpolation.

  // CHECK: %[[YLOI:.+]] = index_cast %[[YLO]]
  // CHECK: %[[YHII:.+]] = index_cast %[[YHI]]
  // CHECK: %[[XLOI:.+]] = index_cast %[[XLO]]
  // CHECK: %[[XHII:.+]] = index_cast %[[XHI]]

  // CHECK: %[[LOLO:.+]] = tensor.extract %arg0[%arg1, %[[YLOI]], %[[XLOI]], %arg4]
  // CHECK: %[[LOHI:.+]] = tensor.extract %arg0[%arg1, %[[YLOI]], %[[XHII]], %arg4]
  // CHECK: %[[HILO:.+]] = tensor.extract %arg0[%arg1, %[[YHII]], %[[XLOI]], %arg4]
  // CHECK: %[[HIHI:.+]] = tensor.extract %arg0[%arg1, %[[YHII]], %[[XHII]], %arg4]

  // CHECK: %[[XLOLO:.+]] = sexti %[[LOLO]]
  // CHECK: %[[XLOHI:.+]] = sexti %[[LOHI]]
  // CHECK: %[[XHILO:.+]] = sexti %[[HILO]]
  // CHECK: %[[XHIHI:.+]] = sexti %[[HIHI]]
<<<<<<< HEAD
    
=======

>>>>>>> 3f9ee3c9
  // Compute the bilinear interpolation.

  // CHECK: %[[SCALE:.+]] = constant 256
  // CHECK: %[[NDX:.+]] = subi %[[SCALE]], %[[DX]]
  // CHECK: %[[WLOLO:.+]] = muli %[[XLOLO]], %[[NDX]]
  // CHECK: %[[WLOHI:.+]] = muli %[[XLOHI]], %[[DX]]
  // CHECK: %[[LO:.+]] = addi %[[WLOLO]], %[[WLOHI]]
  // CHECK: %[[WHILO:.+]] = muli %[[XHILO]], %[[NDX]]
  // CHECK: %[[WHIHI:.+]] = muli %[[XHIHI]], %[[DX]]
  // CHECK: %[[HI:.+]] = addi %[[WHILO]], %[[WHIHI]]
  // CHECK: %[[NDY:.+]] = subi %[[SCALE]], %[[DY]]
  // CHECK: %[[WLO:.+]] = muli %[[LO]], %[[NDY]]
  // CHECK: %[[WHI:.+]] = muli %[[HI]], %[[DY]]
  // CHECK: %[[RESULT:.+]] = addi %[[WLO]], %[[WHI]]
  // CHECK: linalg.yield %[[RESULT]]
  %output = "tosa.resize"(%input) { output_size = [4, 4], stride = [128, 128], offset = [1, 2], stride_fp = [0. : f32, 0. : f32], offset_fp = [0. : f32, 0. : f32], shift = 8 : i32, mode = "BILINEAR" } : (tensor<1x2x2x1xi8>)  -> (tensor<1x4x4x1xi32>)
  return
}<|MERGE_RESOLUTION|>--- conflicted
+++ resolved
@@ -73,11 +73,6 @@
 
 // -----
 
-<<<<<<< HEAD
-// CHECK: #[[$MAP0:.*]] = affine_map<(d0, d1) -> (d0, d1)>
-// CHECK: #[[$MAP1:.*]] = affine_map<(d0, d1) -> (d1)>
-// CHECK: #[[$MAP2:.*]] = affine_map<(d0, d1) -> (d0)>
-=======
 // CHECK: #[[$MAP0:.*]] = affine_map<(d0) -> (d0)>
 // CHECK: #[[$MAP1:.*]] = affine_map<(d0) -> ()>
 
@@ -99,18 +94,12 @@
 // CHECK-DAG: #[[$MAP0:.*]] = affine_map<(d0, d1) -> (d0, d1)>
 // CHECK-DAG: #[[$MAP1:.*]] = affine_map<(d0, d1) -> (d1)>
 // CHECK-DAG: #[[$MAP2:.*]] = affine_map<(d0, d1) -> (d0)>
->>>>>>> 3f9ee3c9
 
 // CHECK-LABEL: @test_multibroadcast
 func @test_multibroadcast(%arg0: tensor<1x3xf32>, %arg1: tensor<2x1xf32>) -> tensor<2x3xf32> {
   // CHECK: [[INIT:%.+]] = linalg.init_tensor [2, 3] : tensor<2x3xf32>
-<<<<<<< HEAD
-  // CHECK: [[RESHAPE1:%.+]] = linalg.tensor_reshape %arg0 [#map0]
-  // CHECK: [[RESHAPE2:%.+]] = linalg.tensor_reshape %arg1 [#map0]
-=======
   // CHECK: [[RESHAPE1:%.+]] = linalg.tensor_reshape %arg0 {{\[}}[0, 1]]
   // CHECK: [[RESHAPE2:%.+]] = linalg.tensor_reshape %arg1 {{\[}}[0, 1]]
->>>>>>> 3f9ee3c9
   // CHECK: [[GENERIC:%.+]] = linalg.generic {indexing_maps = [#[[$MAP1]], #[[$MAP2]], #[[$MAP0]]], iterator_types = ["parallel", "parallel"]} ins([[RESHAPE1]], [[RESHAPE2]] : tensor<3xf32>, tensor<2xf32>) outs([[INIT]] : tensor<2x3xf32>) {
   // CHECK: ^bb0(%arg2: f32, %arg3: f32, %arg4: f32):
   // CHECK:   [[ELEMENT:%.+]] = addf %arg2, %arg3 : f32
@@ -306,11 +295,6 @@
   %3 = "tosa.mul"(%arg0, %arg0) {shift = 2 : i32} : (tensor<1xi32>, tensor<1xi32>) -> tensor<1xi32>
 
   // CHECK: linalg.generic
-<<<<<<< HEAD
-  // CHECK: [[ZERO:%.+]] = constant 0
-  // CHECK: subi [[ZERO]], %arg1
-  %4 = "tosa.negate"(%arg0) : (tensor<1xi32>) -> tensor<1xi32>
-=======
   // CHECK: divi
   %4 = "tosa.div"(%arg0, %arg0) : (tensor<1xi32>, tensor<1xi32>) -> tensor<1xi32>
 
@@ -318,7 +302,6 @@
   // CHECK: [[ZERO:%.+]] = constant 0
   // CHECK: subi [[ZERO]], %arg1
   %5 = "tosa.negate"(%arg0) : (tensor<1xi32>) -> tensor<1xi32>
->>>>>>> 3f9ee3c9
 
   // CHECK: linalg.generic
   // CHECK: and
@@ -482,10 +465,6 @@
 
 // -----
 
-<<<<<<< HEAD
-// CHECK: #[[$MAP0:.*]] = affine_map<(d0, d1) -> (d0, d1)>
-=======
->>>>>>> 3f9ee3c9
 // CHECK-LABEL: @test_reshape_downrank
 func @test_reshape_downrank(%arg0: tensor<2x3xf32>) -> tensor<6xf32> {
   // CHECK: [[RESHAPE:%.+]] = linalg.tensor_reshape %arg0 {{\[}}[0, 1]]
@@ -556,15 +535,9 @@
 
 // -----
 
-<<<<<<< HEAD
-// CHECK: #[[$MAP0:.*]] = affine_map<(d0, d1) -> (d0, d1)>
-// CHECK: #[[$MAP1:.*]] = affine_map<(d0, d1) -> (d1)>
-// CHECK: #[[$MAP2:.*]] = affine_map<(d0, d1) -> (d0)>
-=======
 // CHECK-DAG: #[[$MAP0:.*]] = affine_map<(d0, d1) -> (d0, d1)>
 // CHECK-DAG: #[[$MAP1:.*]] = affine_map<(d0, d1) -> (d1)>
 // CHECK-DAG: #[[$MAP2:.*]] = affine_map<(d0, d1) -> (d0)>
->>>>>>> 3f9ee3c9
 
 // CHECK-LABEL: @reduce_float
 // CHECK-SAME: [[ARG0:%.+]]: tensor<5x4xf32>
@@ -576,11 +549,7 @@
   // CHECK: ^bb0(%arg1: f32, %arg2: f32)
   // CHECK:   [[RES:%.+]] = addf %arg1, %arg2 : f32
   // CHECK:   linalg.yield [[RES]] : f32
-<<<<<<< HEAD
-  // CHECK: linalg.tensor_reshape [[GENERIC]] [#map0] : tensor<4xf32> into tensor<1x4xf32>
-=======
   // CHECK: linalg.tensor_reshape [[GENERIC]] {{\[}}[0, 1]] : tensor<4xf32> into tensor<1x4xf32>
->>>>>>> 3f9ee3c9
   %0 = "tosa.reduce_sum"(%arg0) {axis = 0 : i64} : (tensor<5x4xf32>) -> tensor<1x4xf32>
 
   // CHECK: [[INIT:%.+]] = linalg.init_tensor [5]
@@ -590,11 +559,7 @@
   // CHECK: ^bb0(%arg1: f32, %arg2: f32)
   // CHECK:   [[RES:%.+]] = addf %arg1, %arg2 : f32
   // CHECK:   linalg.yield [[RES]] : f32
-<<<<<<< HEAD
-  // CHECK: linalg.tensor_reshape [[GENERIC]] [#map0] : tensor<5xf32> into tensor<5x1xf32>
-=======
   // CHECK: linalg.tensor_reshape [[GENERIC]] {{\[}}[0, 1]] : tensor<5xf32> into tensor<5x1xf32>
->>>>>>> 3f9ee3c9
   %1 = "tosa.reduce_sum"(%arg0) {axis = 1 : i64} : (tensor<5x4xf32>) -> tensor<5x1xf32>
 
   // CHECK: constant 1.0
@@ -635,11 +600,7 @@
   // CHECK: ^bb0(%arg1: i32, %arg2: i32)
   // CHECK:   [[RES:%.+]] = addi %arg1, %arg2 : i32
   // CHECK:   linalg.yield [[RES]] : i32
-<<<<<<< HEAD
-  // CHECK: linalg.tensor_reshape [[GENERIC]] [#map0] : tensor<4xi32> into tensor<1x4xi32>
-=======
   // CHECK: linalg.tensor_reshape [[GENERIC]] {{\[}}[0, 1]] : tensor<4xi32> into tensor<1x4xi32>
->>>>>>> 3f9ee3c9
   %0 = "tosa.reduce_sum"(%arg0) {axis = 0 : i64} : (tensor<5x4xi32>) -> tensor<1x4xi32>
 
   // CHECK: [[INIT:%.+]] = linalg.init_tensor [5]
@@ -649,11 +610,7 @@
   // CHECK: ^bb0(%arg1: i32, %arg2: i32)
   // CHECK:   [[RES:%.+]] = addi %arg1, %arg2 : i32
   // CHECK:   linalg.yield [[RES]] : i32
-<<<<<<< HEAD
-  // CHECK: linalg.tensor_reshape [[GENERIC]] [#map0] : tensor<5xi32> into tensor<5x1xi32>
-=======
   // CHECK: linalg.tensor_reshape [[GENERIC]] {{\[}}[0, 1]] : tensor<5xi32> into tensor<5x1xi32>
->>>>>>> 3f9ee3c9
   %1 = "tosa.reduce_sum"(%arg0) {axis = 1 : i64} : (tensor<5x4xi32>) -> tensor<5x1xi32>
 
   // CHECK: constant 1
@@ -693,11 +650,7 @@
   // CHECK: ^bb0(%arg1: i1, %arg2: i1)
   // CHECK:   [[RES:%.+]] = and %arg1, %arg2 : i1
   // CHECK:   linalg.yield [[RES]] : i1
-<<<<<<< HEAD
-  // CHECK: linalg.tensor_reshape [[GENERIC]] [#map0] : tensor<4xi1> into tensor<1x4xi1>
-=======
   // CHECK: linalg.tensor_reshape [[GENERIC]] {{\[}}[0, 1]] : tensor<4xi1> into tensor<1x4xi1>
->>>>>>> 3f9ee3c9
   %0 = "tosa.reduce_all"(%arg0) {axis = 0 : i64} : (tensor<5x4xi1>) -> tensor<1x4xi1>
 
   // CHECK: constant false
@@ -861,28 +814,15 @@
 
 // -----
 
-<<<<<<< HEAD
-// CHECK: #[[$MAP0:.*]] = affine_map<(d0, d1, d2, d3) -> (d1, d3)>
-// CHECK: #[[$MAP1:.*]] = affine_map<(d0, d1, d2, d3) -> (d0, d1, d2, d3)>
-// CHECK: #[[$MAP2:.*]] = affine_map<(d0, d1, d2, d3) -> (d0, d1, d2)>
-// CHECK: #[[$MAP3:.*]] = affine_map<(d0, d1, d2, d3) -> (d3)>
-// CHECK: #[[$MAP4:.*]] = affine_map<(d0, d1, d2, d3) -> (d0, d1)>
-// CHECK: #[[$MAP5:.*]] = affine_map<(d0, d1, d2, d3) -> (d2, d3)>
-=======
 // CHECK-DAG: #[[$MAP0:.*]] = affine_map<(d0, d1, d2, d3) -> (d1, d3)>
 // CHECK-DAG: #[[$MAP1:.*]] = affine_map<(d0, d1, d2, d3) -> (d0, d1, d2, d3)>
->>>>>>> 3f9ee3c9
 
 // CHECK-LABEL: @tile
 func @tile(%arg0 : tensor<2x3xi8>) -> () {
   // CHECK: [[INIT:%.+]] = linalg.init_tensor [2, 2, 1, 3]
   // CHECK: [[GENERIC:%.+]] = linalg.generic {indexing_maps = [#[[$MAP0]], #[[$MAP1]]], iterator_types = ["parallel", "parallel", "parallel", "parallel"]} ins(%arg0 : tensor<2x3xi8>) outs([[INIT]] : tensor<2x2x1x3xi8>)
   // CHECK:   linalg.yield %arg1 : i8
-<<<<<<< HEAD
-  // CHECK: linalg.tensor_reshape [[GENERIC]] [#[[$MAP2]], #[[$MAP3]]]
-=======
   // CHECK: linalg.tensor_reshape [[GENERIC]] {{\[}}[0, 1, 2], [3]]
->>>>>>> 3f9ee3c9
   %0 = "tosa.tile"(%arg0) {multiples = [2, 1]} : (tensor<2x3xi8>)  -> (tensor<4x3xi8>)
 
   // CHECK: [[INIT:%.+]] = linalg.init_tensor [1, 2, 2, 3]
@@ -1187,8 +1127,6 @@
 
 // -----
 
-<<<<<<< HEAD
-=======
 // CHECK: #[[$MAP0:.*]] = affine_map<(d0, d1, d2, d3) -> (d3)>
 // CHECK: #[[$MAP1:.*]] = affine_map<(d0, d1, d2, d3) -> (d0, d1, d2, d3)>
 
@@ -1209,7 +1147,6 @@
 
 // -----
 
->>>>>>> 3f9ee3c9
 // CHECK-LABEL: @resize_nearest
 func @resize_nearest(%input: tensor<1x2x2x1xf32>) -> () {
   // CHECK: %[[INIT:.+]] = linalg.init_tensor [1, 4, 4, 1]
@@ -1229,11 +1166,7 @@
   // CHECK-DAG: %[[VAL7:.+]] = mulf %[[VAL5]], %[[STRIDEX]]
   // CHECK-DAG: %[[VAL8:.+]] = addf %[[VAL6]], %[[OFFSETY]]
   // CHECK-DAG: %[[VAL9:.+]] = addf %[[VAL7]], %[[OFFSETX]]
-<<<<<<< HEAD
-    
-=======
-
->>>>>>> 3f9ee3c9
+
   // Find the remainder and integer component of the target index.
 
   // CHECK-DAG: %[[VAL10:.+]] = floorf %[[VAL8]]
@@ -1290,13 +1223,8 @@
   // CHECK: %[[VAL10:.+]] = floorf %[[VAL8:.+]]
   // CHECK: %[[VAL11:.+]] = floorf %[[VAL9:.+]]
 
-<<<<<<< HEAD
-  // CHECK: %[[DY:.+]] = subf %[[VAL8:.+]], %[[VAL10]] 
-  // CHECK: %[[DX:.+]] = subf %[[VAL9:.+]], %[[VAL11]] 
-=======
   // CHECK: %[[DY:.+]] = subf %[[VAL8:.+]], %[[VAL10]]
   // CHECK: %[[DX:.+]] = subf %[[VAL9:.+]], %[[VAL11]]
->>>>>>> 3f9ee3c9
 
   // CHECK: %[[Y0:.+]] = fptosi %[[VAL10]]
   // CHECK: %[[X0:.+]] = fptosi %[[VAL11]]
@@ -1340,11 +1268,7 @@
   // CHECK: %[[LOHI:.+]] = tensor.extract %arg0[%arg1, %[[YLOI]], %[[XHII]], %arg4]
   // CHECK: %[[HILO:.+]] = tensor.extract %arg0[%arg1, %[[YHII]], %[[XLOI]], %arg4]
   // CHECK: %[[HIHI:.+]] = tensor.extract %arg0[%arg1, %[[YHII]], %[[XHII]], %arg4]
-<<<<<<< HEAD
-    
-=======
-
->>>>>>> 3f9ee3c9
+
   // Compute the bilinear interpolation.
 
   // CHECK: %[[ONE:.+]] = constant 1.000000e+00
@@ -1384,11 +1308,7 @@
   // CHECK-DAG: %[[VAL5:.+]] = muli %[[X]], %[[STRIDEX]]
   // CHECK-DAG: %[[VAL6:.+]] = addi %[[VAL4]], %[[OFFSETY]]
   // CHECK-DAG: %[[VAL7:.+]] = addi %[[VAL5]], %[[OFFSETX]]
-<<<<<<< HEAD
-    
-=======
-
->>>>>>> 3f9ee3c9
+
   // Find the remainder and integer component of the target index.
 
 
@@ -1494,11 +1414,7 @@
   // CHECK: %[[XLOHI:.+]] = sexti %[[LOHI]]
   // CHECK: %[[XHILO:.+]] = sexti %[[HILO]]
   // CHECK: %[[XHIHI:.+]] = sexti %[[HIHI]]
-<<<<<<< HEAD
-    
-=======
-
->>>>>>> 3f9ee3c9
+
   // Compute the bilinear interpolation.
 
   // CHECK: %[[SCALE:.+]] = constant 256
