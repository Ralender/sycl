--- conflicted
+++ resolved
@@ -105,8 +105,6 @@
   %E = arith.addf %D, %cst_1 : vector<16x16xf16>
   vector.transfer_write %E, %arg2[%c0, %c0] {in_bounds = [true, true]} : vector<16x16xf16>, memref<16x16xf16>
   return
-<<<<<<< HEAD
-=======
 }
 
 // CHECK-LABEL: func @matmul_fused_broadcast
@@ -132,5 +130,4 @@
   %F = arith.divf %D, %E : vector<16x16xf16>
   vector.transfer_write %F, %arg2[%c0, %c0] {in_bounds = [true, true]} : vector<16x16xf16>, memref<16x16xf16>
   return
->>>>>>> f7105d88
 }