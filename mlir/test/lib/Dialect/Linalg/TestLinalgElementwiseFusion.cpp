--- conflicted
+++ resolved
@@ -26,11 +26,7 @@
     return;
   TypeSwitch<Operation *, void>(op)
       .Case<linalg::LinalgOp>([&](linalg::LinalgOp linalgOp) {
-<<<<<<< HEAD
-        SmallVector<Value> inputOperands{linalgOp.getInputOperands()};
-=======
         SmallVector<Value> inputOperands{linalgOp.getDpsInputOperands()};
->>>>>>> e7aa6127
         operandSet.insert(inputOperands.begin(), inputOperands.end());
       })
       .Default([&](Operation *operation) {
@@ -151,11 +147,7 @@
               if (expandOp->hasOneUse()) {
                 OpOperand &use = *expandOp->getUses().begin();
                 auto linalgOp = dyn_cast<linalg::LinalgOp>(use.getOwner());
-<<<<<<< HEAD
-                if (linalgOp && linalgOp.isOutput(&use))
-=======
                 if (linalgOp && linalgOp.isDpsInit(&use))
->>>>>>> e7aa6127
                   return true;
               }
               return false;
