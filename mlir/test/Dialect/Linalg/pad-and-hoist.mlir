<<<<<<< HEAD
// RUN: mlir-opt %s -test-linalg-transform-patterns="test-pad-pattern pack-paddings=1,1,0 hoist-paddings=2,1,0" -cse -canonicalize -split-input-file | FileCheck %s
// RUN: mlir-opt %s -test-linalg-transform-patterns="test-pad-pattern pack-paddings=1,1,0 hoist-paddings=3,2,0" -cse -canonicalize -split-input-file | FileCheck %s --check-prefix=CHECK-DOUBLE

// CHECK-DAG: #[[MAP0:[0-9a-z]+]] = affine_map<(d0) -> (5, -d0 + 24)>
// CHECK-DAG: #[[MAP1:[0-9a-z]+]] = affine_map<(d0) -> (7, -d0 + 25)>
=======
// RUN: mlir-opt %s -test-linalg-codegen-strategy="anchor-op=linalg.matmul pad pack-paddings=1,1,0 hoist-paddings=2,1,0 run-enable-pass=false" -cse -canonicalize -split-input-file | FileCheck %s
// RUN: mlir-opt %s -test-linalg-codegen-strategy="anchor-op=linalg.matmul pad pack-paddings=1,1,0 hoist-paddings=3,2,0 run-enable-pass=false" -cse -canonicalize -split-input-file | FileCheck %s --check-prefix=CHECK-DOUBLE

// CHECK-DAG: #[[MAP0:[0-9a-z]+]] = affine_map<(d0) -> (5, -d0 + 24)>
// CHECK-DAG: #[[MAP1:[0-9a-z]+]] = affine_map<(d0) -> (7, -d0 + 25)>
// CHECK-DAG: #[[MAP2:[0-9a-z]+]] = affine_map<(d0) -> (-d0 + 5)>
// CHECK-DAG: #[[MAP3:[0-9a-z]+]] = affine_map<(d0) -> (-d0 + 7)>
>>>>>>> f7105d88
// CHECK-DAG: #[[DIV6:[0-9a-z]+]] = affine_map<(d0) -> (d0 ceildiv 6)>
#map0 = affine_map<(d0) -> (5, -d0 + 24)>
#map1 = affine_map<(d0) -> (7, -d0 + 25)>

//      CHECK:  static_sizes
//      CHECK-DOUBLE:  static_sizes
// CHECK-SAME:    %[[ARG0:[0-9a-zA-Z]*]]: tensor<24x12xf32>
// CHECK-SAME:    %[[ARG1:[0-9a-zA-Z]*]]: tensor<12x25xf32>
// CHECK-SAME:    %[[ARG2:[0-9a-zA-Z]*]]: tensor<24x25xf32>
func @static_sizes(%arg0: tensor<24x12xf32>,
                   %arg1: tensor<12x25xf32>,
                   %arg2: tensor<24x25xf32>) -> tensor<24x25xf32> {
  //  CHECK-DAG: %[[C0:.*]] = arith.constant 0 : index
  //  CHECK-DAG: %[[C5:.*]] = arith.constant 5
  //  CHECK-DAG: %[[C7:.*]] = arith.constant 7
  %c0 = arith.constant 0 : index
  %c12 = arith.constant 12 : index
  %c25 = arith.constant 25 : index
  %c24 = arith.constant 24 : index
  %c6 = arith.constant 6 : index
  %c7 = arith.constant 7 : index
  %c5 = arith.constant 5 : index

  //      CHECK:  scf.for %[[IV0:[0-9a-zA-Z]*]] =
  %0 = scf.for %arg3 = %c0 to %c24 step %c5 iter_args(%arg4 = %arg2) -> (tensor<24x25xf32>) {

    // Packing the first input operand for all values of IV2 (IV2x5x6).
    //      CHECK:  = linalg.init_tensor [2, 5, 6]
    //      CHECK:  %[[PT0:.*]] = scf.for %[[PIV0:[0-9a-z]+]] =
    //        CHECK:   %[[PIDX0:.*]] = affine.apply #[[DIV6]](%[[PIV0]])
    //        CHECK:   %[[TS0:.*]] = affine.min #[[MAP0]](%[[IV0]])
    //        CHECK:   %[[T0:.*]] = tensor.extract_slice %[[ARG0]]
    //   CHECK-SAME:                                     %[[IV0]], %[[PIV0]]
    //   CHECK-SAME:                                     %[[TS0]], 6
    //        CHECK:   %[[V0:.*]] = affine.apply #[[MAP2]](%[[TS0]])
    //        CHECK:   %[[T1:.*]] = linalg.pad_tensor %[[T0]] nofold {{.*}} high[%[[V0]]
    //        CHECK:   %[[T2:.*]] = tensor.insert_slice %[[T1:.*]] into %{{.*}}[%[[PIDX0]], 0, 0]
    //        CHECK:   scf.yield %[[T2:.*]]

    //      CHECK:  scf.for %[[IV1:[0-9a-zA-Z]*]] =
    %1 = scf.for %arg5 = %c0 to %c25 step %c7 iter_args(%arg6 = %arg4) -> (tensor<24x25xf32>) {

      // Packing the second input operand for all values of IV2 (IV2x6x7).
      //      CHECK:  = linalg.init_tensor [2, 6, 7]
      //      CHECK:  %[[PT1:.*]] = scf.for %[[PIV1:[0-9a-z]+]] =
      //        CHECK:   %[[PIDX1:.*]] = affine.apply #[[DIV6]](%[[PIV1]])
      //        CHECK:   %[[TS1:.*]] = affine.min #[[MAP1]](%[[IV1]])
      //        CHECK:   %[[T3:.*]] = tensor.extract_slice %[[ARG1]]
      //   CHECK-SAME:                                     %[[PIV1]], %[[IV1]]
      //   CHECK-SAME:                                     6, %[[TS1]]
<<<<<<< HEAD
      //        CHECK:   %[[V1:.*]] = arith.subi %[[C7]], %[[TS1]]
=======
      //        CHECK:   %[[V1:.*]] = affine.apply #[[MAP3]](%[[TS1]])
>>>>>>> f7105d88
      //        CHECK:   %[[T4:.*]] = linalg.pad_tensor %[[T3]] nofold {{.*}} high[%[[C0]], %[[V1]]
      //        CHECK:   %[[T5:.*]] = tensor.insert_slice %[[T4:.*]] into %{{.*}}[%[[PIDX1]], 0, 0]
      //        CHECK:   scf.yield %[[T5:.*]]

      //      CHECK:  scf.for %[[IV2:[0-9a-zA-Z]*]] = {{.*}} iter_args(%[[ARG4:.*]] =
      %2 = scf.for %arg7 = %c0 to %c12 step %c6 iter_args(%arg8 = %arg6) -> (tensor<24x25xf32>) {
        %3 = affine.min #map0(%arg3)

        // Index the packed operands.
        //    CHECK-DAG:   %[[IDX:.*]] = affine.apply #[[DIV6]](%[[IV2]])
        //    CHECK-DAG:   %[[T6:.*]] = tensor.extract_slice %[[PT0]][%[[IDX]]
        //    CHECK-DAG:   %[[T7:.*]] = tensor.extract_slice %[[PT1]][%[[IDX]]
        %4 = tensor.extract_slice %arg0[%arg3, %arg7] [%3, 6] [1, 1] : tensor<24x12xf32> to tensor<?x6xf32>
        %5 = affine.min #map1(%arg5)
        %6 = tensor.extract_slice %arg1[%arg7, %arg5] [6, %5] [1, 1] : tensor<12x25xf32> to tensor<6x?xf32>

        // Pad the output operand without setting the nofold attribute.
        //    CHECK-DAG:   %[[T8:.*]] = tensor.extract_slice %[[ARG4]][%[[IV0]], %[[IV1]]
        //        CHECK:   %[[T9:.*]] = linalg.pad_tensor %[[T8]] low
        %7 = tensor.extract_slice %arg8[%arg3, %arg5] [%3, %5] [1, 1] : tensor<24x25xf32> to tensor<?x?xf32>

        // Check matmul uses the packed input operands and the padded output operand.
        //        CHECK:   = linalg.matmul ins(%[[T6]], %[[T7]]{{.*}} outs(%[[T9]]
        %8 = linalg.matmul ins(%4, %6 : tensor<?x6xf32>, tensor<6x?xf32>) outs(%7 : tensor<?x?xf32>) -> tensor<?x?xf32>
        %9 = tensor.insert_slice %8 into %arg8[%arg3, %arg5] [%3, %5] [1, 1] : tensor<?x?xf32> into tensor<24x25xf32>
        scf.yield %9 : tensor<24x25xf32>
      }
      scf.yield %2 : tensor<24x25xf32>
    }
    scf.yield %1 : tensor<24x25xf32>
  }
  return %0 : tensor<24x25xf32>
}

// -----

// CHECK-DAG: #[[MAP0:[0-9a-z]+]] = affine_map<(d0)[s0] -> (5, -d0 + s0)>
// CHECK-DAG: #[[MAP1:[0-9a-z]+]] = affine_map<(d0)[s0] -> (6, -d0 + s0)>
// CHECK-DAG: #[[MAP2:[0-9a-z]+]] = affine_map<(d0)[s0] -> (7, -d0 + s0)>
<<<<<<< HEAD
=======
// CHECK-DAG: #[[MAP3:[0-9a-z]+]] = affine_map<(d0) -> (-d0 + 5)>
// CHECK-DAG: #[[MAP4:[0-9a-z]+]] = affine_map<(d0) -> (-d0 + 6)>
// CHECK-DAG: #[[MAP5:[0-9a-z]+]] = affine_map<(d0) -> (-d0 + 7)>
>>>>>>> f7105d88
// CHECK-DAG: #[[SDIV6:[0-9a-z]+]] = affine_map<()[s0] -> (s0 ceildiv 6)>
// CHECK-DAG: #[[DDIV6:[0-9a-z]+]] = affine_map<(d0) -> (d0 ceildiv 6)>
#map0 = affine_map<(d0)[s0] -> (5, -d0 + s0)>
#map1 = affine_map<(d0)[s0] -> (6, -d0 + s0)>
#map2 = affine_map<(d0)[s0] -> (7, -d0 + s0)>

//      CHECK:  dynamic_sizes
//      CHECK-DOUBLE:  dynamic_sizes
// CHECK-SAME:    %[[ARG0:[0-9a-zA-Z]*]]: tensor<?x?xf32>
// CHECK-SAME:    %[[ARG1:[0-9a-zA-Z]*]]: tensor<?x?xf32>
// CHECK-SAME:    %[[ARG2:[0-9a-zA-Z]*]]: tensor<?x?xf32>
func @dynamic_sizes(%arg0: tensor<?x?xf32>,
                    %arg1: tensor<?x?xf32>,
                    %arg2: tensor<?x?xf32>) -> tensor<?x?xf32> {
  //  CHECK-DAG: %[[C0:.*]] = arith.constant 0 : index
  //  CHECK-DAG: %[[C1:.*]] = arith.constant 1
  //  CHECK-DAG: %[[C5:.*]] = arith.constant 5
  //  CHECK-DAG: %[[C6:.*]] = arith.constant 6
  %c1 = arith.constant 1 : index
  %c0 = arith.constant 0 : index
  %c6 = arith.constant 6 : index
  %c7 = arith.constant 7 : index
  %c5 = arith.constant 5 : index

  //  CHECK-DAG: %[[D0:.*]] = tensor.dim %[[ARG0]], %[[C0]]
  //  CHECK-DAG: %[[D1:.*]] = tensor.dim %[[ARG0]], %[[C1]]
  //  CHECK-DAG: %[[D2:.*]] = tensor.dim %[[ARG1]], %[[C1]]
  %0 = tensor.dim %arg0, %c0 : tensor<?x?xf32>
  %1 = tensor.dim %arg0, %c1 : tensor<?x?xf32>
  %2 = tensor.dim %arg1, %c1 : tensor<?x?xf32>

  //      CHECK:  scf.for %[[IV0:[0-9a-zA-Z]*]] =
  %3 = scf.for %arg3 = %c0 to %0 step %c5 iter_args(%arg4 = %arg2) -> (tensor<?x?xf32>) {

    // Packing the first input operand for all values of IV2 (IV2x5x6).
    //      CHECK:  %[[PS0:.*]] = affine.apply #[[SDIV6]]()[%[[D1]]
    //      CHECK:  = linalg.init_tensor [%[[PS0]], 5, 6]
    //      CHECK:  %[[PT0:.*]] = scf.for %[[PIV0:[0-9a-z]+]] =
    //        CHECK:   %[[PIDX0:.*]] = affine.apply #[[DDIV6]](%[[PIV0]])
    //        CHECK:   %[[TS0:.*]] = affine.min #[[MAP0]](%[[IV0]])[%[[D0]]
    //        CHECK:   %[[TS1:.*]] = affine.min #[[MAP1]](%[[PIV0]])[%[[D1]]
    //        CHECK:   %[[T0:.*]] = tensor.extract_slice %[[ARG0]]
    //   CHECK-SAME:                                     %[[IV0]], %[[PIV0]]
    //   CHECK-SAME:                                     %[[TS0]], %[[TS1]]
<<<<<<< HEAD
    //        CHECK:   %[[V0:.*]] = arith.subi %[[C5]], %[[TS0]]
    //        CHECK:   %[[V1:.*]] = arith.subi %[[C6]], %[[TS1]]
=======
    //        CHECK:   %[[V0:.*]] = affine.apply #[[MAP3]](%[[TS0]])
    //        CHECK:   %[[V1:.*]] = affine.apply #[[MAP4]](%[[TS1]])
>>>>>>> f7105d88
    //        CHECK:   %[[T1:.*]] = linalg.pad_tensor %[[T0]] nofold {{.*}} high[%[[V0]], %[[V1]]
    //        CHECK:   %[[T2:.*]] = tensor.insert_slice %[[T1:.*]] into %{{.*}}[%[[PIDX0]], 0, 0]
    //        CHECK:   scf.yield %[[T2:.*]]

    //      CHECK:  scf.for %[[IV1:[0-9a-zA-Z]*]] =
    %4 = scf.for %arg5 = %c0 to %2 step %c7 iter_args(%arg6 = %arg4) -> (tensor<?x?xf32>) {

      // Packing the second input operand for all values of IV2 (IV2x6x7).
      //      CHECK:  = linalg.init_tensor [%[[PS0]], 6, 7]
      //      CHECK:  %[[PT1:.*]] = scf.for %[[PIV1:[0-9a-z]+]] =
      //        CHECK:   %[[PIDX1:.*]] = affine.apply #[[DDIV6]](%[[PIV1]])
      //        CHECK:   %[[TS2:.*]] = affine.min #[[MAP1]](%[[PIV1]])[%[[D1]]
      //        CHECK:   %[[TS3:.*]] = affine.min #[[MAP2]](%[[IV1]])[%[[D2]]
      //        CHECK:   %[[T3:.*]] = tensor.extract_slice %[[ARG1]]
      //   CHECK-SAME:                                     %[[PIV1]], %[[IV1]]
      //   CHECK-SAME:                                     %[[TS2]], %[[TS3]]
<<<<<<< HEAD
      //        CHECK:   %[[V2:.*]] = arith.subi %[[C6]], %[[TS2]]
      //        CHECK:   %[[V3:.*]] = arith.subi %[[C7]], %[[TS3]]
=======
      //        CHECK:   %[[V2:.*]] = affine.apply #[[MAP4]](%[[TS2]])
      //        CHECK:   %[[V3:.*]] = affine.apply #[[MAP5]](%[[TS3]])
>>>>>>> f7105d88
      //        CHECK:   %[[T4:.*]] = linalg.pad_tensor %[[T3]] nofold {{.*}} high[%[[V2]], %[[V3]]
      //        CHECK:   %[[T5:.*]] = tensor.insert_slice %[[T4:.*]] into %{{.*}}[%[[PIDX1]], 0, 0]
      //        CHECK:   scf.yield %[[T5:.*]]

      //      CHECK:  scf.for %[[IV2:[0-9a-zA-Z]*]] = {{.*}} iter_args(%[[ARG4:.*]] =
      %5 = scf.for %arg7 = %c0 to %1 step %c6 iter_args(%arg8 = %arg6) -> (tensor<?x?xf32>) {
        %6 = affine.min #map0(%arg3)[%0]
        %7 = affine.min #map1(%arg7)[%1]

        // Index the packed operands.
        //    CHECK-DAG:   %[[IDX:.*]] = affine.apply #[[DDIV6]](%[[IV2]])
        //    CHECK-DAG:   %[[T6:.*]] = tensor.extract_slice %[[PT0]][%[[IDX]]
        //    CHECK-DAG:   %[[T7:.*]] = tensor.extract_slice %[[PT1]][%[[IDX]]
        %8 = tensor.extract_slice %arg0[%arg3, %arg7] [%6, %7] [1, 1] : tensor<?x?xf32> to tensor<?x?xf32>
        %9 = affine.min #map2(%arg5)[%2]
        %10 = tensor.extract_slice %arg1[%arg7, %arg5] [%7, %9] [1, 1] : tensor<?x?xf32> to tensor<?x?xf32>
        %11 = tensor.extract_slice %arg8[%arg3, %arg5] [%6, %9] [1, 1] : tensor<?x?xf32> to tensor<?x?xf32>

        // Check matmul uses the packed input operands.
        //        CHECK:   = linalg.matmul ins(%[[T6]], %[[T7]]
<<<<<<< HEAD
        %12 = linalg.matmul {__internal_linalg_transform__ = "pad"} ins(%8, %10 : tensor<?x?xf32>, tensor<?x?xf32>) outs(%11 : tensor<?x?xf32>) -> tensor<?x?xf32>
=======
        %12 = linalg.matmul ins(%8, %10 : tensor<?x?xf32>, tensor<?x?xf32>) outs(%11 : tensor<?x?xf32>) -> tensor<?x?xf32>
>>>>>>> f7105d88
        %13 = tensor.insert_slice %12 into %arg8[%arg3, %arg5] [%6, %9] [1, 1] : tensor<?x?xf32> into tensor<?x?xf32>
        scf.yield %13 : tensor<?x?xf32>
      }
      scf.yield %5 : tensor<?x?xf32>
    }
    scf.yield %4 : tensor<?x?xf32>
  }
  return %3 : tensor<?x?xf32>
}

// -----

// CHECK-DOUBLE-DAG: #[[DIV5:[0-9a-z]+]] = affine_map<(d0) -> (d0 ceildiv 5)>
// CHECK-DOUBLE-DAG: #[[DIV6:[0-9a-z]+]] = affine_map<(d0) -> (d0 ceildiv 6)>
#map0 = affine_map<(d0) -> (15, -d0 + 24)>
#map1 = affine_map<(d0) -> (16, -d0 + 25)>
#map2 = affine_map<(d0, d1) -> (5, -d0 + d1)>
#map3 = affine_map<(d0, d1) -> (d0 + d1)>
#map4 = affine_map<(d0, d1) -> (6, -d0 + d1)>

//      CHECK:  double_tiling
//      CHECK-DOUBLE:  double_tiling
// CHECK-DOUBLE-SAME:    %[[ARG0:[0-9a-zA-Z]*]]: tensor<24x12xf32>
// CHECK-DOUBLE-SAME:    %[[ARG1:[0-9a-zA-Z]*]]: tensor<12x25xf32>
// CHECK-DOUBLE-SAME:    %[[ARG2:[0-9a-zA-Z]*]]: tensor<24x25xf32>
func @double_tiling(%arg0: tensor<24x12xf32>,
                    %arg1: tensor<12x25xf32>,
                    %arg2: tensor<24x25xf32>) -> tensor<24x25xf32> {
  %c15 = arith.constant 15 : index
  %c16 = arith.constant 16 : index
  %c24 = arith.constant 24 : index
  %c25 = arith.constant 25 : index
  %c0 = arith.constant 0 : index
  %c5 = arith.constant 5 : index
  %c6 = arith.constant 6 : index

  //    CHECK-DOUBLE:  scf.for %[[IV0:[0-9a-zA-Z]*]] =
  %0 = scf.for %arg3 = %c0 to %c24 step %c15 iter_args(%arg4 = %arg2) -> (tensor<24x25xf32>) {

    // Packing the first input operand.
    //    CHECK-DOUBLE:  = linalg.init_tensor [3, 5, 12]
    //    CHECK-DOUBLE:  %[[PT0:.*]] = scf.for %[[PIV0:[0-9a-z]+]] =
    //      CHECK-DOUBLE:   %[[PIDX0:.*]] = affine.apply #[[DIV5]](%[[PIV0]])
    //      CHECK-DOUBLE:   %[[T0:.*]] = tensor.extract_slice %[[ARG0]]
    //      CHECK-DOUBLE:   %[[T1:.*]] = linalg.pad_tensor %[[T0]] nofold
    //      CHECK-DOUBLE:   %[[T2:.*]] = tensor.insert_slice %[[T1:.*]] into %{{.*}}[%[[PIDX0]], 0, 0]
    //      CHECK-DOUBLE:   scf.yield %[[T2:.*]]

    //    CHECK-DOUBLE:  scf.for %[[IV1:[0-9a-zA-Z]*]] =
    %1 = scf.for %arg5 = %c0 to %c25 step %c16 iter_args(%arg6 = %arg4) -> (tensor<24x25xf32>) {
      %2 = affine.min #map0(%arg3)
      %3 = affine.min #map1(%arg5)
      %4 = tensor.extract_slice %arg6[%arg3, %arg5] [%2, %3] [1, 1] : tensor<24x25xf32> to tensor<?x?xf32>

      // Packing the second input operand.
      //    CHECK-DOUBLE:  = linalg.init_tensor [3, 12, 6]
      //    CHECK-DOUBLE:  %[[PT1:.*]] = scf.for %[[PIV1:[0-9a-z]+]] =
      //      CHECK-DOUBLE:   %[[PIDX1:.*]] = affine.apply #[[DIV6]](%[[PIV1]])
      //      CHECK-DOUBLE:   %[[T3:.*]] = tensor.extract_slice %[[ARG1]]
      //      CHECK-DOUBLE:   %[[T4:.*]] = linalg.pad_tensor %[[T3]] nofold
      //      CHECK-DOUBLE:   %[[T5:.*]] = tensor.insert_slice %[[T4:.*]] into %{{.*}}[%[[PIDX1]], 0, 0]
      //      CHECK-DOUBLE:   scf.yield %[[T5:.*]]

      //    CHECK-DOUBLE:  scf.for %[[IV2:[0-9a-zA-Z]*]] =
      %5 = scf.for %arg7 = %c0 to %2 step %c5 iter_args(%arg8 = %4) -> (tensor<?x?xf32>) {

        //    CHECK-DOUBLE:  scf.for %[[IV3:[0-9a-zA-Z]*]] =
        %7 = scf.for %arg9 = %c0 to %3 step %c6 iter_args(%arg10 = %arg8) -> (tensor<?x?xf32>) {
          %8 = affine.min #map2(%arg7, %2)
          %9 = affine.apply #map3(%arg7, %arg3)

          // Index the packed operands.
          //    CHECK-DOUBLE-DAG:   %[[IDX0:.*]] = affine.apply #[[DIV5]](%[[IV2]])
          //    CHECK-DOUBLE-DAG:   %[[T6:.*]] = tensor.extract_slice %[[PT0]][%[[IDX0]]
          //    CHECK-DOUBLE-DAG:   %[[IDX1:.*]] = affine.apply #[[DIV6]](%[[IV3]])
          //    CHECK-DOUBLE-DAG:   %[[T7:.*]] = tensor.extract_slice %[[PT1]][%[[IDX1]]
          %10 = tensor.extract_slice %arg0[%9, 0] [%8, 12] [1, 1] : tensor<24x12xf32> to tensor<?x12xf32>
          %11 = affine.min #map4(%arg9, %3)
          %12 = affine.apply #map3(%arg9, %arg5)
          %13 = tensor.extract_slice %arg1[0, %12] [12, %11] [1, 1] : tensor<12x25xf32> to tensor<12x?xf32>
          %14 = affine.min #map2(%arg7, %2)
          %15 = affine.min #map4(%arg9, %3)
          %16 = tensor.extract_slice %arg10[%arg7, %arg9] [%14, %15] [1, 1] : tensor<?x?xf32> to tensor<?x?xf32>

          // Check matmul uses the packed input operands.
          //    CHECK-DOUBLE:   = linalg.matmul ins(%[[T6]], %[[T7]]
<<<<<<< HEAD
          %17 = linalg.matmul {__internal_linalg_transform__ = "pad"} ins(%10, %13 : tensor<?x12xf32>, tensor<12x?xf32>) outs(%16 : tensor<?x?xf32>) -> tensor<?x?xf32>
=======
          %17 = linalg.matmul ins(%10, %13 : tensor<?x12xf32>, tensor<12x?xf32>) outs(%16 : tensor<?x?xf32>) -> tensor<?x?xf32>
>>>>>>> f7105d88
          %18 = tensor.insert_slice %17 into %arg10[%arg7, %arg9] [%14, %15] [1, 1] : tensor<?x?xf32> into tensor<?x?xf32>
          scf.yield %18 : tensor<?x?xf32>
        }
        scf.yield %7 : tensor<?x?xf32>
      }
      %6 = tensor.insert_slice %5 into %arg6[%arg3, %arg5] [%2, %3] [1, 1] : tensor<?x?xf32> into tensor<24x25xf32>
      scf.yield %6 : tensor<24x25xf32>
    }
    scf.yield %1 : tensor<24x25xf32>
  }
  return %0 : tensor<24x25xf32>
}<|MERGE_RESOLUTION|>--- conflicted
+++ resolved
@@ -1,10 +1,3 @@
-<<<<<<< HEAD
-// RUN: mlir-opt %s -test-linalg-transform-patterns="test-pad-pattern pack-paddings=1,1,0 hoist-paddings=2,1,0" -cse -canonicalize -split-input-file | FileCheck %s
-// RUN: mlir-opt %s -test-linalg-transform-patterns="test-pad-pattern pack-paddings=1,1,0 hoist-paddings=3,2,0" -cse -canonicalize -split-input-file | FileCheck %s --check-prefix=CHECK-DOUBLE
-
-// CHECK-DAG: #[[MAP0:[0-9a-z]+]] = affine_map<(d0) -> (5, -d0 + 24)>
-// CHECK-DAG: #[[MAP1:[0-9a-z]+]] = affine_map<(d0) -> (7, -d0 + 25)>
-=======
 // RUN: mlir-opt %s -test-linalg-codegen-strategy="anchor-op=linalg.matmul pad pack-paddings=1,1,0 hoist-paddings=2,1,0 run-enable-pass=false" -cse -canonicalize -split-input-file | FileCheck %s
 // RUN: mlir-opt %s -test-linalg-codegen-strategy="anchor-op=linalg.matmul pad pack-paddings=1,1,0 hoist-paddings=3,2,0 run-enable-pass=false" -cse -canonicalize -split-input-file | FileCheck %s --check-prefix=CHECK-DOUBLE
 
@@ -12,7 +5,6 @@
 // CHECK-DAG: #[[MAP1:[0-9a-z]+]] = affine_map<(d0) -> (7, -d0 + 25)>
 // CHECK-DAG: #[[MAP2:[0-9a-z]+]] = affine_map<(d0) -> (-d0 + 5)>
 // CHECK-DAG: #[[MAP3:[0-9a-z]+]] = affine_map<(d0) -> (-d0 + 7)>
->>>>>>> f7105d88
 // CHECK-DAG: #[[DIV6:[0-9a-z]+]] = affine_map<(d0) -> (d0 ceildiv 6)>
 #map0 = affine_map<(d0) -> (5, -d0 + 24)>
 #map1 = affine_map<(d0) -> (7, -d0 + 25)>
@@ -63,11 +55,7 @@
       //        CHECK:   %[[T3:.*]] = tensor.extract_slice %[[ARG1]]
       //   CHECK-SAME:                                     %[[PIV1]], %[[IV1]]
       //   CHECK-SAME:                                     6, %[[TS1]]
-<<<<<<< HEAD
-      //        CHECK:   %[[V1:.*]] = arith.subi %[[C7]], %[[TS1]]
-=======
       //        CHECK:   %[[V1:.*]] = affine.apply #[[MAP3]](%[[TS1]])
->>>>>>> f7105d88
       //        CHECK:   %[[T4:.*]] = linalg.pad_tensor %[[T3]] nofold {{.*}} high[%[[C0]], %[[V1]]
       //        CHECK:   %[[T5:.*]] = tensor.insert_slice %[[T4:.*]] into %{{.*}}[%[[PIDX1]], 0, 0]
       //        CHECK:   scf.yield %[[T5:.*]]
@@ -107,12 +95,9 @@
 // CHECK-DAG: #[[MAP0:[0-9a-z]+]] = affine_map<(d0)[s0] -> (5, -d0 + s0)>
 // CHECK-DAG: #[[MAP1:[0-9a-z]+]] = affine_map<(d0)[s0] -> (6, -d0 + s0)>
 // CHECK-DAG: #[[MAP2:[0-9a-z]+]] = affine_map<(d0)[s0] -> (7, -d0 + s0)>
-<<<<<<< HEAD
-=======
 // CHECK-DAG: #[[MAP3:[0-9a-z]+]] = affine_map<(d0) -> (-d0 + 5)>
 // CHECK-DAG: #[[MAP4:[0-9a-z]+]] = affine_map<(d0) -> (-d0 + 6)>
 // CHECK-DAG: #[[MAP5:[0-9a-z]+]] = affine_map<(d0) -> (-d0 + 7)>
->>>>>>> f7105d88
 // CHECK-DAG: #[[SDIV6:[0-9a-z]+]] = affine_map<()[s0] -> (s0 ceildiv 6)>
 // CHECK-DAG: #[[DDIV6:[0-9a-z]+]] = affine_map<(d0) -> (d0 ceildiv 6)>
 #map0 = affine_map<(d0)[s0] -> (5, -d0 + s0)>
@@ -157,13 +142,8 @@
     //        CHECK:   %[[T0:.*]] = tensor.extract_slice %[[ARG0]]
     //   CHECK-SAME:                                     %[[IV0]], %[[PIV0]]
     //   CHECK-SAME:                                     %[[TS0]], %[[TS1]]
-<<<<<<< HEAD
-    //        CHECK:   %[[V0:.*]] = arith.subi %[[C5]], %[[TS0]]
-    //        CHECK:   %[[V1:.*]] = arith.subi %[[C6]], %[[TS1]]
-=======
     //        CHECK:   %[[V0:.*]] = affine.apply #[[MAP3]](%[[TS0]])
     //        CHECK:   %[[V1:.*]] = affine.apply #[[MAP4]](%[[TS1]])
->>>>>>> f7105d88
     //        CHECK:   %[[T1:.*]] = linalg.pad_tensor %[[T0]] nofold {{.*}} high[%[[V0]], %[[V1]]
     //        CHECK:   %[[T2:.*]] = tensor.insert_slice %[[T1:.*]] into %{{.*}}[%[[PIDX0]], 0, 0]
     //        CHECK:   scf.yield %[[T2:.*]]
@@ -180,13 +160,8 @@
       //        CHECK:   %[[T3:.*]] = tensor.extract_slice %[[ARG1]]
       //   CHECK-SAME:                                     %[[PIV1]], %[[IV1]]
       //   CHECK-SAME:                                     %[[TS2]], %[[TS3]]
-<<<<<<< HEAD
-      //        CHECK:   %[[V2:.*]] = arith.subi %[[C6]], %[[TS2]]
-      //        CHECK:   %[[V3:.*]] = arith.subi %[[C7]], %[[TS3]]
-=======
       //        CHECK:   %[[V2:.*]] = affine.apply #[[MAP4]](%[[TS2]])
       //        CHECK:   %[[V3:.*]] = affine.apply #[[MAP5]](%[[TS3]])
->>>>>>> f7105d88
       //        CHECK:   %[[T4:.*]] = linalg.pad_tensor %[[T3]] nofold {{.*}} high[%[[V2]], %[[V3]]
       //        CHECK:   %[[T5:.*]] = tensor.insert_slice %[[T4:.*]] into %{{.*}}[%[[PIDX1]], 0, 0]
       //        CHECK:   scf.yield %[[T5:.*]]
@@ -207,11 +182,7 @@
 
         // Check matmul uses the packed input operands.
         //        CHECK:   = linalg.matmul ins(%[[T6]], %[[T7]]
-<<<<<<< HEAD
-        %12 = linalg.matmul {__internal_linalg_transform__ = "pad"} ins(%8, %10 : tensor<?x?xf32>, tensor<?x?xf32>) outs(%11 : tensor<?x?xf32>) -> tensor<?x?xf32>
-=======
         %12 = linalg.matmul ins(%8, %10 : tensor<?x?xf32>, tensor<?x?xf32>) outs(%11 : tensor<?x?xf32>) -> tensor<?x?xf32>
->>>>>>> f7105d88
         %13 = tensor.insert_slice %12 into %arg8[%arg3, %arg5] [%6, %9] [1, 1] : tensor<?x?xf32> into tensor<?x?xf32>
         scf.yield %13 : tensor<?x?xf32>
       }
@@ -298,11 +269,7 @@
 
           // Check matmul uses the packed input operands.
           //    CHECK-DOUBLE:   = linalg.matmul ins(%[[T6]], %[[T7]]
-<<<<<<< HEAD
-          %17 = linalg.matmul {__internal_linalg_transform__ = "pad"} ins(%10, %13 : tensor<?x12xf32>, tensor<12x?xf32>) outs(%16 : tensor<?x?xf32>) -> tensor<?x?xf32>
-=======
           %17 = linalg.matmul ins(%10, %13 : tensor<?x12xf32>, tensor<12x?xf32>) outs(%16 : tensor<?x?xf32>) -> tensor<?x?xf32>
->>>>>>> f7105d88
           %18 = tensor.insert_slice %17 into %arg10[%arg7, %arg9] [%14, %15] [1, 1] : tensor<?x?xf32> into tensor<?x?xf32>
           scf.yield %18 : tensor<?x?xf32>
         }
