--- conflicted
+++ resolved
@@ -577,12 +577,8 @@
     return false;
   const Fortran::semantics::Symbol *module =
       symbol->GetUltimate().owner().GetSymbol();
-<<<<<<< HEAD
-  return module && module->attrs().test(Fortran::semantics::Attr::INTRINSIC);
-=======
   return module && module->attrs().test(Fortran::semantics::Attr::INTRINSIC) &&
          module->name().ToString().find("omp_lib") == std::string::npos;
->>>>>>> 3de04b6d
 }
 
 namespace {
@@ -3987,14 +3983,9 @@
       mlir::Value oldInnerArg = modifyOp.getSequence();
       std::size_t offset = explicitSpace->argPosition(oldInnerArg);
       explicitSpace->setInnerArg(offset, fir::getBase(lexv));
-<<<<<<< HEAD
-      fir::ExtendedValue exv = arrayModifyToExv(
-          builder, loc, *explicitSpace->getLhsLoad(0), modifyOp.getResult(0));
-=======
       fir::ExtendedValue exv =
           arrayModifyToExv(builder, loc, explicitSpace->getLhsLoad(0).value(),
                            modifyOp.getResult(0));
->>>>>>> 3de04b6d
       genScalarUserDefinedAssignmentCall(builder, loc, userAssignment, exv,
                                          elementalExv);
     } else {
@@ -4169,11 +4160,7 @@
     }
     mlir::Value val = builder.createConvert(loc, eleTy, origVal);
     if (isBoundsSpec()) {
-<<<<<<< HEAD
-      auto lbs = *lbounds;
-=======
       auto lbs = lbounds.value();
->>>>>>> 3de04b6d
       if (lbs.size() > 0) {
         // Rebox the value with user-specified shift.
         auto shiftTy = fir::ShiftType::get(eleTy.getContext(), lbs.size());
@@ -6468,11 +6455,7 @@
         charLen = builder.createTemporary(loc, builder.getI64Type());
         mlir::Value castLen =
             builder.createConvert(loc, builder.getI64Type(), fir::getLen(exv));
-<<<<<<< HEAD
-        builder.create<fir::StoreOp>(loc, castLen, *charLen);
-=======
         builder.create<fir::StoreOp>(loc, castLen, charLen.value());
->>>>>>> 3de04b6d
       }
     }
     stmtCtx.finalizeAndPop();
@@ -6486,11 +6469,7 @@
 
     // Convert to extended value.
     if (fir::isa_char(seqTy.getEleTy())) {
-<<<<<<< HEAD
-      auto len = builder.create<fir::LoadOp>(loc, *charLen);
-=======
       auto len = builder.create<fir::LoadOp>(loc, charLen.value());
->>>>>>> 3de04b6d
       return {fir::CharArrayBoxValue{mem, len, extents}, /*needCopy=*/false};
     }
     return {fir::ArrayBoxValue{mem, extents}, /*needCopy=*/false};
@@ -6558,11 +6537,7 @@
         charLen = builder.createTemporary(loc, builder.getI64Type());
         mlir::Value castLen =
             builder.createConvert(loc, builder.getI64Type(), fir::getLen(exv));
-<<<<<<< HEAD
-        builder.create<fir::StoreOp>(loc, castLen, *charLen);
-=======
         builder.create<fir::StoreOp>(loc, castLen, charLen.value());
->>>>>>> 3de04b6d
       }
     }
     mem = builder.createConvert(loc, fir::HeapType::get(resTy), mem);
