//===-- lib/Evaluate/intrinsics.cpp ---------------------------------------===//
//
// Part of the LLVM Project, under the Apache License v2.0 with LLVM Exceptions.
// See https://llvm.org/LICENSE.txt for license information.
// SPDX-License-Identifier: Apache-2.0 WITH LLVM-exception
//
//===----------------------------------------------------------------------===//

#include "flang/Evaluate/intrinsics.h"
#include "flang/Common/Fortran.h"
#include "flang/Common/enum-set.h"
#include "flang/Common/idioms.h"
#include "flang/Evaluate/check-expression.h"
#include "flang/Evaluate/common.h"
#include "flang/Evaluate/expression.h"
#include "flang/Evaluate/fold.h"
#include "flang/Evaluate/shape.h"
#include "flang/Evaluate/tools.h"
#include "flang/Evaluate/type.h"
#include "flang/Semantics/scope.h"
#include "flang/Semantics/tools.h"
#include "llvm/Support/raw_ostream.h"
#include <algorithm>
#include <cmath>
#include <map>
#include <string>
#include <utility>

using namespace Fortran::parser::literals;

namespace Fortran::evaluate {

class FoldingContext;

// This file defines the supported intrinsic procedures and implements
// their recognition and validation.  It is largely table-driven.  See
// docs/intrinsics.md and section 16 of the Fortran 2018 standard
// for full details on each of the intrinsics.  Be advised, they have
// complicated details, and the design of these tables has to accommodate
// that complexity.

// Dummy arguments to generic intrinsic procedures are each specified by
// their keyword name (rarely used, but always defined), allowable type
// categories, a kind pattern, a rank pattern, and information about
// optionality and defaults.  The kind and rank patterns are represented
// here with code values that are significant to the matching/validation engine.

// An actual argument to an intrinsic procedure may be a procedure itself
// only if the dummy argument is Rank::reduceOperation,
// KindCode::addressable, or the special case of NULL(MOLD=procedurePointer).

// These are small bit-sets of type category enumerators.
// Note that typeless (BOZ literal) values don't have a distinct type category.
// These typeless arguments are represented in the tables as if they were
// INTEGER with a special "typeless" kind code.  Arguments of intrinsic types
// that can also be typeless values are encoded with an "elementalOrBOZ"
// rank pattern.
// Assumed-type (TYPE(*)) dummy arguments can be forwarded along to some
// intrinsic functions that accept AnyType + Rank::anyOrAssumedRank or
// AnyType + Kind::addressable.
using CategorySet = common::EnumSet<TypeCategory, 8>;
static constexpr CategorySet IntType{TypeCategory::Integer};
static constexpr CategorySet RealType{TypeCategory::Real};
static constexpr CategorySet ComplexType{TypeCategory::Complex};
static constexpr CategorySet CharType{TypeCategory::Character};
static constexpr CategorySet LogicalType{TypeCategory::Logical};
static constexpr CategorySet IntOrRealType{IntType | RealType};
static constexpr CategorySet IntOrRealOrCharType{IntType | RealType | CharType};
static constexpr CategorySet IntOrLogicalType{IntType | LogicalType};
static constexpr CategorySet FloatingType{RealType | ComplexType};
static constexpr CategorySet NumericType{IntType | RealType | ComplexType};
static constexpr CategorySet RelatableType{IntType | RealType | CharType};
static constexpr CategorySet DerivedType{TypeCategory::Derived};
static constexpr CategorySet IntrinsicType{
    IntType | RealType | ComplexType | CharType | LogicalType};
static constexpr CategorySet AnyType{IntrinsicType | DerivedType};

ENUM_CLASS(KindCode, none, defaultIntegerKind,
    defaultRealKind, // is also the default COMPLEX kind
    doublePrecision, defaultCharKind, defaultLogicalKind,
    any, // matches any kind value; each instance is independent
    // match any kind, but all "same" kinds must be equal. For characters, also
    // implies that lengths must be equal.
    same,
    // for character results, take "same" argument kind but not length
    sameKindButNotLength,
    operand, // match any kind, with promotion (non-standard)
    typeless, // BOZ literals are INTEGER with this kind
    teamType, // TEAM_TYPE from module ISO_FORTRAN_ENV (for coarrays)
    kindArg, // this argument is KIND=
    effectiveKind, // for function results: "kindArg" value, possibly defaulted
    dimArg, // this argument is DIM=
    likeMultiply, // for DOT_PRODUCT and MATMUL
    subscript, // address-sized integer
    size, // default KIND= for SIZE(), UBOUND, &c.
    addressable, // for PRESENT(), &c.; anything (incl. procedure) but BOZ
    nullPointerType, // for ASSOCIATED(NULL())
    exactKind, // a single explicit exactKindValue
    atomicIntKind, // atomic_int_kind from iso_fortran_env
    atomicIntOrLogicalKind, // atomic_int_kind or atomic_logical_kind
    sameAtom, // same type and kind as atom
)

struct TypePattern {
  CategorySet categorySet;
  KindCode kindCode{KindCode::none};
  int exactKindValue{0}; // for KindCode::exactKind
  llvm::raw_ostream &Dump(llvm::raw_ostream &) const;
};

// Abbreviations for argument and result patterns in the intrinsic prototypes:

// Match specific kinds of intrinsic types
static constexpr TypePattern DefaultInt{IntType, KindCode::defaultIntegerKind};
static constexpr TypePattern DefaultReal{RealType, KindCode::defaultRealKind};
static constexpr TypePattern DefaultComplex{
    ComplexType, KindCode::defaultRealKind};
static constexpr TypePattern DefaultChar{CharType, KindCode::defaultCharKind};
static constexpr TypePattern DefaultLogical{
    LogicalType, KindCode::defaultLogicalKind};
static constexpr TypePattern BOZ{IntType, KindCode::typeless};
static constexpr TypePattern TeamType{DerivedType, KindCode::teamType};
static constexpr TypePattern DoublePrecision{
    RealType, KindCode::doublePrecision};
static constexpr TypePattern DoublePrecisionComplex{
    ComplexType, KindCode::doublePrecision};
static constexpr TypePattern SubscriptInt{IntType, KindCode::subscript};

// Match any kind of some intrinsic or derived types
static constexpr TypePattern AnyInt{IntType, KindCode::any};
static constexpr TypePattern AnyReal{RealType, KindCode::any};
static constexpr TypePattern AnyIntOrReal{IntOrRealType, KindCode::any};
static constexpr TypePattern AnyIntOrRealOrChar{
    IntOrRealOrCharType, KindCode::any};
static constexpr TypePattern AnyIntOrLogical{IntOrLogicalType, KindCode::any};
static constexpr TypePattern AnyComplex{ComplexType, KindCode::any};
static constexpr TypePattern AnyFloating{FloatingType, KindCode::any};
static constexpr TypePattern AnyNumeric{NumericType, KindCode::any};
static constexpr TypePattern AnyChar{CharType, KindCode::any};
static constexpr TypePattern AnyLogical{LogicalType, KindCode::any};
static constexpr TypePattern AnyRelatable{RelatableType, KindCode::any};
static constexpr TypePattern AnyIntrinsic{IntrinsicType, KindCode::any};
static constexpr TypePattern ExtensibleDerived{DerivedType, KindCode::any};
static constexpr TypePattern AnyData{AnyType, KindCode::any};

// Type is irrelevant, but not BOZ (for PRESENT(), OPTIONAL(), &c.)
static constexpr TypePattern Addressable{AnyType, KindCode::addressable};

// Match some kind of some intrinsic type(s); all "Same" values must match,
// even when not in the same category (e.g., SameComplex and SameReal).
// Can be used to specify a result so long as at least one argument is
// a "Same".
static constexpr TypePattern SameInt{IntType, KindCode::same};
static constexpr TypePattern SameReal{RealType, KindCode::same};
static constexpr TypePattern SameIntOrReal{IntOrRealType, KindCode::same};
static constexpr TypePattern SameComplex{ComplexType, KindCode::same};
static constexpr TypePattern SameFloating{FloatingType, KindCode::same};
static constexpr TypePattern SameNumeric{NumericType, KindCode::same};
static constexpr TypePattern SameChar{CharType, KindCode::same};
static constexpr TypePattern SameCharNewLen{
    CharType, KindCode::sameKindButNotLength};
static constexpr TypePattern SameLogical{LogicalType, KindCode::same};
static constexpr TypePattern SameRelatable{RelatableType, KindCode::same};
static constexpr TypePattern SameIntrinsic{IntrinsicType, KindCode::same};
static constexpr TypePattern SameDerivedType{
    CategorySet{TypeCategory::Derived}, KindCode::same};
static constexpr TypePattern SameType{AnyType, KindCode::same};

// Match some kind of some INTEGER or REAL type(s); when argument types
// &/or kinds differ, their values are converted as if they were operands to
// an intrinsic operation like addition.  This is a nonstandard but nearly
// universal extension feature.
static constexpr TypePattern OperandReal{RealType, KindCode::operand};
static constexpr TypePattern OperandIntOrReal{IntOrRealType, KindCode::operand};

// For ASSOCIATED, the first argument is a typeless pointer
static constexpr TypePattern AnyPointer{AnyType, KindCode::nullPointerType};

// For DOT_PRODUCT and MATMUL, the result type depends on the arguments
static constexpr TypePattern ResultLogical{LogicalType, KindCode::likeMultiply};
static constexpr TypePattern ResultNumeric{NumericType, KindCode::likeMultiply};

// Result types with known category and KIND=
static constexpr TypePattern KINDInt{IntType, KindCode::effectiveKind};
static constexpr TypePattern KINDReal{RealType, KindCode::effectiveKind};
static constexpr TypePattern KINDComplex{ComplexType, KindCode::effectiveKind};
static constexpr TypePattern KINDChar{CharType, KindCode::effectiveKind};
static constexpr TypePattern KINDLogical{LogicalType, KindCode::effectiveKind};

static constexpr TypePattern AtomicInt{IntType, KindCode::atomicIntKind};
static constexpr TypePattern AtomicIntOrLogical{
    IntOrLogicalType, KindCode::atomicIntOrLogicalKind};
static constexpr TypePattern SameAtom{IntOrLogicalType, KindCode::sameAtom};

// The default rank pattern for dummy arguments and function results is
// "elemental".
ENUM_CLASS(Rank,
    elemental, // scalar, or array that conforms with other array arguments
    elementalOrBOZ, // elemental, or typeless BOZ literal scalar
    scalar, vector,
    shape, // INTEGER vector of known length and no negative element
    matrix,
    array, // not scalar, rank is known and greater than zero
    coarray, // rank is known and can be scalar; has nonzero corank
    atom, // is scalar and has nonzero corank or is coindexed
    known, // rank is known and can be scalar
    anyOrAssumedRank, // rank can be unknown; assumed-type TYPE(*) allowed
    conformable, // scalar, or array of same rank & shape as "array" argument
    reduceOperation, // a pure function with constraints for REDUCE
    dimReduced, // scalar if no DIM= argument, else rank(array)-1
    dimRemovedOrScalar, // rank(array)-1 (less DIM) or scalar
    scalarIfDim, // scalar if DIM= argument is present, else rank one array
    locReduced, // vector(1:rank) if no DIM= argument, else rank(array)-1
    rankPlus1, // rank(known)+1
    shaped, // rank is length of SHAPE vector
)

ENUM_CLASS(Optionality, required,
    optional, // unless DIM= for SIZE(assumedSize)
    missing, // for DIM= cases like FINDLOC
    repeats, // for MAX/MIN and their several variants
)

ENUM_CLASS(ArgFlag, none,
    canBeNull, // actual argument can be NULL()
    defaultsToSameKind, // for MatchingDefaultKIND
    defaultsToSizeKind, // for SizeDefaultKIND
    defaultsToDefaultForResult, // for DefaultingKIND
)

struct IntrinsicDummyArgument {
  const char *keyword{nullptr};
  TypePattern typePattern;
  Rank rank{Rank::elemental};
  Optionality optionality{Optionality::required};
  common::Intent intent{common::Intent::In};
  common::EnumSet<ArgFlag, 32> flags{};
  llvm::raw_ostream &Dump(llvm::raw_ostream &) const;
};

// constexpr abbreviations for popular arguments:
// DefaultingKIND is a KIND= argument whose default value is the appropriate
// KIND(0), KIND(0.0), KIND(''), &c. value for the function result.
static constexpr IntrinsicDummyArgument DefaultingKIND{"kind",
    {IntType, KindCode::kindArg}, Rank::scalar, Optionality::optional,
    common::Intent::In, {ArgFlag::defaultsToDefaultForResult}};
// MatchingDefaultKIND is a KIND= argument whose default value is the
// kind of any "Same" function argument (viz., the one whose kind pattern is
// "same").
static constexpr IntrinsicDummyArgument MatchingDefaultKIND{"kind",
    {IntType, KindCode::kindArg}, Rank::scalar, Optionality::optional,
    common::Intent::In, {ArgFlag::defaultsToSameKind}};
// SizeDefaultKind is a KIND= argument whose default value should be
// the kind of INTEGER used for address calculations, and can be
// set so with a compiler flag; but the standard mandates the
// kind of default INTEGER.
static constexpr IntrinsicDummyArgument SizeDefaultKIND{"kind",
    {IntType, KindCode::kindArg}, Rank::scalar, Optionality::optional,
    common::Intent::In, {ArgFlag::defaultsToSizeKind}};
static constexpr IntrinsicDummyArgument RequiredDIM{"dim",
    {IntType, KindCode::dimArg}, Rank::scalar, Optionality::required,
    common::Intent::In};
static constexpr IntrinsicDummyArgument OptionalDIM{"dim",
    {IntType, KindCode::dimArg}, Rank::scalar, Optionality::optional,
    common::Intent::In};
static constexpr IntrinsicDummyArgument MissingDIM{"dim",
    {IntType, KindCode::dimArg}, Rank::scalar, Optionality::missing,
    common::Intent::In};
static constexpr IntrinsicDummyArgument OptionalMASK{"mask", AnyLogical,
    Rank::conformable, Optionality::optional, common::Intent::In};
static constexpr IntrinsicDummyArgument OptionalTEAM{
    "team", TeamType, Rank::scalar, Optionality::optional, common::Intent::In};

struct IntrinsicInterface {
  static constexpr int maxArguments{7}; // if not a MAX/MIN(...)
  const char *name{nullptr};
  IntrinsicDummyArgument dummy[maxArguments];
  TypePattern result;
  Rank rank{Rank::elemental};
  IntrinsicClass intrinsicClass{IntrinsicClass::elementalFunction};
  std::optional<SpecificCall> Match(const CallCharacteristics &,
      const common::IntrinsicTypeDefaultKinds &, ActualArguments &,
      FoldingContext &context, const semantics::Scope *builtins) const;
  int CountArguments() const;
  llvm::raw_ostream &Dump(llvm::raw_ostream &) const;
};

int IntrinsicInterface::CountArguments() const {
  int n{0};
  while (n < maxArguments && dummy[n].keyword) {
    ++n;
  }
  return n;
}

// GENERIC INTRINSIC FUNCTION INTERFACES
// Each entry in this table defines a pattern.  Some intrinsic
// functions have more than one such pattern.  Besides the name
// of the intrinsic function, each pattern has specifications for
// the dummy arguments and for the result of the function.
// The dummy argument patterns each have a name (these are from the
// standard, but rarely appear in actual code), a type and kind
// pattern, allowable ranks, and optionality indicators.
// Be advised, the default rank pattern is "elemental".
static const IntrinsicInterface genericIntrinsicFunction[]{
    {"abs", {{"a", SameIntOrReal}}, SameIntOrReal},
    {"abs", {{"a", SameComplex}}, SameReal},
    {"achar", {{"i", AnyInt, Rank::elementalOrBOZ}, DefaultingKIND}, KINDChar},
    {"acos", {{"x", SameFloating}}, SameFloating},
    {"acosd", {{"x", SameFloating}}, SameFloating},
    {"acosh", {{"x", SameFloating}}, SameFloating},
    {"adjustl", {{"string", SameChar}}, SameChar},
    {"adjustr", {{"string", SameChar}}, SameChar},
    {"aimag", {{"z", SameComplex}}, SameReal},
    {"aint", {{"a", SameReal}, MatchingDefaultKIND}, KINDReal},
    {"all", {{"mask", SameLogical, Rank::array}, OptionalDIM}, SameLogical,
        Rank::dimReduced, IntrinsicClass::transformationalFunction},
    {"allocated", {{"array", AnyData, Rank::array}}, DefaultLogical,
        Rank::elemental, IntrinsicClass::inquiryFunction},
    {"allocated", {{"scalar", AnyData, Rank::scalar}}, DefaultLogical,
        Rank::elemental, IntrinsicClass::inquiryFunction},
    {"anint", {{"a", SameReal}, MatchingDefaultKIND}, KINDReal},
    {"any", {{"mask", SameLogical, Rank::array}, OptionalDIM}, SameLogical,
        Rank::dimReduced, IntrinsicClass::transformationalFunction},
    {"asin", {{"x", SameFloating}}, SameFloating},
    {"asind", {{"x", SameFloating}}, SameFloating},
    {"asinh", {{"x", SameFloating}}, SameFloating},
    {"associated",
        {{"pointer", AnyPointer, Rank::known, Optionality::required,
             common::Intent::In, {ArgFlag::canBeNull}},
            {"target", Addressable, Rank::known, Optionality::optional,
                common::Intent::In, {ArgFlag::canBeNull}}},
        DefaultLogical, Rank::elemental, IntrinsicClass::inquiryFunction},
    {"atan", {{"x", SameFloating}}, SameFloating},
    {"atand", {{"x", SameFloating}}, SameFloating},
    {"atan", {{"y", OperandReal}, {"x", OperandReal}}, OperandReal},
    {"atand", {{"y", OperandReal}, {"x", OperandReal}}, OperandReal},
    {"atan2", {{"y", OperandReal}, {"x", OperandReal}}, OperandReal},
    {"atan2d", {{"y", OperandReal}, {"x", OperandReal}}, OperandReal},
    {"atanh", {{"x", SameFloating}}, SameFloating},
    {"bessel_j0", {{"x", SameReal}}, SameReal},
    {"bessel_j1", {{"x", SameReal}}, SameReal},
    {"bessel_jn", {{"n", AnyInt}, {"x", SameReal}}, SameReal},
    {"bessel_jn",
        {{"n1", AnyInt, Rank::scalar}, {"n2", AnyInt, Rank::scalar},
            {"x", SameReal, Rank::scalar}},
        SameReal, Rank::vector, IntrinsicClass::transformationalFunction},
    {"bessel_y0", {{"x", SameReal}}, SameReal},
    {"bessel_y1", {{"x", SameReal}}, SameReal},
    {"bessel_yn", {{"n", AnyInt}, {"x", SameReal}}, SameReal},
    {"bessel_yn",
        {{"n1", AnyInt, Rank::scalar}, {"n2", AnyInt, Rank::scalar},
            {"x", SameReal, Rank::scalar}},
        SameReal, Rank::vector, IntrinsicClass::transformationalFunction},
    {"bge",
        {{"i", AnyInt, Rank::elementalOrBOZ},
            {"j", AnyInt, Rank::elementalOrBOZ}},
        DefaultLogical},
    {"bgt",
        {{"i", AnyInt, Rank::elementalOrBOZ},
            {"j", AnyInt, Rank::elementalOrBOZ}},
        DefaultLogical},
    {"bit_size",
        {{"i", SameInt, Rank::anyOrAssumedRank, Optionality::required,
            common::Intent::In, {ArgFlag::canBeNull}}},
        SameInt, Rank::scalar, IntrinsicClass::inquiryFunction},
    {"ble",
        {{"i", AnyInt, Rank::elementalOrBOZ},
            {"j", AnyInt, Rank::elementalOrBOZ}},
        DefaultLogical},
    {"blt",
        {{"i", AnyInt, Rank::elementalOrBOZ},
            {"j", AnyInt, Rank::elementalOrBOZ}},
        DefaultLogical},
    {"btest", {{"i", AnyInt, Rank::elementalOrBOZ}, {"pos", AnyInt}},
        DefaultLogical},
    {"ceiling", {{"a", AnyReal}, DefaultingKIND}, KINDInt},
    {"char", {{"i", AnyInt, Rank::elementalOrBOZ}, DefaultingKIND}, KINDChar},
    {"cmplx", {{"x", AnyComplex}, DefaultingKIND}, KINDComplex},
    {"cmplx",
        {{"x", AnyIntOrReal, Rank::elementalOrBOZ},
            {"y", AnyIntOrReal, Rank::elementalOrBOZ, Optionality::optional},
            DefaultingKIND},
        KINDComplex},
    {"command_argument_count", {}, DefaultInt, Rank::scalar,
        IntrinsicClass::transformationalFunction},
    {"conjg", {{"z", SameComplex}}, SameComplex},
    {"cos", {{"x", SameFloating}}, SameFloating},
    {"cosd", {{"x", SameFloating}}, SameFloating},
    {"cosh", {{"x", SameFloating}}, SameFloating},
    {"count", {{"mask", AnyLogical, Rank::array}, OptionalDIM, DefaultingKIND},
        KINDInt, Rank::dimReduced, IntrinsicClass::transformationalFunction},
    {"cshift",
        {{"array", SameType, Rank::array},
            {"shift", AnyInt, Rank::dimRemovedOrScalar}, OptionalDIM},
        SameType, Rank::conformable, IntrinsicClass::transformationalFunction},
    {"dble", {{"a", AnyNumeric, Rank::elementalOrBOZ}}, DoublePrecision},
    {"digits",
        {{"x", AnyIntOrReal, Rank::anyOrAssumedRank, Optionality::required,
            common::Intent::In, {ArgFlag::canBeNull}}},
        DefaultInt, Rank::scalar, IntrinsicClass::inquiryFunction},
    {"dim", {{"x", OperandIntOrReal}, {"y", OperandIntOrReal}},
        OperandIntOrReal},
    {"dot_product",
        {{"vector_a", AnyLogical, Rank::vector},
            {"vector_b", AnyLogical, Rank::vector}},
        ResultLogical, Rank::scalar, IntrinsicClass::transformationalFunction},
    {"dot_product",
        {{"vector_a", AnyComplex, Rank::vector},
            {"vector_b", AnyNumeric, Rank::vector}},
        ResultNumeric, Rank::scalar, // conjugates vector_a
        IntrinsicClass::transformationalFunction},
    {"dot_product",
        {{"vector_a", AnyIntOrReal, Rank::vector},
            {"vector_b", AnyNumeric, Rank::vector}},
        ResultNumeric, Rank::scalar, IntrinsicClass::transformationalFunction},
    {"dprod", {{"x", DefaultReal}, {"y", DefaultReal}}, DoublePrecision},
    {"dshiftl",
        {{"i", SameInt}, {"j", SameInt, Rank::elementalOrBOZ},
            {"shift", AnyInt}},
        SameInt},
    {"dshiftl", {{"i", BOZ}, {"j", SameInt}, {"shift", AnyInt}}, SameInt},
    {"dshiftr",
        {{"i", SameInt}, {"j", SameInt, Rank::elementalOrBOZ},
            {"shift", AnyInt}},
        SameInt},
    {"dshiftr", {{"i", BOZ}, {"j", SameInt}, {"shift", AnyInt}}, SameInt},
    {"eoshift",
        {{"array", SameIntrinsic, Rank::array},
            {"shift", AnyInt, Rank::dimRemovedOrScalar},
            {"boundary", SameIntrinsic, Rank::dimRemovedOrScalar,
                Optionality::optional},
            OptionalDIM},
        SameIntrinsic, Rank::conformable,
        IntrinsicClass::transformationalFunction},
    {"eoshift",
        {{"array", SameDerivedType, Rank::array},
            {"shift", AnyInt, Rank::dimRemovedOrScalar},
            // BOUNDARY= is not optional for derived types
            {"boundary", SameDerivedType, Rank::dimRemovedOrScalar},
            OptionalDIM},
        SameDerivedType, Rank::conformable,
        IntrinsicClass::transformationalFunction},
    {"epsilon",
        {{"x", SameReal, Rank::anyOrAssumedRank, Optionality::required,
            common::Intent::In, {ArgFlag::canBeNull}}},
        SameReal, Rank::scalar, IntrinsicClass::inquiryFunction},
    {"erf", {{"x", SameReal}}, SameReal},
    {"erfc", {{"x", SameReal}}, SameReal},
    {"erfc_scaled", {{"x", SameReal}}, SameReal},
    {"exp", {{"x", SameFloating}}, SameFloating},
    {"exp", {{"x", SameFloating}}, SameFloating},
    {"exponent", {{"x", AnyReal}}, DefaultInt},
    {"exp", {{"x", SameFloating}}, SameFloating},
    {"extends_type_of",
        {{"a", ExtensibleDerived, Rank::anyOrAssumedRank},
            {"mold", ExtensibleDerived, Rank::anyOrAssumedRank}},
        DefaultLogical, Rank::scalar, IntrinsicClass::inquiryFunction},
    {"failed_images", {OptionalTEAM, SizeDefaultKIND}, KINDInt, Rank::vector,
        IntrinsicClass::transformationalFunction},
    {"findloc",
        {{"array", AnyNumeric, Rank::array},
            {"value", AnyNumeric, Rank::scalar}, RequiredDIM, OptionalMASK,
            SizeDefaultKIND,
            {"back", AnyLogical, Rank::scalar, Optionality::optional}},
        KINDInt, Rank::locReduced, IntrinsicClass::transformationalFunction},
    {"findloc",
        {{"array", AnyNumeric, Rank::array},
            {"value", AnyNumeric, Rank::scalar}, MissingDIM, OptionalMASK,
            SizeDefaultKIND,
            {"back", AnyLogical, Rank::scalar, Optionality::optional}},
        KINDInt, Rank::vector, IntrinsicClass::transformationalFunction},
    {"findloc",
        {{"array", SameChar, Rank::array}, {"value", SameChar, Rank::scalar},
            RequiredDIM, OptionalMASK, SizeDefaultKIND,
            {"back", AnyLogical, Rank::scalar, Optionality::optional}},
        KINDInt, Rank::locReduced, IntrinsicClass::transformationalFunction},
    {"findloc",
        {{"array", SameChar, Rank::array}, {"value", SameChar, Rank::scalar},
            MissingDIM, OptionalMASK, SizeDefaultKIND,
            {"back", AnyLogical, Rank::scalar, Optionality::optional}},
        KINDInt, Rank::vector, IntrinsicClass::transformationalFunction},
    {"findloc",
        {{"array", AnyLogical, Rank::array},
            {"value", AnyLogical, Rank::scalar}, RequiredDIM, OptionalMASK,
            SizeDefaultKIND,
            {"back", AnyLogical, Rank::scalar, Optionality::optional}},
        KINDInt, Rank::locReduced, IntrinsicClass::transformationalFunction},
    {"findloc",
        {{"array", AnyLogical, Rank::array},
            {"value", AnyLogical, Rank::scalar}, MissingDIM, OptionalMASK,
            SizeDefaultKIND,
            {"back", AnyLogical, Rank::scalar, Optionality::optional}},
        KINDInt, Rank::vector, IntrinsicClass::transformationalFunction},
    {"floor", {{"a", AnyReal}, DefaultingKIND}, KINDInt},
    {"fraction", {{"x", SameReal}}, SameReal},
    {"gamma", {{"x", SameReal}}, SameReal},
    {"get_team", {{"level", DefaultInt, Rank::scalar, Optionality::optional}},
        TeamType, Rank::scalar, IntrinsicClass::transformationalFunction},
    {"huge",
        {{"x", SameIntOrReal, Rank::anyOrAssumedRank, Optionality::required,
            common::Intent::In, {ArgFlag::canBeNull}}},
        SameIntOrReal, Rank::scalar, IntrinsicClass::inquiryFunction},
    {"hypot", {{"x", OperandReal}, {"y", OperandReal}}, OperandReal},
    {"iachar", {{"c", AnyChar}, DefaultingKIND}, KINDInt},
    {"iall", {{"array", SameInt, Rank::array}, RequiredDIM, OptionalMASK},
        SameInt, Rank::dimReduced, IntrinsicClass::transformationalFunction},
    {"iall", {{"array", SameInt, Rank::array}, MissingDIM, OptionalMASK},
        SameInt, Rank::scalar, IntrinsicClass::transformationalFunction},
    {"iany", {{"array", SameInt, Rank::array}, RequiredDIM, OptionalMASK},
        SameInt, Rank::dimReduced, IntrinsicClass::transformationalFunction},
    {"iany", {{"array", SameInt, Rank::array}, MissingDIM, OptionalMASK},
        SameInt, Rank::scalar, IntrinsicClass::transformationalFunction},
    {"iparity", {{"array", SameInt, Rank::array}, RequiredDIM, OptionalMASK},
        SameInt, Rank::dimReduced, IntrinsicClass::transformationalFunction},
    {"iparity", {{"array", SameInt, Rank::array}, MissingDIM, OptionalMASK},
        SameInt, Rank::scalar, IntrinsicClass::transformationalFunction},
    {"iand", {{"i", SameInt}, {"j", SameInt, Rank::elementalOrBOZ}}, SameInt},
    {"iand", {{"i", BOZ}, {"j", SameInt}}, SameInt},
    {"ibclr", {{"i", SameInt}, {"pos", AnyInt}}, SameInt},
    {"ibits", {{"i", SameInt}, {"pos", AnyInt}, {"len", AnyInt}}, SameInt},
    {"ibset", {{"i", SameInt}, {"pos", AnyInt}}, SameInt},
    {"ichar", {{"c", AnyChar}, DefaultingKIND}, KINDInt},
    {"ieor", {{"i", SameInt}, {"j", SameInt, Rank::elementalOrBOZ}}, SameInt},
    {"ieor", {{"i", BOZ}, {"j", SameInt}}, SameInt},
    {"image_status", {{"image", SameInt}, OptionalTEAM}, DefaultInt},
    {"index",
        {{"string", SameChar}, {"substring", SameChar},
            {"back", AnyLogical, Rank::elemental, Optionality::optional},
            DefaultingKIND},
        KINDInt},
    {"int", {{"a", AnyNumeric, Rank::elementalOrBOZ}, DefaultingKIND}, KINDInt},
    {"int_ptr_kind", {}, DefaultInt, Rank::scalar},
    {"ior", {{"i", SameInt}, {"j", SameInt, Rank::elementalOrBOZ}}, SameInt},
    {"ior", {{"i", BOZ}, {"j", SameInt}}, SameInt},
    {"ishft", {{"i", SameInt}, {"shift", AnyInt}}, SameInt},
    {"ishftc",
        {{"i", SameInt}, {"shift", AnyInt},
            {"size", AnyInt, Rank::elemental, Optionality::optional}},
        SameInt},
    {"isnan", {{"a", AnyFloating}}, DefaultLogical},
    {"is_contiguous", {{"array", Addressable, Rank::anyOrAssumedRank}},
        DefaultLogical, Rank::elemental, IntrinsicClass::inquiryFunction},
    {"is_iostat_end", {{"i", AnyInt}}, DefaultLogical},
    {"is_iostat_eor", {{"i", AnyInt}}, DefaultLogical},
    {"izext", {{"i", AnyInt}}, TypePattern{IntType, KindCode::exactKind, 2}},
    {"jzext", {{"i", AnyInt}}, DefaultInt},
    {"kind",
        {{"x", AnyIntrinsic, Rank::elemental, Optionality::required,
            common::Intent::In, {ArgFlag::canBeNull}}},
        DefaultInt, Rank::elemental, IntrinsicClass::inquiryFunction},
    {"lbound",
        {{"array", AnyData, Rank::anyOrAssumedRank}, RequiredDIM,
            SizeDefaultKIND},
        KINDInt, Rank::scalar, IntrinsicClass::inquiryFunction},
    {"lbound", {{"array", AnyData, Rank::anyOrAssumedRank}, SizeDefaultKIND},
        KINDInt, Rank::vector, IntrinsicClass::inquiryFunction},
    {"lcobound",
        {{"coarray", AnyData, Rank::coarray}, OptionalDIM, SizeDefaultKIND},
        KINDInt, Rank::scalarIfDim, IntrinsicClass::inquiryFunction},
    {"leadz", {{"i", AnyInt}}, DefaultInt},
    {"len",
        {{"string", AnyChar, Rank::anyOrAssumedRank, Optionality::required,
             common::Intent::In, {ArgFlag::canBeNull}},
            DefaultingKIND},
        KINDInt, Rank::scalar, IntrinsicClass::inquiryFunction},
    {"len_trim", {{"string", AnyChar}, DefaultingKIND}, KINDInt},
    {"lge", {{"string_a", SameChar}, {"string_b", SameChar}}, DefaultLogical},
    {"lgt", {{"string_a", SameChar}, {"string_b", SameChar}}, DefaultLogical},
    {"lle", {{"string_a", SameChar}, {"string_b", SameChar}}, DefaultLogical},
    {"llt", {{"string_a", SameChar}, {"string_b", SameChar}}, DefaultLogical},
    {"loc", {{"loc_argument", Addressable, Rank::anyOrAssumedRank}},
        SubscriptInt, Rank::scalar},
    {"log", {{"x", SameFloating}}, SameFloating},
    {"log10", {{"x", SameReal}}, SameReal},
    {"logical", {{"l", AnyLogical}, DefaultingKIND}, KINDLogical},
    {"log_gamma", {{"x", SameReal}}, SameReal},
    {"matmul",
        {{"matrix_a", AnyLogical, Rank::vector},
            {"matrix_b", AnyLogical, Rank::matrix}},
        ResultLogical, Rank::vector, IntrinsicClass::transformationalFunction},
    {"matmul",
        {{"matrix_a", AnyLogical, Rank::matrix},
            {"matrix_b", AnyLogical, Rank::vector}},
        ResultLogical, Rank::vector, IntrinsicClass::transformationalFunction},
    {"matmul",
        {{"matrix_a", AnyLogical, Rank::matrix},
            {"matrix_b", AnyLogical, Rank::matrix}},
        ResultLogical, Rank::matrix, IntrinsicClass::transformationalFunction},
    {"matmul",
        {{"matrix_a", AnyNumeric, Rank::vector},
            {"matrix_b", AnyNumeric, Rank::matrix}},
        ResultNumeric, Rank::vector, IntrinsicClass::transformationalFunction},
    {"matmul",
        {{"matrix_a", AnyNumeric, Rank::matrix},
            {"matrix_b", AnyNumeric, Rank::vector}},
        ResultNumeric, Rank::vector, IntrinsicClass::transformationalFunction},
    {"matmul",
        {{"matrix_a", AnyNumeric, Rank::matrix},
            {"matrix_b", AnyNumeric, Rank::matrix}},
        ResultNumeric, Rank::matrix, IntrinsicClass::transformationalFunction},
    {"maskl", {{"i", AnyInt}, DefaultingKIND}, KINDInt},
    {"maskr", {{"i", AnyInt}, DefaultingKIND}, KINDInt},
    {"max",
        {{"a1", OperandIntOrReal}, {"a2", OperandIntOrReal},
            {"a3", OperandIntOrReal, Rank::elemental, Optionality::repeats}},
        OperandIntOrReal},
    {"max",
        {{"a1", SameChar}, {"a2", SameChar},
            {"a3", SameChar, Rank::elemental, Optionality::repeats}},
        SameChar},
    {"maxexponent",
        {{"x", AnyReal, Rank::anyOrAssumedRank, Optionality::required,
            common::Intent::In, {ArgFlag::canBeNull}}},
        DefaultInt, Rank::scalar, IntrinsicClass::inquiryFunction},
    {"maxloc",
        {{"array", AnyRelatable, Rank::array}, RequiredDIM, OptionalMASK,
            SizeDefaultKIND,
            {"back", AnyLogical, Rank::scalar, Optionality::optional}},
        KINDInt, Rank::locReduced, IntrinsicClass::transformationalFunction},
    {"maxloc",
        {{"array", AnyRelatable, Rank::array}, MissingDIM, OptionalMASK,
            SizeDefaultKIND,
            {"back", AnyLogical, Rank::scalar, Optionality::optional}},
        KINDInt, Rank::locReduced, IntrinsicClass::transformationalFunction},
    {"maxval",
        {{"array", SameRelatable, Rank::array}, RequiredDIM, OptionalMASK},
        SameRelatable, Rank::dimReduced,
        IntrinsicClass::transformationalFunction},
    {"maxval",
        {{"array", SameRelatable, Rank::array}, MissingDIM, OptionalMASK},
        SameRelatable, Rank::scalar, IntrinsicClass::transformationalFunction},
    {"merge",
        {{"tsource", SameType}, {"fsource", SameType}, {"mask", AnyLogical}},
        SameType},
    {"merge_bits",
        {{"i", SameInt}, {"j", SameInt, Rank::elementalOrBOZ},
            {"mask", SameInt, Rank::elementalOrBOZ}},
        SameInt},
    {"merge_bits",
        {{"i", BOZ}, {"j", SameInt}, {"mask", SameInt, Rank::elementalOrBOZ}},
        SameInt},
    {"min",
        {{"a1", OperandIntOrReal}, {"a2", OperandIntOrReal},
            {"a3", OperandIntOrReal, Rank::elemental, Optionality::repeats}},
        OperandIntOrReal},
    {"min",
        {{"a1", SameChar}, {"a2", SameChar},
            {"a3", SameChar, Rank::elemental, Optionality::repeats}},
        SameChar},
    {"minexponent",
        {{"x", AnyReal, Rank::anyOrAssumedRank, Optionality::required,
            common::Intent::In, {ArgFlag::canBeNull}}},
        DefaultInt, Rank::scalar, IntrinsicClass::inquiryFunction},
    {"minloc",
        {{"array", AnyRelatable, Rank::array}, RequiredDIM, OptionalMASK,
            SizeDefaultKIND,
            {"back", AnyLogical, Rank::scalar, Optionality::optional}},
        KINDInt, Rank::locReduced, IntrinsicClass::transformationalFunction},
    {"minloc",
        {{"array", AnyRelatable, Rank::array}, MissingDIM, OptionalMASK,
            SizeDefaultKIND,
            {"back", AnyLogical, Rank::scalar, Optionality::optional}},
        KINDInt, Rank::locReduced, IntrinsicClass::transformationalFunction},
    {"minval",
        {{"array", SameRelatable, Rank::array}, RequiredDIM, OptionalMASK},
        SameRelatable, Rank::dimReduced,
        IntrinsicClass::transformationalFunction},
    {"minval",
        {{"array", SameRelatable, Rank::array}, MissingDIM, OptionalMASK},
        SameRelatable, Rank::scalar, IntrinsicClass::transformationalFunction},
    {"mod", {{"a", OperandIntOrReal}, {"p", OperandIntOrReal}},
        OperandIntOrReal},
    {"modulo", {{"a", OperandIntOrReal}, {"p", OperandIntOrReal}},
        OperandIntOrReal},
    {"nearest", {{"x", SameReal}, {"s", AnyReal}}, SameReal},
    {"new_line",
        {{"a", SameChar, Rank::anyOrAssumedRank, Optionality::required,
            common::Intent::In, {ArgFlag::canBeNull}}},
        SameChar, Rank::scalar, IntrinsicClass::inquiryFunction},
    {"nint", {{"a", AnyReal}, DefaultingKIND}, KINDInt},
    {"norm2", {{"x", SameReal, Rank::array}, OptionalDIM}, SameReal,
        Rank::dimReduced, IntrinsicClass::transformationalFunction},
    {"not", {{"i", SameInt}}, SameInt},
    // NULL() is a special case handled in Probe() below
    {"num_images", {}, DefaultInt, Rank::scalar,
        IntrinsicClass::transformationalFunction},
    {"num_images", {{"team", TeamType, Rank::scalar}}, DefaultInt, Rank::scalar,
        IntrinsicClass::transformationalFunction},
    {"num_images", {{"team_number", AnyInt, Rank::scalar}}, DefaultInt,
        Rank::scalar, IntrinsicClass::transformationalFunction},
    {"out_of_range",
        {{"x", AnyIntOrReal}, {"mold", AnyIntOrReal, Rank::scalar}},
        DefaultLogical},
    {"out_of_range",
        {{"x", AnyReal}, {"mold", AnyInt, Rank::scalar},
            {"round", AnyLogical, Rank::scalar, Optionality::optional}},
        DefaultLogical},
    {"out_of_range", {{"x", AnyReal}, {"mold", AnyReal}}, DefaultLogical},
    {"pack",
        {{"array", SameType, Rank::array},
            {"mask", AnyLogical, Rank::conformable},
            {"vector", SameType, Rank::vector, Optionality::optional}},
        SameType, Rank::vector, IntrinsicClass::transformationalFunction},
    {"parity", {{"mask", SameLogical, Rank::array}, OptionalDIM}, SameLogical,
        Rank::dimReduced, IntrinsicClass::transformationalFunction},
    {"popcnt", {{"i", AnyInt}}, DefaultInt},
    {"poppar", {{"i", AnyInt}}, DefaultInt},
    {"product",
        {{"array", SameNumeric, Rank::array}, RequiredDIM, OptionalMASK},
        SameNumeric, Rank::dimReduced,
        IntrinsicClass::transformationalFunction},
    {"product", {{"array", SameNumeric, Rank::array}, MissingDIM, OptionalMASK},
        SameNumeric, Rank::scalar, IntrinsicClass::transformationalFunction},
    {"precision",
        {{"x", AnyFloating, Rank::anyOrAssumedRank, Optionality::required,
            common::Intent::In, {ArgFlag::canBeNull}}},
        DefaultInt, Rank::scalar, IntrinsicClass::inquiryFunction},
    {"present", {{"a", Addressable, Rank::anyOrAssumedRank}}, DefaultLogical,
        Rank::scalar, IntrinsicClass::inquiryFunction},
    {"radix",
        {{"x", AnyIntOrReal, Rank::anyOrAssumedRank, Optionality::required,
            common::Intent::In, {ArgFlag::canBeNull}}},
        DefaultInt, Rank::scalar, IntrinsicClass::inquiryFunction},
    {"range",
        {{"x", AnyNumeric, Rank::anyOrAssumedRank, Optionality::required,
            common::Intent::In, {ArgFlag::canBeNull}}},
        DefaultInt, Rank::scalar, IntrinsicClass::inquiryFunction},
    {"rank",
        {{"a", AnyData, Rank::anyOrAssumedRank, Optionality::required,
            common::Intent::In, {ArgFlag::canBeNull}}},
        DefaultInt, Rank::scalar, IntrinsicClass::inquiryFunction},
    {"real", {{"a", SameComplex, Rank::elemental}},
        SameReal}, // 16.9.160(4)(ii)
    {"real", {{"a", AnyNumeric, Rank::elementalOrBOZ}, DefaultingKIND},
        KINDReal},
    {"reduce",
        {{"array", SameType, Rank::array},
            {"operation", SameType, Rank::reduceOperation}, RequiredDIM,
            OptionalMASK,
            {"identity", SameType, Rank::scalar, Optionality::optional},
            {"ordered", AnyLogical, Rank::scalar, Optionality::optional}},
        SameType, Rank::dimReduced, IntrinsicClass::transformationalFunction},
    {"reduce",
        {{"array", SameType, Rank::array},
            {"operation", SameType, Rank::reduceOperation}, MissingDIM,
            OptionalMASK,
            {"identity", SameType, Rank::scalar, Optionality::optional},
            {"ordered", AnyLogical, Rank::scalar, Optionality::optional}},
        SameType, Rank::scalar, IntrinsicClass::transformationalFunction},
    {"repeat", {{"string", SameChar, Rank::scalar}, {"ncopies", AnyInt}},
        SameCharNewLen, Rank::scalar, IntrinsicClass::transformationalFunction},
    {"reshape",
        {{"source", SameType, Rank::array}, {"shape", AnyInt, Rank::shape},
            {"pad", SameType, Rank::array, Optionality::optional},
            {"order", AnyInt, Rank::vector, Optionality::optional}},
        SameType, Rank::shaped, IntrinsicClass::transformationalFunction},
    {"rrspacing", {{"x", SameReal}}, SameReal},
    {"same_type_as",
        {{"a", ExtensibleDerived, Rank::anyOrAssumedRank},
            {"b", ExtensibleDerived, Rank::anyOrAssumedRank}},
        DefaultLogical, Rank::scalar, IntrinsicClass::inquiryFunction},
    {"scale", {{"x", SameReal}, {"i", AnyInt}}, SameReal}, // == IEEE_SCALB()
    {"scan",
        {{"string", SameChar}, {"set", SameChar},
            {"back", AnyLogical, Rank::elemental, Optionality::optional},
            DefaultingKIND},
        KINDInt},
    {"selected_char_kind", {{"name", DefaultChar, Rank::scalar}}, DefaultInt,
        Rank::scalar, IntrinsicClass::transformationalFunction},
    {"selected_int_kind", {{"r", AnyInt, Rank::scalar}}, DefaultInt,
        Rank::scalar, IntrinsicClass::transformationalFunction},
    {"selected_real_kind",
        {{"p", AnyInt, Rank::scalar},
            {"r", AnyInt, Rank::scalar, Optionality::optional},
            {"radix", AnyInt, Rank::scalar, Optionality::optional}},
        DefaultInt, Rank::scalar, IntrinsicClass::transformationalFunction},
    {"selected_real_kind",
        {{"p", AnyInt, Rank::scalar, Optionality::optional},
            {"r", AnyInt, Rank::scalar},
            {"radix", AnyInt, Rank::scalar, Optionality::optional}},
        DefaultInt, Rank::scalar, IntrinsicClass::transformationalFunction},
    {"selected_real_kind",
        {{"p", AnyInt, Rank::scalar, Optionality::optional},
            {"r", AnyInt, Rank::scalar, Optionality::optional},
            {"radix", AnyInt, Rank::scalar}},
        DefaultInt, Rank::scalar, IntrinsicClass::transformationalFunction},
    {"set_exponent", {{"x", SameReal}, {"i", AnyInt}}, SameReal},
    {"shape", {{"source", AnyData, Rank::anyOrAssumedRank}, SizeDefaultKIND},
        KINDInt, Rank::vector, IntrinsicClass::inquiryFunction},
    {"shifta", {{"i", SameInt}, {"shift", AnyInt}}, SameInt},
    {"shiftl", {{"i", SameInt}, {"shift", AnyInt}}, SameInt},
    {"shiftr", {{"i", SameInt}, {"shift", AnyInt}}, SameInt},
    {"sign", {{"a", SameInt}, {"b", AnyInt}}, SameInt},
    {"sign", {{"a", SameReal}, {"b", AnyReal}}, SameReal},
    {"sin", {{"x", SameFloating}}, SameFloating},
    {"sind", {{"x", SameFloating}}, SameFloating},
    {"sinh", {{"x", SameFloating}}, SameFloating},
    {"size",
        {{"array", AnyData, Rank::anyOrAssumedRank},
            OptionalDIM, // unless array is assumed-size
            SizeDefaultKIND},
        KINDInt, Rank::scalar, IntrinsicClass::inquiryFunction},
    {"sizeof", {{"a", AnyData, Rank::anyOrAssumedRank}}, SubscriptInt,
        Rank::scalar, IntrinsicClass::inquiryFunction},
    {"spacing", {{"x", SameReal}}, SameReal},
    {"spread",
        {{"source", SameType, Rank::known}, RequiredDIM,
            {"ncopies", AnyInt, Rank::scalar}},
        SameType, Rank::rankPlus1, IntrinsicClass::transformationalFunction},
    {"sqrt", {{"x", SameFloating}}, SameFloating},
    {"stopped_images", {OptionalTEAM, SizeDefaultKIND}, KINDInt, Rank::vector,
        IntrinsicClass::transformationalFunction},
    {"storage_size",
        {{"a", AnyData, Rank::anyOrAssumedRank, Optionality::required,
             common::Intent::In, {ArgFlag::canBeNull}},
            SizeDefaultKIND},
        KINDInt, Rank::scalar, IntrinsicClass::inquiryFunction},
    {"sum", {{"array", SameNumeric, Rank::array}, RequiredDIM, OptionalMASK},
        SameNumeric, Rank::dimReduced,
        IntrinsicClass::transformationalFunction},
    {"sum", {{"array", SameNumeric, Rank::array}, MissingDIM, OptionalMASK},
        SameNumeric, Rank::scalar, IntrinsicClass::transformationalFunction},
    {"tan", {{"x", SameFloating}}, SameFloating},
    {"tand", {{"x", SameFloating}}, SameFloating},
    {"tanh", {{"x", SameFloating}}, SameFloating},
    {"team_number", {OptionalTEAM}, DefaultInt, Rank::scalar,
        IntrinsicClass::transformationalFunction},
    {"this_image",
        {{"coarray", AnyData, Rank::coarray}, RequiredDIM, OptionalTEAM},
        DefaultInt, Rank::scalar, IntrinsicClass::transformationalFunction},
    {"this_image", {{"coarray", AnyData, Rank::coarray}, OptionalTEAM},
        DefaultInt, Rank::scalar, IntrinsicClass::transformationalFunction},
    {"this_image", {OptionalTEAM}, DefaultInt, Rank::scalar,
        IntrinsicClass::transformationalFunction},
    {"tiny",
        {{"x", SameReal, Rank::anyOrAssumedRank, Optionality::required,
            common::Intent::In, {ArgFlag::canBeNull}}},
        SameReal, Rank::scalar, IntrinsicClass::inquiryFunction},
    {"trailz", {{"i", AnyInt}}, DefaultInt},
    {"transfer",
        {{"source", AnyData, Rank::known}, {"mold", SameType, Rank::scalar}},
        SameType, Rank::scalar, IntrinsicClass::transformationalFunction},
    {"transfer",
        {{"source", AnyData, Rank::known}, {"mold", SameType, Rank::array}},
        SameType, Rank::vector, IntrinsicClass::transformationalFunction},
    {"transfer",
        {{"source", AnyData, Rank::anyOrAssumedRank},
            {"mold", SameType, Rank::anyOrAssumedRank},
            {"size", AnyInt, Rank::scalar}},
        SameType, Rank::vector, IntrinsicClass::transformationalFunction},
    {"transpose", {{"matrix", SameType, Rank::matrix}}, SameType, Rank::matrix,
        IntrinsicClass::transformationalFunction},
    {"trim", {{"string", SameChar, Rank::scalar}}, SameCharNewLen, Rank::scalar,
        IntrinsicClass::transformationalFunction},
    {"ubound",
        {{"array", AnyData, Rank::anyOrAssumedRank}, RequiredDIM,
            SizeDefaultKIND},
        KINDInt, Rank::scalar, IntrinsicClass::inquiryFunction},
    {"ubound", {{"array", AnyData, Rank::anyOrAssumedRank}, SizeDefaultKIND},
        KINDInt, Rank::vector, IntrinsicClass::inquiryFunction},
    {"ucobound",
        {{"coarray", AnyData, Rank::coarray}, OptionalDIM, SizeDefaultKIND},
        KINDInt, Rank::scalarIfDim, IntrinsicClass::inquiryFunction},
    {"unpack",
        {{"vector", SameType, Rank::vector}, {"mask", AnyLogical, Rank::array},
            {"field", SameType, Rank::conformable}},
        SameType, Rank::conformable, IntrinsicClass::transformationalFunction},
    {"verify",
        {{"string", SameChar}, {"set", SameChar},
            {"back", AnyLogical, Rank::elemental, Optionality::optional},
            DefaultingKIND},
        KINDInt},
    {"__builtin_ieee_is_nan", {{"a", AnyFloating}}, DefaultLogical},
    {"__builtin_ieee_is_negative", {{"a", AnyFloating}}, DefaultLogical},
    {"__builtin_ieee_is_normal", {{"a", AnyFloating}}, DefaultLogical},
    {"__builtin_ieee_next_after", {{"x", SameReal}, {"y", AnyReal}}, SameReal},
    {"__builtin_ieee_next_down", {{"x", SameReal}}, SameReal},
    {"__builtin_ieee_next_up", {{"x", SameReal}}, SameReal},
    {"__builtin_ieee_support_datatype",
        {{"x", AnyReal, Rank::elemental, Optionality::optional}},
        DefaultLogical},
    {"__builtin_ieee_support_denormal",
        {{"x", AnyReal, Rank::elemental, Optionality::optional}},
        DefaultLogical},
    {"__builtin_ieee_support_divide",
        {{"x", AnyReal, Rank::elemental, Optionality::optional}},
        DefaultLogical},
    {"__builtin_ieee_support_inf",
        {{"x", AnyReal, Rank::elemental, Optionality::optional}},
        DefaultLogical},
    {"__builtin_ieee_support_io",
        {{"x", AnyReal, Rank::elemental, Optionality::optional}},
        DefaultLogical},
    {"__builtin_ieee_support_nan",
        {{"x", AnyReal, Rank::elemental, Optionality::optional}},
        DefaultLogical},
    {"__builtin_ieee_support_sqrt",
        {{"x", AnyReal, Rank::elemental, Optionality::optional}},
        DefaultLogical},
    {"__builtin_ieee_support_standard",
        {{"x", AnyReal, Rank::elemental, Optionality::optional}},
        DefaultLogical},
    {"__builtin_ieee_support_subnormal",
        {{"x", AnyReal, Rank::elemental, Optionality::optional}},
        DefaultLogical},
    {"__builtin_ieee_support_underflow_control",
        {{"x", AnyReal, Rank::elemental, Optionality::optional}},
        DefaultLogical},
};

// TODO: Coarray intrinsic functions
//  IMAGE_INDEX, COSHAPE
// TODO: Non-standard intrinsic functions
//  LSHIFT, RSHIFT, SHIFT,
//  COMPL, EQV, NEQV, INT8, JINT, JNINT, KNINT,
//  QCMPLX, QEXT, QFLOAT, QREAL, DNUM,
//  INUM, JNUM, KNUM, QNUM, RNUM, RAN, RANF, ILEN,
//  MCLOCK, SECNDS, COTAN, IBCHNG, ISHA, ISHC, ISHL, IXOR
//  IARG, IARGC, NARGS, NUMARG, BADDRESS, IADDR, CACHESIZE,
//  EOF, FP_CLASS, INT_PTR_KIND, MALLOC
//  probably more (these are PGI + Intel, possibly incomplete)
// TODO: Optionally warn on use of non-standard intrinsics:
//  LOC, probably others
// TODO: Optionally warn on operand promotion extension

// Aliases for a few generic intrinsic functions for legacy
// compatibility and builtins.
static const std::pair<const char *, const char *> genericAlias[]{
    {"and", "iand"},
    {"imag", "aimag"},
    {"or", "ior"},
    {"xor", "ieor"},
    {"__builtin_ieee_selected_real_kind", "selected_real_kind"},
};

// The following table contains the intrinsic functions listed in
// Tables 16.2 and 16.3 in Fortran 2018.  The "unrestricted" functions
// in Table 16.2 can be used as actual arguments, PROCEDURE() interfaces,
// and procedure pointer targets.
// Note that the restricted conversion functions dcmplx, dreal, float, idint,
// ifix, and sngl are extended to accept any argument kind because this is a
// common Fortran compilers behavior, and as far as we can tell, is safe and
// useful.
struct SpecificIntrinsicInterface : public IntrinsicInterface {
  const char *generic{nullptr};
  bool isRestrictedSpecific{false};
  // Exact actual/dummy type matching is required by default for specific
  // intrinsics. If useGenericAndForceResultType is set, then the probing will
  // also attempt to use the related generic intrinsic and to convert the result
  // to the specific intrinsic result type if needed. This also prevents
  // using the generic name so that folding can insert the conversion on the
  // result and not the arguments.
  //
  // This is not enabled on all specific intrinsics because an alternative
  // is to convert the actual arguments to the required dummy types and this is
  // not numerically equivalent.
  //  e.g. IABS(INT(i, 4)) not equiv to INT(ABS(i), 4).
  // This is allowed for restricted min/max specific functions because
  // the expected behavior is clear from their definitions. A warning is though
  // always emitted because other compilers' behavior is not ubiquitous here and
  // the results in case of conversion overflow might not be equivalent.
  // e.g for MIN0: INT(MIN(2147483647_8, 2*2147483647_8), 4) = 2147483647_4
  // but: MIN(INT(2147483647_8, 4), INT(2*2147483647_8, 4)) = -2_4
  // xlf and ifort return the first, and pgfortran the later. f18 will return
  // the first because this matches more closely the MIN0 definition in
  // Fortran 2018 table 16.3 (although it is still an extension to allow
  // non default integer argument in MIN0).
  bool useGenericAndForceResultType{false};
};

static const SpecificIntrinsicInterface specificIntrinsicFunction[]{
    {{"abs", {{"a", DefaultReal}}, DefaultReal}},
    {{"acos", {{"x", DefaultReal}}, DefaultReal}},
    {{"aimag", {{"z", DefaultComplex}}, DefaultReal}},
    {{"aint", {{"a", DefaultReal}}, DefaultReal}},
    {{"alog", {{"x", DefaultReal}}, DefaultReal}, "log"},
    {{"alog10", {{"x", DefaultReal}}, DefaultReal}, "log10"},
    {{"amax0",
         {{"a1", DefaultInt}, {"a2", DefaultInt},
             {"a3", DefaultInt, Rank::elemental, Optionality::repeats}},
         DefaultReal},
        "max", true, true},
    {{"amax1",
         {{"a1", DefaultReal}, {"a2", DefaultReal},
             {"a3", DefaultReal, Rank::elemental, Optionality::repeats}},
         DefaultReal},
        "max", true, true},
    {{"amin0",
         {{"a1", DefaultInt}, {"a2", DefaultInt},
             {"a3", DefaultInt, Rank::elemental, Optionality::repeats}},
         DefaultReal},
        "min", true, true},
    {{"amin1",
         {{"a1", DefaultReal}, {"a2", DefaultReal},
             {"a3", DefaultReal, Rank::elemental, Optionality::repeats}},
         DefaultReal},
        "min", true, true},
    {{"amod", {{"a", DefaultReal}, {"p", DefaultReal}}, DefaultReal}, "mod"},
    {{"anint", {{"a", DefaultReal}}, DefaultReal}},
    {{"asin", {{"x", DefaultReal}}, DefaultReal}},
    {{"atan", {{"x", DefaultReal}}, DefaultReal}},
    {{"atan2", {{"y", DefaultReal}, {"x", DefaultReal}}, DefaultReal}},
    {{"babs", {{"a", TypePattern{IntType, KindCode::exactKind, 1}}},
         TypePattern{IntType, KindCode::exactKind, 1}},
        "abs"},
    {{"cabs", {{"a", DefaultComplex}}, DefaultReal}, "abs"},
    {{"ccos", {{"x", DefaultComplex}}, DefaultComplex}, "cos"},
    {{"cdabs", {{"a", DoublePrecisionComplex}}, DoublePrecision}, "abs"},
    {{"cdcos", {{"x", DoublePrecisionComplex}}, DoublePrecisionComplex}, "cos"},
    {{"cdexp", {{"x", DoublePrecisionComplex}}, DoublePrecisionComplex}, "exp"},
    {{"cdlog", {{"x", DoublePrecisionComplex}}, DoublePrecisionComplex}, "log"},
    {{"cdsin", {{"x", DoublePrecisionComplex}}, DoublePrecisionComplex}, "sin"},
    {{"cdsqrt", {{"x", DoublePrecisionComplex}}, DoublePrecisionComplex},
        "sqrt"},
    {{"cexp", {{"x", DefaultComplex}}, DefaultComplex}, "exp"},
    {{"clog", {{"x", DefaultComplex}}, DefaultComplex}, "log"},
    {{"conjg", {{"z", DefaultComplex}}, DefaultComplex}},
    {{"cos", {{"x", DefaultReal}}, DefaultReal}},
    {{"cosh", {{"x", DefaultReal}}, DefaultReal}},
    {{"csin", {{"x", DefaultComplex}}, DefaultComplex}, "sin"},
    {{"csqrt", {{"x", DefaultComplex}}, DefaultComplex}, "sqrt"},
    {{"ctan", {{"x", DefaultComplex}}, DefaultComplex}, "tan"},
    {{"dabs", {{"a", DoublePrecision}}, DoublePrecision}, "abs"},
    {{"dacos", {{"x", DoublePrecision}}, DoublePrecision}, "acos"},
    {{"dasin", {{"x", DoublePrecision}}, DoublePrecision}, "asin"},
    {{"datan", {{"x", DoublePrecision}}, DoublePrecision}, "atan"},
    {{"datan2", {{"y", DoublePrecision}, {"x", DoublePrecision}},
         DoublePrecision},
        "atan2"},
    {{"dcmplx", {{"x", AnyComplex}}, DoublePrecisionComplex}, "cmplx", true},
    {{"dcmplx",
         {{"x", AnyIntOrReal, Rank::elementalOrBOZ},
             {"y", AnyIntOrReal, Rank::elementalOrBOZ, Optionality::optional}},
         DoublePrecisionComplex},
        "cmplx", true},
    {{"dconjg", {{"z", DoublePrecisionComplex}}, DoublePrecisionComplex},
        "conjg"},
    {{"dcos", {{"x", DoublePrecision}}, DoublePrecision}, "cos"},
    {{"dcosh", {{"x", DoublePrecision}}, DoublePrecision}, "cosh"},
    {{"ddim", {{"x", DoublePrecision}, {"y", DoublePrecision}},
         DoublePrecision},
        "dim"},
    {{"dexp", {{"x", DoublePrecision}}, DoublePrecision}, "exp"},
    {{"dfloat", {{"a", AnyInt}}, DoublePrecision}, "real", true},
    {{"dim", {{"x", DefaultReal}, {"y", DefaultReal}}, DefaultReal}},
    {{"dimag", {{"z", DoublePrecisionComplex}}, DoublePrecision}, "aimag"},
    {{"dint", {{"a", DoublePrecision}}, DoublePrecision}, "aint"},
    {{"dlog", {{"x", DoublePrecision}}, DoublePrecision}, "log"},
    {{"dlog10", {{"x", DoublePrecision}}, DoublePrecision}, "log10"},
    {{"dmax1",
         {{"a1", DoublePrecision}, {"a2", DoublePrecision},
             {"a3", DoublePrecision, Rank::elemental, Optionality::repeats}},
         DoublePrecision},
        "max", true, true},
    {{"dmin1",
         {{"a1", DoublePrecision}, {"a2", DoublePrecision},
             {"a3", DoublePrecision, Rank::elemental, Optionality::repeats}},
         DoublePrecision},
        "min", true, true},
    {{"dmod", {{"a", DoublePrecision}, {"p", DoublePrecision}},
         DoublePrecision},
        "mod"},
    {{"dnint", {{"a", DoublePrecision}}, DoublePrecision}, "anint"},
    {{"dprod", {{"x", DefaultReal}, {"y", DefaultReal}}, DoublePrecision}},
    {{"dreal", {{"a", AnyComplex}}, DoublePrecision}, "real", true},
    {{"dsign", {{"a", DoublePrecision}, {"b", DoublePrecision}},
         DoublePrecision},
        "sign"},
    {{"dsin", {{"x", DoublePrecision}}, DoublePrecision}, "sin"},
    {{"dsinh", {{"x", DoublePrecision}}, DoublePrecision}, "sinh"},
    {{"dsqrt", {{"x", DoublePrecision}}, DoublePrecision}, "sqrt"},
    {{"dtan", {{"x", DoublePrecision}}, DoublePrecision}, "tan"},
    {{"dtanh", {{"x", DoublePrecision}}, DoublePrecision}, "tanh"},
    {{"exp", {{"x", DefaultReal}}, DefaultReal}},
    {{"float", {{"a", AnyInt}}, DefaultReal}, "real", true},
    {{"iabs", {{"a", DefaultInt}}, DefaultInt}, "abs"},
    {{"idim", {{"x", DefaultInt}, {"y", DefaultInt}}, DefaultInt}, "dim"},
    {{"idint", {{"a", AnyReal}}, DefaultInt}, "int", true},
    {{"idnint", {{"a", DoublePrecision}}, DefaultInt}, "nint"},
    {{"ifix", {{"a", AnyReal}}, DefaultInt}, "int", true},
    {{"iiabs", {{"a", TypePattern{IntType, KindCode::exactKind, 2}}},
         TypePattern{IntType, KindCode::exactKind, 2}},
        "abs"},
    {{"index", {{"string", DefaultChar}, {"substring", DefaultChar}},
        DefaultInt}},
    {{"isign", {{"a", DefaultInt}, {"b", DefaultInt}}, DefaultInt}, "sign"},
    {{"jiabs", {{"a", TypePattern{IntType, KindCode::exactKind, 4}}},
         TypePattern{IntType, KindCode::exactKind, 4}},
        "abs"},
    {{"kiabs", {{"a", TypePattern{IntType, KindCode::exactKind, 8}}},
         TypePattern{IntType, KindCode::exactKind, 8}},
        "abs"},
    {{"len", {{"string", DefaultChar, Rank::anyOrAssumedRank}}, DefaultInt,
        Rank::scalar, IntrinsicClass::inquiryFunction}},
    {{"lge", {{"string_a", DefaultChar}, {"string_b", DefaultChar}},
         DefaultLogical},
        "lge", true},
    {{"lgt", {{"string_a", DefaultChar}, {"string_b", DefaultChar}},
         DefaultLogical},
        "lgt", true},
    {{"lle", {{"string_a", DefaultChar}, {"string_b", DefaultChar}},
         DefaultLogical},
        "lle", true},
    {{"llt", {{"string_a", DefaultChar}, {"string_b", DefaultChar}},
         DefaultLogical},
        "llt", true},
    {{"log", {{"x", DefaultReal}}, DefaultReal}},
    {{"log10", {{"x", DefaultReal}}, DefaultReal}},
    {{"max0",
         {{"a1", DefaultInt}, {"a2", DefaultInt},
             {"a3", DefaultInt, Rank::elemental, Optionality::repeats}},
         DefaultInt},
        "max", true, true},
    {{"max1",
         {{"a1", DefaultReal}, {"a2", DefaultReal},
             {"a3", DefaultReal, Rank::elemental, Optionality::repeats}},
         DefaultInt},
        "max", true, true},
    {{"min0",
         {{"a1", DefaultInt}, {"a2", DefaultInt},
             {"a3", DefaultInt, Rank::elemental, Optionality::repeats}},
         DefaultInt},
        "min", true, true},
    {{"min1",
         {{"a1", DefaultReal}, {"a2", DefaultReal},
             {"a3", DefaultReal, Rank::elemental, Optionality::repeats}},
         DefaultInt},
        "min", true, true},
    {{"mod", {{"a", DefaultInt}, {"p", DefaultInt}}, DefaultInt}},
    {{"nint", {{"a", DefaultReal}}, DefaultInt}},
    {{"sign", {{"a", DefaultReal}, {"b", DefaultReal}}, DefaultReal}},
    {{"sin", {{"x", DefaultReal}}, DefaultReal}},
    {{"sinh", {{"x", DefaultReal}}, DefaultReal}},
    {{"sngl", {{"a", AnyReal}}, DefaultReal}, "real", true},
    {{"sqrt", {{"x", DefaultReal}}, DefaultReal}},
    {{"tan", {{"x", DefaultReal}}, DefaultReal}},
    {{"tanh", {{"x", DefaultReal}}, DefaultReal}},
    {{"zabs", {{"a", TypePattern{ComplexType, KindCode::exactKind, 8}}},
         TypePattern{RealType, KindCode::exactKind, 8}},
        "abs"},
};

static const IntrinsicInterface intrinsicSubroutine[]{
    {"abort", {}, {}, Rank::elemental, IntrinsicClass::impureSubroutine},
    {"atomic_cas",
        {{"atom", SameAtom, Rank::atom, Optionality::required,
             common::Intent::InOut},
            {"old", SameAtom, Rank::scalar, Optionality::required,
                common::Intent::Out},
            {"compare", SameAtom, Rank::scalar, Optionality::required,
                common::Intent::In},
            {"new", SameAtom, Rank::scalar, Optionality::required,
                common::Intent::In},
            {"stat", AnyInt, Rank::scalar, Optionality::optional,
                common::Intent::Out}},
        {}, Rank::elemental, IntrinsicClass::atomicSubroutine},
    {"atomic_define",
        {{"atom", AtomicIntOrLogical, Rank::atom, Optionality::required,
             common::Intent::Out},
            {"value", AnyIntOrLogical, Rank::scalar, Optionality::required,
                common::Intent::In},
            {"stat", AnyInt, Rank::scalar, Optionality::optional,
                common::Intent::Out}},
        {}, Rank::elemental, IntrinsicClass::atomicSubroutine},
<<<<<<< HEAD
=======
    {"atomic_fetch_add",
        {{"atom", AtomicInt, Rank::atom, Optionality::required,
             common::Intent::InOut},
            {"value", AnyInt, Rank::scalar, Optionality::required,
                common::Intent::In},
            {"old", AtomicInt, Rank::scalar, Optionality::required,
                common::Intent::Out},
            {"stat", AnyInt, Rank::scalar, Optionality::optional,
                common::Intent::Out}},
        {}, Rank::elemental, IntrinsicClass::atomicSubroutine},
    {"atomic_fetch_and",
        {{"atom", AtomicInt, Rank::atom, Optionality::required,
             common::Intent::InOut},
            {"value", AnyInt, Rank::scalar, Optionality::required,
                common::Intent::In},
            {"old", AtomicInt, Rank::scalar, Optionality::required,
                common::Intent::Out},
            {"stat", AnyInt, Rank::scalar, Optionality::optional,
                common::Intent::Out}},
        {}, Rank::elemental, IntrinsicClass::atomicSubroutine},
>>>>>>> e7aa6127
    {"atomic_fetch_or",
        {{"atom", AtomicInt, Rank::atom, Optionality::required,
             common::Intent::InOut},
            {"value", AnyInt, Rank::scalar, Optionality::required,
                common::Intent::In},
            {"old", AtomicInt, Rank::scalar, Optionality::required,
                common::Intent::Out},
            {"stat", AnyInt, Rank::scalar, Optionality::optional,
                common::Intent::Out}},
        {}, Rank::elemental, IntrinsicClass::atomicSubroutine},
<<<<<<< HEAD
=======
    {"atomic_fetch_xor",
        {{"atom", AtomicInt, Rank::atom, Optionality::required,
             common::Intent::InOut},
            {"value", AnyInt, Rank::scalar, Optionality::required,
                common::Intent::In},
            {"old", AtomicInt, Rank::scalar, Optionality::required,
                common::Intent::Out},
            {"stat", AnyInt, Rank::scalar, Optionality::optional,
                common::Intent::Out}},
        {}, Rank::elemental, IntrinsicClass::atomicSubroutine},
>>>>>>> e7aa6127
    {"atomic_ref",
        {{"value", AnyIntOrLogical, Rank::scalar, Optionality::required,
             common::Intent::Out},
            {"atom", AtomicIntOrLogical, Rank::atom, Optionality::required,
                common::Intent::In},
            {"stat", AnyInt, Rank::scalar, Optionality::optional,
                common::Intent::Out}},
        {}, Rank::elemental, IntrinsicClass::atomicSubroutine},
    {"co_broadcast",
        {{"a", AnyData, Rank::anyOrAssumedRank, Optionality::required,
             common::Intent::InOut},
            {"source_image", AnyInt, Rank::scalar, Optionality::required,
                common::Intent::In},
            {"stat", AnyInt, Rank::scalar, Optionality::optional,
                common::Intent::Out},
            {"errmsg", DefaultChar, Rank::scalar, Optionality::optional,
                common::Intent::InOut}},
        {}, Rank::elemental, IntrinsicClass::collectiveSubroutine},
    {"co_max",
        {{"a", AnyIntOrRealOrChar, Rank::anyOrAssumedRank,
             Optionality::required, common::Intent::InOut},
            {"result_image", AnyInt, Rank::scalar, Optionality::optional,
                common::Intent::In},
            {"stat", AnyInt, Rank::scalar, Optionality::optional,
                common::Intent::Out},
            {"errmsg", DefaultChar, Rank::scalar, Optionality::optional,
                common::Intent::InOut}},
        {}, Rank::elemental, IntrinsicClass::collectiveSubroutine},
    {"co_min",
        {{"a", AnyIntOrRealOrChar, Rank::anyOrAssumedRank,
             Optionality::required, common::Intent::InOut},
            {"result_image", AnyInt, Rank::scalar, Optionality::optional,
                common::Intent::In},
            {"stat", AnyInt, Rank::scalar, Optionality::optional,
                common::Intent::Out},
            {"errmsg", DefaultChar, Rank::scalar, Optionality::optional,
                common::Intent::InOut}},
        {}, Rank::elemental, IntrinsicClass::collectiveSubroutine},
    {"co_sum",
        {{"a", AnyNumeric, Rank::anyOrAssumedRank, Optionality::required,
             common::Intent::InOut},
            {"result_image", AnyInt, Rank::scalar, Optionality::optional,
                common::Intent::In},
            {"stat", AnyInt, Rank::scalar, Optionality::optional,
                common::Intent::Out},
            {"errmsg", DefaultChar, Rank::scalar, Optionality::optional,
                common::Intent::InOut}},
        {}, Rank::elemental, IntrinsicClass::collectiveSubroutine},
    {"cpu_time",
        {{"time", AnyReal, Rank::scalar, Optionality::required,
            common::Intent::Out}},
        {}, Rank::elemental, IntrinsicClass::impureSubroutine},
    {"date_and_time",
        {{"date", DefaultChar, Rank::scalar, Optionality::optional,
             common::Intent::Out},
            {"time", DefaultChar, Rank::scalar, Optionality::optional,
                common::Intent::Out},
            {"zone", DefaultChar, Rank::scalar, Optionality::optional,
                common::Intent::Out},
            {"values", AnyInt, Rank::vector, Optionality::optional,
                common::Intent::Out}},
        {}, Rank::elemental, IntrinsicClass::impureSubroutine},
    {"execute_command_line",
        {{"command", DefaultChar, Rank::scalar},
            {"wait", AnyLogical, Rank::scalar, Optionality::optional},
            {"exitstat", AnyInt, Rank::scalar, Optionality::optional,
                common::Intent::InOut},
            {"cmdstat", AnyInt, Rank::scalar, Optionality::optional,
                common::Intent::Out},
            {"cmdmsg", DefaultChar, Rank::scalar, Optionality::optional,
                common::Intent::InOut}},
        {}, Rank::elemental, IntrinsicClass::impureSubroutine},
    {"exit", {{"status", DefaultInt, Rank::scalar, Optionality::optional}}, {},
        Rank::elemental, IntrinsicClass::impureSubroutine},
    {"get_command",
        {{"command", DefaultChar, Rank::scalar, Optionality::optional,
             common::Intent::Out},
            {"length", AnyInt, Rank::scalar, Optionality::optional,
                common::Intent::Out},
            {"status", AnyInt, Rank::scalar, Optionality::optional,
                common::Intent::Out},
            {"errmsg", DefaultChar, Rank::scalar, Optionality::optional,
                common::Intent::InOut}},
        {}, Rank::elemental, IntrinsicClass::impureSubroutine},
    {"get_command_argument",
        {{"number", AnyInt, Rank::scalar},
            {"value", DefaultChar, Rank::scalar, Optionality::optional,
                common::Intent::Out},
            {"length", AnyInt, Rank::scalar, Optionality::optional,
                common::Intent::Out},
            {"status", AnyInt, Rank::scalar, Optionality::optional,
                common::Intent::Out},
            {"errmsg", DefaultChar, Rank::scalar, Optionality::optional,
                common::Intent::InOut}},
        {}, Rank::elemental, IntrinsicClass::impureSubroutine},
    {"get_environment_variable",
        {{"name", DefaultChar, Rank::scalar},
            {"value", DefaultChar, Rank::scalar, Optionality::optional,
                common::Intent::Out},
            {"length", AnyInt, Rank::scalar, Optionality::optional,
                common::Intent::Out},
            {"status", AnyInt, Rank::scalar, Optionality::optional,
                common::Intent::Out},
            {"trim_name", AnyLogical, Rank::scalar, Optionality::optional},
            {"errmsg", DefaultChar, Rank::scalar, Optionality::optional,
                common::Intent::InOut}},
        {}, Rank::elemental, IntrinsicClass::impureSubroutine},
    {"move_alloc",
        {{"from", SameType, Rank::known, Optionality::required,
             common::Intent::InOut},
            {"to", SameType, Rank::known, Optionality::required,
                common::Intent::Out},
            {"stat", AnyInt, Rank::scalar, Optionality::optional,
                common::Intent::Out},
            {"errmsg", DefaultChar, Rank::scalar, Optionality::optional,
                common::Intent::InOut}},
        {}, Rank::elemental, IntrinsicClass::pureSubroutine},
    {"mvbits",
        {{"from", SameInt}, {"frompos", AnyInt}, {"len", AnyInt},
            {"to", SameInt, Rank::elemental, Optionality::required,
                common::Intent::Out},
            {"topos", AnyInt}},
        {}, Rank::elemental, IntrinsicClass::elementalSubroutine}, // elemental
    {"random_init",
        {{"repeatable", AnyLogical, Rank::scalar},
            {"image_distinct", AnyLogical, Rank::scalar}},
        {}, Rank::elemental, IntrinsicClass::impureSubroutine},
    {"random_number",
        {{"harvest", AnyReal, Rank::known, Optionality::required,
            common::Intent::Out}},
        {}, Rank::elemental, IntrinsicClass::impureSubroutine},
    {"random_seed",
        {{"size", DefaultInt, Rank::scalar, Optionality::optional,
             common::Intent::Out},
            {"put", DefaultInt, Rank::vector, Optionality::optional},
            {"get", DefaultInt, Rank::vector, Optionality::optional,
                common::Intent::Out}},
        {}, Rank::elemental, IntrinsicClass::impureSubroutine},
    {"system_clock",
        {{"count", AnyInt, Rank::scalar, Optionality::optional,
             common::Intent::Out},
            {"count_rate", AnyIntOrReal, Rank::scalar, Optionality::optional,
                common::Intent::Out},
            {"count_max", AnyInt, Rank::scalar, Optionality::optional,
                common::Intent::Out}},
        {}, Rank::elemental, IntrinsicClass::impureSubroutine},
};

// TODO: Intrinsic subroutine EVENT_QUERY
// TODO: Atomic intrinsic subroutines: ATOMIC_ADD &al.
// TODO: Collective intrinsic subroutines: co_reduce

// Finds a built-in derived type and returns it as a DynamicType.
static DynamicType GetBuiltinDerivedType(
    const semantics::Scope *builtinsScope, const char *which) {
  if (!builtinsScope) {
    common::die("INTERNAL: The __fortran_builtins module was not found, and "
                "the type '%s' was required",
        which);
  }
  auto iter{
      builtinsScope->find(semantics::SourceName{which, std::strlen(which)})};
  if (iter == builtinsScope->cend()) {
    common::die(
        "INTERNAL: The __fortran_builtins module does not define the type '%s'",
        which);
  }
  const semantics::Symbol &symbol{*iter->second};
  const semantics::Scope &scope{DEREF(symbol.scope())};
  const semantics::DerivedTypeSpec &derived{DEREF(scope.derivedTypeSpec())};
  return DynamicType{derived};
}

static std::int64_t GetBuiltinKind(
    const semantics::Scope *builtinsScope, const char *which) {
  if (!builtinsScope) {
    common::die("INTERNAL: The __fortran_builtins module was not found, and "
                "the kind '%s' was required",
        which);
  }
  auto iter{
      builtinsScope->find(semantics::SourceName{which, std::strlen(which)})};
  if (iter == builtinsScope->cend()) {
    common::die(
        "INTERNAL: The __fortran_builtins module does not define the kind '%s'",
        which);
  }
  const semantics::Symbol &symbol{*iter->second};
  const auto &details{
      DEREF(symbol.detailsIf<semantics::ObjectEntityDetails>())};
  if (const auto kind{ToInt64(details.init())}) {
    return *kind;
  } else {
    common::die(
        "INTERNAL: The __fortran_builtins module does not define the kind '%s'",
        which);
    return -1;
  }
}

// Ensure that the keywords of arguments to MAX/MIN and their variants
// are of the form A123 with no duplicates or leading zeroes.
static bool CheckMaxMinArgument(std::optional<parser::CharBlock> keyword,
    std::set<parser::CharBlock> &set, const char *intrinsicName,
    parser::ContextualMessages &messages) {
  if (keyword) {
    std::size_t j{1};
    for (; j < keyword->size(); ++j) {
      char ch{(*keyword)[j]};
      if (ch < (j == 1 ? '1' : '0') || ch > '9') {
        break;
      }
    }
    if (keyword->size() < 2 || (*keyword)[0] != 'a' || j < keyword->size()) {
      messages.Say(*keyword,
          "Argument keyword '%s=' is not known in call to '%s'"_err_en_US,
          *keyword, intrinsicName);
      return false;
    }
    auto [_, wasInserted]{set.insert(*keyword)};
    if (!wasInserted) {
      messages.Say(*keyword,
          "Argument keyword '%s=' was repeated in call to '%s'"_err_en_US,
          *keyword, intrinsicName);
      return false;
    }
  }
  return true;
}

static bool CheckAtomicKind(const ActualArgument &arg,
    const semantics::Scope *builtinsScope,
    parser::ContextualMessages &messages) {
  std::string atomicKindStr;
  std::optional<DynamicType> type{arg.GetType()};

  if (type->category() == TypeCategory::Integer) {
    atomicKindStr = "atomic_int_kind";
  } else if (type->category() == TypeCategory::Logical) {
    atomicKindStr = "atomic_logical_kind";
  } else {
    common::die("atomic_int_kind or atomic_logical_kind from iso_fortran_env "
                "must be used with IntType or LogicalType");
  }

  bool argOk = type->kind() ==
      GetBuiltinKind(builtinsScope, ("__builtin_" + atomicKindStr).c_str());
  if (!argOk) {
    messages.Say(arg.sourceLocation(),
        "Actual argument for 'atom=' must have kind=atomic_int_kind or atomic_logical_kind, but is '%s'"_err_en_US,
        type->AsFortran());
  }
  return argOk;
}

// Intrinsic interface matching against the arguments of a particular
// procedure reference.
std::optional<SpecificCall> IntrinsicInterface::Match(
    const CallCharacteristics &call,
    const common::IntrinsicTypeDefaultKinds &defaults,
    ActualArguments &arguments, FoldingContext &context,
    const semantics::Scope *builtinsScope) const {
  auto &messages{context.messages()};
  // Attempt to construct a 1-1 correspondence between the dummy arguments in
  // a particular intrinsic procedure's generic interface and the actual
  // arguments in a procedure reference.
  std::size_t dummyArgPatterns{0};
  for (; dummyArgPatterns < maxArguments && dummy[dummyArgPatterns].keyword;
       ++dummyArgPatterns) {
  }
  // MAX and MIN (and others that map to them) allow their last argument to
  // be repeated indefinitely.  The actualForDummy vector is sized
  // and null-initialized to the non-repeated dummy argument count
  // for other instrinsics.
  bool isMaxMin{dummyArgPatterns > 0 &&
      dummy[dummyArgPatterns - 1].optionality == Optionality::repeats};
  std::vector<ActualArgument *> actualForDummy(
      isMaxMin ? 0 : dummyArgPatterns, nullptr);
  int missingActualArguments{0};
  std::set<parser::CharBlock> maxMinKeywords;
  for (std::optional<ActualArgument> &arg : arguments) {
    if (!arg) {
      ++missingActualArguments;
    } else if (arg->isAlternateReturn()) {
      messages.Say(arg->sourceLocation(),
          "alternate return specifier not acceptable on call to intrinsic '%s'"_err_en_US,
          name);
      return std::nullopt;
    } else if (isMaxMin) {
      if (CheckMaxMinArgument(arg->keyword(), maxMinKeywords, name, messages)) {
        actualForDummy.push_back(&*arg);
      } else {
        return std::nullopt;
      }
    } else {
      bool found{false};
      int slot{missingActualArguments};
      for (std::size_t j{0}; j < dummyArgPatterns && !found; ++j) {
        if (dummy[j].optionality == Optionality::missing) {
          continue;
        }
        if (arg->keyword()) {
          found = *arg->keyword() == dummy[j].keyword;
          if (found) {
            if (const auto *previous{actualForDummy[j]}) {
              if (previous->keyword()) {
                messages.Say(*arg->keyword(),
                    "repeated keyword argument to intrinsic '%s'"_err_en_US,
                    name);
              } else {
                messages.Say(*arg->keyword(),
                    "keyword argument to intrinsic '%s' was supplied "
                    "positionally by an earlier actual argument"_err_en_US,
                    name);
              }
              return std::nullopt;
            }
          }
        } else {
          found = !actualForDummy[j] && slot-- == 0;
        }
        if (found) {
          actualForDummy[j] = &*arg;
        }
      }
      if (!found) {
        if (arg->keyword()) {
          messages.Say(*arg->keyword(),
              "unknown keyword argument to intrinsic '%s'"_err_en_US, name);
        } else {
          messages.Say(
              "too many actual arguments for intrinsic '%s'"_err_en_US, name);
        }
        return std::nullopt;
      }
    }
  }

  std::size_t dummies{actualForDummy.size()};

  // Check types and kinds of the actual arguments against the intrinsic's
  // interface.  Ensure that two or more arguments that have to have the same
  // (or compatible) type and kind do so.  Check for missing non-optional
  // arguments now, too.
  const ActualArgument *sameArg{nullptr};
  const ActualArgument *operandArg{nullptr};
  const IntrinsicDummyArgument *kindDummyArg{nullptr};
  const ActualArgument *kindArg{nullptr};
  bool hasDimArg{false};
  for (std::size_t j{0}; j < dummies; ++j) {
    const IntrinsicDummyArgument &d{dummy[std::min(j, dummyArgPatterns - 1)]};
    if (d.typePattern.kindCode == KindCode::kindArg) {
      CHECK(!kindDummyArg);
      kindDummyArg = &d;
    }
    const ActualArgument *arg{actualForDummy[j]};
    if (!arg) {
      if (d.optionality == Optionality::required) {
        messages.Say("missing mandatory '%s=' argument"_err_en_US, d.keyword);
        return std::nullopt; // missing non-OPTIONAL argument
      } else {
        continue;
      }
    } else if (d.optionality == Optionality::missing) {
      messages.Say(arg->sourceLocation(), "unexpected '%s=' argument"_err_en_US,
          d.keyword);
      return std::nullopt;
    }
    if (!d.flags.test(ArgFlag::canBeNull)) {
      // NULL() is rarely an acceptable intrinsic argument.
      if (const auto *expr{arg->UnwrapExpr()}) {
        if (IsNullPointer(*expr)) {
          messages.Say(arg->sourceLocation(),
              "A NULL() pointer is not allowed for '%s=' intrinsic argument"_err_en_US,
              d.keyword);
          return std::nullopt;
        }
      }
    }
    if (arg->GetAssumedTypeDummy()) {
      // TYPE(*) assumed-type dummy argument forwarded to intrinsic
      if (d.typePattern.categorySet == AnyType &&
          d.rank == Rank::anyOrAssumedRank &&
          (d.typePattern.kindCode == KindCode::any ||
              d.typePattern.kindCode == KindCode::addressable)) {
        continue;
      } else {
        messages.Say(arg->sourceLocation(),
            "Assumed type TYPE(*) dummy argument not allowed for '%s=' intrinsic argument"_err_en_US,
            d.keyword);
        return std::nullopt;
      }
    }
    std::optional<DynamicType> type{arg->GetType()};
    if (!type) {
      CHECK(arg->Rank() == 0);
      const Expr<SomeType> &expr{DEREF(arg->UnwrapExpr())};
      if (IsBOZLiteral(expr)) {
        if (d.typePattern.kindCode == KindCode::typeless ||
            d.rank == Rank::elementalOrBOZ) {
          continue;
        } else {
          const IntrinsicDummyArgument *nextParam{
              j + 1 < dummies ? &dummy[j + 1] : nullptr};
          if (nextParam && nextParam->rank == Rank::elementalOrBOZ) {
            messages.Say(arg->sourceLocation(),
                "Typeless (BOZ) not allowed for both '%s=' & '%s=' arguments"_err_en_US, // C7109
                d.keyword, nextParam->keyword);
          } else {
            messages.Say(arg->sourceLocation(),
                "Typeless (BOZ) not allowed for '%s=' argument"_err_en_US,
                d.keyword);
          }
        }
      } else {
        // NULL(), procedure, or procedure pointer
        CHECK(IsProcedurePointerTarget(expr));
        if (d.typePattern.kindCode == KindCode::addressable ||
            d.rank == Rank::reduceOperation) {
          continue;
        } else if (d.typePattern.kindCode == KindCode::nullPointerType) {
          continue;
        } else {
          messages.Say(arg->sourceLocation(),
              "Actual argument for '%s=' may not be a procedure"_err_en_US,
              d.keyword);
        }
      }
      return std::nullopt;
    } else if (!d.typePattern.categorySet.test(type->category())) {
      messages.Say(arg->sourceLocation(),
          "Actual argument for '%s=' has bad type '%s'"_err_en_US, d.keyword,
          type->AsFortran());
      return std::nullopt; // argument has invalid type category
    }
    bool argOk{false};
    switch (d.typePattern.kindCode) {
    case KindCode::none:
    case KindCode::typeless:
      argOk = false;
      break;
    case KindCode::teamType:
      argOk = !type->IsUnlimitedPolymorphic() &&
          type->category() == TypeCategory::Derived &&
          semantics::IsTeamType(&type->GetDerivedTypeSpec());
      break;
    case KindCode::defaultIntegerKind:
      argOk = type->kind() == defaults.GetDefaultKind(TypeCategory::Integer);
      break;
    case KindCode::defaultRealKind:
      argOk = type->kind() == defaults.GetDefaultKind(TypeCategory::Real);
      break;
    case KindCode::doublePrecision:
      argOk = type->kind() == defaults.doublePrecisionKind();
      break;
    case KindCode::defaultCharKind:
      argOk = type->kind() == defaults.GetDefaultKind(TypeCategory::Character);
      break;
    case KindCode::defaultLogicalKind:
      argOk = type->kind() == defaults.GetDefaultKind(TypeCategory::Logical);
      break;
    case KindCode::any:
      argOk = true;
      break;
    case KindCode::kindArg:
      CHECK(type->category() == TypeCategory::Integer);
      CHECK(!kindArg);
      kindArg = arg;
      argOk = true;
      break;
    case KindCode::dimArg:
      CHECK(type->category() == TypeCategory::Integer);
      hasDimArg = true;
      argOk = true;
      break;
    case KindCode::same:
      if (!sameArg) {
        sameArg = arg;
      }
      argOk = type->IsTkCompatibleWith(sameArg->GetType().value());
      break;
    case KindCode::operand:
      if (!operandArg) {
        operandArg = arg;
      } else if (auto prev{operandArg->GetType()}) {
        if (type->category() == prev->category()) {
          if (type->kind() > prev->kind()) {
            operandArg = arg;
          }
        } else if (prev->category() == TypeCategory::Integer) {
          operandArg = arg;
        }
      }
      argOk = true;
      break;
    case KindCode::effectiveKind:
      common::die("INTERNAL: KindCode::effectiveKind appears on argument '%s' "
                  "for intrinsic '%s'",
          d.keyword, name);
      break;
    case KindCode::addressable:
    case KindCode::nullPointerType:
      argOk = true;
      break;
    case KindCode::exactKind:
      argOk = type->kind() == d.typePattern.exactKindValue;
      break;
    case KindCode::sameAtom:
      if (!sameArg) {
        sameArg = arg;
        argOk = CheckAtomicKind(DEREF(arg), builtinsScope, messages);
      } else {
        argOk = type->IsTkCompatibleWith(sameArg->GetType().value());
        if (!argOk) {
          messages.Say(arg->sourceLocation(),
              "Actual argument for '%s=' must have same type and kind as 'atom=', but is '%s'"_err_en_US,
              d.keyword, type->AsFortran());
        }
      }
      if (!argOk)
        return std::nullopt;
      break;
    case KindCode::atomicIntKind:
      argOk = type->kind() ==
          GetBuiltinKind(builtinsScope, "__builtin_atomic_int_kind");
      if (!argOk) {
        messages.Say(arg->sourceLocation(),
            "Actual argument for '%s=' must have kind=atomic_int_kind, but is '%s'"_err_en_US,
            d.keyword, type->AsFortran());
        return std::nullopt;
      }
      break;
    case KindCode::atomicIntOrLogicalKind:
      argOk = CheckAtomicKind(DEREF(arg), builtinsScope, messages);
      if (!argOk)
        return std::nullopt;
      break;
    default:
      CRASH_NO_CASE;
    }
    if (!argOk) {
      messages.Say(arg->sourceLocation(),
          "Actual argument for '%s=' has bad type or kind '%s'"_err_en_US,
          d.keyword, type->AsFortran());
      return std::nullopt;
    }
  }

  // Check the ranks of the arguments against the intrinsic's interface.
  const ActualArgument *arrayArg{nullptr};
  const char *arrayArgName{nullptr};
  const ActualArgument *knownArg{nullptr};
  std::optional<int> shapeArgSize;
  int elementalRank{0};
  for (std::size_t j{0}; j < dummies; ++j) {
    const IntrinsicDummyArgument &d{dummy[std::min(j, dummyArgPatterns - 1)]};
    if (const ActualArgument * arg{actualForDummy[j]}) {
      bool isAssumedRank{IsAssumedRank(*arg)};
      if (isAssumedRank && d.rank != Rank::anyOrAssumedRank) {
        messages.Say(arg->sourceLocation(),
            "Assumed-rank array cannot be forwarded to '%s=' argument"_err_en_US,
            d.keyword);
        return std::nullopt;
      }
      int rank{arg->Rank()};
      bool argOk{false};
      switch (d.rank) {
      case Rank::elemental:
      case Rank::elementalOrBOZ:
        if (elementalRank == 0) {
          elementalRank = rank;
        }
        argOk = rank == 0 || rank == elementalRank;
        break;
      case Rank::scalar:
        argOk = rank == 0;
        break;
      case Rank::vector:
        argOk = rank == 1;
        break;
      case Rank::shape:
        CHECK(!shapeArgSize);
        if (rank != 1) {
          messages.Say(arg->sourceLocation(),
              "'shape=' argument must be an array of rank 1"_err_en_US);
          return std::nullopt;
        } else {
          if (auto shape{GetShape(context, *arg)}) {
            if (auto constShape{AsConstantShape(context, *shape)}) {
              shapeArgSize = constShape->At(ConstantSubscripts{1}).ToInt64();
              CHECK(*shapeArgSize >= 0);
              argOk = true;
            }
          }
        }
        if (!argOk) {
          messages.Say(arg->sourceLocation(),
              "'shape=' argument must be a vector of known size"_err_en_US);
          return std::nullopt;
        }
        break;
      case Rank::matrix:
        argOk = rank == 2;
        break;
      case Rank::array:
        argOk = rank > 0;
        if (!arrayArg) {
          arrayArg = arg;
          arrayArgName = d.keyword;
        }
        break;
      case Rank::coarray:
        argOk = IsCoarray(*arg);
        if (!argOk) {
          messages.Say(arg->sourceLocation(),
              "'coarray=' argument must have corank > 0 for intrinsic '%s'"_err_en_US,
              name);
          return std::nullopt;
        }
        break;
      case Rank::atom:
        argOk = rank == 0 && (IsCoarray(*arg) || ExtractCoarrayRef(*arg));
        if (!argOk) {
          messages.Say(arg->sourceLocation(),
              "'%s=' argument must be a scalar coarray or coindexed object for intrinsic '%s'"_err_en_US,
              d.keyword, name);
          return std::nullopt;
        }
        break;
      case Rank::known:
        if (!knownArg) {
          knownArg = arg;
        }
        argOk = rank == knownArg->Rank();
        break;
      case Rank::anyOrAssumedRank:
        if (!hasDimArg && rank > 0 && !isAssumedRank &&
            (std::strcmp(name, "shape") == 0 ||
                std::strcmp(name, "size") == 0 ||
                std::strcmp(name, "ubound") == 0)) {
          // Check for a whole assumed-size array argument.
          // These are disallowed for SHAPE, and require DIM= for
          // SIZE and UBOUND.
          // (A previous error message for UBOUND will take precedence
          // over this one, as this error is caught by the second entry
          // for UBOUND.)
          if (auto named{ExtractNamedEntity(*arg)}) {
            if (semantics::IsAssumedSizeArray(named->GetLastSymbol())) {
              if (strcmp(name, "shape") == 0) {
                messages.Say(arg->sourceLocation(),
                    "The '%s=' argument to the intrinsic function '%s' may not be assumed-size"_err_en_US,
                    d.keyword, name);
              } else {
                messages.Say(arg->sourceLocation(),
                    "A dim= argument is required for '%s' when the array is assumed-size"_err_en_US,
                    name);
              }
              return std::nullopt;
            }
          }
        }
        argOk = true;
        break;
      case Rank::conformable: // arg must be conformable with previous arrayArg
        CHECK(arrayArg);
        CHECK(arrayArgName);
        if (const std::optional<Shape> &arrayArgShape{
                GetShape(context, *arrayArg)}) {
          if (std::optional<Shape> argShape{GetShape(context, *arg)}) {
            std::string arrayArgMsg{"'"};
            arrayArgMsg = arrayArgMsg + arrayArgName + "='" + " argument";
            std::string argMsg{"'"};
            argMsg = argMsg + d.keyword + "='" + " argument";
            CheckConformance(context.messages(), *arrayArgShape, *argShape,
                CheckConformanceFlags::RightScalarExpandable,
                arrayArgMsg.c_str(), argMsg.c_str());
          }
        }
        argOk = true; // Avoid an additional error message
        break;
      case Rank::dimReduced:
      case Rank::dimRemovedOrScalar:
        CHECK(arrayArg);
        argOk = rank == 0 || rank + 1 == arrayArg->Rank();
        break;
      case Rank::reduceOperation:
        // The reduction function is validated in ApplySpecificChecks().
        argOk = true;
        break;
      case Rank::scalarIfDim:
      case Rank::locReduced:
      case Rank::rankPlus1:
      case Rank::shaped:
        common::die("INTERNAL: result-only rank code appears on argument '%s' "
                    "for intrinsic '%s'",
            d.keyword, name);
      }
      if (!argOk) {
        messages.Say(arg->sourceLocation(),
            "'%s=' argument has unacceptable rank %d"_err_en_US, d.keyword,
            rank);
        return std::nullopt;
      }
    }
  }

  // Calculate the characteristics of the function result, if any
  std::optional<DynamicType> resultType;
  if (auto category{result.categorySet.LeastElement()}) {
    // The intrinsic is not a subroutine.
    if (call.isSubroutineCall) {
      return std::nullopt;
    }
    switch (result.kindCode) {
    case KindCode::defaultIntegerKind:
      CHECK(result.categorySet == IntType);
      CHECK(*category == TypeCategory::Integer);
      resultType = DynamicType{TypeCategory::Integer,
          defaults.GetDefaultKind(TypeCategory::Integer)};
      break;
    case KindCode::defaultRealKind:
      CHECK(result.categorySet == CategorySet{*category});
      CHECK(FloatingType.test(*category));
      resultType =
          DynamicType{*category, defaults.GetDefaultKind(TypeCategory::Real)};
      break;
    case KindCode::doublePrecision:
      CHECK(result.categorySet == CategorySet{*category});
      CHECK(FloatingType.test(*category));
      resultType = DynamicType{*category, defaults.doublePrecisionKind()};
      break;
    case KindCode::defaultLogicalKind:
      CHECK(result.categorySet == LogicalType);
      CHECK(*category == TypeCategory::Logical);
      resultType = DynamicType{TypeCategory::Logical,
          defaults.GetDefaultKind(TypeCategory::Logical)};
      break;
    case KindCode::same:
      CHECK(sameArg);
      if (std::optional<DynamicType> aType{sameArg->GetType()}) {
        if (result.categorySet.test(aType->category())) {
          resultType = *aType;
        } else {
          resultType = DynamicType{*category, aType->kind()};
        }
      }
      break;
    case KindCode::sameKindButNotLength:
      CHECK(sameArg);
      if (std::optional<DynamicType> aType{sameArg->GetType()}) {
        resultType = DynamicType{*category, aType->kind()};
      }
      break;
    case KindCode::operand:
      CHECK(operandArg);
      resultType = operandArg->GetType();
      CHECK(!resultType || result.categorySet.test(resultType->category()));
      break;
    case KindCode::effectiveKind:
      CHECK(kindDummyArg);
      CHECK(result.categorySet == CategorySet{*category});
      if (kindArg) {
        if (auto *expr{kindArg->UnwrapExpr()}) {
          CHECK(expr->Rank() == 0);
          if (auto code{ToInt64(*expr)}) {
            if (context.targetCharacteristics().IsTypeEnabled(
                    *category, *code)) {
              if (*category == TypeCategory::Character) { // ACHAR & CHAR
                resultType = DynamicType{static_cast<int>(*code), 1};
              } else {
                resultType = DynamicType{*category, static_cast<int>(*code)};
              }
              break;
            }
          }
        }
        messages.Say("'kind=' argument must be a constant scalar integer "
                     "whose value is a supported kind for the "
                     "intrinsic result type"_err_en_US);
        return std::nullopt;
      } else if (kindDummyArg->flags.test(ArgFlag::defaultsToSameKind)) {
        CHECK(sameArg);
        resultType = *sameArg->GetType();
      } else if (kindDummyArg->flags.test(ArgFlag::defaultsToSizeKind)) {
        CHECK(*category == TypeCategory::Integer);
        resultType =
            DynamicType{TypeCategory::Integer, defaults.sizeIntegerKind()};
      } else {
        CHECK(kindDummyArg->flags.test(ArgFlag::defaultsToDefaultForResult));
        int kind{defaults.GetDefaultKind(*category)};
        if (*category == TypeCategory::Character) { // ACHAR & CHAR
          resultType = DynamicType{kind, 1};
        } else {
          resultType = DynamicType{*category, kind};
        }
      }
      break;
    case KindCode::likeMultiply:
      CHECK(dummies >= 2);
      CHECK(actualForDummy[0]);
      CHECK(actualForDummy[1]);
      resultType = actualForDummy[0]->GetType()->ResultTypeForMultiply(
          *actualForDummy[1]->GetType());
      break;
    case KindCode::subscript:
      CHECK(result.categorySet == IntType);
      CHECK(*category == TypeCategory::Integer);
      resultType =
          DynamicType{TypeCategory::Integer, defaults.subscriptIntegerKind()};
      break;
    case KindCode::size:
      CHECK(result.categorySet == IntType);
      CHECK(*category == TypeCategory::Integer);
      resultType =
          DynamicType{TypeCategory::Integer, defaults.sizeIntegerKind()};
      break;
    case KindCode::teamType:
      CHECK(result.categorySet == DerivedType);
      CHECK(*category == TypeCategory::Derived);
      resultType = DynamicType{
          GetBuiltinDerivedType(builtinsScope, "__builtin_team_type")};
      break;
    case KindCode::exactKind:
      resultType = DynamicType{*category, result.exactKindValue};
      break;
    case KindCode::defaultCharKind:
    case KindCode::typeless:
    case KindCode::any:
    case KindCode::kindArg:
    case KindCode::dimArg:
      common::die(
          "INTERNAL: bad KindCode appears on intrinsic '%s' result", name);
      break;
    default:
      CRASH_NO_CASE;
    }
  } else {
    if (!call.isSubroutineCall) {
      return std::nullopt;
    }
    CHECK(result.kindCode == KindCode::none);
  }

  // At this point, the call is acceptable.
  // Determine the rank of the function result.
  int resultRank{0};
  switch (rank) {
  case Rank::elemental:
    resultRank = elementalRank;
    break;
  case Rank::scalar:
    resultRank = 0;
    break;
  case Rank::vector:
    resultRank = 1;
    break;
  case Rank::matrix:
    resultRank = 2;
    break;
  case Rank::conformable:
    CHECK(arrayArg);
    resultRank = arrayArg->Rank();
    break;
  case Rank::dimReduced:
    CHECK(arrayArg);
    resultRank = hasDimArg ? arrayArg->Rank() - 1 : 0;
    break;
  case Rank::locReduced:
    CHECK(arrayArg);
    resultRank = hasDimArg ? arrayArg->Rank() - 1 : 1;
    break;
  case Rank::rankPlus1:
    CHECK(knownArg);
    resultRank = knownArg->Rank() + 1;
    break;
  case Rank::shaped:
    CHECK(shapeArgSize);
    resultRank = *shapeArgSize;
    break;
  case Rank::scalarIfDim:
    resultRank = hasDimArg ? 0 : 1;
    break;
  case Rank::elementalOrBOZ:
  case Rank::shape:
  case Rank::array:
  case Rank::coarray:
  case Rank::atom:
  case Rank::known:
  case Rank::anyOrAssumedRank:
  case Rank::reduceOperation:
  case Rank::dimRemovedOrScalar:
    common::die("INTERNAL: bad Rank code on intrinsic '%s' result", name);
    break;
  }
  CHECK(resultRank >= 0);

  // Rearrange the actual arguments into dummy argument order.
  ActualArguments rearranged(dummies);
  for (std::size_t j{0}; j < dummies; ++j) {
    if (ActualArgument * arg{actualForDummy[j]}) {
      rearranged[j] = std::move(*arg);
    }
  }

  // Characterize the specific intrinsic procedure.
  characteristics::DummyArguments dummyArgs;
  std::optional<int> sameDummyArg;

  for (std::size_t j{0}; j < dummies; ++j) {
    const IntrinsicDummyArgument &d{dummy[std::min(j, dummyArgPatterns - 1)]};
    if (const auto &arg{rearranged[j]}) {
      if (const Expr<SomeType> *expr{arg->UnwrapExpr()}) {
        std::string kw{d.keyword};
        if (arg->keyword()) {
          kw = arg->keyword()->ToString();
        } else if (isMaxMin) {
          for (std::size_t k{j + 1};; ++k) {
            kw = "a"s + std::to_string(k);
            auto iter{std::find_if(dummyArgs.begin(), dummyArgs.end(),
                [&kw](const characteristics::DummyArgument &prev) {
                  return prev.name == kw;
                })};
            if (iter == dummyArgs.end()) {
              break;
            }
          }
        }
        auto dc{characteristics::DummyArgument::FromActual(
            std::move(kw), *expr, context)};
        if (!dc) {
          common::die("INTERNAL: could not characterize intrinsic function "
                      "actual argument '%s'",
              expr->AsFortran().c_str());
          return std::nullopt;
        }
        dummyArgs.emplace_back(std::move(*dc));
        if (d.typePattern.kindCode == KindCode::same && !sameDummyArg) {
          sameDummyArg = j;
        }
      } else {
        CHECK(arg->GetAssumedTypeDummy());
        dummyArgs.emplace_back(std::string{d.keyword},
            characteristics::DummyDataObject{DynamicType::AssumedType()});
      }
    } else {
      // optional argument is absent
      CHECK(d.optionality != Optionality::required);
      if (d.typePattern.kindCode == KindCode::same) {
        dummyArgs.emplace_back(dummyArgs[sameDummyArg.value()]);
      } else {
        auto category{d.typePattern.categorySet.LeastElement().value()};
        if (category == TypeCategory::Derived) {
          // TODO: any other built-in derived types used as optional intrinsic
          // dummies?
          CHECK(d.typePattern.kindCode == KindCode::teamType);
          characteristics::TypeAndShape typeAndShape{
              GetBuiltinDerivedType(builtinsScope, "__builtin_team_type")};
          dummyArgs.emplace_back(std::string{d.keyword},
              characteristics::DummyDataObject{std::move(typeAndShape)});
        } else {
          characteristics::TypeAndShape typeAndShape{
              DynamicType{category, defaults.GetDefaultKind(category)}};
          dummyArgs.emplace_back(std::string{d.keyword},
              characteristics::DummyDataObject{std::move(typeAndShape)});
        }
      }
      dummyArgs.back().SetOptional();
    }
    dummyArgs.back().SetIntent(d.intent);
  }
  characteristics::Procedure::Attrs attrs;
  if (elementalRank > 0) {
    attrs.set(characteristics::Procedure::Attr::Elemental);
  }
  if (call.isSubroutineCall) {
    return SpecificCall{
        SpecificIntrinsic{
            name, characteristics::Procedure{std::move(dummyArgs), attrs}},
        std::move(rearranged)};
  } else {
    attrs.set(characteristics::Procedure::Attr::Pure);
    characteristics::TypeAndShape typeAndShape{resultType.value(), resultRank};
    characteristics::FunctionResult funcResult{std::move(typeAndShape)};
    characteristics::Procedure chars{
        std::move(funcResult), std::move(dummyArgs), attrs};
    return SpecificCall{
        SpecificIntrinsic{name, std::move(chars)}, std::move(rearranged)};
  }
}

class IntrinsicProcTable::Implementation {
public:
  explicit Implementation(const common::IntrinsicTypeDefaultKinds &dfts)
      : defaults_{dfts} {
    for (const IntrinsicInterface &f : genericIntrinsicFunction) {
      genericFuncs_.insert(std::make_pair(std::string{f.name}, &f));
    }
    for (const std::pair<const char *, const char *> &a : genericAlias) {
      aliases_.insert(
          std::make_pair(std::string{a.first}, std::string{a.second}));
    }
    for (const SpecificIntrinsicInterface &f : specificIntrinsicFunction) {
      specificFuncs_.insert(std::make_pair(std::string{f.name}, &f));
    }
    for (const IntrinsicInterface &f : intrinsicSubroutine) {
      subroutines_.insert(std::make_pair(std::string{f.name}, &f));
    }
  }

  void SupplyBuiltins(const semantics::Scope &builtins) {
    builtinsScope_ = &builtins;
  }

  bool IsIntrinsic(const std::string &) const;
  bool IsIntrinsicFunction(const std::string &) const;
  bool IsIntrinsicSubroutine(const std::string &) const;

  IntrinsicClass GetIntrinsicClass(const std::string &) const;
  std::string GetGenericIntrinsicName(const std::string &) const;

  std::optional<SpecificCall> Probe(
      const CallCharacteristics &, ActualArguments &, FoldingContext &) const;

  std::optional<SpecificIntrinsicFunctionInterface> IsSpecificIntrinsicFunction(
      const std::string &) const;

  llvm::raw_ostream &Dump(llvm::raw_ostream &) const;

private:
  DynamicType GetSpecificType(const TypePattern &) const;
  SpecificCall HandleNull(ActualArguments &, FoldingContext &) const;
  std::optional<SpecificCall> HandleC_F_Pointer(
      ActualArguments &, FoldingContext &) const;
  const std::string &ResolveAlias(const std::string &name) const {
    auto iter{aliases_.find(name)};
    return iter == aliases_.end() ? name : iter->second;
  }

  common::IntrinsicTypeDefaultKinds defaults_;
  std::multimap<std::string, const IntrinsicInterface *> genericFuncs_;
  std::multimap<std::string, const SpecificIntrinsicInterface *> specificFuncs_;
  std::multimap<std::string, const IntrinsicInterface *> subroutines_;
  const semantics::Scope *builtinsScope_{nullptr};
  std::map<std::string, std::string> aliases_;
};

bool IntrinsicProcTable::Implementation::IsIntrinsicFunction(
    const std::string &name0) const {
  const std::string &name{ResolveAlias(name0)};
  auto specificRange{specificFuncs_.equal_range(name)};
  if (specificRange.first != specificRange.second) {
    return true;
  }
  auto genericRange{genericFuncs_.equal_range(name)};
  if (genericRange.first != genericRange.second) {
    return true;
  }
  // special cases
  return name == "null";
}
bool IntrinsicProcTable::Implementation::IsIntrinsicSubroutine(
    const std::string &name) const {
  auto subrRange{subroutines_.equal_range(name)};
  if (subrRange.first != subrRange.second) {
    return true;
  }
  // special cases
  return name == "__builtin_c_f_pointer";
}
bool IntrinsicProcTable::Implementation::IsIntrinsic(
    const std::string &name) const {
  return IsIntrinsicFunction(name) || IsIntrinsicSubroutine(name);
}

IntrinsicClass IntrinsicProcTable::Implementation::GetIntrinsicClass(
    const std::string &name) const {
  auto specificIntrinsic{specificFuncs_.find(name)};
  if (specificIntrinsic != specificFuncs_.end()) {
    return specificIntrinsic->second->intrinsicClass;
  }
  auto genericIntrinsic{genericFuncs_.find(name)};
  if (genericIntrinsic != genericFuncs_.end()) {
    return genericIntrinsic->second->intrinsicClass;
  }
  auto subrIntrinsic{subroutines_.find(name)};
  if (subrIntrinsic != subroutines_.end()) {
    return subrIntrinsic->second->intrinsicClass;
  }
  return IntrinsicClass::noClass;
}

std::string IntrinsicProcTable::Implementation::GetGenericIntrinsicName(
    const std::string &name) const {
  auto specificIntrinsic{specificFuncs_.find(name)};
  if (specificIntrinsic != specificFuncs_.end()) {
    if (const char *genericName{specificIntrinsic->second->generic}) {
      return {genericName};
    }
  }
  return name;
}

bool CheckAndRearrangeArguments(ActualArguments &arguments,
    parser::ContextualMessages &messages, const char *const dummyKeywords[],
    std::size_t trailingOptionals) {
  std::size_t numDummies{0};
  while (dummyKeywords[numDummies]) {
    ++numDummies;
  }
  CHECK(trailingOptionals <= numDummies);
  if (arguments.size() > numDummies) {
    messages.Say("Too many actual arguments (%zd > %zd)"_err_en_US,
        arguments.size(), numDummies);
    return false;
  }
  ActualArguments rearranged(numDummies);
  bool anyKeywords{false};
  std::size_t position{0};
  for (std::optional<ActualArgument> &arg : arguments) {
    std::size_t dummyIndex{0};
    if (arg && arg->keyword()) {
      anyKeywords = true;
      for (; dummyIndex < numDummies; ++dummyIndex) {
        if (*arg->keyword() == dummyKeywords[dummyIndex]) {
          break;
        }
      }
      if (dummyIndex >= numDummies) {
        messages.Say(*arg->keyword(),
            "Unknown argument keyword '%s='"_err_en_US, *arg->keyword());
        return false;
      }
    } else if (anyKeywords) {
      messages.Say(arg ? arg->sourceLocation() : messages.at(),
          "A positional actual argument may not appear after any keyword arguments"_err_en_US);
      return false;
    } else {
      dummyIndex = position++;
    }
    if (rearranged[dummyIndex]) {
      messages.Say(arg ? arg->sourceLocation() : messages.at(),
          "Dummy argument '%s=' appears more than once"_err_en_US,
          dummyKeywords[dummyIndex]);
      return false;
    }
    rearranged[dummyIndex] = std::move(arg);
    arg.reset();
  }
  bool anyMissing{false};
  for (std::size_t j{0}; j < numDummies - trailingOptionals; ++j) {
    if (!rearranged[j]) {
      messages.Say("Dummy argument '%s=' is absent and not OPTIONAL"_err_en_US,
          dummyKeywords[j]);
      anyMissing = true;
    }
  }
  arguments = std::move(rearranged);
  return !anyMissing;
}

// The NULL() intrinsic is a special case.
SpecificCall IntrinsicProcTable::Implementation::HandleNull(
    ActualArguments &arguments, FoldingContext &context) const {
  static const char *const keywords[]{"mold", nullptr};
  if (CheckAndRearrangeArguments(arguments, context.messages(), keywords, 1) &&
      arguments[0]) {
    if (Expr<SomeType> * mold{arguments[0]->UnwrapExpr()}) {
      bool isProcPtrTarget{IsProcedurePointerTarget(*mold)};
      if (isProcPtrTarget || IsAllocatableOrPointerObject(*mold, context)) {
        characteristics::DummyArguments args;
        std::optional<characteristics::FunctionResult> fResult;
        if (isProcPtrTarget) {
          // MOLD= procedure pointer
          const Symbol *last{GetLastSymbol(*mold)};
          CHECK(last);
          auto procPointer{IsProcedure(*last)
                  ? characteristics::Procedure::Characterize(*last, context)
                  : std::nullopt};
          // procPointer is null if there was an error with the analysis
          // associated with the procedure pointer
          if (procPointer) {
            args.emplace_back("mold"s,
                characteristics::DummyProcedure{common::Clone(*procPointer)});
            fResult.emplace(std::move(*procPointer));
          }
        } else if (auto type{mold->GetType()}) {
          // MOLD= object pointer
          characteristics::TypeAndShape typeAndShape{
              *type, GetShape(context, *mold)};
          args.emplace_back(
              "mold"s, characteristics::DummyDataObject{typeAndShape});
          fResult.emplace(std::move(typeAndShape));
        } else {
          context.messages().Say(arguments[0]->sourceLocation(),
              "MOLD= argument to NULL() lacks type"_err_en_US);
        }
        if (fResult) {
          fResult->attrs.set(characteristics::FunctionResult::Attr::Pointer);
          characteristics::Procedure::Attrs attrs;
          attrs.set(characteristics::Procedure::Attr::NullPointer);
          characteristics::Procedure chars{
              std::move(*fResult), std::move(args), attrs};
          return SpecificCall{SpecificIntrinsic{"null"s, std::move(chars)},
              std::move(arguments)};
        }
      }
    }
    context.messages().Say(arguments[0]->sourceLocation(),
        "MOLD= argument to NULL() must be a pointer or allocatable"_err_en_US);
  }
  characteristics::Procedure::Attrs attrs;
  attrs.set(characteristics::Procedure::Attr::NullPointer);
  attrs.set(characteristics::Procedure::Attr::Pure);
  arguments.clear();
  return SpecificCall{
      SpecificIntrinsic{"null"s,
          characteristics::Procedure{characteristics::DummyArguments{}, attrs}},
      std::move(arguments)};
}

// Subroutine C_F_POINTER(CPTR=,FPTR=[,SHAPE=]) from
// intrinsic module ISO_C_BINDING (18.2.3.3)
std::optional<SpecificCall>
IntrinsicProcTable::Implementation::HandleC_F_Pointer(
    ActualArguments &arguments, FoldingContext &context) const {
  characteristics::Procedure::Attrs attrs;
  attrs.set(characteristics::Procedure::Attr::Subroutine);
  static const char *const keywords[]{"cptr", "fptr", "shape", nullptr};
  characteristics::DummyArguments dummies;
  if (CheckAndRearrangeArguments(arguments, context.messages(), keywords, 1)) {
    CHECK(arguments.size() == 3);
    if (const auto *expr{arguments[0].value().UnwrapExpr()}) {
      // General semantic checks will catch an actual argument that's not
      // scalar.
      if (auto type{expr->GetType()}) {
        if (type->category() != TypeCategory::Derived ||
            type->IsPolymorphic() ||
            type->GetDerivedTypeSpec().typeSymbol().name() !=
                "__builtin_c_ptr") {
          context.messages().Say(arguments[0]->sourceLocation(),
              "CPTR= argument to C_F_POINTER() must be a C_PTR"_err_en_US);
        }
        characteristics::DummyDataObject cptr{
            characteristics::TypeAndShape{*type}};
        cptr.intent = common::Intent::In;
        dummies.emplace_back("cptr"s, std::move(cptr));
      }
    }
    if (const auto *expr{arguments[1].value().UnwrapExpr()}) {
      int fptrRank{expr->Rank()};
      if (auto type{expr->GetType()}) {
        if (type->HasDeferredTypeParameter()) {
          context.messages().Say(arguments[1]->sourceLocation(),
              "FPTR= argument to C_F_POINTER() may not have a deferred type parameter"_err_en_US);
        }
        if (ExtractCoarrayRef(*expr)) {
          context.messages().Say(arguments[1]->sourceLocation(),
              "FPTR= argument to C_F_POINTER() may not be a coindexed object"_err_en_US);
        }
        characteristics::DummyDataObject fptr{
            characteristics::TypeAndShape{*type, fptrRank}};
        fptr.intent = common::Intent::Out;
        fptr.attrs.set(characteristics::DummyDataObject::Attr::Pointer);
        dummies.emplace_back("fptr"s, std::move(fptr));
      } else {
        context.messages().Say(arguments[1]->sourceLocation(),
            "FPTR= argument to C_F_POINTER() must have a type"_err_en_US);
      }
      if (arguments[2] && fptrRank == 0) {
        context.messages().Say(arguments[2]->sourceLocation(),
            "SHAPE= argument to C_F_POINTER() may not appear when FPTR= is scalar"_err_en_US);
      } else if (!arguments[2] && fptrRank > 0) {
        context.messages().Say(
            "SHAPE= argument to C_F_POINTER() must appear when FPTR= is an array"_err_en_US);
      }
    }
  }
  if (dummies.size() == 2) {
    DynamicType shapeType{TypeCategory::Integer, defaults_.sizeIntegerKind()};
    if (arguments[2]) {
      if (auto type{arguments[2]->GetType()}) {
        if (type->category() == TypeCategory::Integer) {
          shapeType = *type;
        }
      }
    }
    characteristics::DummyDataObject shape{
        characteristics::TypeAndShape{shapeType, 1}};
    shape.intent = common::Intent::In;
    shape.attrs.set(characteristics::DummyDataObject::Attr::Optional);
    dummies.emplace_back("shape"s, std::move(shape));
    return SpecificCall{
        SpecificIntrinsic{"__builtin_c_f_pointer"s,
            characteristics::Procedure{std::move(dummies), attrs}},
        std::move(arguments)};
  } else {
    return std::nullopt;
  }
}

static bool CheckAssociated(SpecificCall &call, FoldingContext &context) {
  bool ok{true};
  if (const auto &pointerArg{call.arguments[0]}) {
    if (const auto *pointerExpr{pointerArg->UnwrapExpr()}) {
      if (const Symbol * pointerSymbol{GetLastSymbol(*pointerExpr)}) {
        if (!pointerSymbol->attrs().test(semantics::Attr::POINTER)) {
          AttachDeclaration(context.messages().Say(pointerArg->sourceLocation(),
                                "POINTER= argument of ASSOCIATED() must be a "
                                "POINTER"_err_en_US),
              *pointerSymbol);
        } else {
          if (const auto &targetArg{call.arguments[1]}) {
            if (const auto *targetExpr{targetArg->UnwrapExpr()}) {
              std::optional<characteristics::Procedure> pointerProc, targetProc;
              const auto *targetProcDesignator{
                  UnwrapExpr<ProcedureDesignator>(*targetExpr)};
              const Symbol *targetSymbol{GetLastSymbol(*targetExpr)};
              bool isCall{false};
              std::string targetName;
              if (const auto *targetProcRef{// target is a function call
                      std::get_if<ProcedureRef>(&targetExpr->u)}) {
                if (auto targetRefedChars{
                        characteristics::Procedure::Characterize(
                            *targetProcRef, context)}) {
                  targetProc = *targetRefedChars;
                  targetName = targetProcRef->proc().GetName() + "()";
                  isCall = true;
                }
              } else if (targetProcDesignator) {
                targetProc = characteristics::Procedure::Characterize(
                    *targetProcDesignator, context);
                targetName = targetProcDesignator->GetName();
              } else if (targetSymbol) {
                // proc that's not a call
                if (IsProcedure(*targetSymbol)) {
                  targetProc = characteristics::Procedure::Characterize(
                      *targetSymbol, context);
                }
                targetName = targetSymbol->name().ToString();
              }
              if (IsProcedure(*pointerSymbol)) {
                pointerProc = characteristics::Procedure::Characterize(
                    *pointerSymbol, context);
              }
              if (pointerProc) {
                if (targetProc) {
                  // procedure pointer and procedure target
                  std::string whyNot;
                  const SpecificIntrinsic *specificIntrinsic{nullptr};
                  if (targetProcDesignator) {
                    specificIntrinsic =
                        targetProcDesignator->GetSpecificIntrinsic();
                  }
                  if (std::optional<parser::MessageFixedText> msg{
                          CheckProcCompatibility(isCall, pointerProc,
                              &*targetProc, specificIntrinsic, whyNot)}) {
                    msg->set_severity(parser::Severity::Warning);
                    AttachDeclaration(
                        context.messages().Say(std::move(*msg),
                            "pointer '" + pointerSymbol->name().ToString() +
                                "'",
                            targetName, whyNot),
                        *pointerSymbol);
                  }
                } else if (!IsNullProcedurePointer(*targetExpr)) {
                  // procedure pointer and object target
                  AttachDeclaration(
                      context.messages().Say(
                          "POINTER= argument '%s' is a procedure "
                          "pointer but the TARGET= argument '%s' is not a "
                          "procedure or procedure pointer"_err_en_US,
                          pointerSymbol->name(), targetName),
                      *pointerSymbol);
                }
              } else if (targetProc) {
                // object pointer and procedure target
                AttachDeclaration(
                    context.messages().Say(
                        "POINTER= argument '%s' is an object pointer "
                        "but the TARGET= argument '%s' is a "
                        "procedure designator"_err_en_US,
                        pointerSymbol->name(), targetName),
                    *pointerSymbol);
              } else if (targetSymbol) {
                // object pointer and target
                SymbolVector symbols{GetSymbolVector(*targetExpr)};
                CHECK(!symbols.empty());
                if (!GetLastTarget(symbols)) {
                  parser::Message *msg{context.messages().Say(
                      targetArg->sourceLocation(),
                      "TARGET= argument '%s' must have either the POINTER or the TARGET attribute"_err_en_US,
                      targetExpr->AsFortran())};
                  for (SymbolRef ref : symbols) {
                    msg = AttachDeclaration(msg, *ref);
                  }
                }
                if (const auto pointerType{pointerArg->GetType()}) {
                  if (const auto targetType{targetArg->GetType()}) {
                    ok = pointerType->IsTkCompatibleWith(*targetType);
                  }
                }
              }
            }
          }
        }
      }
    }
  } else {
    // No arguments to ASSOCIATED()
    ok = false;
  }
  if (!ok) {
    context.messages().Say(
        "Arguments of ASSOCIATED() must be a POINTER and an optional valid target"_err_en_US);
  }
  return ok;
}

static bool CheckForNonPositiveValues(FoldingContext &context,
    const ActualArgument &arg, const std::string &procName,
    const std::string &argName) {
  bool ok{true};
  if (arg.Rank() > 0) {
    if (const Expr<SomeType> *expr{arg.UnwrapExpr()}) {
      if (const auto *intExpr{std::get_if<Expr<SomeInteger>>(&expr->u)}) {
        std::visit(
            [&](const auto &kindExpr) {
              using IntType = typename std::decay_t<decltype(kindExpr)>::Result;
              if (const auto *constArray{
                      UnwrapConstantValue<IntType>(kindExpr)}) {
                for (std::size_t j{0}; j < constArray->size(); ++j) {
                  auto arrayExpr{constArray->values().at(j)};
                  if (arrayExpr.IsNegative() || arrayExpr.IsZero()) {
                    ok = false;
                    context.messages().Say(arg.sourceLocation(),
                        "'%s=' argument for intrinsic '%s' must contain all positive values"_err_en_US,
                        argName, procName);
                  }
                }
              }
            },
            intExpr->u);
      }
    }
  } else {
    if (auto val{ToInt64(arg.UnwrapExpr())}) {
      if (*val <= 0) {
        ok = false;
        context.messages().Say(arg.sourceLocation(),
            "'%s=' argument for intrinsic '%s' must be a positive value, but is %jd"_err_en_US,
            argName, procName, static_cast<std::intmax_t>(*val));
      }
    }
  }
  return ok;
}

static bool CheckDimAgainstCorank(SpecificCall &call, FoldingContext &context) {
  bool ok{true};
  if (const auto &coarrayArg{call.arguments[0]}) {
    if (const auto &dimArg{call.arguments[1]}) {
      if (const auto *symbol{
              UnwrapWholeSymbolDataRef(coarrayArg->UnwrapExpr())}) {
        const auto corank = symbol->Corank();
        if (const auto dimNum{ToInt64(dimArg->UnwrapExpr())}) {
          if (dimNum < 1 || dimNum > corank) {
            ok = false;
            context.messages().Say(dimArg->sourceLocation(),
                "DIM=%jd dimension is out of range for coarray with corank %d"_err_en_US,
                static_cast<std::intmax_t>(*dimNum), corank);
          }
        }
      }
    }
  }
  return ok;
}

static bool CheckForCoindexedObject(FoldingContext &context,
    const std::optional<ActualArgument> &arg, const std::string &procName,
    const std::string &argName) {
  bool ok{true};
  if (arg) {
    if (ExtractCoarrayRef(arg->UnwrapExpr())) {
      ok = false;
      context.messages().Say(arg->sourceLocation(),
          "'%s' argument to '%s' may not be a coindexed object"_err_en_US,
          argName, procName);
    }
  }
  return ok;
}

static bool CheckAtomicDefineAndRef(FoldingContext &context,
    const std::optional<ActualArgument> &atomArg,
    const std::optional<ActualArgument> &valueArg,
    const std::optional<ActualArgument> &statArg, const std::string &procName) {
  bool sameType{true};
  if (valueArg && atomArg) {
    // for atomic_define and atomic_ref, 'value' arg must be the same type as
    // 'atom', but it doesn't have to be the same kind
    if (valueArg->GetType()->category() != atomArg->GetType()->category()) {
      sameType = false;
      context.messages().Say(valueArg->sourceLocation(),
          "'value=' argument to '%s' must have same type as 'atom=', but is '%s'"_err_en_US,
          procName, valueArg->GetType()->AsFortran());
    }
  }

  return sameType &&
      CheckForCoindexedObject(context, statArg, procName, "stat");
}

// Applies any semantic checks peculiar to an intrinsic.
static bool ApplySpecificChecks(SpecificCall &call, FoldingContext &context) {
  bool ok{true};
  const std::string &name{call.specificIntrinsic.name};
  if (name == "allocated") {
    const auto &arg{call.arguments[0]};
    if (arg) {
      if (const auto *expr{arg->UnwrapExpr()}) {
        ok = evaluate::IsAllocatableDesignator(*expr);
      }
    }
    if (!ok) {
      context.messages().Say(
          arg ? arg->sourceLocation() : context.messages().at(),
          "Argument of ALLOCATED() must be an ALLOCATABLE object or component"_err_en_US);
    }
  } else if (name == "associated") {
    return CheckAssociated(call, context);
  } else if (name == "atomic_cas") {
    return CheckForCoindexedObject(context, call.arguments[4], name, "stat");
  } else if (name == "atomic_define") {
    return CheckAtomicDefineAndRef(
        context, call.arguments[0], call.arguments[1], call.arguments[2], name);
<<<<<<< HEAD
  } else if (name == "atomic_fetch_or") {
=======
  } else if (name == "atomic_fetch_add" || name == "atomic_fetch_and" ||
      name == "atomic_fetch_or" || name == "atomic_fetch_xor") {
>>>>>>> e7aa6127
    return CheckForCoindexedObject(context, call.arguments[3], name, "stat");
  } else if (name == "atomic_ref") {
    return CheckAtomicDefineAndRef(
        context, call.arguments[1], call.arguments[0], call.arguments[2], name);
  } else if (name == "co_broadcast" || name == "co_max" || name == "co_min" ||
      name == "co_sum") {
    bool aOk{CheckForCoindexedObject(context, call.arguments[0], name, "a")};
    bool statOk{
        CheckForCoindexedObject(context, call.arguments[2], name, "stat")};
    bool errmsgOk{
        CheckForCoindexedObject(context, call.arguments[3], name, "errmsg")};
    ok = aOk && statOk && errmsgOk;
  } else if (name == "image_status") {
    if (const auto &arg{call.arguments[0]}) {
      ok = CheckForNonPositiveValues(context, *arg, name, "image");
    }
  } else if (name == "ishftc") {
    if (const auto &sizeArg{call.arguments[2]}) {
      ok = CheckForNonPositiveValues(context, *sizeArg, name, "size");
      if (ok) {
        if (auto sizeVal{ToInt64(sizeArg->UnwrapExpr())}) {
          if (const auto &shiftArg{call.arguments[1]}) {
            if (auto shiftVal{ToInt64(shiftArg->UnwrapExpr())}) {
              if (std::abs(*shiftVal) > *sizeVal) {
                ok = false;
                context.messages().Say(shiftArg->sourceLocation(),
                    "The absolute value of the 'shift=' argument for intrinsic '%s' must be less than or equal to the 'size=' argument"_err_en_US,
                    name);
              }
            }
          }
        }
      }
    }
  } else if (name == "lcobound") {
    return CheckDimAgainstCorank(call, context);
  } else if (name == "loc") {
    const auto &arg{call.arguments[0]};
    ok =
        arg && (arg->GetAssumedTypeDummy() || GetLastSymbol(arg->UnwrapExpr()));
    if (!ok) {
      context.messages().Say(
          arg ? arg->sourceLocation() : context.messages().at(),
          "Argument of LOC() must be an object or procedure"_err_en_US);
    }
  } else if (name == "move_alloc") {
    ok &= CheckForCoindexedObject(context, call.arguments[0], name, "from");
    ok &= CheckForCoindexedObject(context, call.arguments[1], name, "to");
    ok &= CheckForCoindexedObject(context, call.arguments[2], name, "stat");
    ok &= CheckForCoindexedObject(context, call.arguments[3], name, "errmsg");
    if (call.arguments[0] && call.arguments[1]) {
      for (int j{0}; j < 2; ++j) {
        if (const Symbol * last{GetLastSymbol(call.arguments[j])};
            last && !IsAllocatable(last->GetUltimate())) {
          context.messages().Say(call.arguments[j]->sourceLocation(),
              "Argument #%d to MOVE_ALLOC must be allocatable"_err_en_US,
              j + 1);
          ok = false;
        }
      }
      auto type0{call.arguments[0]->GetType()};
      auto type1{call.arguments[1]->GetType()};
      if (type0 && type1 && type0->IsPolymorphic() && !type1->IsPolymorphic()) {
        context.messages().Say(call.arguments[1]->sourceLocation(),
            "When MOVE_ALLOC(FROM=) is polymorphic, TO= must also be polymorphic"_err_en_US);
        ok = false;
      }
    }
  } else if (name == "present") {
    const auto &arg{call.arguments[0]};
    if (arg) {
      if (const auto *expr{arg->UnwrapExpr()}) {
        if (const Symbol * symbol{UnwrapWholeSymbolDataRef(*expr)}) {
          ok = symbol->attrs().test(semantics::Attr::OPTIONAL);
        }
      }
    }
    if (!ok) {
      context.messages().Say(
          arg ? arg->sourceLocation() : context.messages().at(),
          "Argument of PRESENT() must be the name of an OPTIONAL dummy argument"_err_en_US);
    }
  } else if (name == "reduce") { // 16.9.161
    std::optional<DynamicType> arrayType;
    if (const auto &array{call.arguments[0]}) {
      arrayType = array->GetType();
    }
    std::optional<characteristics::Procedure> procChars;
    parser::CharBlock at{context.messages().at()};
    if (const auto &operation{call.arguments[1]}) {
      if (const auto *expr{operation->UnwrapExpr()}) {
        if (const auto *designator{
                std::get_if<ProcedureDesignator>(&expr->u)}) {
          procChars =
              characteristics::Procedure::Characterize(*designator, context);
        } else if (const auto *ref{std::get_if<ProcedureRef>(&expr->u)}) {
          procChars = characteristics::Procedure::Characterize(*ref, context);
        }
      }
      if (auto operationAt{operation->sourceLocation()}) {
        at = *operationAt;
      }
    }
    if (!arrayType || !procChars) {
      ok = false; // error recovery
    } else {
      const auto *result{procChars->functionResult->GetTypeAndShape()};
      if (!procChars->IsPure() || procChars->dummyArguments.size() != 2 ||
          !procChars->functionResult) {
        ok = false;
        context.messages().Say(at,
            "OPERATION= argument of REDUCE() must be a pure function of two data arguments"_err_en_US);
      } else if (!result || result->Rank() != 0) {
        ok = false;
        context.messages().Say(at,
            "OPERATION= argument of REDUCE() must be a scalar function"_err_en_US);
      } else if (result->type().IsPolymorphic() ||
          !arrayType->IsTkCompatibleWith(result->type())) {
        ok = false;
        context.messages().Say(at,
            "OPERATION= argument of REDUCE() must have the same type as ARRAY="_err_en_US);
      } else {
        const characteristics::DummyDataObject *data[2]{};
        for (int j{0}; j < 2; ++j) {
          const auto &dummy{procChars->dummyArguments.at(j)};
          data[j] = std::get_if<characteristics::DummyDataObject>(&dummy.u);
          ok = ok && data[j];
        }
        if (!ok) {
          context.messages().Say(at,
              "OPERATION= argument of REDUCE() may not have dummy procedure arguments"_err_en_US);
        } else {
          for (int j{0}; j < 2; ++j) {
            ok = ok &&
                !data[j]->attrs.test(
                    characteristics::DummyDataObject::Attr::Optional) &&
                !data[j]->attrs.test(
                    characteristics::DummyDataObject::Attr::Allocatable) &&
                !data[j]->attrs.test(
                    characteristics::DummyDataObject::Attr::Pointer) &&
                data[j]->type.Rank() == 0 &&
                !data[j]->type.type().IsPolymorphic() &&
                data[j]->type.type().IsTkCompatibleWith(*arrayType);
          }
          if (!ok) {
            context.messages().Say(at,
                "Arguments of OPERATION= procedure of REDUCE() must be both scalar of the same type as ARRAY=, and neither allocatable, pointer, polymorphic, or optional"_err_en_US);
          } else if (data[0]->attrs.test(characteristics::DummyDataObject::
                             Attr::Asynchronous) !=
                  data[1]->attrs.test(
                      characteristics::DummyDataObject::Attr::Asynchronous) ||
              data[0]->attrs.test(
                  characteristics::DummyDataObject::Attr::Volatile) !=
                  data[1]->attrs.test(
                      characteristics::DummyDataObject::Attr::Volatile) ||
              data[0]->attrs.test(
                  characteristics::DummyDataObject::Attr::Target) !=
                  data[1]->attrs.test(
                      characteristics::DummyDataObject::Attr::Target)) {
            ok = false;
            context.messages().Say(at,
                "If either argument of the OPERATION= procedure of REDUCE() has the ASYNCHRONOUS, VOLATILE, or TARGET attribute, both must have that attribute"_err_en_US);
          }
        }
      }
    }
  } else if (name == "ucobound") {
    return CheckDimAgainstCorank(call, context);
  }
  return ok;
}

static DynamicType GetReturnType(const SpecificIntrinsicInterface &interface,
    const common::IntrinsicTypeDefaultKinds &defaults) {
  TypeCategory category{TypeCategory::Integer};
  switch (interface.result.kindCode) {
  case KindCode::defaultIntegerKind:
    break;
  case KindCode::doublePrecision:
  case KindCode::defaultRealKind:
    category = TypeCategory::Real;
    break;
  default:
    CRASH_NO_CASE;
  }
  int kind{interface.result.kindCode == KindCode::doublePrecision
          ? defaults.doublePrecisionKind()
          : defaults.GetDefaultKind(category)};
  return DynamicType{category, kind};
}

// Probe the configured intrinsic procedure pattern tables in search of a
// match for a given procedure reference.
std::optional<SpecificCall> IntrinsicProcTable::Implementation::Probe(
    const CallCharacteristics &call, ActualArguments &arguments,
    FoldingContext &context) const {

  // All special cases handled here before the table probes below must
  // also be recognized as special names in IsIntrinsicSubroutine().
  if (call.isSubroutineCall) {
    if (call.name == "__builtin_c_f_pointer") {
      return HandleC_F_Pointer(arguments, context);
    } else if (call.name == "random_seed") {
      int optionalCount{0};
      for (const auto &arg : arguments) {
        if (const auto *expr{arg->UnwrapExpr()}) {
          optionalCount +=
              Fortran::evaluate::MayBePassedAsAbsentOptional(*expr, context);
        }
      }
      if (arguments.size() - optionalCount > 1) {
        context.messages().Say(
            "RANDOM_SEED must have either 1 or no arguments"_err_en_US);
      }
    }
  } else if (call.name == "null") {
    return HandleNull(arguments, context);
  }

  if (call.isSubroutineCall) {
    auto subrRange{subroutines_.equal_range(call.name)};
    for (auto iter{subrRange.first}; iter != subrRange.second; ++iter) {
      if (auto specificCall{iter->second->Match(
              call, defaults_, arguments, context, builtinsScope_)}) {
        ApplySpecificChecks(*specificCall, context);
        return specificCall;
      }
    }
    if (IsIntrinsicFunction(call.name)) {
      context.messages().Say(
          "Cannot use intrinsic function '%s' as a subroutine"_err_en_US,
          call.name);
    }
    return std::nullopt;
  }

  // Helper to avoid emitting errors before it is sure there is no match
  parser::Messages localBuffer;
  parser::Messages *finalBuffer{context.messages().messages()};
  parser::ContextualMessages localMessages{
      context.messages().at(), finalBuffer ? &localBuffer : nullptr};
  FoldingContext localContext{context, localMessages};
  auto matchOrBufferMessages{
      [&](const IntrinsicInterface &intrinsic,
          parser::Messages &buffer) -> std::optional<SpecificCall> {
        if (auto specificCall{intrinsic.Match(
                call, defaults_, arguments, localContext, builtinsScope_)}) {
          if (finalBuffer) {
            finalBuffer->Annex(std::move(localBuffer));
          }
          return specificCall;
        } else if (buffer.empty()) {
          buffer.Annex(std::move(localBuffer));
        } else {
          localBuffer.clear();
        }
        return std::nullopt;
      }};

  // Probe the generic intrinsic function table first; allow for
  // the use of a legacy alias.
  parser::Messages genericBuffer;
  const std::string &name{ResolveAlias(call.name)};
  auto genericRange{genericFuncs_.equal_range(name)};
  for (auto iter{genericRange.first}; iter != genericRange.second; ++iter) {
    if (auto specificCall{
            matchOrBufferMessages(*iter->second, genericBuffer)}) {
      ApplySpecificChecks(*specificCall, context);
      return specificCall;
    }
  }

  // Probe the specific intrinsic function table next.
  parser::Messages specificBuffer;
  auto specificRange{specificFuncs_.equal_range(call.name)};
  for (auto specIter{specificRange.first}; specIter != specificRange.second;
       ++specIter) {
    // We only need to check the cases with distinct generic names.
    if (const char *genericName{specIter->second->generic}) {
      if (auto specificCall{
              matchOrBufferMessages(*specIter->second, specificBuffer)}) {
        if (!specIter->second->useGenericAndForceResultType) {
          specificCall->specificIntrinsic.name = genericName;
        }
        specificCall->specificIntrinsic.isRestrictedSpecific =
            specIter->second->isRestrictedSpecific;
        // TODO test feature AdditionalIntrinsics, warn on nonstandard
        // specifics with DoublePrecisionComplex arguments.
        return specificCall;
      }
    }
  }

  // If there was no exact match with a specific, try to match the related
  // generic and convert the result to the specific required type.
  for (auto specIter{specificRange.first}; specIter != specificRange.second;
       ++specIter) {
    // We only need to check the cases with distinct generic names.
    if (const char *genericName{specIter->second->generic}) {
      if (specIter->second->useGenericAndForceResultType) {
        auto genericRange{genericFuncs_.equal_range(genericName)};
        for (auto genIter{genericRange.first}; genIter != genericRange.second;
             ++genIter) {
          if (auto specificCall{
                  matchOrBufferMessages(*genIter->second, specificBuffer)}) {
            // Force the call result type to the specific intrinsic result type
            DynamicType newType{GetReturnType(*specIter->second, defaults_)};
            context.messages().Say(
                "argument types do not match specific intrinsic '%s' "
                "requirements; using '%s' generic instead and converting the "
                "result to %s if needed"_port_en_US,
                call.name, genericName, newType.AsFortran());
            specificCall->specificIntrinsic.name = call.name;
            specificCall->specificIntrinsic.characteristics.value()
                .functionResult.value()
                .SetType(newType);
            return specificCall;
          }
        }
      }
    }
  }

  if (specificBuffer.empty() && genericBuffer.empty() &&
      IsIntrinsicSubroutine(call.name)) {
    context.messages().Say(
        "Cannot use intrinsic subroutine '%s' as a function"_err_en_US,
        call.name);
  }

  // No match; report the right errors, if any
  if (finalBuffer) {
    if (specificBuffer.empty()) {
      finalBuffer->Annex(std::move(genericBuffer));
    } else {
      finalBuffer->Annex(std::move(specificBuffer));
    }
  }
  return std::nullopt;
}

std::optional<SpecificIntrinsicFunctionInterface>
IntrinsicProcTable::Implementation::IsSpecificIntrinsicFunction(
    const std::string &name) const {
  auto specificRange{specificFuncs_.equal_range(name)};
  for (auto iter{specificRange.first}; iter != specificRange.second; ++iter) {
    const SpecificIntrinsicInterface &specific{*iter->second};
    std::string genericName{name};
    if (specific.generic) {
      genericName = std::string(specific.generic);
    }
    characteristics::FunctionResult fResult{GetSpecificType(specific.result)};
    characteristics::DummyArguments args;
    int dummies{specific.CountArguments()};
    for (int j{0}; j < dummies; ++j) {
      characteristics::DummyDataObject dummy{
          GetSpecificType(specific.dummy[j].typePattern)};
      dummy.intent = specific.dummy[j].intent;
      args.emplace_back(
          std::string{specific.dummy[j].keyword}, std::move(dummy));
    }
    characteristics::Procedure::Attrs attrs;
    attrs.set(characteristics::Procedure::Attr::Pure)
        .set(characteristics::Procedure::Attr::Elemental);
    characteristics::Procedure chars{
        std::move(fResult), std::move(args), attrs};
    return SpecificIntrinsicFunctionInterface{
        std::move(chars), genericName, specific.isRestrictedSpecific};
  }
  return std::nullopt;
}

DynamicType IntrinsicProcTable::Implementation::GetSpecificType(
    const TypePattern &pattern) const {
  const CategorySet &set{pattern.categorySet};
  CHECK(set.count() == 1);
  TypeCategory category{set.LeastElement().value()};
  if (pattern.kindCode == KindCode::doublePrecision) {
    return DynamicType{category, defaults_.doublePrecisionKind()};
  } else {
    return DynamicType{category, defaults_.GetDefaultKind(category)};
  }
}

IntrinsicProcTable::~IntrinsicProcTable() = default;

IntrinsicProcTable IntrinsicProcTable::Configure(
    const common::IntrinsicTypeDefaultKinds &defaults) {
  IntrinsicProcTable result;
  result.impl_ = std::make_unique<IntrinsicProcTable::Implementation>(defaults);
  return result;
}

void IntrinsicProcTable::SupplyBuiltins(
    const semantics::Scope &builtins) const {
  DEREF(impl_.get()).SupplyBuiltins(builtins);
}

bool IntrinsicProcTable::IsIntrinsic(const std::string &name) const {
  return DEREF(impl_.get()).IsIntrinsic(name);
}
bool IntrinsicProcTable::IsIntrinsicFunction(const std::string &name) const {
  return DEREF(impl_.get()).IsIntrinsicFunction(name);
}
bool IntrinsicProcTable::IsIntrinsicSubroutine(const std::string &name) const {
  return DEREF(impl_.get()).IsIntrinsicSubroutine(name);
}

IntrinsicClass IntrinsicProcTable::GetIntrinsicClass(
    const std::string &name) const {
  return DEREF(impl_.get()).GetIntrinsicClass(name);
}

std::string IntrinsicProcTable::GetGenericIntrinsicName(
    const std::string &name) const {
  return DEREF(impl_.get()).GetGenericIntrinsicName(name);
}

std::optional<SpecificCall> IntrinsicProcTable::Probe(
    const CallCharacteristics &call, ActualArguments &arguments,
    FoldingContext &context) const {
  return DEREF(impl_.get()).Probe(call, arguments, context);
}

std::optional<SpecificIntrinsicFunctionInterface>
IntrinsicProcTable::IsSpecificIntrinsicFunction(const std::string &name) const {
  return DEREF(impl_.get()).IsSpecificIntrinsicFunction(name);
}

llvm::raw_ostream &TypePattern::Dump(llvm::raw_ostream &o) const {
  if (categorySet == AnyType) {
    o << "any type";
  } else {
    const char *sep = "";
    auto set{categorySet};
    while (auto least{set.LeastElement()}) {
      o << sep << EnumToString(*least);
      sep = " or ";
      set.reset(*least);
    }
  }
  o << '(' << EnumToString(kindCode) << ')';
  return o;
}

llvm::raw_ostream &IntrinsicDummyArgument::Dump(llvm::raw_ostream &o) const {
  if (keyword) {
    o << keyword << '=';
  }
  return typePattern.Dump(o)
      << ' ' << EnumToString(rank) << ' ' << EnumToString(optionality)
      << EnumToString(intent);
}

llvm::raw_ostream &IntrinsicInterface::Dump(llvm::raw_ostream &o) const {
  o << name;
  char sep{'('};
  for (const auto &d : dummy) {
    if (d.typePattern.kindCode == KindCode::none) {
      break;
    }
    d.Dump(o << sep);
    sep = ',';
  }
  if (sep == '(') {
    o << "()";
  }
  return result.Dump(o << " -> ") << ' ' << EnumToString(rank);
}

llvm::raw_ostream &IntrinsicProcTable::Implementation::Dump(
    llvm::raw_ostream &o) const {
  o << "generic intrinsic functions:\n";
  for (const auto &iter : genericFuncs_) {
    iter.second->Dump(o << iter.first << ": ") << '\n';
  }
  o << "specific intrinsic functions:\n";
  for (const auto &iter : specificFuncs_) {
    iter.second->Dump(o << iter.first << ": ");
    if (const char *g{iter.second->generic}) {
      o << " -> " << g;
    }
    o << '\n';
  }
  o << "subroutines:\n";
  for (const auto &iter : subroutines_) {
    iter.second->Dump(o << iter.first << ": ") << '\n';
  }
  return o;
}

llvm::raw_ostream &IntrinsicProcTable::Dump(llvm::raw_ostream &o) const {
  return DEREF(impl_.get()).Dump(o);
}

// In general C846 prohibits allocatable coarrays to be passed to INTENT(OUT)
// dummy arguments. This rule does not apply to intrinsics in general.
// Some intrinsic explicitly allow coarray allocatable in their description.
// It is assumed that unless explicitly allowed for an intrinsic,
// this is forbidden.
// Since there are very few intrinsic identified that allow this, they are
// listed here instead of adding a field in the table.
bool AcceptsIntentOutAllocatableCoarray(const std::string &intrinsic) {
  return intrinsic == "move_alloc";
}
} // namespace Fortran::evaluate<|MERGE_RESOLUTION|>--- conflicted
+++ resolved
@@ -1163,8 +1163,6 @@
             {"stat", AnyInt, Rank::scalar, Optionality::optional,
                 common::Intent::Out}},
         {}, Rank::elemental, IntrinsicClass::atomicSubroutine},
-<<<<<<< HEAD
-=======
     {"atomic_fetch_add",
         {{"atom", AtomicInt, Rank::atom, Optionality::required,
              common::Intent::InOut},
@@ -1185,7 +1183,6 @@
             {"stat", AnyInt, Rank::scalar, Optionality::optional,
                 common::Intent::Out}},
         {}, Rank::elemental, IntrinsicClass::atomicSubroutine},
->>>>>>> e7aa6127
     {"atomic_fetch_or",
         {{"atom", AtomicInt, Rank::atom, Optionality::required,
              common::Intent::InOut},
@@ -1196,8 +1193,6 @@
             {"stat", AnyInt, Rank::scalar, Optionality::optional,
                 common::Intent::Out}},
         {}, Rank::elemental, IntrinsicClass::atomicSubroutine},
-<<<<<<< HEAD
-=======
     {"atomic_fetch_xor",
         {{"atom", AtomicInt, Rank::atom, Optionality::required,
              common::Intent::InOut},
@@ -1208,7 +1203,6 @@
             {"stat", AnyInt, Rank::scalar, Optionality::optional,
                 common::Intent::Out}},
         {}, Rank::elemental, IntrinsicClass::atomicSubroutine},
->>>>>>> e7aa6127
     {"atomic_ref",
         {{"value", AnyIntOrLogical, Rank::scalar, Optionality::required,
              common::Intent::Out},
@@ -2745,12 +2739,8 @@
   } else if (name == "atomic_define") {
     return CheckAtomicDefineAndRef(
         context, call.arguments[0], call.arguments[1], call.arguments[2], name);
-<<<<<<< HEAD
-  } else if (name == "atomic_fetch_or") {
-=======
   } else if (name == "atomic_fetch_add" || name == "atomic_fetch_and" ||
       name == "atomic_fetch_or" || name == "atomic_fetch_xor") {
->>>>>>> e7aa6127
     return CheckForCoindexedObject(context, call.arguments[3], name, "stat");
   } else if (name == "atomic_ref") {
     return CheckAtomicDefineAndRef(
