--- conflicted
+++ resolved
@@ -25,13 +25,7 @@
   TransformUtils
   Vectorize
   Passes
-<<<<<<< HEAD
-=======
-  ASFixer
-  InSPIRation
-  KernelPropGen
-  XOCCIRDowngrader
->>>>>>> 1fcd1e6d
+  SYCL
   )
 
 add_llvm_tool(opt
