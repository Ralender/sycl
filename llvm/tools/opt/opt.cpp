--- conflicted
+++ resolved
@@ -595,25 +595,14 @@
   initializeExpandReductionsPass(Registry);
   initializeWasmEHPreparePass(Registry);
   initializeWriteBitcodePassPass(Registry);
-  initializeHardwareLoopsPass(Registry);
 
   // SYCL related passes, there may come a time where it's better to register
-<<<<<<< HEAD
-  // these as a module rather than separate passes (e.g.
-  // initializeTransformUtils(Registry) etc. above)
-  initializeASFixerPass(Registry);
-  initializeInSPIRationPass(Registry);
-  initializeKernelPropGenPass(Registry);
-  initializeXOCCIRDowngraderPass(Registry);
-  initializeChessMassagePass(Registry);
-=======
   // these as a module rather than separate passes
   // (e.g. initializeTransformUtils(Registry) etc. above)
   initializeInSPIRationPass(Registry);
   initializeKernelPropGenPass(Registry);
   initializeChessMassagePass(Registry);
   initializeVXXIRDowngraderPass(Registry);
->>>>>>> 5048b96e
   initializePrepareSYCLOptPass(Registry);
   initializePrepareSyclChessOptPass(Registry);
   initializeLowerSYCLMetaDataPass(Registry);
