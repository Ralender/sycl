--- conflicted
+++ resolved
@@ -598,21 +598,12 @@
   initializeHardwareLoopsPass(Registry);
 
   // SYCL related passes, there may come a time where it's better to register
-<<<<<<< HEAD
-  // these as a module rather than separate passes (e.g.
-  // initializeTransformUtils(Registry) etc. above)
-  initializeASFixerPass(Registry);
-  initializeInSPIRationPass(Registry);
-  initializeKernelPropGenPass(Registry);
-  initializeXOCCIRDowngraderPass(Registry);
-  initializeChessMassagePass(Registry);
-=======
   // these as a module rather than separate passes
   // (e.g. initializeTransformUtils(Registry) etc. above)
   initializeInSPIRationPass(Registry);
   initializeKernelPropGenPass(Registry);
+  initializeChessMassagePass(Registry);
   initializeVXXIRDowngraderPass(Registry);
->>>>>>> a7d0f33c
   initializePrepareSYCLOptPass(Registry);
   initializeLowerSYCLMetaDataPass(Registry);
   initializeHardwareLoopsPass(Registry);
