--- conflicted
+++ resolved
@@ -64,19 +64,11 @@
   DOTFuncInfo(const Function *F) : DOTFuncInfo(F, nullptr, nullptr, 0) {}
 
   DOTFuncInfo(const Function *F, const BlockFrequencyInfo *BFI,
-<<<<<<< HEAD
-              BranchProbabilityInfo *BPI, uint64_t MaxFreq)
-      : F(F), BFI(BFI), BPI(BPI), MaxFreq(MaxFreq) {
-    ShowHeat = false;
-    EdgeWeights = true;
-    RawWeights = true;
-=======
               const BranchProbabilityInfo *BPI, uint64_t MaxFreq)
       : F(F), BFI(BFI), BPI(BPI), MaxFreq(MaxFreq) {
     ShowHeat = false;
     EdgeWeights = !!BPI; // Print EdgeWeights when BPI is available.
     RawWeights = !!BFI;  // Print RawWeights when BFI is available.
->>>>>>> a34309b7
   }
 
   const BlockFrequencyInfo *getBFI() { return BFI; }
