--- conflicted
+++ resolved
@@ -463,19 +463,11 @@
 
   /// Returns true if this block ends any section.
   bool isEndSection() const { return IsEndSection; }
-<<<<<<< HEAD
 
   void setIsBeginSection(bool V = true) { IsBeginSection = V; }
 
   void setIsEndSection(bool V = true) { IsEndSection = V; }
 
-=======
-
-  void setIsBeginSection(bool V = true) { IsBeginSection = V; }
-
-  void setIsEndSection(bool V = true) { IsEndSection = V; }
-
->>>>>>> a34309b7
   /// Returns the section ID of this basic block.
   MBBSectionID getSectionID() const { return SectionID; }
 
