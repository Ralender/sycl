//===-- llvm/ADT/Triple.h - Target triple helper class ----------*- C++ -*-===//
//
// Part of the LLVM Project, under the Apache License v2.0 with LLVM Exceptions.
// See https://llvm.org/LICENSE.txt for license information.
// SPDX-License-Identifier: Apache-2.0 WITH LLVM-exception
//
//===----------------------------------------------------------------------===//

#ifndef LLVM_ADT_TRIPLE_H
#define LLVM_ADT_TRIPLE_H

#include "llvm/ADT/Twine.h"
#include "llvm/Support/VersionTuple.h"

// Some system headers or GCC predefined macros conflict with identifiers in
// this file.  Undefine them here.
#undef NetBSD
#undef mips
#undef sparc

namespace llvm {

/// Triple - Helper class for working with autoconf configuration names. For
/// historical reasons, we also call these 'triples' (they used to contain
/// exactly three fields).
///
/// Configuration names are strings in the canonical form:
///   ARCHITECTURE-VENDOR-OPERATING_SYSTEM
/// or
///   ARCHITECTURE-VENDOR-OPERATING_SYSTEM-ENVIRONMENT
///
/// This class is used for clients which want to support arbitrary
/// configuration names, but also want to implement certain special
/// behavior for particular configurations. This class isolates the mapping
/// from the components of the configuration name to well known IDs.
///
/// At its core the Triple class is designed to be a wrapper for a triple
/// string; the constructor does not change or normalize the triple string.
/// Clients that need to handle the non-canonical triples that users often
/// specify should use the normalize method.
///
/// See autoconf/config.guess for a glimpse into what configuration names
/// look like in practice.
class Triple {
public:
  enum ArchType {
    UnknownArch,

    arm,            // ARM (little endian): arm, armv.*, xscale
    armeb,          // ARM (big endian): armeb
    aarch64,        // AArch64 (little endian): aarch64
    aarch64_be,     // AArch64 (big endian): aarch64_be
    aarch64_32,     // AArch64 (little endian) ILP32: aarch64_32
    arc,            // ARC: Synopsys ARC
    avr,            // AVR: Atmel AVR microcontroller
    bpfel,          // eBPF or extended BPF or 64-bit BPF (little endian)
    bpfeb,          // eBPF or extended BPF or 64-bit BPF (big endian)
    csky,           // CSKY: csky
    hexagon,        // Hexagon: hexagon
    m68k,           // M68k: Motorola 680x0 family
    mips,           // MIPS: mips, mipsallegrex, mipsr6
    mipsel,         // MIPSEL: mipsel, mipsallegrexe, mipsr6el
    mips64,         // MIPS64: mips64, mips64r6, mipsn32, mipsn32r6
    mips64el,       // MIPS64EL: mips64el, mips64r6el, mipsn32el, mipsn32r6el
    msp430,         // MSP430: msp430
    ppc,            // PPC: powerpc
    ppcle,          // PPCLE: powerpc (little endian)
    ppc64,          // PPC64: powerpc64, ppu
    ppc64le,        // PPC64LE: powerpc64le
    r600,           // R600: AMD GPUs HD2XXX - HD6XXX
    amdgcn,         // AMDGCN: AMD GCN GPUs
    riscv32,        // RISC-V (32-bit): riscv32
    riscv64,        // RISC-V (64-bit): riscv64
    sparc,          // Sparc: sparc
    sparcv9,        // Sparcv9: Sparcv9
    sparcel,        // Sparc: (endianness = little). NB: 'Sparcle' is a CPU variant
    systemz,        // SystemZ: s390x
    tce,            // TCE (http://tce.cs.tut.fi/): tce
    tcele,          // TCE little endian (http://tce.cs.tut.fi/): tcele
    thumb,          // Thumb (little endian): thumb, thumbv.*
    thumbeb,        // Thumb (big endian): thumbeb
    x86,            // X86: i[3-9]86
    x86_64,         // X86-64: amd64, x86_64
    xcore,          // XCore: xcore
    nvptx,          // NVPTX: 32-bit
    nvptx64,        // NVPTX: 64-bit
    le32,           // le32: generic little-endian 32-bit CPU (PNaCl)
    le64,           // le64: generic little-endian 64-bit CPU (PNaCl)
    amdil,          // AMDIL
    amdil64,        // AMDIL with 64-bit pointers
    hsail,          // AMD HSAIL
    hsail64,        // AMD HSAIL with 64-bit pointers
    spir,           // SPIR: standard portable IR for OpenCL 32-bit version
    spir64,         // SPIR: standard portable IR for OpenCL 64-bit version
    spirv32,        // SPIR-V with 32-bit pointers
    spirv64,        // SPIR-V with 64-bit pointers
    kalimba,        // Kalimba: generic kalimba
    shave,          // SHAVE: Movidius vector VLIW processors
    lanai,          // Lanai: Lanai 32-bit
    wasm32,         // WebAssembly with 32-bit pointers
    wasm64,         // WebAssembly with 64-bit pointers
    renderscript32, // 32-bit RenderScript
    renderscript64, // 64-bit RenderScript
    fpga,           // Intel FPGA
    fpga32,         // 32-bit Xilinx FPGA
    fpga64,         // 64-bit Xilinx FPGA
    ve,             // NEC SX-Aurora Vector Engine
    LastArchType = ve
  };
  enum SubArchType {
    NoSubArch,

    ARMSubArch_v9_2a,
    ARMSubArch_v9_1a,
    ARMSubArch_v9,
    ARMSubArch_v8_7a,
    ARMSubArch_v8_6a,
    ARMSubArch_v8_5a,
    ARMSubArch_v8_4a,
    ARMSubArch_v8_3a,
    ARMSubArch_v8_2a,
    ARMSubArch_v8_1a,
    ARMSubArch_v8,
    ARMSubArch_v8r,
    ARMSubArch_v8m_baseline,
    ARMSubArch_v8m_mainline,
    ARMSubArch_v8_1m_mainline,
    ARMSubArch_v7,
    ARMSubArch_v7em,
    ARMSubArch_v7m,
    ARMSubArch_v7s,
    ARMSubArch_v7k,
    ARMSubArch_v7ve,
    ARMSubArch_v6,
    ARMSubArch_v6m,
    ARMSubArch_v6k,
    ARMSubArch_v6t2,
    ARMSubArch_v5,
    ARMSubArch_v5te,
    ARMSubArch_v4t,

    AArch64SubArch_arm64e,

    KalimbaSubArch_v3,
    KalimbaSubArch_v4,
    KalimbaSubArch_v5,

    MipsSubArch_r6,

    SPIRSubArch_fpga,
    SPIRSubArch_gen,
    SPIRSubArch_x86_64,

    FPGASubArch_hw,
    FPGASubArch_hw_emu,
    FPGASubArch_sw_emu,
    FPGASubArch_hls_hw,
    FPGASubArch_hls_hw_emu,
    FPGASubArch_hls_sw_emu,

    PPCSubArch_spe
  };
  enum VendorType {
    UnknownVendor,

    Apple,
    PC,
    SCEI,
    Freescale,
    IBM,
    ImaginationTechnologies,
    Intel,
    MipsTechnologies,
    NVIDIA,
    CSR,
    Myriad,
    AMD,
    Mesa,
    SUSE,
    OpenEmbedded,
    Xilinx,
    LastVendorType = Xilinx
  };
  enum OSType {
    UnknownOS,

    Ananas,
    CloudABI,
    Darwin,
    DragonFly,
    FreeBSD,
    Fuchsia,
    IOS,
    KFreeBSD,
    Linux,
    Lv2,        // PS3
    MacOSX,
    NetBSD,
    OpenBSD,
    Solaris,
    Win32,
    ZOS,
    Haiku,
    Minix,
    RTEMS,
    NaCl,       // Native Client
    AIX,
    CUDA,       // NVIDIA CUDA
    NVCL,       // NVIDIA OpenCL
    AMDHSA,     // AMD HSA Runtime
    PS4,
    ELFIAMCU,
    TvOS,       // Apple tvOS
    WatchOS,    // Apple watchOS
    Mesa3D,
    Contiki,
    AMDPAL,     // AMD PAL Runtime
    HermitCore, // HermitCore Unikernel/Multikernel
    Hurd,       // GNU/Hurd
    WASI,       // Experimental WebAssembly OS
    Emscripten,
    LastOSType = Emscripten
  };
  enum EnvironmentType {
    UnknownEnvironment,

    GNU,
    GNUABIN32,
    GNUABI64,
    GNUEABI,
    GNUEABIHF,
    GNUX32,
    GNUILP32,
    CODE16,
    EABI,
    EABIHF,
    Android,
    Musl,
    MuslEABI,
    MuslEABIHF,
    MuslX32,

    MSVC,
    Itanium,
    Cygnus,
    CoreCLR,
    Simulator,  // Simulator variants of other systems, e.g., Apple's iOS
    MacABI, // Mac Catalyst variant of Apple's iOS deployment target.
    LastEnvironmentType = MacABI
  };
  enum ObjectFormatType {
    UnknownObjectFormat,

    COFF,
    ELF,
    GOFF,
    MachO,
    Wasm,
    XCOFF,
  };

private:
  std::string Data;

  /// The parsed arch type.
  ArchType Arch;

  /// The parsed subarchitecture type.
  SubArchType SubArch;

  /// The parsed vendor type.
  VendorType Vendor;

  /// The parsed OS type.
  OSType OS;

  /// The parsed Environment type.
  EnvironmentType Environment;

  /// The object format type.
  ObjectFormatType ObjectFormat;

public:
  /// @name Constructors
  /// @{

  /// Default constructor is the same as an empty string and leaves all
  /// triple fields unknown.
  Triple()
      : Data(), Arch(), SubArch(), Vendor(), OS(), Environment(),
        ObjectFormat() {}

  explicit Triple(const Twine &Str);
  Triple(const Twine &ArchStr, const Twine &VendorStr, const Twine &OSStr);
  Triple(const Twine &ArchStr, const Twine &VendorStr, const Twine &OSStr,
         const Twine &EnvironmentStr);

  bool operator==(const Triple &Other) const {
    return Arch == Other.Arch && SubArch == Other.SubArch &&
           Vendor == Other.Vendor && OS == Other.OS &&
           Environment == Other.Environment &&
           ObjectFormat == Other.ObjectFormat;
  }

  bool operator!=(const Triple &Other) const {
    return !(*this == Other);
  }

  /// @}
  /// @name Normalization
  /// @{

  /// Turn an arbitrary machine specification into the canonical triple form (or
  /// something sensible that the Triple class understands if nothing better can
  /// reasonably be done).  In particular, it handles the common case in which
  /// otherwise valid components are in the wrong order.
  static std::string normalize(StringRef Str);

  /// Return the normalized form of this triple's string.
  std::string normalize() const { return normalize(Data); }

  /// @}
  /// @name Typed Component Access
  /// @{

  /// Get the parsed architecture type of this triple.
  ArchType getArch() const { return Arch; }

  /// get the parsed subarchitecture type for this triple.
  SubArchType getSubArch() const { return SubArch; }

  /// Get the parsed vendor type of this triple.
  VendorType getVendor() const { return Vendor; }

  /// Get the parsed operating system type of this triple.
  OSType getOS() const { return OS; }

  /// Does this triple have the optional environment (fourth) component?
  bool hasEnvironment() const {
    return getEnvironmentName() != "";
  }

  /// Get the parsed environment type of this triple.
  EnvironmentType getEnvironment() const { return Environment; }

  /// Parse the version number from the OS name component of the
  /// triple, if present.
  ///
  /// For example, "fooos1.2.3" would return (1, 2, 3).
  VersionTuple getEnvironmentVersion() const;

  /// Get the object format for this triple.
  ObjectFormatType getObjectFormat() const { return ObjectFormat; }

  /// Parse the version number from the OS name component of the triple, if
  /// present.
  ///
  /// For example, "fooos1.2.3" would return (1, 2, 3).
  VersionTuple getOSVersion() const;

  /// Return just the major version number, this is specialized because it is a
  /// common query.
  unsigned getOSMajorVersion() const { return getOSVersion().getMajor(); }

  /// Parse the version number as with getOSVersion and then translate generic
  /// "darwin" versions to the corresponding OS X versions.  This may also be
  /// called with IOS triples but the OS X version number is just set to a
  /// constant 10.4.0 in that case.  Returns true if successful.
  bool getMacOSXVersion(VersionTuple &Version) const;

  /// Parse the version number as with getOSVersion.  This should only be called
  /// with IOS or generic triples.
  VersionTuple getiOSVersion() const;

  /// Parse the version number as with getOSVersion.  This should only be called
  /// with WatchOS or generic triples.
  VersionTuple getWatchOSVersion() const;

  /// @}
  /// @name Direct Component Access
  /// @{

  const std::string &str() const { return Data; }

  const std::string &getTriple() const { return Data; }

  /// Get the architecture (first) component of the triple.
  StringRef getArchName() const;

  /// Get the architecture name based on Kind and SubArch.
  StringRef getArchName(ArchType Kind, SubArchType SubArch = NoSubArch) const;

  /// Get the vendor (second) component of the triple.
  StringRef getVendorName() const;

  /// Get the operating system (third) component of the triple.
  StringRef getOSName() const;

  /// Get the optional environment (fourth) component of the triple, or "" if
  /// empty.
  StringRef getEnvironmentName() const;

  /// Get the operating system and optional environment components as a single
  /// string (separated by a '-' if the environment component is present).
  StringRef getOSAndEnvironmentName() const;

  /// @}
  /// @name Convenience Predicates
  /// @{

  /// Test whether the architecture is 64-bit
  ///
  /// Note that this tests for 64-bit pointer width, and nothing else. Note
  /// that we intentionally expose only three predicates, 64-bit, 32-bit, and
  /// 16-bit. The inner details of pointer width for particular architectures
  /// is not summed up in the triple, and so only a coarse grained predicate
  /// system is provided.
  bool isArch64Bit() const;

  /// Test whether the architecture is 32-bit
  ///
  /// Note that this tests for 32-bit pointer width, and nothing else.
  bool isArch32Bit() const;

  /// Test whether the architecture is 16-bit
  ///
  /// Note that this tests for 16-bit pointer width, and nothing else.
  bool isArch16Bit() const;

  /// Helper function for doing comparisons against version numbers included in
  /// the target triple.
  bool isOSVersionLT(unsigned Major, unsigned Minor = 0,
                     unsigned Micro = 0) const {
    if (Minor == 0) {
      return getOSVersion() < VersionTuple(Major);
    }
    if (Micro == 0) {
      return getOSVersion() < VersionTuple(Major, Minor);
    }
    return getOSVersion() < VersionTuple(Major, Minor, Micro);
  }

  bool isOSVersionLT(const Triple &Other) const {
    return getOSVersion() < Other.getOSVersion();
  }

  /// Comparison function for checking OS X version compatibility, which handles
  /// supporting skewed version numbering schemes used by the "darwin" triples.
  bool isMacOSXVersionLT(unsigned Major, unsigned Minor = 0,
                         unsigned Micro = 0) const;

  /// Is this a Mac OS X triple. For legacy reasons, we support both "darwin"
  /// and "osx" as OS X triples.
  bool isMacOSX() const {
    return getOS() == Triple::Darwin || getOS() == Triple::MacOSX;
  }

  /// Is this an iOS triple.
  /// Note: This identifies tvOS as a variant of iOS. If that ever
  /// changes, i.e., if the two operating systems diverge or their version
  /// numbers get out of sync, that will need to be changed.
  /// watchOS has completely different version numbers so it is not included.
  bool isiOS() const {
    return getOS() == Triple::IOS || isTvOS();
  }

  /// Is this an Apple tvOS triple.
  bool isTvOS() const {
    return getOS() == Triple::TvOS;
  }

  /// Is this an Apple watchOS triple.
  bool isWatchOS() const {
    return getOS() == Triple::WatchOS;
  }

  bool isWatchABI() const {
    return getSubArch() == Triple::ARMSubArch_v7k;
  }

  bool isOSzOS() const { return getOS() == Triple::ZOS; }

  /// Is this a "Darwin" OS (macOS, iOS, tvOS or watchOS).
  bool isOSDarwin() const {
    return isMacOSX() || isiOS() || isWatchOS();
  }

  bool isSimulatorEnvironment() const {
    return getEnvironment() == Triple::Simulator;
  }

<<<<<<< HEAD
  bool isSYCLDeviceEnvironment() const {
    return getEnvironment() == Triple::SYCLDevice;
  }

  bool isXilinxSYCLDevice() const {
    return (getArch() == Triple::fpga64
        || getArch() == Triple::fpga32)
        && getVendor() == Triple::Xilinx
        && isSYCLDeviceEnvironment();
  }

  bool isXilinxFPGA() const {
    return (getArch() == Triple::fpga64
        || getArch() == Triple::fpga32)
        && getVendor() == Triple::Xilinx;
  }

  bool isXilinxHLS() const {
    assert(isXilinxFPGA() && "Not a Xilinx FPGA architecture");
    return getSubArch() == SubArchType::FPGASubArch_hls_hw
        || getSubArch() == SubArchType::FPGASubArch_hls_hw_emu
        || getSubArch() == SubArchType::FPGASubArch_hls_sw_emu;
  }

=======
>>>>>>> 8677d5d5
  bool isMacCatalystEnvironment() const {
    return getEnvironment() == Triple::MacABI;
  }

  /// Returns true for targets that run on a macOS machine.
  bool isTargetMachineMac() const {
    return isMacOSX() || (isOSDarwin() && (isSimulatorEnvironment() ||
                                           isMacCatalystEnvironment()));
  }

  bool isOSNetBSD() const {
    return getOS() == Triple::NetBSD;
  }

  bool isOSOpenBSD() const {
    return getOS() == Triple::OpenBSD;
  }

  bool isOSFreeBSD() const {
    return getOS() == Triple::FreeBSD;
  }

  bool isOSFuchsia() const {
    return getOS() == Triple::Fuchsia;
  }

  bool isOSDragonFly() const { return getOS() == Triple::DragonFly; }

  bool isOSSolaris() const {
    return getOS() == Triple::Solaris;
  }

  bool isOSIAMCU() const {
    return getOS() == Triple::ELFIAMCU;
  }

  bool isOSUnknown() const { return getOS() == Triple::UnknownOS; }

  bool isGNUEnvironment() const {
    EnvironmentType Env = getEnvironment();
    return Env == Triple::GNU || Env == Triple::GNUABIN32 ||
           Env == Triple::GNUABI64 || Env == Triple::GNUEABI ||
           Env == Triple::GNUEABIHF || Env == Triple::GNUX32;
  }

  bool isOSContiki() const {
    return getOS() == Triple::Contiki;
  }

  /// Tests whether the OS is Haiku.
  bool isOSHaiku() const {
    return getOS() == Triple::Haiku;
  }

  /// Tests whether the OS is Windows.
  bool isOSWindows() const {
    return getOS() == Triple::Win32;
  }

  /// Checks if the environment is MSVC.
  bool isKnownWindowsMSVCEnvironment() const {
    return isOSWindows() && getEnvironment() == Triple::MSVC;
  }

  /// Checks if the environment could be MSVC.
  bool isWindowsMSVCEnvironment() const {
    return isKnownWindowsMSVCEnvironment() ||
           (isOSWindows() && getEnvironment() == Triple::UnknownEnvironment);
  }

  bool isWindowsCoreCLREnvironment() const {
    return isOSWindows() && getEnvironment() == Triple::CoreCLR;
  }

  bool isWindowsItaniumEnvironment() const {
    return isOSWindows() && getEnvironment() == Triple::Itanium;
  }

  bool isWindowsCygwinEnvironment() const {
    return isOSWindows() && getEnvironment() == Triple::Cygnus;
  }

  bool isWindowsGNUEnvironment() const {
    return isOSWindows() && getEnvironment() == Triple::GNU;
  }

  /// Tests for either Cygwin or MinGW OS
  bool isOSCygMing() const {
    return isWindowsCygwinEnvironment() || isWindowsGNUEnvironment();
  }

  /// Is this a "Windows" OS targeting a "MSVCRT.dll" environment.
  bool isOSMSVCRT() const {
    return isWindowsMSVCEnvironment() || isWindowsGNUEnvironment() ||
           isWindowsItaniumEnvironment();
  }

  /// Tests whether the OS is NaCl (Native Client)
  bool isOSNaCl() const {
    return getOS() == Triple::NaCl;
  }

  /// Tests whether the OS is Linux.
  bool isOSLinux() const {
    return getOS() == Triple::Linux;
  }

  /// Tests whether the OS is kFreeBSD.
  bool isOSKFreeBSD() const {
    return getOS() == Triple::KFreeBSD;
  }

  /// Tests whether the OS is Hurd.
  bool isOSHurd() const {
    return getOS() == Triple::Hurd;
  }

  /// Tests whether the OS is WASI.
  bool isOSWASI() const {
    return getOS() == Triple::WASI;
  }

  /// Tests whether the OS is Emscripten.
  bool isOSEmscripten() const {
    return getOS() == Triple::Emscripten;
  }

  /// Tests whether the OS uses glibc.
  bool isOSGlibc() const {
    return (getOS() == Triple::Linux || getOS() == Triple::KFreeBSD ||
            getOS() == Triple::Hurd) &&
           !isAndroid();
  }

  /// Tests whether the OS is AIX.
  bool isOSAIX() const {
    return getOS() == Triple::AIX;
  }

  /// Tests whether the OS uses the ELF binary format.
  bool isOSBinFormatELF() const {
    return getObjectFormat() == Triple::ELF;
  }

  /// Tests whether the OS uses the COFF binary format.
  bool isOSBinFormatCOFF() const {
    return getObjectFormat() == Triple::COFF;
  }

  /// Tests whether the OS uses the GOFF binary format.
  bool isOSBinFormatGOFF() const { return getObjectFormat() == Triple::GOFF; }

  /// Tests whether the environment is MachO.
  bool isOSBinFormatMachO() const {
    return getObjectFormat() == Triple::MachO;
  }

  /// Tests whether the OS uses the Wasm binary format.
  bool isOSBinFormatWasm() const {
    return getObjectFormat() == Triple::Wasm;
  }

  /// Tests whether the OS uses the XCOFF binary format.
  bool isOSBinFormatXCOFF() const {
    return getObjectFormat() == Triple::XCOFF;
  }

  /// Tests whether the target is the PS4 CPU
  bool isPS4CPU() const {
    return getArch() == Triple::x86_64 &&
           getVendor() == Triple::SCEI &&
           getOS() == Triple::PS4;
  }

  /// Tests whether the target is the PS4 platform
  bool isPS4() const {
    return getVendor() == Triple::SCEI &&
           getOS() == Triple::PS4;
  }

  /// Tests whether the target is Android
  bool isAndroid() const { return getEnvironment() == Triple::Android; }

  bool isAndroidVersionLT(unsigned Major) const {
    assert(isAndroid() && "Not an Android triple!");

    VersionTuple Version = getEnvironmentVersion();

    // 64-bit targets did not exist before API level 21 (Lollipop).
    if (isArch64Bit() && Version.getMajor() < 21)
      return VersionTuple(21) < VersionTuple(Major);

    return Version < VersionTuple(Major);
  }

  /// Tests whether the environment is musl-libc
  bool isMusl() const {
    return getEnvironment() == Triple::Musl ||
           getEnvironment() == Triple::MuslEABI ||
           getEnvironment() == Triple::MuslEABIHF ||
           getEnvironment() == Triple::MuslX32;
  }

  /// Tests whether the target is SPIR (32- or 64-bit).
  bool isSPIR() const {
    return getArch() == Triple::spir || getArch() == Triple::spir64;
  }

  /// Tests whether the target is SPIR-V (32/64-bit).
  bool isSPIRV() const {
    return getArch() == Triple::spirv32 || getArch() == Triple::spirv64;
  }

  /// Tests whether the target is NVPTX (32- or 64-bit).
  bool isNVPTX() const {
    return getArch() == Triple::nvptx || getArch() == Triple::nvptx64;
  }

  /// Tests whether the target is AMDGCN
  bool isAMDGCN() const { return getArch() == Triple::amdgcn; }

  bool isAMDGPU() const {
    return getArch() == Triple::r600 || getArch() == Triple::amdgcn;
  }

  /// Tests whether the target is Thumb (little and big endian).
  bool isThumb() const {
    return getArch() == Triple::thumb || getArch() == Triple::thumbeb;
  }

  /// Tests whether the target is ARM (little and big endian).
  bool isARM() const {
    return getArch() == Triple::arm || getArch() == Triple::armeb;
  }

  /// Tests whether the target supports the EHABI exception
  /// handling standard.
  bool isTargetEHABICompatible() const {
    return (isARM() || isThumb()) &&
           (getEnvironment() == Triple::EABI ||
            getEnvironment() == Triple::GNUEABI ||
            getEnvironment() == Triple::MuslEABI ||
            getEnvironment() == Triple::EABIHF ||
            getEnvironment() == Triple::GNUEABIHF ||
            getEnvironment() == Triple::MuslEABIHF || isAndroid()) &&
           isOSBinFormatELF();
  }

  /// Tests whether the target is AArch64 (little and big endian).
  bool isAArch64() const {
    return getArch() == Triple::aarch64 || getArch() == Triple::aarch64_be ||
           getArch() == Triple::aarch64_32;
  }

  /// Tests whether the target is AArch64 and pointers are the size specified by
  /// \p PointerWidth.
  bool isAArch64(int PointerWidth) const {
    assert(PointerWidth == 64 || PointerWidth == 32);
    if (!isAArch64())
      return false;
    return getArch() == Triple::aarch64_32 ||
                   getEnvironment() == Triple::GNUILP32
               ? PointerWidth == 32
               : PointerWidth == 64;
  }

  /// Tests whether the target is MIPS 32-bit (little and big endian).
  bool isMIPS32() const {
    return getArch() == Triple::mips || getArch() == Triple::mipsel;
  }

  /// Tests whether the target is MIPS 64-bit (little and big endian).
  bool isMIPS64() const {
    return getArch() == Triple::mips64 || getArch() == Triple::mips64el;
  }

  /// Tests whether the target is MIPS (little and big endian, 32- or 64-bit).
  bool isMIPS() const {
    return isMIPS32() || isMIPS64();
  }

  /// Tests whether the target is PowerPC (32- or 64-bit LE or BE).
  bool isPPC() const {
    return getArch() == Triple::ppc || getArch() == Triple::ppc64 ||
           getArch() == Triple::ppcle || getArch() == Triple::ppc64le;
  }

  /// Tests whether the target is 32-bit PowerPC (little and big endian).
  bool isPPC32() const {
    return getArch() == Triple::ppc || getArch() == Triple::ppcle;
  }

  /// Tests whether the target is 64-bit PowerPC (little and big endian).
  bool isPPC64() const {
    return getArch() == Triple::ppc64 || getArch() == Triple::ppc64le;
  }

  /// Tests whether the target is RISC-V (32- and 64-bit).
  bool isRISCV() const {
    return getArch() == Triple::riscv32 || getArch() == Triple::riscv64;
  }

  /// Tests whether the target is SystemZ.
  bool isSystemZ() const {
    return getArch() == Triple::systemz;
  }

  /// Tests whether the target is x86 (32- or 64-bit).
  bool isX86() const {
    return getArch() == Triple::x86 || getArch() == Triple::x86_64;
  }

  /// Tests whether the target is VE
  bool isVE() const {
    return getArch() == Triple::ve;
  }

  /// Tests whether the target is wasm (32- and 64-bit).
  bool isWasm() const {
    return getArch() == Triple::wasm32 || getArch() == Triple::wasm64;
  }

  // Tests whether the target is CSKY
  bool isCSKY() const {
    return getArch() == Triple::csky;
  }

  /// Tests whether the target is the Apple "arm64e" AArch64 subarch.
  bool isArm64e() const {
    return getArch() == Triple::aarch64 &&
           getSubArch() == Triple::AArch64SubArch_arm64e;
  }

  /// Tests whether the target is X32.
  bool isX32() const {
    EnvironmentType Env = getEnvironment();
    return Env == Triple::GNUX32 || Env == Triple::MuslX32;
  }

  /// Tests whether the target supports comdat
  bool supportsCOMDAT() const {
    return !(isOSBinFormatMachO() || isOSBinFormatXCOFF());
  }

  /// Tests whether the target uses emulated TLS as default.
  bool hasDefaultEmulatedTLS() const {
    return isAndroid() || isOSOpenBSD() || isWindowsCygwinEnvironment();
  }

  /// Tests whether the target uses -data-sections as default.
  bool hasDefaultDataSections() const {
    return isOSBinFormatXCOFF() || isWasm();
  }

  /// Tests if the environment supports dllimport/export annotations.
  bool hasDLLImportExport() const { return isOSWindows() || isPS4CPU(); }

  /// @}
  /// @name Mutators
  /// @{

  /// Set the architecture (first) component of the triple to a known type.
  void setArch(ArchType Kind, SubArchType SubArch = NoSubArch);

  /// Set the vendor (second) component of the triple to a known type.
  void setVendor(VendorType Kind);

  /// Set the operating system (third) component of the triple to a known type.
  void setOS(OSType Kind);

  /// Set the environment (fourth) component of the triple to a known type.
  void setEnvironment(EnvironmentType Kind);

  /// Set the object file format.
  void setObjectFormat(ObjectFormatType Kind);

  /// Set all components to the new triple \p Str.
  void setTriple(const Twine &Str);

  /// Set the architecture (first) component of the triple by name.
  void setArchName(StringRef Str);

  /// Set the vendor (second) component of the triple by name.
  void setVendorName(StringRef Str);

  /// Set the operating system (third) component of the triple by name.
  void setOSName(StringRef Str);

  /// Set the optional environment (fourth) component of the triple by name.
  void setEnvironmentName(StringRef Str);

  /// Set the operating system and optional environment components with a single
  /// string.
  void setOSAndEnvironmentName(StringRef Str);

  /// @}
  /// @name Helpers to build variants of a particular triple.
  /// @{

  /// Form a triple with a 32-bit variant of the current architecture.
  ///
  /// This can be used to move across "families" of architectures where useful.
  ///
  /// \returns A new triple with a 32-bit architecture or an unknown
  ///          architecture if no such variant can be found.
  llvm::Triple get32BitArchVariant() const;

  /// Form a triple with a 64-bit variant of the current architecture.
  ///
  /// This can be used to move across "families" of architectures where useful.
  ///
  /// \returns A new triple with a 64-bit architecture or an unknown
  ///          architecture if no such variant can be found.
  llvm::Triple get64BitArchVariant() const;

  /// Form a triple with a big endian variant of the current architecture.
  ///
  /// This can be used to move across "families" of architectures where useful.
  ///
  /// \returns A new triple with a big endian architecture or an unknown
  ///          architecture if no such variant can be found.
  llvm::Triple getBigEndianArchVariant() const;

  /// Form a triple with a little endian variant of the current architecture.
  ///
  /// This can be used to move across "families" of architectures where useful.
  ///
  /// \returns A new triple with a little endian architecture or an unknown
  ///          architecture if no such variant can be found.
  llvm::Triple getLittleEndianArchVariant() const;

  /// Get the (LLVM) name of the minimum ARM CPU for the arch we are targeting.
  ///
  /// \param Arch the architecture name (e.g., "armv7s"). If it is an empty
  /// string then the triple's arch name is used.
  StringRef getARMCPUForArch(StringRef Arch = StringRef()) const;

  /// Tests whether the target triple is little endian.
  ///
  /// \returns true if the triple is little endian, false otherwise.
  bool isLittleEndian() const;

  /// Test whether target triples are compatible.
  bool isCompatibleWith(const Triple &Other) const;

  /// Merge target triples.
  std::string merge(const Triple &Other) const;

  /// Some platforms have different minimum supported OS versions that
  /// varies by the architecture specified in the triple. This function
  /// returns the minimum supported OS version for this triple if one an exists,
  /// or an invalid version tuple if this triple doesn't have one.
  VersionTuple getMinimumSupportedOSVersion() const;

  /// @}
  /// @name Static helpers for IDs.
  /// @{

  /// Get the canonical name for the \p Kind architecture.
  static StringRef getArchTypeName(ArchType Kind);

  /// Get the "prefix" canonical name for the \p Kind architecture. This is the
  /// prefix used by the architecture specific builtins, and is suitable for
  /// passing to \see Intrinsic::getIntrinsicForGCCBuiltin().
  ///
  /// \return - The architecture prefix, or 0 if none is defined.
  static StringRef getArchTypePrefix(ArchType Kind);

  /// Get the canonical name for the \p Kind vendor.
  static StringRef getVendorTypeName(VendorType Kind);

  /// Get the canonical name for the \p Kind operating system.
  static StringRef getOSTypeName(OSType Kind);

  /// Get the canonical name for the \p Kind environment.
  static StringRef getEnvironmentTypeName(EnvironmentType Kind);

  /// @}
  /// @name Static helpers for converting alternate architecture names.
  /// @{

  /// The canonical type for the given LLVM architecture name (e.g., "x86").
  static ArchType getArchTypeForLLVMName(StringRef Str);

  /// @}

  /// Returns a canonicalized OS version number for the specified OS.
  static VersionTuple getCanonicalVersionForOS(OSType OSKind,
                                               const VersionTuple &Version);
};

} // End llvm namespace


#endif<|MERGE_RESOLUTION|>--- conflicted
+++ resolved
@@ -489,18 +489,6 @@
     return getEnvironment() == Triple::Simulator;
   }
 
-<<<<<<< HEAD
-  bool isSYCLDeviceEnvironment() const {
-    return getEnvironment() == Triple::SYCLDevice;
-  }
-
-  bool isXilinxSYCLDevice() const {
-    return (getArch() == Triple::fpga64
-        || getArch() == Triple::fpga32)
-        && getVendor() == Triple::Xilinx
-        && isSYCLDeviceEnvironment();
-  }
-
   bool isXilinxFPGA() const {
     return (getArch() == Triple::fpga64
         || getArch() == Triple::fpga32)
@@ -514,8 +502,6 @@
         || getSubArch() == SubArchType::FPGASubArch_hls_sw_emu;
   }
 
-=======
->>>>>>> 8677d5d5
   bool isMacCatalystEnvironment() const {
     return getEnvironment() == Triple::MacABI;
   }
