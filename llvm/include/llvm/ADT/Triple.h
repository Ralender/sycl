//===-- llvm/ADT/Triple.h - Target triple helper class ----------*- C++ -*-===//
//
// Part of the LLVM Project, under the Apache License v2.0 with LLVM Exceptions.
// See https://llvm.org/LICENSE.txt for license information.
// SPDX-License-Identifier: Apache-2.0 WITH LLVM-exception
//
//===----------------------------------------------------------------------===//

#ifndef LLVM_ADT_TRIPLE_H
#define LLVM_ADT_TRIPLE_H

#include "llvm/ADT/Twine.h"

// Some system headers or GCC predefined macros conflict with identifiers in
// this file.  Undefine them here.
#undef NetBSD
#undef mips
#undef sparc

namespace llvm {

class VersionTuple;

/// Triple - Helper class for working with autoconf configuration names. For
/// historical reasons, we also call these 'triples' (they used to contain
/// exactly three fields).
///
/// Configuration names are strings in the canonical form:
///   ARCHITECTURE-VENDOR-OPERATING_SYSTEM
/// or
///   ARCHITECTURE-VENDOR-OPERATING_SYSTEM-ENVIRONMENT
///
/// This class is used for clients which want to support arbitrary
/// configuration names, but also want to implement certain special
/// behavior for particular configurations. This class isolates the mapping
/// from the components of the configuration name to well known IDs.
///
/// At its core the Triple class is designed to be a wrapper for a triple
/// string; the constructor does not change or normalize the triple string.
/// Clients that need to handle the non-canonical triples that users often
/// specify should use the normalize method.
///
/// See autoconf/config.guess for a glimpse into what configuration names
/// look like in practice.
class Triple {
public:
  enum ArchType {
    UnknownArch,

<<<<<<< HEAD
    aie32,          // Xilinx AI Engine 32-bit
=======
>>>>>>> 48d8689f
    arm,            // ARM (little endian): arm, armv.*, xscale
    armeb,          // ARM (big endian): armeb
    aarch64,        // AArch64 (little endian): aarch64
    aarch64_be,     // AArch64 (big endian): aarch64_be
    aarch64_32,     // AArch64 (little endian) ILP32: aarch64_32
    arc,            // ARC: Synopsys ARC
    avr,            // AVR: Atmel AVR microcontroller
    bpfel,          // eBPF or extended BPF or 64-bit BPF (little endian)
    bpfeb,          // eBPF or extended BPF or 64-bit BPF (big endian)
    csky,           // CSKY: csky
    hexagon,        // Hexagon: hexagon
    mips,           // MIPS: mips, mipsallegrex, mipsr6
    mipsel,         // MIPSEL: mipsel, mipsallegrexe, mipsr6el
    mips64,         // MIPS64: mips64, mips64r6, mipsn32, mipsn32r6
    mips64el,       // MIPS64EL: mips64el, mips64r6el, mipsn32el, mipsn32r6el
    msp430,         // MSP430: msp430
    ppc,            // PPC: powerpc
    ppcle,          // PPCLE: powerpc (little endian)
    ppc64,          // PPC64: powerpc64, ppu
    ppc64le,        // PPC64LE: powerpc64le
    r600,           // R600: AMD GPUs HD2XXX - HD6XXX
    amdgcn,         // AMDGCN: AMD GCN GPUs
    riscv32,        // RISC-V (32-bit): riscv32
    riscv64,        // RISC-V (64-bit): riscv64
    sparc,          // Sparc: sparc
    sparcv9,        // Sparcv9: Sparcv9
    sparcel,        // Sparc: (endianness = little). NB: 'Sparcle' is a CPU variant
    systemz,        // SystemZ: s390x
    tce,            // TCE (http://tce.cs.tut.fi/): tce
    tcele,          // TCE little endian (http://tce.cs.tut.fi/): tcele
    thumb,          // Thumb (little endian): thumb, thumbv.*
    thumbeb,        // Thumb (big endian): thumbeb
    x86,            // X86: i[3-9]86
    x86_64,         // X86-64: amd64, x86_64
    xcore,          // XCore: xcore
    nvptx,          // NVPTX: 32-bit
    nvptx64,        // NVPTX: 64-bit
    le32,           // le32: generic little-endian 32-bit CPU (PNaCl)
    le64,           // le64: generic little-endian 64-bit CPU (PNaCl)
    amdil,          // AMDIL
    amdil64,        // AMDIL with 64-bit pointers
    hsail,          // AMD HSAIL
    hsail64,        // AMD HSAIL with 64-bit pointers
    spir,           // SPIR: standard portable IR for OpenCL 32-bit version
    spir64,         // SPIR: standard portable IR for OpenCL 64-bit version
    kalimba,        // Kalimba: generic kalimba
    shave,          // SHAVE: Movidius vector VLIW processors
    lanai,          // Lanai: Lanai 32-bit
    wasm32,         // WebAssembly with 32-bit pointers
    wasm64,         // WebAssembly with 64-bit pointers
    renderscript32, // 32-bit RenderScript
    renderscript64, // 64-bit RenderScript
    fpga_aoco,      // Intel FPGA: unlinked object file
    fpga_aocr,      // Intel FPGA: linked early image
    fpga_aocx,      // Intel FPGA: linked image
    fpga_dep,       // Intel FPGA: dependency file
    fpga32,         // 32-bit Xilinx FPGA
    fpga64,         // 64-bit Xilinx FPGA
    ve,             // NEC SX-Aurora Vector Engine
    LastArchType = ve
  };
  enum SubArchType {
    NoSubArch,

    ARMSubArch_v8_7a,
    ARMSubArch_v8_6a,
    ARMSubArch_v8_5a,
    ARMSubArch_v8_4a,
    ARMSubArch_v8_3a,
    ARMSubArch_v8_2a,
    ARMSubArch_v8_1a,
    ARMSubArch_v8,
    ARMSubArch_v8r,
    ARMSubArch_v8m_baseline,
    ARMSubArch_v8m_mainline,
    ARMSubArch_v8_1m_mainline,
    ARMSubArch_v7,
    ARMSubArch_v7em,
    ARMSubArch_v7m,
    ARMSubArch_v7s,
    ARMSubArch_v7k,
    ARMSubArch_v7ve,
    ARMSubArch_v6,
    ARMSubArch_v6m,
    ARMSubArch_v6k,
    ARMSubArch_v6t2,
    ARMSubArch_v5,
    ARMSubArch_v5te,
    ARMSubArch_v4t,

    AArch64SubArch_arm64e,

    KalimbaSubArch_v3,
    KalimbaSubArch_v4,
    KalimbaSubArch_v5,

    MipsSubArch_r6,

    SPIRSubArch_fpga,
    SPIRSubArch_gen,
    SPIRSubArch_x86_64,

    FPGASubArch_hw,
    FPGASubArch_hw_emu,
    FPGASubArch_sw_emu,

    PPCSubArch_spe
  };
  enum VendorType {
    UnknownVendor,

    Apple,
    PC,
    SCEI,
    Freescale,
    IBM,
    ImaginationTechnologies,
    Intel,
    MipsTechnologies,
    NVIDIA,
    CSR,
    Myriad,
    AMD,
    Mesa,
    SUSE,
    OpenEmbedded,
    Xilinx,
    LastVendorType = Xilinx
  };
  enum OSType {
    UnknownOS,

    Ananas,
    CloudABI,
    Darwin,
    DragonFly,
    FreeBSD,
    Fuchsia,
    IOS,
    KFreeBSD,
    Linux,
    Lv2,        // PS3
    MacOSX,
    NetBSD,
    OpenBSD,
    Solaris,
    Win32,
    ZOS,
    Haiku,
    Minix,
    RTEMS,
    NaCl,       // Native Client
    AIX,
    CUDA,       // NVIDIA CUDA
    NVCL,       // NVIDIA OpenCL
    AMDHSA,     // AMD HSA Runtime
    PS4,
    ELFIAMCU,
    TvOS,       // Apple tvOS
    WatchOS,    // Apple watchOS
    Mesa3D,
    Contiki,
    AMDPAL,     // AMD PAL Runtime
    HermitCore, // HermitCore Unikernel/Multikernel
    Hurd,       // GNU/Hurd
    WASI,       // Experimental WebAssembly OS
    Emscripten,
    LastOSType = Emscripten
  };
  enum EnvironmentType {
    UnknownEnvironment,

    GNU,
    GNUABIN32,
    GNUABI64,
    GNUEABI,
    GNUEABIHF,
    GNUX32,
    GNUILP32,
    CODE16,
    EABI,
    EABIHF,
    Android,
    Musl,
    MuslEABI,
    MuslEABIHF,

    MSVC,
    Itanium,
    Cygnus,
    CoreCLR,
    SYCLDevice,
    Simulator,  // Simulator variants of other systems, e.g., Apple's iOS
    MacABI, // Mac Catalyst variant of Apple's iOS deployment target.
    LastEnvironmentType = MacABI
  };
  enum ObjectFormatType {
    UnknownObjectFormat,

    COFF,
    ELF,
    GOFF,
    MachO,
    Wasm,
    XCOFF,
  };

private:
  std::string Data;

  /// The parsed arch type.
  ArchType Arch;

  /// The parsed subarchitecture type.
  SubArchType SubArch;

  /// The parsed vendor type.
  VendorType Vendor;

  /// The parsed OS type.
  OSType OS;

  /// The parsed Environment type.
  EnvironmentType Environment;

  /// The object format type.
  ObjectFormatType ObjectFormat;

public:
  /// @name Constructors
  /// @{

  /// Default constructor is the same as an empty string and leaves all
  /// triple fields unknown.
  Triple()
      : Data(), Arch(), SubArch(), Vendor(), OS(), Environment(),
        ObjectFormat() {}

  explicit Triple(const Twine &Str);
  Triple(const Twine &ArchStr, const Twine &VendorStr, const Twine &OSStr);
  Triple(const Twine &ArchStr, const Twine &VendorStr, const Twine &OSStr,
         const Twine &EnvironmentStr);

  bool operator==(const Triple &Other) const {
    return Arch == Other.Arch && SubArch == Other.SubArch &&
           Vendor == Other.Vendor && OS == Other.OS &&
           Environment == Other.Environment &&
           ObjectFormat == Other.ObjectFormat;
  }

  bool operator!=(const Triple &Other) const {
    return !(*this == Other);
  }

  /// @}
  /// @name Normalization
  /// @{

  /// normalize - Turn an arbitrary machine specification into the canonical
  /// triple form (or something sensible that the Triple class understands if
  /// nothing better can reasonably be done).  In particular, it handles the
  /// common case in which otherwise valid components are in the wrong order.
  static std::string normalize(StringRef Str);

  /// Return the normalized form of this triple's string.
  std::string normalize() const { return normalize(Data); }

  /// @}
  /// @name Typed Component Access
  /// @{

  /// getArch - Get the parsed architecture type of this triple.
  ArchType getArch() const { return Arch; }

  /// getSubArch - get the parsed subarchitecture type for this triple.
  SubArchType getSubArch() const { return SubArch; }

  /// getVendor - Get the parsed vendor type of this triple.
  VendorType getVendor() const { return Vendor; }

  /// getOS - Get the parsed operating system type of this triple.
  OSType getOS() const { return OS; }

  /// hasEnvironment - Does this triple have the optional environment
  /// (fourth) component?
  bool hasEnvironment() const {
    return getEnvironmentName() != "";
  }

  /// getEnvironment - Get the parsed environment type of this triple.
  EnvironmentType getEnvironment() const { return Environment; }

  /// Parse the version number from the OS name component of the
  /// triple, if present.
  ///
  /// For example, "fooos1.2.3" would return (1, 2, 3).
  ///
  /// If an entry is not defined, it will be returned as 0.
  void getEnvironmentVersion(unsigned &Major, unsigned &Minor,
                             unsigned &Micro) const;

  /// getFormat - Get the object format for this triple.
  ObjectFormatType getObjectFormat() const { return ObjectFormat; }

  /// getOSVersion - Parse the version number from the OS name component of the
  /// triple, if present.
  ///
  /// For example, "fooos1.2.3" would return (1, 2, 3).
  ///
  /// If an entry is not defined, it will be returned as 0.
  void getOSVersion(unsigned &Major, unsigned &Minor, unsigned &Micro) const;

  /// getOSMajorVersion - Return just the major version number, this is
  /// specialized because it is a common query.
  unsigned getOSMajorVersion() const {
    unsigned Maj, Min, Micro;
    getOSVersion(Maj, Min, Micro);
    return Maj;
  }

  /// getMacOSXVersion - Parse the version number as with getOSVersion and then
  /// translate generic "darwin" versions to the corresponding OS X versions.
  /// This may also be called with IOS triples but the OS X version number is
  /// just set to a constant 10.4.0 in that case.  Returns true if successful.
  bool getMacOSXVersion(unsigned &Major, unsigned &Minor,
                        unsigned &Micro) const;

  /// getiOSVersion - Parse the version number as with getOSVersion.  This should
  /// only be called with IOS or generic triples.
  void getiOSVersion(unsigned &Major, unsigned &Minor,
                     unsigned &Micro) const;

  /// getWatchOSVersion - Parse the version number as with getOSVersion.  This
  /// should only be called with WatchOS or generic triples.
  void getWatchOSVersion(unsigned &Major, unsigned &Minor,
                         unsigned &Micro) const;

  /// @}
  /// @name Direct Component Access
  /// @{

  const std::string &str() const { return Data; }

  const std::string &getTriple() const { return Data; }

  /// getArchName - Get the architecture (first) component of the
  /// triple.
  StringRef getArchName() const;

  /// getVendorName - Get the vendor (second) component of the triple.
  StringRef getVendorName() const;

  /// getOSName - Get the operating system (third) component of the
  /// triple.
  StringRef getOSName() const;

  /// getEnvironmentName - Get the optional environment (fourth)
  /// component of the triple, or "" if empty.
  StringRef getEnvironmentName() const;

  /// getOSAndEnvironmentName - Get the operating system and optional
  /// environment components as a single string (separated by a '-'
  /// if the environment component is present).
  StringRef getOSAndEnvironmentName() const;

  /// @}
  /// @name Convenience Predicates
  /// @{

  /// Test whether the architecture is 64-bit
  ///
  /// Note that this tests for 64-bit pointer width, and nothing else. Note
  /// that we intentionally expose only three predicates, 64-bit, 32-bit, and
  /// 16-bit. The inner details of pointer width for particular architectures
  /// is not summed up in the triple, and so only a coarse grained predicate
  /// system is provided.
  bool isArch64Bit() const;

  /// Test whether the architecture is 32-bit
  ///
  /// Note that this tests for 32-bit pointer width, and nothing else.
  bool isArch32Bit() const;

  /// Test whether the architecture is 16-bit
  ///
  /// Note that this tests for 16-bit pointer width, and nothing else.
  bool isArch16Bit() const;

  /// isOSVersionLT - Helper function for doing comparisons against version
  /// numbers included in the target triple.
  bool isOSVersionLT(unsigned Major, unsigned Minor = 0,
                     unsigned Micro = 0) const {
    unsigned LHS[3];
    getOSVersion(LHS[0], LHS[1], LHS[2]);

    if (LHS[0] != Major)
      return LHS[0] < Major;
    if (LHS[1] != Minor)
      return LHS[1] < Minor;
    if (LHS[2] != Micro)
      return LHS[2] < Micro;

    return false;
  }

  bool isOSVersionLT(const Triple &Other) const {
    unsigned RHS[3];
    Other.getOSVersion(RHS[0], RHS[1], RHS[2]);
    return isOSVersionLT(RHS[0], RHS[1], RHS[2]);
  }

  /// isMacOSXVersionLT - Comparison function for checking OS X version
  /// compatibility, which handles supporting skewed version numbering schemes
  /// used by the "darwin" triples.
  bool isMacOSXVersionLT(unsigned Major, unsigned Minor = 0,
                         unsigned Micro = 0) const;

  /// isMacOSX - Is this a Mac OS X triple. For legacy reasons, we support both
  /// "darwin" and "osx" as OS X triples.
  bool isMacOSX() const {
    return getOS() == Triple::Darwin || getOS() == Triple::MacOSX;
  }

  /// Is this an iOS triple.
  /// Note: This identifies tvOS as a variant of iOS. If that ever
  /// changes, i.e., if the two operating systems diverge or their version
  /// numbers get out of sync, that will need to be changed.
  /// watchOS has completely different version numbers so it is not included.
  bool isiOS() const {
    return getOS() == Triple::IOS || isTvOS();
  }

  /// Is this an Apple tvOS triple.
  bool isTvOS() const {
    return getOS() == Triple::TvOS;
  }

  /// Is this an Apple watchOS triple.
  bool isWatchOS() const {
    return getOS() == Triple::WatchOS;
  }

  bool isWatchABI() const {
    return getSubArch() == Triple::ARMSubArch_v7k;
  }

  bool isOSzOS() const { return getOS() == Triple::ZOS; }

  /// isOSDarwin - Is this a "Darwin" OS (macOS, iOS, tvOS or watchOS).
  bool isOSDarwin() const {
    return isMacOSX() || isiOS() || isWatchOS();
  }

  bool isSimulatorEnvironment() const {
    return getEnvironment() == Triple::Simulator;
  }

  bool isSYCLDeviceEnvironment() const {
    return getEnvironment() == Triple::SYCLDevice;
  }

  bool isXilinxSYCLDevice() const {
    return (getArch() == Triple::fpga64 ||
            getArch() == Triple::fpga32 ||
            getArch() == Triple::aie32) &&
            getVendor() == Triple::Xilinx &&
            isSYCLDeviceEnvironment();
  }

  bool isXilinxFPGA() const {
    return (getArch() == Triple::fpga64
        || getArch() == Triple::fpga32)
        && getVendor() == Triple::Xilinx;
  }

  bool isXilinxAIE() const {
    return getArch() == Triple::aie32
        && getVendor() == Triple::Xilinx;
  }

  bool isMacCatalystEnvironment() const {
    return getEnvironment() == Triple::MacABI;
  }

  /// Returns true for targets that run on a macOS machine.
  bool isTargetMachineMac() const {
    return isMacOSX() || (isOSDarwin() && (isSimulatorEnvironment() ||
                                           isMacCatalystEnvironment()));
  }

  bool isOSNetBSD() const {
    return getOS() == Triple::NetBSD;
  }

  bool isOSOpenBSD() const {
    return getOS() == Triple::OpenBSD;
  }

  bool isOSFreeBSD() const {
    return getOS() == Triple::FreeBSD;
  }

  bool isOSFuchsia() const {
    return getOS() == Triple::Fuchsia;
  }

  bool isOSDragonFly() const { return getOS() == Triple::DragonFly; }

  bool isOSSolaris() const {
    return getOS() == Triple::Solaris;
  }

  bool isOSIAMCU() const {
    return getOS() == Triple::ELFIAMCU;
  }

  bool isOSUnknown() const { return getOS() == Triple::UnknownOS; }

  bool isGNUEnvironment() const {
    EnvironmentType Env = getEnvironment();
    return Env == Triple::GNU || Env == Triple::GNUABIN32 ||
           Env == Triple::GNUABI64 || Env == Triple::GNUEABI ||
           Env == Triple::GNUEABIHF || Env == Triple::GNUX32;
  }

  bool isOSContiki() const {
    return getOS() == Triple::Contiki;
  }

  /// Tests whether the OS is Haiku.
  bool isOSHaiku() const {
    return getOS() == Triple::Haiku;
  }

  /// Tests whether the OS is Windows.
  bool isOSWindows() const {
    return getOS() == Triple::Win32;
  }

  /// Checks if the environment is MSVC.
  bool isKnownWindowsMSVCEnvironment() const {
    return isOSWindows() && getEnvironment() == Triple::MSVC;
  }

  /// Checks if the environment could be MSVC.
  bool isWindowsMSVCEnvironment() const {
    return isKnownWindowsMSVCEnvironment() ||
           (isOSWindows() && getEnvironment() == Triple::UnknownEnvironment);
  }

  bool isWindowsCoreCLREnvironment() const {
    return isOSWindows() && getEnvironment() == Triple::CoreCLR;
  }

  bool isWindowsItaniumEnvironment() const {
    return isOSWindows() && getEnvironment() == Triple::Itanium;
  }

  bool isWindowsCygwinEnvironment() const {
    return isOSWindows() && getEnvironment() == Triple::Cygnus;
  }

  bool isWindowsGNUEnvironment() const {
    return isOSWindows() && getEnvironment() == Triple::GNU;
  }

  /// Tests for either Cygwin or MinGW OS
  bool isOSCygMing() const {
    return isWindowsCygwinEnvironment() || isWindowsGNUEnvironment();
  }

  /// Is this a "Windows" OS targeting a "MSVCRT.dll" environment.
  bool isOSMSVCRT() const {
    return isWindowsMSVCEnvironment() || isWindowsGNUEnvironment() ||
           isWindowsItaniumEnvironment();
  }

  /// Tests whether the OS is NaCl (Native Client)
  bool isOSNaCl() const {
    return getOS() == Triple::NaCl;
  }

  /// Tests whether the OS is Linux.
  bool isOSLinux() const {
    return getOS() == Triple::Linux;
  }

  /// Tests whether the OS is kFreeBSD.
  bool isOSKFreeBSD() const {
    return getOS() == Triple::KFreeBSD;
  }

  /// Tests whether the OS is Hurd.
  bool isOSHurd() const {
    return getOS() == Triple::Hurd;
  }

  /// Tests whether the OS is WASI.
  bool isOSWASI() const {
    return getOS() == Triple::WASI;
  }

  /// Tests whether the OS is Emscripten.
  bool isOSEmscripten() const {
    return getOS() == Triple::Emscripten;
  }

  /// Tests whether the OS uses glibc.
  bool isOSGlibc() const {
    return (getOS() == Triple::Linux || getOS() == Triple::KFreeBSD ||
            getOS() == Triple::Hurd) &&
           !isAndroid();
  }

  /// Tests whether the OS is AIX.
  bool isOSAIX() const {
    return getOS() == Triple::AIX;
  }

  /// Tests whether the OS uses the ELF binary format.
  bool isOSBinFormatELF() const {
    return getObjectFormat() == Triple::ELF;
  }

  /// Tests whether the OS uses the COFF binary format.
  bool isOSBinFormatCOFF() const {
    return getObjectFormat() == Triple::COFF;
  }

  /// Tests whether the OS uses the GOFF binary format.
  bool isOSBinFormatGOFF() const { return getObjectFormat() == Triple::GOFF; }

  /// Tests whether the environment is MachO.
  bool isOSBinFormatMachO() const {
    return getObjectFormat() == Triple::MachO;
  }

  /// Tests whether the OS uses the Wasm binary format.
  bool isOSBinFormatWasm() const {
    return getObjectFormat() == Triple::Wasm;
  }

  /// Tests whether the OS uses the XCOFF binary format.
  bool isOSBinFormatXCOFF() const {
    return getObjectFormat() == Triple::XCOFF;
  }

  /// Tests whether the target is the PS4 CPU
  bool isPS4CPU() const {
    return getArch() == Triple::x86_64 &&
           getVendor() == Triple::SCEI &&
           getOS() == Triple::PS4;
  }

  /// Tests whether the target is the PS4 platform
  bool isPS4() const {
    return getVendor() == Triple::SCEI &&
           getOS() == Triple::PS4;
  }

  /// Tests whether the target is Android
  bool isAndroid() const { return getEnvironment() == Triple::Android; }

  bool isAndroidVersionLT(unsigned Major) const {
    assert(isAndroid() && "Not an Android triple!");

    unsigned Env[3];
    getEnvironmentVersion(Env[0], Env[1], Env[2]);

    // 64-bit targets did not exist before API level 21 (Lollipop).
    if (isArch64Bit() && Env[0] < 21)
      Env[0] = 21;

    return Env[0] < Major;
  }

  /// Tests whether the environment is musl-libc
  bool isMusl() const {
    return getEnvironment() == Triple::Musl ||
           getEnvironment() == Triple::MuslEABI ||
           getEnvironment() == Triple::MuslEABIHF;
  }

  /// Tests whether the target is SPIR (32- or 64-bit).
  bool isSPIR() const {
    return getArch() == Triple::spir || getArch() == Triple::spir64;
  }

  /// Tests whether the target is NVPTX (32- or 64-bit).
  bool isNVPTX() const {
    return getArch() == Triple::nvptx || getArch() == Triple::nvptx64;
  }

  /// Tests whether the target is AMDGCN
  bool isAMDGCN() const { return getArch() == Triple::amdgcn; }

  bool isAMDGPU() const {
    return getArch() == Triple::r600 || getArch() == Triple::amdgcn;
  }

  /// Tests whether the target is Thumb (little and big endian).
  bool isThumb() const {
    return getArch() == Triple::thumb || getArch() == Triple::thumbeb;
  }

  /// Tests whether the target is ARM (little and big endian).
  bool isARM() const {
    return getArch() == Triple::arm || getArch() == Triple::armeb;
  }

  /// Tests whether the target is AArch64 (little and big endian).
  bool isAArch64() const {
    return getArch() == Triple::aarch64 || getArch() == Triple::aarch64_be ||
           getArch() == Triple::aarch64_32;
  }

  /// Tests whether the target is AArch64 and pointers are the size specified by
  /// \p PointerWidth.
  bool isAArch64(int PointerWidth) const {
    assert(PointerWidth == 64 || PointerWidth == 32);
    if (!isAArch64())
      return false;
    return getArch() == Triple::aarch64_32 ||
                   getEnvironment() == Triple::GNUILP32
               ? PointerWidth == 32
               : PointerWidth == 64;
  }

  /// Tests whether the target is MIPS 32-bit (little and big endian).
  bool isMIPS32() const {
    return getArch() == Triple::mips || getArch() == Triple::mipsel;
  }

  /// Tests whether the target is MIPS 64-bit (little and big endian).
  bool isMIPS64() const {
    return getArch() == Triple::mips64 || getArch() == Triple::mips64el;
  }

  /// Tests whether the target is MIPS (little and big endian, 32- or 64-bit).
  bool isMIPS() const {
    return isMIPS32() || isMIPS64();
  }

  /// Tests whether the target is PowerPC (32- or 64-bit LE or BE).
  bool isPPC() const {
    return getArch() == Triple::ppc || getArch() == Triple::ppc64 ||
           getArch() == Triple::ppcle || getArch() == Triple::ppc64le;
  }

  /// Tests whether the target is 32-bit PowerPC (little and big endian).
  bool isPPC32() const {
    return getArch() == Triple::ppc || getArch() == Triple::ppcle;
  }

  /// Tests whether the target is 64-bit PowerPC (little and big endian).
  bool isPPC64() const {
    return getArch() == Triple::ppc64 || getArch() == Triple::ppc64le;
  }

  /// Tests whether the target is RISC-V (32- and 64-bit).
  bool isRISCV() const {
    return getArch() == Triple::riscv32 || getArch() == Triple::riscv64;
  }

  /// Tests whether the target is SystemZ.
  bool isSystemZ() const {
    return getArch() == Triple::systemz;
  }

  /// Tests whether the target is x86 (32- or 64-bit).
  bool isX86() const {
    return getArch() == Triple::x86 || getArch() == Triple::x86_64;
  }

  /// Tests whether the target is VE
  bool isVE() const {
    return getArch() == Triple::ve;
  }

  /// Tests whether the target is wasm (32- and 64-bit).
  bool isWasm() const {
    return getArch() == Triple::wasm32 || getArch() == Triple::wasm64;
  }

  // Tests whether the target is CSKY
  bool isCSKY() const {
    return getArch() == Triple::csky;
  }

  /// Tests whether the target is the Apple "arm64e" AArch64 subarch.
  bool isArm64e() const {
    return getArch() == Triple::aarch64 &&
           getSubArch() == Triple::AArch64SubArch_arm64e;
  }

  /// Tests whether the target supports comdat
  bool supportsCOMDAT() const {
    return !(isOSBinFormatMachO() || isOSBinFormatXCOFF());
  }

  /// Tests whether the target uses emulated TLS as default.
  bool hasDefaultEmulatedTLS() const {
    return isAndroid() || isOSOpenBSD() || isWindowsCygwinEnvironment();
  }

  /// Tests whether the target uses -data-sections as default.
  bool hasDefaultDataSections() const {
    return isOSBinFormatXCOFF() || isWasm();
  }

  /// Tests if the environment supports dllimport/export annotations.
  bool hasDLLImportExport() const { return isOSWindows() || isPS4CPU(); }

  /// @}
  /// @name Mutators
  /// @{

  /// setArch - Set the architecture (first) component of the triple
  /// to a known type.
  void setArch(ArchType Kind);

  /// setVendor - Set the vendor (second) component of the triple to a
  /// known type.
  void setVendor(VendorType Kind);

  /// setOS - Set the operating system (third) component of the triple
  /// to a known type.
  void setOS(OSType Kind);

  /// setEnvironment - Set the environment (fourth) component of the triple
  /// to a known type.
  void setEnvironment(EnvironmentType Kind);

  /// setObjectFormat - Set the object file format
  void setObjectFormat(ObjectFormatType Kind);

  /// setTriple - Set all components to the new triple \p Str.
  void setTriple(const Twine &Str);

  /// setArchName - Set the architecture (first) component of the
  /// triple by name.
  void setArchName(StringRef Str);

  /// setVendorName - Set the vendor (second) component of the triple
  /// by name.
  void setVendorName(StringRef Str);

  /// setOSName - Set the operating system (third) component of the
  /// triple by name.
  void setOSName(StringRef Str);

  /// setEnvironmentName - Set the optional environment (fourth)
  /// component of the triple by name.
  void setEnvironmentName(StringRef Str);

  /// setOSAndEnvironmentName - Set the operating system and optional
  /// environment components with a single string.
  void setOSAndEnvironmentName(StringRef Str);

  /// @}
  /// @name Helpers to build variants of a particular triple.
  /// @{

  /// Form a triple with a 32-bit variant of the current architecture.
  ///
  /// This can be used to move across "families" of architectures where useful.
  ///
  /// \returns A new triple with a 32-bit architecture or an unknown
  ///          architecture if no such variant can be found.
  llvm::Triple get32BitArchVariant() const;

  /// Form a triple with a 64-bit variant of the current architecture.
  ///
  /// This can be used to move across "families" of architectures where useful.
  ///
  /// \returns A new triple with a 64-bit architecture or an unknown
  ///          architecture if no such variant can be found.
  llvm::Triple get64BitArchVariant() const;

  /// Form a triple with a big endian variant of the current architecture.
  ///
  /// This can be used to move across "families" of architectures where useful.
  ///
  /// \returns A new triple with a big endian architecture or an unknown
  ///          architecture if no such variant can be found.
  llvm::Triple getBigEndianArchVariant() const;

  /// Form a triple with a little endian variant of the current architecture.
  ///
  /// This can be used to move across "families" of architectures where useful.
  ///
  /// \returns A new triple with a little endian architecture or an unknown
  ///          architecture if no such variant can be found.
  llvm::Triple getLittleEndianArchVariant() const;

  /// Get the (LLVM) name of the minimum ARM CPU for the arch we are targeting.
  ///
  /// \param Arch the architecture name (e.g., "armv7s"). If it is an empty
  /// string then the triple's arch name is used.
  StringRef getARMCPUForArch(StringRef Arch = StringRef()) const;

  /// Tests whether the target triple is little endian.
  ///
  /// \returns true if the triple is little endian, false otherwise.
  bool isLittleEndian() const;

  /// Test whether target triples are compatible.
  bool isCompatibleWith(const Triple &Other) const;

  /// Merge target triples.
  std::string merge(const Triple &Other) const;

  /// Some platforms have different minimum supported OS versions that
  /// varies by the architecture specified in the triple. This function
  /// returns the minimum supported OS version for this triple if one an exists,
  /// or an invalid version tuple if this triple doesn't have one.
  VersionTuple getMinimumSupportedOSVersion() const;

  /// @}
  /// @name Static helpers for IDs.
  /// @{

  /// getArchTypeName - Get the canonical name for the \p Kind architecture.
  static StringRef getArchTypeName(ArchType Kind);

  /// getArchTypePrefix - Get the "prefix" canonical name for the \p Kind
  /// architecture. This is the prefix used by the architecture specific
  /// builtins, and is suitable for passing to \see
  /// Intrinsic::getIntrinsicForGCCBuiltin().
  ///
  /// \return - The architecture prefix, or 0 if none is defined.
  static StringRef getArchTypePrefix(ArchType Kind);

  /// getVendorTypeName - Get the canonical name for the \p Kind vendor.
  static StringRef getVendorTypeName(VendorType Kind);

  /// getOSTypeName - Get the canonical name for the \p Kind operating system.
  static StringRef getOSTypeName(OSType Kind);

  /// getEnvironmentTypeName - Get the canonical name for the \p Kind
  /// environment.
  static StringRef getEnvironmentTypeName(EnvironmentType Kind);

  /// @}
  /// @name Static helpers for converting alternate architecture names.
  /// @{

  /// getArchTypeForLLVMName - The canonical type for the given LLVM
  /// architecture name (e.g., "x86").
  static ArchType getArchTypeForLLVMName(StringRef Str);

  /// @}

  /// Returns a canonicalized OS version number for the specified OS.
  static VersionTuple getCanonicalVersionForOS(OSType OSKind,
                                               const VersionTuple &Version);
};

} // End llvm namespace


#endif<|MERGE_RESOLUTION|>--- conflicted
+++ resolved
@@ -47,10 +47,7 @@
   enum ArchType {
     UnknownArch,
 
-<<<<<<< HEAD
     aie32,          // Xilinx AI Engine 32-bit
-=======
->>>>>>> 48d8689f
     arm,            // ARM (little endian): arm, armv.*, xscale
     armeb,          // ARM (big endian): armeb
     aarch64,        // AArch64 (little endian): aarch64
@@ -100,7 +97,6 @@
     shave,          // SHAVE: Movidius vector VLIW processors
     lanai,          // Lanai: Lanai 32-bit
     wasm32,         // WebAssembly with 32-bit pointers
-    wasm64,         // WebAssembly with 64-bit pointers
     renderscript32, // 32-bit RenderScript
     renderscript64, // 64-bit RenderScript
     fpga_aoco,      // Intel FPGA: unlinked object file
