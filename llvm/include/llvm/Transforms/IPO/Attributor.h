--- conflicted
+++ resolved
@@ -549,13 +549,8 @@
 /// instance down in the abstract attributes.
 struct InformationCache {
   InformationCache(const Module &M, AnalysisGetter &AG,
-<<<<<<< HEAD
-                   SetVector<Function *> *CGSCC)
-      : DL(M.getDataLayout()),
-=======
                    BumpPtrAllocator &Allocator, SetVector<Function *> *CGSCC)
       : DL(M.getDataLayout()), Allocator(Allocator),
->>>>>>> a34309b7
         Explorer(
             /* ExploreInterBlock */ true, /* ExploreCFGForward */ true,
             /* ExploreCFGBackward */ true,
@@ -572,11 +567,6 @@
         AG(AG), CGSCC(CGSCC) {}
 
   ~InformationCache() {
-<<<<<<< HEAD
-    DeleteContainerSeconds(FuncInfoMap);
-  }
-
-=======
     // The FunctionInfo objects are allocated via a BumpPtrAllocator, we call
     // the destructor manually.
     for (auto &It : FuncInfoMap)
@@ -586,7 +576,6 @@
   /// A vector type to hold instructions.
   using InstructionVectorTy = SmallVector<Instruction *, 8>;
 
->>>>>>> a34309b7
   /// A map type from opcodes to instructions with this opcode.
   using OpcodeInstMapTy = DenseMap<unsigned, InstructionVectorTy *>;
 
@@ -596,12 +585,6 @@
     return getFunctionInfo(F).OpcodeInstMap;
   }
 
-<<<<<<< HEAD
-  /// A vector type to hold instructions.
-  using InstructionVectorTy = SmallVector<Instruction *, 4>;
-
-=======
->>>>>>> a34309b7
   /// Return the instructions in \p F that may read or write memory.
   InstructionVectorTy &getReadOrWriteInstsForFunction(const Function &F) {
     return getFunctionInfo(F).RWInsts;
@@ -650,36 +633,6 @@
 
 private:
   struct FunctionInfo {
-<<<<<<< HEAD
-    /// A nested map that remembers all instructions in a function with a
-    /// certain instruction opcode (Instruction::getOpcode()).
-    OpcodeInstMapTy OpcodeInstMap;
-
-    /// A map from functions to their instructions that may read or write
-    /// memory.
-    InstructionVectorTy RWInsts;
-
-    /// Function is called by a `musttail` call.
-    bool CalledViaMustTail;
-
-    /// Function contains a `musttail` call.
-    bool ContainsMustTailCall;
-  };
-
-  /// A map type from functions to informatio about it.
-  DenseMap<const Function *, FunctionInfo *> FuncInfoMap;
-
-  /// Return information about the function \p F, potentially by creating it.
-  FunctionInfo &getFunctionInfo(const Function &F) {
-    FunctionInfo *&FI = FuncInfoMap[&F];
-    if (!FI) {
-      FI = new FunctionInfo();
-      initializeInformationCache(F, *FI);
-    }
-    return *FI;
-  }
-
-=======
     ~FunctionInfo();
 
     /// A nested map that remembers all instructions in a function with a
@@ -710,7 +663,6 @@
     return *FI;
   }
 
->>>>>>> a34309b7
   /// Initialize the function information cache \p FI for the function \p F.
   ///
   /// This method needs to be called for all function that might be looked at
@@ -1157,11 +1109,7 @@
   const DataLayout &getDataLayout() const { return InfoCache.DL; }
 
   /// The allocator used to allocate memory, e.g. for `AbstractAttribute`s.
-<<<<<<< HEAD
-  BumpPtrAllocator Allocator;
-=======
   BumpPtrAllocator &Allocator;
->>>>>>> a34309b7
 
 private:
   /// Check \p Pred on all call sites of \p Fn.
@@ -1239,20 +1187,6 @@
 
     // Lookup the abstract attribute of type AAType. If found, return it after
     // registering a dependence of QueryingAA on the one returned attribute.
-<<<<<<< HEAD
-    auto KindToAbstractAttributeMapIt = AAMap.find(IRP);
-    if ( KindToAbstractAttributeMapIt == AAMap.end())
-      return nullptr;
-    if (AAType *AA = static_cast<AAType *>(
-            KindToAbstractAttributeMapIt->second.lookup(&AAType::ID))) {
-      // Do not register a dependence on an attribute with an invalid state.
-      if (TrackDependence && AA->getState().isValidState())
-        recordDependence(*AA, const_cast<AbstractAttribute &>(*QueryingAA),
-                         DepClass);
-      return AA;
-    }
-    return nullptr;
-=======
     Kind2AAMapTy *Kind2AA = AAMap.lookup(IRP);
     if (!Kind2AA)
       return nullptr;
@@ -1266,7 +1200,6 @@
       recordDependence(*AA, const_cast<AbstractAttribute &>(*QueryingAA),
                        DepClass);
     return AA;
->>>>>>> a34309b7
   }
 
   /// Apply all requested function signature rewrites
@@ -1285,15 +1218,9 @@
   /// on the outer level, and the addresses of the static member (AAType::ID) on
   /// the inner level.
   ///{
-<<<<<<< HEAD
-  using KindToAbstractAttributeMap =
-      SmallDenseMap<const char *, AbstractAttribute *, /*InlineBuckets=*/32>;
-  DenseMap<IRPosition, KindToAbstractAttributeMap> AAMap;
-=======
   using Kind2AAMapTy =
       SmallDenseMap<const char *, AbstractAttribute *, /*InlineBuckets=*/32>;
   DenseMap<IRPosition, Kind2AAMapTy *> AAMap;
->>>>>>> a34309b7
   ///}
 
   /// A map from abstract attributes to the ones that queried them through calls
