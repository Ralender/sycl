//===- llvm/TableGen/Record.h - Classes for Table Records -------*- C++ -*-===//
//
// Part of the LLVM Project, under the Apache License v2.0 with LLVM Exceptions.
// See https://llvm.org/LICENSE.txt for license information.
// SPDX-License-Identifier: Apache-2.0 WITH LLVM-exception
//
//===----------------------------------------------------------------------===//
//
// This file defines the main TableGen data structures, including the TableGen
// types, values, and high-level data structures.
//
//===----------------------------------------------------------------------===//

#ifndef LLVM_TABLEGEN_RECORD_H
#define LLVM_TABLEGEN_RECORD_H

#include "llvm/ADT/ArrayRef.h"
#include "llvm/ADT/DenseMap.h"
#include "llvm/ADT/DenseSet.h"
#include "llvm/ADT/FoldingSet.h"
#include "llvm/ADT/PointerIntPair.h"
#include "llvm/ADT/SmallVector.h"
#include "llvm/ADT/StringExtras.h"
#include "llvm/ADT/StringRef.h"
#include "llvm/Support/Casting.h"
#include "llvm/Support/ErrorHandling.h"
#include "llvm/Support/SMLoc.h"
#include "llvm/Support/Timer.h"
#include "llvm/Support/TrailingObjects.h"
#include "llvm/Support/raw_ostream.h"
#include <algorithm>
#include <cassert>
#include <cstddef>
#include <cstdint>
#include <map>
#include <memory>
#include <string>
#include <utility>
#include <vector>

namespace llvm {

class ListRecTy;
struct MultiClass;
class Record;
class RecordKeeper;
class RecordVal;
class Resolver;
class StringInit;
class TypedInit;

//===----------------------------------------------------------------------===//
//  Type Classes
//===----------------------------------------------------------------------===//

class RecTy {
public:
  /// Subclass discriminator (for dyn_cast<> et al.)
  enum RecTyKind {
    BitRecTyKind,
    BitsRecTyKind,
    IntRecTyKind,
    StringRecTyKind,
    ListRecTyKind,
    DagRecTyKind,
    RecordRecTyKind
  };

private:
  RecTyKind Kind;
  /// ListRecTy of the list that has elements of this type.
  ListRecTy *ListTy = nullptr;

public:
  RecTy(RecTyKind K) : Kind(K) {}
  virtual ~RecTy() = default;

  RecTyKind getRecTyKind() const { return Kind; }

  virtual std::string getAsString() const = 0;
  void print(raw_ostream &OS) const { OS << getAsString(); }
  void dump() const;

  /// Return true if all values of 'this' type can be converted to the specified
  /// type.
  virtual bool typeIsConvertibleTo(const RecTy *RHS) const;

  /// Return true if 'this' type is equal to or a subtype of RHS. For example,
  /// a bit set is not an int, but they are convertible.
  virtual bool typeIsA(const RecTy *RHS) const;

  /// Returns the type representing list<thistype>.
  ListRecTy *getListTy();
};

inline raw_ostream &operator<<(raw_ostream &OS, const RecTy &Ty) {
  Ty.print(OS);
  return OS;
}

/// 'bit' - Represent a single bit
class BitRecTy : public RecTy {
  static BitRecTy Shared;

  BitRecTy() : RecTy(BitRecTyKind) {}

public:
  static bool classof(const RecTy *RT) {
    return RT->getRecTyKind() == BitRecTyKind;
  }

  static BitRecTy *get() { return &Shared; }

  std::string getAsString() const override { return "bit"; }

  bool typeIsConvertibleTo(const RecTy *RHS) const override;
};

/// 'bits<n>' - Represent a fixed number of bits
class BitsRecTy : public RecTy {
  unsigned Size;

  explicit BitsRecTy(unsigned Sz) : RecTy(BitsRecTyKind), Size(Sz) {}

public:
  static bool classof(const RecTy *RT) {
    return RT->getRecTyKind() == BitsRecTyKind;
  }

  static BitsRecTy *get(unsigned Sz);

  unsigned getNumBits() const { return Size; }

  std::string getAsString() const override;

  bool typeIsConvertibleTo(const RecTy *RHS) const override;

  bool typeIsA(const RecTy *RHS) const override;
};

/// 'int' - Represent an integer value of no particular size
class IntRecTy : public RecTy {
  static IntRecTy Shared;

  IntRecTy() : RecTy(IntRecTyKind) {}

public:
  static bool classof(const RecTy *RT) {
    return RT->getRecTyKind() == IntRecTyKind;
  }

  static IntRecTy *get() { return &Shared; }

  std::string getAsString() const override { return "int"; }

  bool typeIsConvertibleTo(const RecTy *RHS) const override;
};

/// 'string' - Represent an string value
class StringRecTy : public RecTy {
  static StringRecTy Shared;

  StringRecTy() : RecTy(StringRecTyKind) {}

public:
  static bool classof(const RecTy *RT) {
    return RT->getRecTyKind() == StringRecTyKind;
  }

  static StringRecTy *get() { return &Shared; }

  std::string getAsString() const override;

  bool typeIsConvertibleTo(const RecTy *RHS) const override;
};

/// 'list<Ty>' - Represent a list of element values, all of which must be of
/// the specified type. The type is stored in ElementTy.
class ListRecTy : public RecTy {
  friend ListRecTy *RecTy::getListTy();

  RecTy *ElementTy;

  explicit ListRecTy(RecTy *T) : RecTy(ListRecTyKind), ElementTy(T) {}

public:
  static bool classof(const RecTy *RT) {
    return RT->getRecTyKind() == ListRecTyKind;
  }

  static ListRecTy *get(RecTy *T) { return T->getListTy(); }
  RecTy *getElementType() const { return ElementTy; }

  std::string getAsString() const override;

  bool typeIsConvertibleTo(const RecTy *RHS) const override;

  bool typeIsA(const RecTy *RHS) const override;
};

/// 'dag' - Represent a dag fragment
class DagRecTy : public RecTy {
  static DagRecTy Shared;

  DagRecTy() : RecTy(DagRecTyKind) {}

public:
  static bool classof(const RecTy *RT) {
    return RT->getRecTyKind() == DagRecTyKind;
  }

  static DagRecTy *get() { return &Shared; }

  std::string getAsString() const override;
};

/// '[classname]' - Type of record values that have zero or more superclasses.
///
/// The list of superclasses is non-redundant, i.e. only contains classes that
/// are not the superclass of some other listed class.
class RecordRecTy final : public RecTy, public FoldingSetNode,
                          public TrailingObjects<RecordRecTy, Record *> {
  friend class Record;

  unsigned NumClasses;

  explicit RecordRecTy(unsigned Num)
      : RecTy(RecordRecTyKind), NumClasses(Num) {}

public:
  RecordRecTy(const RecordRecTy &) = delete;
  RecordRecTy &operator=(const RecordRecTy &) = delete;

  // Do not use sized deallocation due to trailing objects.
  void operator delete(void *p) { ::operator delete(p); }

  static bool classof(const RecTy *RT) {
    return RT->getRecTyKind() == RecordRecTyKind;
  }

  /// Get the record type with the given non-redundant list of superclasses.
  static RecordRecTy *get(ArrayRef<Record *> Classes);

  void Profile(FoldingSetNodeID &ID) const;

  ArrayRef<Record *> getClasses() const {
    return makeArrayRef(getTrailingObjects<Record *>(), NumClasses);
  }

  using const_record_iterator = Record * const *;

  const_record_iterator classes_begin() const { return getClasses().begin(); }
  const_record_iterator classes_end() const { return getClasses().end(); }

  std::string getAsString() const override;

  bool isSubClassOf(Record *Class) const;
  bool typeIsConvertibleTo(const RecTy *RHS) const override;

  bool typeIsA(const RecTy *RHS) const override;
};

/// Find a common type that T1 and T2 convert to.
/// Return 0 if no such type exists.
RecTy *resolveTypes(RecTy *T1, RecTy *T2);

//===----------------------------------------------------------------------===//
//  Initializer Classes
//===----------------------------------------------------------------------===//

class Init {
protected:
  /// Discriminator enum (for isa<>, dyn_cast<>, et al.)
  ///
  /// This enum is laid out by a preorder traversal of the inheritance
  /// hierarchy, and does not contain an entry for abstract classes, as per
  /// the recommendation in docs/HowToSetUpLLVMStyleRTTI.rst.
  ///
  /// We also explicitly include "first" and "last" values for each
  /// interior node of the inheritance tree, to make it easier to read the
  /// corresponding classof().
  ///
  /// We could pack these a bit tighter by not having the IK_FirstXXXInit
  /// and IK_LastXXXInit be their own values, but that would degrade
  /// readability for really no benefit.
  enum InitKind : uint8_t {
    IK_First, // unused; silence a spurious warning
    IK_FirstTypedInit,
    IK_BitInit,
    IK_BitsInit,
    IK_DagInit,
    IK_DefInit,
    IK_FieldInit,
    IK_IntInit,
    IK_ListInit,
    IK_FirstOpInit,
    IK_BinOpInit,
    IK_TernOpInit,
    IK_UnOpInit,
    IK_LastOpInit,
    IK_CondOpInit,
    IK_FoldOpInit,
    IK_IsAOpInit,
    IK_AnonymousNameInit,
    IK_StringInit,
    IK_VarInit,
    IK_VarListElementInit,
    IK_VarBitInit,
    IK_VarDefInit,
    IK_LastTypedInit,
    IK_UnsetInit
  };

private:
  const InitKind Kind;

protected:
  uint8_t Opc; // Used by UnOpInit, BinOpInit, and TernOpInit

private:
  virtual void anchor();

public:
  /// Get the kind (type) of the value.
  InitKind getKind() const { return Kind; }

protected:
  explicit Init(InitKind K, uint8_t Opc = 0) : Kind(K), Opc(Opc) {}

public:
  Init(const Init &) = delete;
  Init &operator=(const Init &) = delete;
  virtual ~Init() = default;

  /// Is this a complete value with no unset (uninitialized) subvalues?
  virtual bool isComplete() const { return true; }

  /// Is this a concrete and fully resolved value without any references or
  /// stuck operations? Unset values are concrete.
  virtual bool isConcrete() const { return false; }

  /// Print this value.
  void print(raw_ostream &OS) const { OS << getAsString(); }

  /// Convert this value to a literal form.
  virtual std::string getAsString() const = 0;

  /// Convert this value to a literal form,
  /// without adding quotes around a string.
  virtual std::string getAsUnquotedString() const { return getAsString(); }

  /// Debugging method that may be called through a debugger; just
  /// invokes print on stderr.
  void dump() const;

  /// If this value is convertible to type \p Ty, return a value whose
  /// type is \p Ty, generating a !cast operation if required.
  /// Otherwise, return null.
  virtual Init *getCastTo(RecTy *Ty) const = 0;

  /// Convert to a value whose type is \p Ty, or return null if this
  /// is not possible. This can happen if the value's type is convertible
  /// to \p Ty, but there are unresolved references.
  virtual Init *convertInitializerTo(RecTy *Ty) const = 0;

  /// This function is used to implement the bit range
  /// selection operator. Given a value, it selects the specified bits,
  /// returning them as a new \p Init of type \p bits. If it is not legal
  /// to use the bit selection operator on this value, null is returned.
  virtual Init *convertInitializerBitRange(ArrayRef<unsigned> Bits) const {
    return nullptr;
  }

  /// This function is used to implement the list slice
  /// selection operator.  Given a value, it selects the specified list
  /// elements, returning them as a new \p Init of type \p list. If it
  /// is not legal to use the slice operator, null is returned.
  virtual Init *convertInitListSlice(ArrayRef<unsigned> Elements) const {
    return nullptr;
  }

  /// This function is used to implement the FieldInit class.
  /// Implementors of this method should return the type of the named
  /// field if they are of type record.
  virtual RecTy *getFieldType(StringInit *FieldName) const {
    return nullptr;
  }

  /// This function is used by classes that refer to other
  /// variables which may not be defined at the time the expression is formed.
  /// If a value is set for the variable later, this method will be called on
  /// users of the value to allow the value to propagate out.
  virtual Init *resolveReferences(Resolver &R) const {
    return const_cast<Init *>(this);
  }

  /// Get the \p Init value of the specified bit.
  virtual Init *getBit(unsigned Bit) const = 0;
};

inline raw_ostream &operator<<(raw_ostream &OS, const Init &I) {
  I.print(OS); return OS;
}

/// This is the common superclass of types that have a specific,
/// explicit type, stored in ValueTy.
class TypedInit : public Init {
  RecTy *ValueTy;

protected:
  explicit TypedInit(InitKind K, RecTy *T, uint8_t Opc = 0)
      : Init(K, Opc), ValueTy(T) {}

public:
  TypedInit(const TypedInit &) = delete;
  TypedInit &operator=(const TypedInit &) = delete;

  static bool classof(const Init *I) {
    return I->getKind() >= IK_FirstTypedInit &&
           I->getKind() <= IK_LastTypedInit;
  }

  /// Get the type of the Init as a RecTy.
  RecTy *getType() const { return ValueTy; }

  Init *getCastTo(RecTy *Ty) const override;
  Init *convertInitializerTo(RecTy *Ty) const override;

  Init *convertInitializerBitRange(ArrayRef<unsigned> Bits) const override;
  Init *convertInitListSlice(ArrayRef<unsigned> Elements) const override;

  /// This method is used to implement the FieldInit class.
  /// Implementors of this method should return the type of the named field if
  /// they are of type record.
  RecTy *getFieldType(StringInit *FieldName) const override;
};

/// '?' - Represents an uninitialized value.
class UnsetInit : public Init {
  UnsetInit() : Init(IK_UnsetInit) {}

public:
  UnsetInit(const UnsetInit &) = delete;
  UnsetInit &operator=(const UnsetInit &) = delete;

  static bool classof(const Init *I) {
    return I->getKind() == IK_UnsetInit;
  }

  /// Get the singleton unset Init.
  static UnsetInit *get();

  Init *getCastTo(RecTy *Ty) const override;
  Init *convertInitializerTo(RecTy *Ty) const override;

  Init *getBit(unsigned Bit) const override {
    return const_cast<UnsetInit*>(this);
  }

  /// Is this a complete value with no unset (uninitialized) subvalues?
  bool isComplete() const override { return false; }

  bool isConcrete() const override { return true; }

  /// Get the string representation of the Init.
  std::string getAsString() const override { return "?"; }
};

/// 'true'/'false' - Represent a concrete initializer for a bit.
class BitInit final : public TypedInit {
  bool Value;

  explicit BitInit(bool V) : TypedInit(IK_BitInit, BitRecTy::get()), Value(V) {}

public:
  BitInit(const BitInit &) = delete;
  BitInit &operator=(BitInit &) = delete;

  static bool classof(const Init *I) {
    return I->getKind() == IK_BitInit;
  }

  static BitInit *get(bool V);

  bool getValue() const { return Value; }

  Init *convertInitializerTo(RecTy *Ty) const override;

  Init *getBit(unsigned Bit) const override {
    assert(Bit < 1 && "Bit index out of range!");
    return const_cast<BitInit*>(this);
  }

  bool isConcrete() const override { return true; }
  std::string getAsString() const override { return Value ? "1" : "0"; }
};

/// '{ a, b, c }' - Represents an initializer for a BitsRecTy value.
/// It contains a vector of bits, whose size is determined by the type.
class BitsInit final : public TypedInit, public FoldingSetNode,
                       public TrailingObjects<BitsInit, Init *> {
  unsigned NumBits;

  BitsInit(unsigned N)
    : TypedInit(IK_BitsInit, BitsRecTy::get(N)), NumBits(N) {}

public:
  BitsInit(const BitsInit &) = delete;
  BitsInit &operator=(const BitsInit &) = delete;

  // Do not use sized deallocation due to trailing objects.
  void operator delete(void *p) { ::operator delete(p); }

  static bool classof(const Init *I) {
    return I->getKind() == IK_BitsInit;
  }

  static BitsInit *get(ArrayRef<Init *> Range);

  void Profile(FoldingSetNodeID &ID) const;

  unsigned getNumBits() const { return NumBits; }

  Init *convertInitializerTo(RecTy *Ty) const override;
  Init *convertInitializerBitRange(ArrayRef<unsigned> Bits) const override;

  bool isComplete() const override {
    for (unsigned i = 0; i != getNumBits(); ++i)
      if (!getBit(i)->isComplete()) return false;
    return true;
  }

  bool allInComplete() const {
    for (unsigned i = 0; i != getNumBits(); ++i)
      if (getBit(i)->isComplete()) return false;
    return true;
  }

  bool isConcrete() const override;
  std::string getAsString() const override;

  Init *resolveReferences(Resolver &R) const override;

  Init *getBit(unsigned Bit) const override {
    assert(Bit < NumBits && "Bit index out of range!");
    return getTrailingObjects<Init *>()[Bit];
  }
};

/// '7' - Represent an initialization by a literal integer value.
class IntInit : public TypedInit {
  int64_t Value;

  explicit IntInit(int64_t V)
    : TypedInit(IK_IntInit, IntRecTy::get()), Value(V) {}

public:
  IntInit(const IntInit &) = delete;
  IntInit &operator=(const IntInit &) = delete;

  static bool classof(const Init *I) {
    return I->getKind() == IK_IntInit;
  }

  static IntInit *get(int64_t V);

  int64_t getValue() const { return Value; }

  Init *convertInitializerTo(RecTy *Ty) const override;
  Init *convertInitializerBitRange(ArrayRef<unsigned> Bits) const override;

  bool isConcrete() const override { return true; }
  std::string getAsString() const override;

  Init *getBit(unsigned Bit) const override {
    return BitInit::get((Value & (1ULL << Bit)) != 0);
  }
};

/// "anonymous_n" - Represent an anonymous record name
class AnonymousNameInit : public TypedInit {
  unsigned Value;

  explicit AnonymousNameInit(unsigned V)
      : TypedInit(IK_AnonymousNameInit, StringRecTy::get()), Value(V) {}

public:
  AnonymousNameInit(const AnonymousNameInit &) = delete;
  AnonymousNameInit &operator=(const AnonymousNameInit &) = delete;

  static bool classof(const Init *I) {
    return I->getKind() == IK_AnonymousNameInit;
  }

  static AnonymousNameInit *get(unsigned);

  unsigned getValue() const { return Value; }

  StringInit *getNameInit() const;

  std::string getAsString() const override;

  Init *resolveReferences(Resolver &R) const override;

  Init *getBit(unsigned Bit) const override {
    llvm_unreachable("Illegal bit reference off string");
  }
};

/// "foo" - Represent an initialization by a string value.
class StringInit : public TypedInit {
public:
  enum StringFormat {
    SF_String, // Format as "text"
    SF_Code,   // Format as [{text}]
  };

private:
  StringRef Value;
  StringFormat Format;

  explicit StringInit(StringRef V, StringFormat Fmt)
      : TypedInit(IK_StringInit, StringRecTy::get()), Value(V), Format(Fmt) {}

public:
  StringInit(const StringInit &) = delete;
  StringInit &operator=(const StringInit &) = delete;

  static bool classof(const Init *I) {
    return I->getKind() == IK_StringInit;
  }

  static StringInit *get(StringRef, StringFormat Fmt = SF_String);

  static StringFormat determineFormat(StringFormat Fmt1, StringFormat Fmt2) {
    return (Fmt1 == SF_Code || Fmt2 == SF_Code) ? SF_Code : SF_String;
  }

  StringRef getValue() const { return Value; }
  StringFormat getFormat() const { return Format; }  
  bool hasCodeFormat() const { return Format == SF_Code; }

  Init *convertInitializerTo(RecTy *Ty) const override;

  bool isConcrete() const override { return true; }

  std::string getAsString() const override {
    if (Format == SF_String)
      return "\"" + Value.str() + "\"";
    else
      return "[{" + Value.str() + "}]";
  }

  std::string getAsUnquotedString() const override {
    return std::string(Value);
  }

  Init *getBit(unsigned Bit) const override {
    llvm_unreachable("Illegal bit reference off string");
  }
};

/// [AL, AH, CL] - Represent a list of defs
///
class ListInit final : public TypedInit, public FoldingSetNode,
                       public TrailingObjects<ListInit, Init *> {
  unsigned NumValues;

public:
  using const_iterator = Init *const *;

private:
  explicit ListInit(unsigned N, RecTy *EltTy)
    : TypedInit(IK_ListInit, ListRecTy::get(EltTy)), NumValues(N) {}

public:
  ListInit(const ListInit &) = delete;
  ListInit &operator=(const ListInit &) = delete;

  // Do not use sized deallocation due to trailing objects.
  void operator delete(void *p) { ::operator delete(p); }

  static bool classof(const Init *I) {
    return I->getKind() == IK_ListInit;
  }
  static ListInit *get(ArrayRef<Init *> Range, RecTy *EltTy);

  void Profile(FoldingSetNodeID &ID) const;

  Init *getElement(unsigned i) const {
    assert(i < NumValues && "List element index out of range!");
    return getTrailingObjects<Init *>()[i];
  }
  RecTy *getElementType() const {
    return cast<ListRecTy>(getType())->getElementType();
  }

  Record *getElementAsRecord(unsigned i) const;

  Init *convertInitListSlice(ArrayRef<unsigned> Elements) const override;

  Init *convertInitializerTo(RecTy *Ty) const override;

  /// This method is used by classes that refer to other
  /// variables which may not be defined at the time they expression is formed.
  /// If a value is set for the variable later, this method will be called on
  /// users of the value to allow the value to propagate out.
  ///
  Init *resolveReferences(Resolver &R) const override;

  bool isComplete() const override;
  bool isConcrete() const override;
  std::string getAsString() const override;

  ArrayRef<Init*> getValues() const {
    return makeArrayRef(getTrailingObjects<Init *>(), NumValues);
  }

  const_iterator begin() const { return getTrailingObjects<Init *>(); }
  const_iterator end  () const { return begin() + NumValues; }

  size_t         size () const { return NumValues;  }
  bool           empty() const { return NumValues == 0; }

  Init *getBit(unsigned Bit) const override {
    llvm_unreachable("Illegal bit reference off list");
  }
};

/// Base class for operators
///
class OpInit : public TypedInit {
protected:
  explicit OpInit(InitKind K, RecTy *Type, uint8_t Opc)
    : TypedInit(K, Type, Opc) {}

public:
  OpInit(const OpInit &) = delete;
  OpInit &operator=(OpInit &) = delete;

  static bool classof(const Init *I) {
    return I->getKind() >= IK_FirstOpInit &&
           I->getKind() <= IK_LastOpInit;
  }

  // Clone - Clone this operator, replacing arguments with the new list
  virtual OpInit *clone(ArrayRef<Init *> Operands) const = 0;

  virtual unsigned getNumOperands() const = 0;
  virtual Init *getOperand(unsigned i) const = 0;

  Init *getBit(unsigned Bit) const override;
};

/// !op (X) - Transform an init.
///
class UnOpInit : public OpInit, public FoldingSetNode {
public:
  enum UnaryOp : uint8_t { CAST, NOT, HEAD, TAIL, SIZE, EMPTY, GETDAGOP };

private:
  Init *LHS;

  UnOpInit(UnaryOp opc, Init *lhs, RecTy *Type)
    : OpInit(IK_UnOpInit, Type, opc), LHS(lhs) {}

public:
  UnOpInit(const UnOpInit &) = delete;
  UnOpInit &operator=(const UnOpInit &) = delete;

  static bool classof(const Init *I) {
    return I->getKind() == IK_UnOpInit;
  }

  static UnOpInit *get(UnaryOp opc, Init *lhs, RecTy *Type);

  void Profile(FoldingSetNodeID &ID) const;

  // Clone - Clone this operator, replacing arguments with the new list
  OpInit *clone(ArrayRef<Init *> Operands) const override {
    assert(Operands.size() == 1 &&
           "Wrong number of operands for unary operation");
    return UnOpInit::get(getOpcode(), *Operands.begin(), getType());
  }

  unsigned getNumOperands() const override { return 1; }

  Init *getOperand(unsigned i) const override {
    assert(i == 0 && "Invalid operand id for unary operator");
    return getOperand();
  }

  UnaryOp getOpcode() const { return (UnaryOp)Opc; }
  Init *getOperand() const { return LHS; }

  // Fold - If possible, fold this to a simpler init.  Return this if not
  // possible to fold.
  Init *Fold(Record *CurRec, bool IsFinal = false) const;

  Init *resolveReferences(Resolver &R) const override;

  std::string getAsString() const override;
};

/// !op (X, Y) - Combine two inits.
class BinOpInit : public OpInit, public FoldingSetNode {
public:
  enum BinaryOp : uint8_t { ADD, SUB, MUL, AND, OR, XOR, SHL, SRA, SRL, LISTCONCAT,
                            LISTSPLAT, STRCONCAT, INTERLEAVE, CONCAT, EQ,
                            NE, LE, LT, GE, GT, SETDAGOP };

private:
  Init *LHS, *RHS;

  BinOpInit(BinaryOp opc, Init *lhs, Init *rhs, RecTy *Type) :
      OpInit(IK_BinOpInit, Type, opc), LHS(lhs), RHS(rhs) {}

public:
  BinOpInit(const BinOpInit &) = delete;
  BinOpInit &operator=(const BinOpInit &) = delete;

  static bool classof(const Init *I) {
    return I->getKind() == IK_BinOpInit;
  }

  static BinOpInit *get(BinaryOp opc, Init *lhs, Init *rhs,
                        RecTy *Type);
  static Init *getStrConcat(Init *lhs, Init *rhs);
  static Init *getListConcat(TypedInit *lhs, Init *rhs);

  void Profile(FoldingSetNodeID &ID) const;

  // Clone - Clone this operator, replacing arguments with the new list
  OpInit *clone(ArrayRef<Init *> Operands) const override {
    assert(Operands.size() == 2 &&
           "Wrong number of operands for binary operation");
    return BinOpInit::get(getOpcode(), Operands[0], Operands[1], getType());
  }

  unsigned getNumOperands() const override { return 2; }
  Init *getOperand(unsigned i) const override {
    switch (i) {
    default: llvm_unreachable("Invalid operand id for binary operator");
    case 0: return getLHS();
    case 1: return getRHS();
    }
  }

  BinaryOp getOpcode() const { return (BinaryOp)Opc; }
  Init *getLHS() const { return LHS; }
  Init *getRHS() const { return RHS; }

  // Fold - If possible, fold this to a simpler init.  Return this if not
  // possible to fold.
  Init *Fold(Record *CurRec) const;

  Init *resolveReferences(Resolver &R) const override;

  std::string getAsString() const override;
};

/// !op (X, Y, Z) - Combine two inits.
class TernOpInit : public OpInit, public FoldingSetNode {
public:
  enum TernaryOp : uint8_t { SUBST, FOREACH, FILTER, IF, DAG, SUBSTR, FIND };

private:
  Init *LHS, *MHS, *RHS;

  TernOpInit(TernaryOp opc, Init *lhs, Init *mhs, Init *rhs,
             RecTy *Type) :
      OpInit(IK_TernOpInit, Type, opc), LHS(lhs), MHS(mhs), RHS(rhs) {}

public:
  TernOpInit(const TernOpInit &) = delete;
  TernOpInit &operator=(const TernOpInit &) = delete;

  static bool classof(const Init *I) {
    return I->getKind() == IK_TernOpInit;
  }

  static TernOpInit *get(TernaryOp opc, Init *lhs,
                         Init *mhs, Init *rhs,
                         RecTy *Type);

  void Profile(FoldingSetNodeID &ID) const;

  // Clone - Clone this operator, replacing arguments with the new list
  OpInit *clone(ArrayRef<Init *> Operands) const override {
    assert(Operands.size() == 3 &&
           "Wrong number of operands for ternary operation");
    return TernOpInit::get(getOpcode(), Operands[0], Operands[1], Operands[2],
                           getType());
  }

  unsigned getNumOperands() const override { return 3; }
  Init *getOperand(unsigned i) const override {
    switch (i) {
    default: llvm_unreachable("Invalid operand id for ternary operator");
    case 0: return getLHS();
    case 1: return getMHS();
    case 2: return getRHS();
    }
  }

  TernaryOp getOpcode() const { return (TernaryOp)Opc; }
  Init *getLHS() const { return LHS; }
  Init *getMHS() const { return MHS; }
  Init *getRHS() const { return RHS; }

  // Fold - If possible, fold this to a simpler init.  Return this if not
  // possible to fold.
  Init *Fold(Record *CurRec) const;

  bool isComplete() const override {
    return LHS->isComplete() && MHS->isComplete() && RHS->isComplete();
  }

  Init *resolveReferences(Resolver &R) const override;

  std::string getAsString() const override;
};

/// !cond(condition_1: value1, ... , condition_n: value)
/// Selects the first value for which condition is true.
/// Otherwise reports an error.
class CondOpInit final : public TypedInit, public FoldingSetNode,
                      public TrailingObjects<CondOpInit, Init *> {
  unsigned NumConds;
  RecTy *ValType;

  CondOpInit(unsigned NC, RecTy *Type)
    : TypedInit(IK_CondOpInit, Type),
      NumConds(NC), ValType(Type) {}

  size_t numTrailingObjects(OverloadToken<Init *>) const {
    return 2*NumConds;
  }

public:
  CondOpInit(const CondOpInit &) = delete;
  CondOpInit &operator=(const CondOpInit &) = delete;

  static bool classof(const Init *I) {
    return I->getKind() == IK_CondOpInit;
  }

  static CondOpInit *get(ArrayRef<Init*> C, ArrayRef<Init*> V,
                        RecTy *Type);

  void Profile(FoldingSetNodeID &ID) const;

  RecTy *getValType() const { return ValType; }

  unsigned getNumConds() const { return NumConds; }

  Init *getCond(unsigned Num) const {
    assert(Num < NumConds && "Condition number out of range!");
    return getTrailingObjects<Init *>()[Num];
  }

  Init *getVal(unsigned Num) const {
    assert(Num < NumConds && "Val number out of range!");
    return getTrailingObjects<Init *>()[Num+NumConds];
  }

  ArrayRef<Init *> getConds() const {
    return makeArrayRef(getTrailingObjects<Init *>(), NumConds);
  }

  ArrayRef<Init *> getVals() const {
    return makeArrayRef(getTrailingObjects<Init *>()+NumConds, NumConds);
  }

  Init *Fold(Record *CurRec) const;

  Init *resolveReferences(Resolver &R) const override;

  bool isConcrete() const override;
  bool isComplete() const override;
  std::string getAsString() const override;

  using const_case_iterator = SmallVectorImpl<Init*>::const_iterator;
  using const_val_iterator = SmallVectorImpl<Init*>::const_iterator;

  inline const_case_iterator  arg_begin() const { return getConds().begin(); }
  inline const_case_iterator  arg_end  () const { return getConds().end(); }

  inline size_t              case_size () const { return NumConds; }
  inline bool                case_empty() const { return NumConds == 0; }

  inline const_val_iterator name_begin() const { return getVals().begin();}
  inline const_val_iterator name_end  () const { return getVals().end(); }

  inline size_t              val_size () const { return NumConds; }
  inline bool                val_empty() const { return NumConds == 0; }

  Init *getBit(unsigned Bit) const override;
};

/// !foldl (a, b, expr, start, lst) - Fold over a list.
class FoldOpInit : public TypedInit, public FoldingSetNode {
private:
  Init *Start;
  Init *List;
  Init *A;
  Init *B;
  Init *Expr;

  FoldOpInit(Init *Start, Init *List, Init *A, Init *B, Init *Expr, RecTy *Type)
      : TypedInit(IK_FoldOpInit, Type), Start(Start), List(List), A(A), B(B),
        Expr(Expr) {}

public:
  FoldOpInit(const FoldOpInit &) = delete;
  FoldOpInit &operator=(const FoldOpInit &) = delete;

  static bool classof(const Init *I) { return I->getKind() == IK_FoldOpInit; }

  static FoldOpInit *get(Init *Start, Init *List, Init *A, Init *B, Init *Expr,
                         RecTy *Type);

  void Profile(FoldingSetNodeID &ID) const;

  // Fold - If possible, fold this to a simpler init.  Return this if not
  // possible to fold.
  Init *Fold(Record *CurRec) const;

  bool isComplete() const override { return false; }

  Init *resolveReferences(Resolver &R) const override;

  Init *getBit(unsigned Bit) const override;

  std::string getAsString() const override;
};

/// !isa<type>(expr) - Dynamically determine the type of an expression.
class IsAOpInit : public TypedInit, public FoldingSetNode {
private:
  RecTy *CheckType;
  Init *Expr;

  IsAOpInit(RecTy *CheckType, Init *Expr)
      : TypedInit(IK_IsAOpInit, IntRecTy::get()), CheckType(CheckType),
        Expr(Expr) {}

public:
  IsAOpInit(const IsAOpInit &) = delete;
  IsAOpInit &operator=(const IsAOpInit &) = delete;

  static bool classof(const Init *I) { return I->getKind() == IK_IsAOpInit; }

  static IsAOpInit *get(RecTy *CheckType, Init *Expr);

  void Profile(FoldingSetNodeID &ID) const;

  // Fold - If possible, fold this to a simpler init.  Return this if not
  // possible to fold.
  Init *Fold() const;

  bool isComplete() const override { return false; }

  Init *resolveReferences(Resolver &R) const override;

  Init *getBit(unsigned Bit) const override;

  std::string getAsString() const override;
};

/// 'Opcode' - Represent a reference to an entire variable object.
class VarInit : public TypedInit {
  Init *VarName;

  explicit VarInit(Init *VN, RecTy *T)
      : TypedInit(IK_VarInit, T), VarName(VN) {}

public:
  VarInit(const VarInit &) = delete;
  VarInit &operator=(const VarInit &) = delete;

  static bool classof(const Init *I) {
    return I->getKind() == IK_VarInit;
  }

  static VarInit *get(StringRef VN, RecTy *T);
  static VarInit *get(Init *VN, RecTy *T);

  StringRef getName() const;
  Init *getNameInit() const { return VarName; }

  std::string getNameInitAsString() const {
    return getNameInit()->getAsUnquotedString();
  }

  /// This method is used by classes that refer to other
  /// variables which may not be defined at the time they expression is formed.
  /// If a value is set for the variable later, this method will be called on
  /// users of the value to allow the value to propagate out.
  ///
  Init *resolveReferences(Resolver &R) const override;

  Init *getBit(unsigned Bit) const override;

  std::string getAsString() const override { return std::string(getName()); }
};

/// Opcode{0} - Represent access to one bit of a variable or field.
class VarBitInit final : public TypedInit {
  TypedInit *TI;
  unsigned Bit;

  VarBitInit(TypedInit *T, unsigned B)
      : TypedInit(IK_VarBitInit, BitRecTy::get()), TI(T), Bit(B) {
    assert(T->getType() &&
           (isa<IntRecTy>(T->getType()) ||
            (isa<BitsRecTy>(T->getType()) &&
             cast<BitsRecTy>(T->getType())->getNumBits() > B)) &&
           "Illegal VarBitInit expression!");
  }

public:
  VarBitInit(const VarBitInit &) = delete;
  VarBitInit &operator=(const VarBitInit &) = delete;

  static bool classof(const Init *I) {
    return I->getKind() == IK_VarBitInit;
  }

  static VarBitInit *get(TypedInit *T, unsigned B);

  Init *getBitVar() const { return TI; }
  unsigned getBitNum() const { return Bit; }

  std::string getAsString() const override;
  Init *resolveReferences(Resolver &R) const override;

  Init *getBit(unsigned B) const override {
    assert(B < 1 && "Bit index out of range!");
    return const_cast<VarBitInit*>(this);
  }
};

/// List[4] - Represent access to one element of a var or
/// field.
class VarListElementInit : public TypedInit {
  TypedInit *TI;
  unsigned Element;

  VarListElementInit(TypedInit *T, unsigned E)
      : TypedInit(IK_VarListElementInit,
                  cast<ListRecTy>(T->getType())->getElementType()),
        TI(T), Element(E) {
    assert(T->getType() && isa<ListRecTy>(T->getType()) &&
           "Illegal VarBitInit expression!");
  }

public:
  VarListElementInit(const VarListElementInit &) = delete;
  VarListElementInit &operator=(const VarListElementInit &) = delete;

  static bool classof(const Init *I) {
    return I->getKind() == IK_VarListElementInit;
  }

  static VarListElementInit *get(TypedInit *T, unsigned E);

  TypedInit *getVariable() const { return TI; }
  unsigned getElementNum() const { return Element; }

  std::string getAsString() const override;
  Init *resolveReferences(Resolver &R) const override;

  Init *getBit(unsigned Bit) const override;
};

/// AL - Represent a reference to a 'def' in the description
class DefInit : public TypedInit {
  friend class Record;

  Record *Def;

  explicit DefInit(Record *D);

public:
  DefInit(const DefInit &) = delete;
  DefInit &operator=(const DefInit &) = delete;

  static bool classof(const Init *I) {
    return I->getKind() == IK_DefInit;
  }

  static DefInit *get(Record*);

  Init *convertInitializerTo(RecTy *Ty) const override;

  Record *getDef() const { return Def; }

  //virtual Init *convertInitializerBitRange(ArrayRef<unsigned> Bits);

  RecTy *getFieldType(StringInit *FieldName) const override;

  bool isConcrete() const override { return true; }
  std::string getAsString() const override;

  Init *getBit(unsigned Bit) const override {
    llvm_unreachable("Illegal bit reference off def");
  }
};

/// classname<targs...> - Represent an uninstantiated anonymous class
/// instantiation.
class VarDefInit final : public TypedInit, public FoldingSetNode,
                         public TrailingObjects<VarDefInit, Init *> {
  Record *Class;
  DefInit *Def = nullptr; // after instantiation
  unsigned NumArgs;

  explicit VarDefInit(Record *Class, unsigned N)
    : TypedInit(IK_VarDefInit, RecordRecTy::get(Class)), Class(Class), NumArgs(N) {}

  DefInit *instantiate();

public:
  VarDefInit(const VarDefInit &) = delete;
  VarDefInit &operator=(const VarDefInit &) = delete;

  // Do not use sized deallocation due to trailing objects.
  void operator delete(void *p) { ::operator delete(p); }

  static bool classof(const Init *I) {
    return I->getKind() == IK_VarDefInit;
  }
  static VarDefInit *get(Record *Class, ArrayRef<Init *> Args);

  void Profile(FoldingSetNodeID &ID) const;

  Init *resolveReferences(Resolver &R) const override;
  Init *Fold() const;

  std::string getAsString() const override;

  Init *getArg(unsigned i) const {
    assert(i < NumArgs && "Argument index out of range!");
    return getTrailingObjects<Init *>()[i];
  }

  using const_iterator = Init *const *;

  const_iterator args_begin() const { return getTrailingObjects<Init *>(); }
  const_iterator args_end  () const { return args_begin() + NumArgs; }

  size_t         args_size () const { return NumArgs; }
  bool           args_empty() const { return NumArgs == 0; }

  ArrayRef<Init *> args() const { return makeArrayRef(args_begin(), NumArgs); }

  Init *getBit(unsigned Bit) const override {
    llvm_unreachable("Illegal bit reference off anonymous def");
  }
};

/// X.Y - Represent a reference to a subfield of a variable
class FieldInit : public TypedInit {
  Init *Rec;                // Record we are referring to
  StringInit *FieldName;    // Field we are accessing

  FieldInit(Init *R, StringInit *FN)
      : TypedInit(IK_FieldInit, R->getFieldType(FN)), Rec(R), FieldName(FN) {
#ifndef NDEBUG
    if (!getType()) {
      llvm::errs() << "In Record = " << Rec->getAsString()
                   << ", got FieldName = " << *FieldName
                   << " with non-record type!\n";
      llvm_unreachable("FieldInit with non-record type!");
    }
#endif
  }

public:
  FieldInit(const FieldInit &) = delete;
  FieldInit &operator=(const FieldInit &) = delete;

  static bool classof(const Init *I) {
    return I->getKind() == IK_FieldInit;
  }

  static FieldInit *get(Init *R, StringInit *FN);

  Init *getRecord() const { return Rec; }
  StringInit *getFieldName() const { return FieldName; }

  Init *getBit(unsigned Bit) const override;

  Init *resolveReferences(Resolver &R) const override;
  Init *Fold(Record *CurRec) const;

  bool isConcrete() const override;
  std::string getAsString() const override {
    return Rec->getAsString() + "." + FieldName->getValue().str();
  }
};

/// (v a, b) - Represent a DAG tree value.  DAG inits are required
/// to have at least one value then a (possibly empty) list of arguments.  Each
/// argument can have a name associated with it.
class DagInit final : public TypedInit, public FoldingSetNode,
                      public TrailingObjects<DagInit, Init *, StringInit *> {
  friend TrailingObjects;

  Init *Val;
  StringInit *ValName;
  unsigned NumArgs;
  unsigned NumArgNames;

  DagInit(Init *V, StringInit *VN, unsigned NumArgs, unsigned NumArgNames)
      : TypedInit(IK_DagInit, DagRecTy::get()), Val(V), ValName(VN),
        NumArgs(NumArgs), NumArgNames(NumArgNames) {}

  size_t numTrailingObjects(OverloadToken<Init *>) const { return NumArgs; }

public:
  DagInit(const DagInit &) = delete;
  DagInit &operator=(const DagInit &) = delete;

  static bool classof(const Init *I) {
    return I->getKind() == IK_DagInit;
  }

  static DagInit *get(Init *V, StringInit *VN, ArrayRef<Init *> ArgRange,
                      ArrayRef<StringInit*> NameRange);
  static DagInit *get(Init *V, StringInit *VN,
                      ArrayRef<std::pair<Init*, StringInit*>> Args);

  void Profile(FoldingSetNodeID &ID) const;

  Init *getOperator() const { return Val; }
  Record *getOperatorAsDef(ArrayRef<SMLoc> Loc) const;

  StringInit *getName() const { return ValName; }

  StringRef getNameStr() const {
    return ValName ? ValName->getValue() : StringRef();
  }

  unsigned getNumArgs() const { return NumArgs; }

  Init *getArg(unsigned Num) const {
    assert(Num < NumArgs && "Arg number out of range!");
    return getTrailingObjects<Init *>()[Num];
  }

  StringInit *getArgName(unsigned Num) const {
    assert(Num < NumArgNames && "Arg number out of range!");
    return getTrailingObjects<StringInit *>()[Num];
  }

  StringRef getArgNameStr(unsigned Num) const {
    StringInit *Init = getArgName(Num);
    return Init ? Init->getValue() : StringRef();
  }

  ArrayRef<Init *> getArgs() const {
    return makeArrayRef(getTrailingObjects<Init *>(), NumArgs);
  }

  ArrayRef<StringInit *> getArgNames() const {
    return makeArrayRef(getTrailingObjects<StringInit *>(), NumArgNames);
  }

  Init *resolveReferences(Resolver &R) const override;

  bool isConcrete() const override;
  std::string getAsString() const override;

  using const_arg_iterator = SmallVectorImpl<Init*>::const_iterator;
  using const_name_iterator = SmallVectorImpl<StringInit*>::const_iterator;

  inline const_arg_iterator  arg_begin() const { return getArgs().begin(); }
  inline const_arg_iterator  arg_end  () const { return getArgs().end(); }

  inline size_t              arg_size () const { return NumArgs; }
  inline bool                arg_empty() const { return NumArgs == 0; }

  inline const_name_iterator name_begin() const { return getArgNames().begin();}
  inline const_name_iterator name_end  () const { return getArgNames().end(); }

  inline size_t              name_size () const { return NumArgNames; }
  inline bool                name_empty() const { return NumArgNames == 0; }

  Init *getBit(unsigned Bit) const override {
    llvm_unreachable("Illegal bit reference off dag");
  }
};

//===----------------------------------------------------------------------===//
//  High-Level Classes
//===----------------------------------------------------------------------===//

/// This class represents a field in a record, including its name, type,
/// value, and source location.
class RecordVal {
  friend class Record;

public:
  enum FieldKind {
    FK_Normal,        // A normal record field.
    FK_NonconcreteOK, // A field that can be nonconcrete ('field' keyword).
    FK_TemplateArg,   // A template argument.
  };

private:
  Init *Name;
  SMLoc Loc; // Source location of definition of name.
  PointerIntPair<RecTy *, 2, FieldKind> TyAndKind;
  Init *Value;

public:
  RecordVal(Init *N, RecTy *T, FieldKind K);
  RecordVal(Init *N, SMLoc Loc, RecTy *T, FieldKind K);

  /// Get the name of the field as a StringRef.
  StringRef getName() const;

  /// Get the name of the field as an Init.
  Init *getNameInit() const { return Name; }

  /// Get the name of the field as a std::string.
  std::string getNameInitAsString() const {
    return getNameInit()->getAsUnquotedString();
  }

  /// Get the source location of the point where the field was defined.
  const SMLoc &getLoc() const { return Loc; }

  /// Is this a field where nonconcrete values are okay?
  bool isNonconcreteOK() const {
    return TyAndKind.getInt() == FK_NonconcreteOK;
  }

  /// Is this a template argument?
  bool isTemplateArg() const {
    return TyAndKind.getInt() == FK_TemplateArg;
  }

  /// Get the type of the field value as a RecTy.
  RecTy *getType() const { return TyAndKind.getPointer(); }

  /// Get the type of the field for printing purposes.
  std::string getPrintType() const;

  /// Get the value of the field as an Init.
  Init *getValue() const { return Value; }

  /// Set the value of the field from an Init.
  bool setValue(Init *V);

  /// Set the value and source location of the field.
  bool setValue(Init *V, SMLoc NewLoc);

  void dump() const;

  /// Print the value to an output stream, possibly with a semicolon.
  void print(raw_ostream &OS, bool PrintSem = true) const;
};

inline raw_ostream &operator<<(raw_ostream &OS, const RecordVal &RV) {
  RV.print(OS << "  ");
  return OS;
}

class Record {
public:
<<<<<<< HEAD
  using AssertionTuple = std::tuple<SMLoc, Init *, Init *>;
=======
  struct AssertionInfo {
    SMLoc Loc;
    Init *Condition;
    Init *Message;

    // User-defined constructor to support std::make_unique(). It can be
    // removed in C++20 when braced initialization is supported.
    AssertionInfo(SMLoc Loc, Init *Condition, Init *Message)
        : Loc(Loc), Condition(Condition), Message(Message) {}
  };
>>>>>>> 11299179

private:
  static unsigned LastID;

  Init *Name;
  // Location where record was instantiated, followed by the location of
  // multiclass prototypes used.
  SmallVector<SMLoc, 4> Locs;
  SmallVector<Init *, 0> TemplateArgs;
  SmallVector<RecordVal, 0> Values;
<<<<<<< HEAD
  // Vector of [source location, condition Init, message Init].
  SmallVector<AssertionTuple, 0> Assertions;
=======
  SmallVector<AssertionInfo, 0> Assertions;
>>>>>>> 11299179

  // All superclasses in the inheritance forest in post-order (yes, it
  // must be a forest; diamond-shaped inheritance is not allowed).
  SmallVector<std::pair<Record *, SMRange>, 0> SuperClasses;

  // Tracks Record instances. Not owned by Record.
  RecordKeeper &TrackedRecords;

  // The DefInit corresponding to this record.
  DefInit *CorrespondingDefInit = nullptr;

  // Unique record ID.
  unsigned ID;

  bool IsAnonymous;
  bool IsClass;

  void checkName();

public:
  // Constructs a record.
  explicit Record(Init *N, ArrayRef<SMLoc> locs, RecordKeeper &records,
                  bool Anonymous = false, bool Class = false)
    : Name(N), Locs(locs.begin(), locs.end()), TrackedRecords(records),
      ID(LastID++), IsAnonymous(Anonymous), IsClass(Class) {
    checkName();
  }

  explicit Record(StringRef N, ArrayRef<SMLoc> locs, RecordKeeper &records,
                  bool Class = false)
      : Record(StringInit::get(N), locs, records, false, Class) {}

  // When copy-constructing a Record, we must still guarantee a globally unique
  // ID number. Don't copy CorrespondingDefInit either, since it's owned by the
  // original record. All other fields can be copied normally.
  Record(const Record &O)
    : Name(O.Name), Locs(O.Locs), TemplateArgs(O.TemplateArgs),
      Values(O.Values), Assertions(O.Assertions), SuperClasses(O.SuperClasses),
      TrackedRecords(O.TrackedRecords), ID(LastID++),
      IsAnonymous(O.IsAnonymous), IsClass(O.IsClass) { }

  static unsigned getNewUID() { return LastID++; }

  unsigned getID() const { return ID; }

  StringRef getName() const { return cast<StringInit>(Name)->getValue(); }

  Init *getNameInit() const {
    return Name;
  }

  const std::string getNameInitAsString() const {
    return getNameInit()->getAsUnquotedString();
  }

  void setName(Init *Name);      // Also updates RecordKeeper.

  ArrayRef<SMLoc> getLoc() const { return Locs; }
  void appendLoc(SMLoc Loc) { Locs.push_back(Loc); }

  // Make the type that this record should have based on its superclasses.
  RecordRecTy *getType();

  /// get the corresponding DefInit.
  DefInit *getDefInit();

  bool isClass() const { return IsClass; }

  ArrayRef<Init *> getTemplateArgs() const {
    return TemplateArgs;
  }

  ArrayRef<RecordVal> getValues() const { return Values; }

<<<<<<< HEAD
  ArrayRef<AssertionTuple> getAssertions() const { return Assertions; }
=======
  ArrayRef<AssertionInfo> getAssertions() const { return Assertions; }
>>>>>>> 11299179

  ArrayRef<std::pair<Record *, SMRange>>  getSuperClasses() const {
    return SuperClasses;
  }

  /// Determine whether this record has the specified direct superclass.
  bool hasDirectSuperClass(const Record *SuperClass) const;

  /// Append the direct superclasses of this record to Classes.
  void getDirectSuperClasses(SmallVectorImpl<Record *> &Classes) const;

  bool isTemplateArg(Init *Name) const {
    return llvm::is_contained(TemplateArgs, Name);
  }

  const RecordVal *getValue(const Init *Name) const {
    for (const RecordVal &Val : Values)
      if (Val.Name == Name) return &Val;
    return nullptr;
  }

  const RecordVal *getValue(StringRef Name) const {
    return getValue(StringInit::get(Name));
  }

  RecordVal *getValue(const Init *Name) {
    return const_cast<RecordVal *>(static_cast<const Record *>(this)->getValue(Name));
  }

  RecordVal *getValue(StringRef Name) {
    return const_cast<RecordVal *>(static_cast<const Record *>(this)->getValue(Name));
  }

  void addTemplateArg(Init *Name) {
    assert(!isTemplateArg(Name) && "Template arg already defined!");
    TemplateArgs.push_back(Name);
  }

  void addValue(const RecordVal &RV) {
    assert(getValue(RV.getNameInit()) == nullptr && "Value already added!");
    Values.push_back(RV);
  }

  void removeValue(Init *Name) {
    for (unsigned i = 0, e = Values.size(); i != e; ++i)
      if (Values[i].getNameInit() == Name) {
        Values.erase(Values.begin()+i);
        return;
      }
    llvm_unreachable("Cannot remove an entry that does not exist!");
  }

  void removeValue(StringRef Name) {
    removeValue(StringInit::get(Name));
  }

  void addAssertion(SMLoc Loc, Init *Condition, Init *Message) {
    Assertions.push_back(AssertionInfo(Loc, Condition, Message));
  }

  void appendAssertions(const Record *Rec) {
    Assertions.append(Rec->Assertions);
  }

  void checkRecordAssertions();

  bool isSubClassOf(const Record *R) const {
    for (const auto &SCPair : SuperClasses)
      if (SCPair.first == R)
        return true;
    return false;
  }

  bool isSubClassOf(StringRef Name) const {
    for (const auto &SCPair : SuperClasses) {
      if (const auto *SI = dyn_cast<StringInit>(SCPair.first->getNameInit())) {
        if (SI->getValue() == Name)
          return true;
      } else if (SCPair.first->getNameInitAsString() == Name) {
        return true;
      }
    }
    return false;
  }

  void addSuperClass(Record *R, SMRange Range) {
    assert(!CorrespondingDefInit &&
           "changing type of record after it has been referenced");
    assert(!isSubClassOf(R) && "Already subclassing record!");
    SuperClasses.push_back(std::make_pair(R, Range));
  }

  /// If there are any field references that refer to fields
  /// that have been filled in, we can propagate the values now.
  ///
  /// This is a final resolve: any error messages, e.g. due to undefined
  /// !cast references, are generated now.
  void resolveReferences(Init *NewName = nullptr);

  /// Apply the resolver to the name of the record as well as to the
  /// initializers of all fields of the record except SkipVal.
  ///
  /// The resolver should not resolve any of the fields itself, to avoid
  /// recursion / infinite loops.
  void resolveReferences(Resolver &R, const RecordVal *SkipVal = nullptr);

  RecordKeeper &getRecords() const {
    return TrackedRecords;
  }

  bool isAnonymous() const {
    return IsAnonymous;
  }

  void dump() const;

  //===--------------------------------------------------------------------===//
  // High-level methods useful to tablegen back-ends
  //

  ///Return the source location for the named field.
  SMLoc getFieldLoc(StringRef FieldName) const;

  /// Return the initializer for a value with the specified name,
  /// or throw an exception if the field does not exist.
  Init *getValueInit(StringRef FieldName) const;

  /// Return true if the named field is unset.
  bool isValueUnset(StringRef FieldName) const {
    return isa<UnsetInit>(getValueInit(FieldName));
  }

  /// This method looks up the specified field and returns
  /// its value as a string, throwing an exception if the field does not exist
  /// or if the value is not a string.
  StringRef getValueAsString(StringRef FieldName) const;

  /// This method looks up the specified field and returns
  /// its value as a string, throwing an exception if the field if the value is
  /// not a string and llvm::Optional() if the field does not exist.
  llvm::Optional<StringRef> getValueAsOptionalString(StringRef FieldName) const;

  /// This method looks up the specified field and returns
  /// its value as a BitsInit, throwing an exception if the field does not exist
  /// or if the value is not the right type.
  BitsInit *getValueAsBitsInit(StringRef FieldName) const;

  /// This method looks up the specified field and returns
  /// its value as a ListInit, throwing an exception if the field does not exist
  /// or if the value is not the right type.
  ListInit *getValueAsListInit(StringRef FieldName) const;

  /// This method looks up the specified field and
  /// returns its value as a vector of records, throwing an exception if the
  /// field does not exist or if the value is not the right type.
  std::vector<Record*> getValueAsListOfDefs(StringRef FieldName) const;

  /// This method looks up the specified field and
  /// returns its value as a vector of integers, throwing an exception if the
  /// field does not exist or if the value is not the right type.
  std::vector<int64_t> getValueAsListOfInts(StringRef FieldName) const;

  /// This method looks up the specified field and
  /// returns its value as a vector of strings, throwing an exception if the
  /// field does not exist or if the value is not the right type.
  std::vector<StringRef> getValueAsListOfStrings(StringRef FieldName) const;

  /// This method looks up the specified field and returns its
  /// value as a Record, throwing an exception if the field does not exist or if
  /// the value is not the right type.
  Record *getValueAsDef(StringRef FieldName) const;

  /// This method looks up the specified field and returns its value as a
  /// Record, returning null if the field exists but is "uninitialized"
  /// (i.e. set to `?`), and throwing an exception if the field does not
  /// exist or if its value is not the right type.
  Record *getValueAsOptionalDef(StringRef FieldName) const;

  /// This method looks up the specified field and returns its
  /// value as a bit, throwing an exception if the field does not exist or if
  /// the value is not the right type.
  bool getValueAsBit(StringRef FieldName) const;

  /// This method looks up the specified field and
  /// returns its value as a bit. If the field is unset, sets Unset to true and
  /// returns false.
  bool getValueAsBitOrUnset(StringRef FieldName, bool &Unset) const;

  /// This method looks up the specified field and returns its
  /// value as an int64_t, throwing an exception if the field does not exist or
  /// if the value is not the right type.
  int64_t getValueAsInt(StringRef FieldName) const;

  /// This method looks up the specified field and returns its
  /// value as an Dag, throwing an exception if the field does not exist or if
  /// the value is not the right type.
  DagInit *getValueAsDag(StringRef FieldName) const;
};

raw_ostream &operator<<(raw_ostream &OS, const Record &R);

class RecordKeeper {
  friend class RecordRecTy;

  using RecordMap = std::map<std::string, std::unique_ptr<Record>, std::less<>>;
  using GlobalMap = std::map<std::string, Init *, std::less<>>;

  std::string InputFilename;
  RecordMap Classes, Defs;
  mutable StringMap<std::vector<Record *>> ClassRecordsMap;
  FoldingSet<RecordRecTy> RecordTypePool;
  std::map<std::string, Init *, std::less<>> ExtraGlobals;
  unsigned AnonCounter = 0;

  // These members are for the phase timing feature. We need a timer group,
  // the last timer started, and a flag to say whether the last timer
  // is the special "backend overall timer."
  TimerGroup *TimingGroup = nullptr;
  Timer *LastTimer = nullptr;
  bool BackendTimer = false;

public:
  /// Get the main TableGen input file's name.
  const std::string getInputFilename() const { return InputFilename; }

  /// Get the map of classes.
  const RecordMap &getClasses() const { return Classes; }

  /// Get the map of records (defs).
  const RecordMap &getDefs() const { return Defs; }

  /// Get the map of global variables.
  const GlobalMap &getGlobals() const { return ExtraGlobals; }

  /// Get the class with the specified name.
  Record *getClass(StringRef Name) const {
    auto I = Classes.find(Name);
    return I == Classes.end() ? nullptr : I->second.get();
  }

  /// Get the concrete record with the specified name.
  Record *getDef(StringRef Name) const {
    auto I = Defs.find(Name);
    return I == Defs.end() ? nullptr : I->second.get();
  }

  /// Get the \p Init value of the specified global variable.
  Init *getGlobal(StringRef Name) const {
    if (Record *R = getDef(Name))
      return R->getDefInit();
    auto It = ExtraGlobals.find(Name);
    return It == ExtraGlobals.end() ? nullptr : It->second;
  }

  void saveInputFilename(std::string Filename) {
    InputFilename = Filename;
  }

  void addClass(std::unique_ptr<Record> R) {
    bool Ins = Classes.insert(std::make_pair(std::string(R->getName()),
                                             std::move(R))).second;
    (void)Ins;
    assert(Ins && "Class already exists");
  }

  void addDef(std::unique_ptr<Record> R) {
    bool Ins = Defs.insert(std::make_pair(std::string(R->getName()),
                                          std::move(R))).second;
    (void)Ins;
    assert(Ins && "Record already exists");
  }

  void addExtraGlobal(StringRef Name, Init *I) {
    bool Ins = ExtraGlobals.insert(std::make_pair(std::string(Name), I)).second;
    (void)Ins;
    assert(!getDef(Name));
    assert(Ins && "Global already exists");
  }

  Init *getNewAnonymousName();

  /// Start phase timing; called if the --time-phases option is specified.
  void startPhaseTiming() {
    TimingGroup = new TimerGroup("TableGen", "TableGen Phase Timing");
  }

  /// Start timing a phase. Automatically stops any previous phase timer.
  void startTimer(StringRef Name);

  /// Stop timing a phase.
  void stopTimer();

  /// Start timing the overall backend. If the backend itself starts a timer,
  /// then this timer is cleared.
  void startBackendTimer(StringRef Name);

  /// Stop timing the overall backend.
  void stopBackendTimer();

  /// Stop phase timing and print the report.
  void stopPhaseTiming() {
    if (TimingGroup)
      delete TimingGroup;
  }

  //===--------------------------------------------------------------------===//
  // High-level helper methods, useful for tablegen backends.

  /// Get all the concrete records that inherit from the one specified
  /// class. The class must be defined.
  std::vector<Record *> getAllDerivedDefinitions(StringRef ClassName) const;

  /// Get all the concrete records that inherit from all the specified
  /// classes. The classes must be defined.
  std::vector<Record *> getAllDerivedDefinitions(
      ArrayRef<StringRef> ClassNames) const;

  void dump() const;
};

/// Sorting predicate to sort record pointers by name.
struct LessRecord {
  bool operator()(const Record *Rec1, const Record *Rec2) const {
    return StringRef(Rec1->getName()).compare_numeric(Rec2->getName()) < 0;
  }
};

/// Sorting predicate to sort record pointers by their
/// unique ID. If you just need a deterministic order, use this, since it
/// just compares two `unsigned`; the other sorting predicates require
/// string manipulation.
struct LessRecordByID {
  bool operator()(const Record *LHS, const Record *RHS) const {
    return LHS->getID() < RHS->getID();
  }
};

/// Sorting predicate to sort record pointers by their
/// name field.
struct LessRecordFieldName {
  bool operator()(const Record *Rec1, const Record *Rec2) const {
    return Rec1->getValueAsString("Name") < Rec2->getValueAsString("Name");
  }
};

struct LessRecordRegister {
  struct RecordParts {
    SmallVector<std::pair< bool, StringRef>, 4> Parts;

    RecordParts(StringRef Rec) {
      if (Rec.empty())
        return;

      size_t Len = 0;
      const char *Start = Rec.data();
      const char *Curr = Start;
      bool IsDigitPart = isDigit(Curr[0]);
      for (size_t I = 0, E = Rec.size(); I != E; ++I, ++Len) {
        bool IsDigit = isDigit(Curr[I]);
        if (IsDigit != IsDigitPart) {
          Parts.push_back(std::make_pair(IsDigitPart, StringRef(Start, Len)));
          Len = 0;
          Start = &Curr[I];
          IsDigitPart = isDigit(Curr[I]);
        }
      }
      // Push the last part.
      Parts.push_back(std::make_pair(IsDigitPart, StringRef(Start, Len)));
    }

    size_t size() { return Parts.size(); }

    std::pair<bool, StringRef> getPart(size_t i) {
      assert (i < Parts.size() && "Invalid idx!");
      return Parts[i];
    }
  };

  bool operator()(const Record *Rec1, const Record *Rec2) const {
    RecordParts LHSParts(StringRef(Rec1->getName()));
    RecordParts RHSParts(StringRef(Rec2->getName()));

    size_t LHSNumParts = LHSParts.size();
    size_t RHSNumParts = RHSParts.size();
    assert (LHSNumParts && RHSNumParts && "Expected at least one part!");

    if (LHSNumParts != RHSNumParts)
      return LHSNumParts < RHSNumParts;

    // We expect the registers to be of the form [_a-zA-Z]+([0-9]*[_a-zA-Z]*)*.
    for (size_t I = 0, E = LHSNumParts; I < E; I+=2) {
      std::pair<bool, StringRef> LHSPart = LHSParts.getPart(I);
      std::pair<bool, StringRef> RHSPart = RHSParts.getPart(I);
      // Expect even part to always be alpha.
      assert (LHSPart.first == false && RHSPart.first == false &&
              "Expected both parts to be alpha.");
      if (int Res = LHSPart.second.compare(RHSPart.second))
        return Res < 0;
    }
    for (size_t I = 1, E = LHSNumParts; I < E; I+=2) {
      std::pair<bool, StringRef> LHSPart = LHSParts.getPart(I);
      std::pair<bool, StringRef> RHSPart = RHSParts.getPart(I);
      // Expect odd part to always be numeric.
      assert (LHSPart.first == true && RHSPart.first == true &&
              "Expected both parts to be numeric.");
      if (LHSPart.second.size() != RHSPart.second.size())
        return LHSPart.second.size() < RHSPart.second.size();

      unsigned LHSVal, RHSVal;

      bool LHSFailed = LHSPart.second.getAsInteger(10, LHSVal); (void)LHSFailed;
      assert(!LHSFailed && "Unable to convert LHS to integer.");
      bool RHSFailed = RHSPart.second.getAsInteger(10, RHSVal); (void)RHSFailed;
      assert(!RHSFailed && "Unable to convert RHS to integer.");

      if (LHSVal != RHSVal)
        return LHSVal < RHSVal;
    }
    return LHSNumParts < RHSNumParts;
  }
};

raw_ostream &operator<<(raw_ostream &OS, const RecordKeeper &RK);

//===----------------------------------------------------------------------===//
//  Resolvers
//===----------------------------------------------------------------------===//

/// Interface for looking up the initializer for a variable name, used by
/// Init::resolveReferences.
class Resolver {
  Record *CurRec;
  bool IsFinal = false;

public:
  explicit Resolver(Record *CurRec) : CurRec(CurRec) {}
  virtual ~Resolver() {}

  Record *getCurrentRecord() const { return CurRec; }

  /// Return the initializer for the given variable name (should normally be a
  /// StringInit), or nullptr if the name could not be resolved.
  virtual Init *resolve(Init *VarName) = 0;

  // Whether bits in a BitsInit should stay unresolved if resolving them would
  // result in a ? (UnsetInit). This behavior is used to represent instruction
  // encodings by keeping references to unset variables within a record.
  virtual bool keepUnsetBits() const { return false; }

  // Whether this is the final resolve step before adding a record to the
  // RecordKeeper. Error reporting during resolve and related constant folding
  // should only happen when this is true.
  bool isFinal() const { return IsFinal; }

  void setFinal(bool Final) { IsFinal = Final; }
};

/// Resolve arbitrary mappings.
class MapResolver final : public Resolver {
  struct MappedValue {
    Init *V;
    bool Resolved;

    MappedValue() : V(nullptr), Resolved(false) {}
    MappedValue(Init *V, bool Resolved) : V(V), Resolved(Resolved) {}
  };

  DenseMap<Init *, MappedValue> Map;

public:
  explicit MapResolver(Record *CurRec = nullptr) : Resolver(CurRec) {}

  void set(Init *Key, Init *Value) { Map[Key] = {Value, false}; }

  bool isComplete(Init *VarName) const {
    auto It = Map.find(VarName);
    assert(It != Map.end() && "key must be present in map");
    return It->second.V->isComplete();
  }

  Init *resolve(Init *VarName) override;
};

/// Resolve all variables from a record except for unset variables.
class RecordResolver final : public Resolver {
  DenseMap<Init *, Init *> Cache;
  SmallVector<Init *, 4> Stack;
  Init *Name = nullptr;

public:
  explicit RecordResolver(Record &R) : Resolver(&R) {}

  void setName(Init *NewName) { Name = NewName; }

  Init *resolve(Init *VarName) override;

  bool keepUnsetBits() const override { return true; }
};

/// Delegate resolving to a sub-resolver, but shadow some variable names.
class ShadowResolver final : public Resolver {
  Resolver &R;
  DenseSet<Init *> Shadowed;

public:
  explicit ShadowResolver(Resolver &R)
      : Resolver(R.getCurrentRecord()), R(R) {
    setFinal(R.isFinal());
  }

  void addShadow(Init *Key) { Shadowed.insert(Key); }

  Init *resolve(Init *VarName) override {
    if (Shadowed.count(VarName))
      return nullptr;
    return R.resolve(VarName);
  }
};

/// (Optionally) delegate resolving to a sub-resolver, and keep track whether
/// there were unresolved references.
class TrackUnresolvedResolver final : public Resolver {
  Resolver *R;
  bool FoundUnresolved = false;

public:
  explicit TrackUnresolvedResolver(Resolver *R = nullptr)
      : Resolver(R ? R->getCurrentRecord() : nullptr), R(R) {}

  bool foundUnresolved() const { return FoundUnresolved; }

  Init *resolve(Init *VarName) override;
};

/// Do not resolve anything, but keep track of whether a given variable was
/// referenced.
class HasReferenceResolver final : public Resolver {
  Init *VarNameToTrack;
  bool Found = false;

public:
  explicit HasReferenceResolver(Init *VarNameToTrack)
      : Resolver(nullptr), VarNameToTrack(VarNameToTrack) {}

  bool found() const { return Found; }

  Init *resolve(Init *VarName) override;
};

void EmitDetailedRecords(RecordKeeper &RK, raw_ostream &OS);
void EmitJSON(RecordKeeper &RK, raw_ostream &OS);

} // end namespace llvm

#endif // LLVM_TABLEGEN_RECORD_H<|MERGE_RESOLUTION|>--- conflicted
+++ resolved
@@ -1471,9 +1471,6 @@
 
 class Record {
 public:
-<<<<<<< HEAD
-  using AssertionTuple = std::tuple<SMLoc, Init *, Init *>;
-=======
   struct AssertionInfo {
     SMLoc Loc;
     Init *Condition;
@@ -1484,7 +1481,6 @@
     AssertionInfo(SMLoc Loc, Init *Condition, Init *Message)
         : Loc(Loc), Condition(Condition), Message(Message) {}
   };
->>>>>>> 11299179
 
 private:
   static unsigned LastID;
@@ -1495,12 +1491,7 @@
   SmallVector<SMLoc, 4> Locs;
   SmallVector<Init *, 0> TemplateArgs;
   SmallVector<RecordVal, 0> Values;
-<<<<<<< HEAD
-  // Vector of [source location, condition Init, message Init].
-  SmallVector<AssertionTuple, 0> Assertions;
-=======
   SmallVector<AssertionInfo, 0> Assertions;
->>>>>>> 11299179
 
   // All superclasses in the inheritance forest in post-order (yes, it
   // must be a forest; diamond-shaped inheritance is not allowed).
@@ -1575,11 +1566,7 @@
 
   ArrayRef<RecordVal> getValues() const { return Values; }
 
-<<<<<<< HEAD
-  ArrayRef<AssertionTuple> getAssertions() const { return Assertions; }
-=======
   ArrayRef<AssertionInfo> getAssertions() const { return Assertions; }
->>>>>>> 11299179
 
   ArrayRef<std::pair<Record *, SMRange>>  getSuperClasses() const {
     return SuperClasses;
