--- conflicted
+++ resolved
@@ -759,11 +759,7 @@
 ///
 class UnOpInit : public OpInit, public FoldingSetNode {
 public:
-<<<<<<< HEAD
-  enum UnaryOp : uint8_t { CAST, NOT, HEAD, TAIL, SIZE, EMPTY, GETOP };
-=======
   enum UnaryOp : uint8_t { CAST, NOT, HEAD, TAIL, SIZE, EMPTY, GETDAGOP };
->>>>>>> a4eefe45
 
 private:
   Init *LHS;
