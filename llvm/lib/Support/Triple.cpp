--- conflicted
+++ resolved
@@ -284,67 +284,6 @@
 Triple::ArchType Triple::getArchTypeForLLVMName(StringRef Name) {
   Triple::ArchType BPFArch(parseBPFArch(Name));
   return StringSwitch<Triple::ArchType>(Name)
-<<<<<<< HEAD
-    .Case("aarch64", aarch64)
-    .Case("aarch64_be", aarch64_be)
-    .Case("aarch64_32", aarch64_32)
-    .Case("arc", arc)
-    .Case("arm64", aarch64) // "arm64" is an alias for "aarch64"
-    .Case("arm64_32", aarch64_32)
-    .Case("arm", arm)
-    .Case("armeb", armeb)
-    .Case("avr", avr)
-    .StartsWith("bpf", BPFArch)
-    .Case("mips", mips)
-    .Case("mipsel", mipsel)
-    .Case("mips64", mips64)
-    .Case("mips64el", mips64el)
-    .Case("msp430", msp430)
-    .Case("ppc64", ppc64)
-    .Case("ppc32", ppc)
-    .Case("ppc", ppc)
-    .Case("ppc64le", ppc64le)
-    .Case("r600", r600)
-    .Case("amdgcn", amdgcn)
-    .Case("riscv32", riscv32)
-    .Case("riscv64", riscv64)
-    .Case("hexagon", hexagon)
-    .Case("sparc", sparc)
-    .Case("sparcel", sparcel)
-    .Case("sparcv9", sparcv9)
-    .Case("systemz", systemz)
-    .Case("tce", tce)
-    .Case("tcele", tcele)
-    .Case("thumb", thumb)
-    .Case("thumbeb", thumbeb)
-    .Case("x86", x86)
-    .Case("x86-64", x86_64)
-    .Case("xcore", xcore)
-    .Case("nvptx", nvptx)
-    .Case("nvptx64", nvptx64)
-    .Case("le32", le32)
-    .Case("le64", le64)
-    .Case("amdil", amdil)
-    .Case("amdil64", amdil64)
-    .Case("hsail", hsail)
-    .Case("hsail64", hsail64)
-    .StartsWith("spir64", spir64)
-    .StartsWith("spir", spir)
-    .Case("kalimba", kalimba)
-    .Case("lanai", lanai)
-    .Case("shave", shave)
-    .Case("wasm32", wasm32)
-    .Case("wasm64", wasm64)
-    .Case("renderscript32", renderscript32)
-    .Case("renderscript64", renderscript64)
-    .Case("fpga32", fpga32)
-    .Case("fpga64", fpga64)
-    .Case("fpga_aoco", fpga_aoco)
-    .Case("fpga_aocr", fpga_aocr)
-    .Case("fpga_aocx", fpga_aocx)
-    .Case("ve", ve)
-    .Default(UnknownArch);
-=======
       .Case("aarch64", aarch64)
       .Case("aarch64_be", aarch64_be)
       .Case("aarch64_32", aarch64_32)
@@ -397,6 +336,8 @@
       .Case("wasm64", wasm64)
       .Case("renderscript32", renderscript32)
       .Case("renderscript64", renderscript64)
+      .Case("fpga32", fpga32)
+      .Case("fpga64", fpga64)
       .Case("fpga_aoco", fpga_aoco)
       .Case("fpga_aocr", fpga_aocr)
       .Case("fpga_aocx", fpga_aocx)
@@ -404,7 +345,6 @@
       .Case("ve", ve)
       .Case("csky", csky)
       .Default(UnknownArch);
->>>>>>> 3833943f
 }
 
 static Triple::ArchType parseARMArch(StringRef ArchName) {
@@ -526,9 +466,6 @@
                 .StartsWith("spir64", Triple::spir64)
                 .StartsWith("spir", Triple::spir)
                 .StartsWith("kalimba", Triple::kalimba)
-                .Case("shave", Triple::shave)
-                .Case("wasm32", Triple::wasm32)
-                .Case("wasm64", Triple::wasm64)
                 .Case("lanai", Triple::lanai)
                 .Case("renderscript32", Triple::renderscript32)
                 .Case("renderscript64", Triple::renderscript64)
@@ -540,13 +477,11 @@
                 .Case("fpga32", Triple::fpga32)
                 .Case("fpga64", Triple::fpga64)
                 .Case("ve", Triple::ve)
-<<<<<<< HEAD
-=======
                 .Case("wasm32", Triple::wasm32)
                 .Case("wasm64", Triple::wasm64)
                 .Case("csky", Triple::csky)
->>>>>>> 3833943f
                 .Default(Triple::UnknownArch);
+
   // Some architectures require special parsing logic just to compute the
   // ArchType result.
   if (AT == Triple::UnknownArch) {
@@ -1401,7 +1336,6 @@
   case llvm::Triple::xcore:
     return 32;
 
-
   case llvm::Triple::aarch64:
   case llvm::Triple::aarch64_be:
   case llvm::Triple::amdgcn:
@@ -1415,13 +1349,13 @@
   case llvm::Triple::nvptx64:
   case llvm::Triple::ppc64:
   case llvm::Triple::ppc64le:
+  case llvm::Triple::renderscript64:
   case llvm::Triple::riscv64:
   case llvm::Triple::sparcv9:
   case llvm::Triple::spir64:
   case llvm::Triple::systemz:
   case llvm::Triple::ve:
   case llvm::Triple::wasm64:
-  case llvm::Triple::renderscript64:
   case llvm::Triple::fpga64:
   case llvm::Triple::x86_64:
     return 64;
