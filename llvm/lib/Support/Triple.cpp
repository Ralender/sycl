--- conflicted
+++ resolved
@@ -79,28 +79,8 @@
   case x86:            return "i386";
   case x86_64:         return "x86_64";
   case xcore:          return "xcore";
-<<<<<<< HEAD
-=======
-  case nvptx:          return "nvptx";
-  case nvptx64:        return "nvptx64";
-  case le32:           return "le32";
-  case le64:           return "le64";
-  case amdil:          return "amdil";
-  case amdil64:        return "amdil64";
-  case hsail:          return "hsail";
-  case hsail64:        return "hsail64";
-  case spir:           return "spir";
-  case spir64:         return "spir64";
-  case kalimba:        return "kalimba";
-  case lanai:          return "lanai";
-  case shave:          return "shave";
-  case wasm32:         return "wasm32";
-  case wasm64:         return "wasm64";
-  case renderscript32: return "renderscript32";
-  case renderscript64: return "renderscript64";
-  case fpga32: return "fpga32";
-  case fpga64: return "fpga64";
->>>>>>> 1fcd1e6d
+  case fpga32:         return "fpga32";
+  case fpga64:         return "fpga64";
   }
 
   llvm_unreachable("Invalid ArchType!");
@@ -204,13 +184,10 @@
   case Myriad: return "myriad";
   case NVIDIA: return "nvidia";
   case OpenEmbedded: return "oe";
-<<<<<<< HEAD
   case PC: return "pc";
   case SCEI: return "scei";
   case SUSE: return "suse";
-=======
   case Xilinx: return "xilinx";
->>>>>>> 1fcd1e6d
   }
 
   llvm_unreachable("Invalid VendorType!");
@@ -306,7 +283,6 @@
 Triple::ArchType Triple::getArchTypeForLLVMName(StringRef Name) {
   Triple::ArchType BPFArch(parseBPFArch(Name));
   return StringSwitch<Triple::ArchType>(Name)
-<<<<<<< HEAD
       .Case("aarch64", aarch64)
       .Case("aarch64_be", aarch64_be)
       .Case("aarch64_32", aarch64_32)
@@ -364,64 +340,9 @@
       .Case("fpga_aocx", fpga_aocx)
       .Case("fpga_dep", fpga_dep)
       .Case("ve", ve)
+      .Case("fpga32", fpga32)
+      .Case("fpga64", fpga64)
       .Default(UnknownArch);
-=======
-    .Case("aarch64", aarch64)
-    .Case("aarch64_be", aarch64_be)
-    .Case("aarch64_32", aarch64_32)
-    .Case("arc", arc)
-    .Case("arm64", aarch64) // "arm64" is an alias for "aarch64"
-    .Case("arm64_32", aarch64_32)
-    .Case("arm", arm)
-    .Case("armeb", armeb)
-    .Case("avr", avr)
-    .StartsWith("bpf", BPFArch)
-    .Case("mips", mips)
-    .Case("mipsel", mipsel)
-    .Case("mips64", mips64)
-    .Case("mips64el", mips64el)
-    .Case("msp430", msp430)
-    .Case("ppc64", ppc64)
-    .Case("ppc32", ppc)
-    .Case("ppc", ppc)
-    .Case("ppc64le", ppc64le)
-    .Case("r600", r600)
-    .Case("amdgcn", amdgcn)
-    .Case("riscv32", riscv32)
-    .Case("riscv64", riscv64)
-    .Case("hexagon", hexagon)
-    .Case("sparc", sparc)
-    .Case("sparcel", sparcel)
-    .Case("sparcv9", sparcv9)
-    .Case("systemz", systemz)
-    .Case("tce", tce)
-    .Case("tcele", tcele)
-    .Case("thumb", thumb)
-    .Case("thumbeb", thumbeb)
-    .Case("x86", x86)
-    .Case("x86-64", x86_64)
-    .Case("xcore", xcore)
-    .Case("nvptx", nvptx)
-    .Case("nvptx64", nvptx64)
-    .Case("le32", le32)
-    .Case("le64", le64)
-    .Case("amdil", amdil)
-    .Case("amdil64", amdil64)
-    .Case("hsail", hsail)
-    .Case("hsail64", hsail64)
-    .StartsWith("spir64", spir64)
-    .StartsWith("spir", spir)
-    .Case("kalimba", kalimba)
-    .Case("lanai", lanai)
-    .Case("shave", shave)
-    .Case("wasm32", wasm32)
-    .Case("wasm64", wasm64)
-    .Case("renderscript32", renderscript32)
-    .Case("renderscript64", renderscript64)
-    .Case("fpga32", fpga32)
-    .Case("fpga64", fpga64)
-    .Default(UnknownArch);
->>>>>>> 1fcd1e6d
 }
 
 static Triple::ArchType parseARMArch(StringRef ArchName) {
@@ -491,7 +412,6 @@
 
 static Triple::ArchType parseArch(StringRef ArchName) {
   auto AT = StringSwitch<Triple::ArchType>(ArchName)
-<<<<<<< HEAD
                 .Cases("i386", "i486", "i586", "i686", Triple::x86)
                 // FIXME: Do we need to support these?
                 .Cases("i786", "i886", "i986", Triple::x86)
@@ -555,70 +475,9 @@
                 .Case("ve", Triple::ve)
                 .Case("wasm32", Triple::wasm32)
                 .Case("wasm64", Triple::wasm64)
+                .Case("fpga32", Triple::fpga32)
+                .Case("fpga64", Triple::fpga64)
                 .Default(Triple::UnknownArch);
-=======
-    .Cases("i386", "i486", "i586", "i686", Triple::x86)
-    // FIXME: Do we need to support these?
-    .Cases("i786", "i886", "i986", Triple::x86)
-    .Cases("amd64", "x86_64", "x86_64h", Triple::x86_64)
-    .Cases("powerpc", "ppc", "ppc32", Triple::ppc)
-    .Cases("powerpc64", "ppu", "ppc64", Triple::ppc64)
-    .Cases("powerpc64le", "ppc64le", Triple::ppc64le)
-    .Case("xscale", Triple::arm)
-    .Case("xscaleeb", Triple::armeb)
-    .Case("aarch64", Triple::aarch64)
-    .Case("aarch64_be", Triple::aarch64_be)
-    .Case("aarch64_32", Triple::aarch64_32)
-    .Case("arc", Triple::arc)
-    .Case("arm64", Triple::aarch64)
-    .Case("arm64_32", Triple::aarch64_32)
-    .Case("arm", Triple::arm)
-    .Case("armeb", Triple::armeb)
-    .Case("thumb", Triple::thumb)
-    .Case("thumbeb", Triple::thumbeb)
-    .Case("avr", Triple::avr)
-    .Case("msp430", Triple::msp430)
-    .Cases("mips", "mipseb", "mipsallegrex", "mipsisa32r6",
-           "mipsr6", Triple::mips)
-    .Cases("mipsel", "mipsallegrexel", "mipsisa32r6el", "mipsr6el",
-           Triple::mipsel)
-    .Cases("mips64", "mips64eb", "mipsn32", "mipsisa64r6",
-           "mips64r6", "mipsn32r6", Triple::mips64)
-    .Cases("mips64el", "mipsn32el", "mipsisa64r6el", "mips64r6el",
-           "mipsn32r6el", Triple::mips64el)
-    .Case("r600", Triple::r600)
-    .Case("amdgcn", Triple::amdgcn)
-    .Case("riscv32", Triple::riscv32)
-    .Case("riscv64", Triple::riscv64)
-    .Case("hexagon", Triple::hexagon)
-    .Cases("s390x", "systemz", Triple::systemz)
-    .Case("sparc", Triple::sparc)
-    .Case("sparcel", Triple::sparcel)
-    .Cases("sparcv9", "sparc64", Triple::sparcv9)
-    .Case("tce", Triple::tce)
-    .Case("tcele", Triple::tcele)
-    .Case("xcore", Triple::xcore)
-    .Case("nvptx", Triple::nvptx)
-    .Case("nvptx64", Triple::nvptx64)
-    .Case("le32", Triple::le32)
-    .Case("le64", Triple::le64)
-    .Case("amdil", Triple::amdil)
-    .Case("amdil64", Triple::amdil64)
-    .Case("hsail", Triple::hsail)
-    .Case("hsail64", Triple::hsail64)
-    .StartsWith("spir64", Triple::spir64)
-    .StartsWith("spir", Triple::spir)
-    .StartsWith("kalimba", Triple::kalimba)
-    .Case("lanai", Triple::lanai)
-    .Case("shave", Triple::shave)
-    .Case("wasm32", Triple::wasm32)
-    .Case("wasm64", Triple::wasm64)
-    .Case("renderscript32", Triple::renderscript32)
-    .Case("renderscript64", Triple::renderscript64)
-    .Case("fpga32", Triple::fpga32)
-    .Case("fpga64", Triple::fpga64)
-    .Default(Triple::UnknownArch);
->>>>>>> 1fcd1e6d
 
   // Some architectures require special parsing logic just to compute the
   // ArchType result.
@@ -651,11 +510,8 @@
     .Case("mesa", Triple::Mesa)
     .Case("suse", Triple::SUSE)
     .Case("oe", Triple::OpenEmbedded)
-<<<<<<< HEAD
     .Case("intel", Triple::Intel)
-=======
     .Case("xilinx", Triple::Xilinx)
->>>>>>> 1fcd1e6d
     .Default(Triple::UnknownVendor);
 }
 
@@ -866,15 +722,12 @@
   case Triple::avr:
   case Triple::bpfeb:
   case Triple::bpfel:
-<<<<<<< HEAD
   case Triple::fpga_aoco:
   case Triple::fpga_aocr:
   case Triple::fpga_aocx:
   case Triple::fpga_dep:
-=======
   case Triple::fpga32:
   case Triple::fpga64:
->>>>>>> 1fcd1e6d
   case Triple::hexagon:
   case Triple::hsail64:
   case Triple::hsail:
@@ -1465,18 +1318,7 @@
   case llvm::Triple::wasm32:
   case llvm::Triple::x86:
   case llvm::Triple::xcore:
-<<<<<<< HEAD
-=======
-  case llvm::Triple::amdil:
-  case llvm::Triple::hsail:
-  case llvm::Triple::spir:
-  case llvm::Triple::kalimba:
-  case llvm::Triple::lanai:
-  case llvm::Triple::shave:
-  case llvm::Triple::wasm32:
-  case llvm::Triple::renderscript32:
   case llvm::Triple::fpga32:
->>>>>>> 1fcd1e6d
     return 32;
 
   case llvm::Triple::aarch64:
@@ -1499,12 +1341,8 @@
   case llvm::Triple::systemz:
   case llvm::Triple::ve:
   case llvm::Triple::wasm64:
-<<<<<<< HEAD
   case llvm::Triple::x86_64:
-=======
-  case llvm::Triple::renderscript64:
   case llvm::Triple::fpga64:
->>>>>>> 1fcd1e6d
     return 64;
   }
   llvm_unreachable("Invalid architecture value");
@@ -1569,14 +1407,7 @@
   case Triple::wasm32:
   case Triple::x86:
   case Triple::xcore:
-<<<<<<< HEAD
-=======
-  case Triple::lanai:
-  case Triple::shave:
-  case Triple::wasm32:
-  case Triple::renderscript32:
   case Triple::fpga32:
->>>>>>> 1fcd1e6d
     // Already 32-bit.
     break;
 
@@ -1594,12 +1425,8 @@
   case Triple::sparcv9:        T.setArch(Triple::sparc);   break;
   case Triple::spir64:         T.setArch(Triple::spir);    break;
   case Triple::wasm64:         T.setArch(Triple::wasm32);  break;
-<<<<<<< HEAD
   case Triple::x86_64:         T.setArch(Triple::x86);     break;
-=======
-  case Triple::renderscript64: T.setArch(Triple::renderscript32); break;
   case Triple::fpga64:         T.setArch(Triple::fpga32);    break;
->>>>>>> 1fcd1e6d
   }
   return T;
 }
@@ -1647,12 +1474,8 @@
   case Triple::systemz:
   case Triple::ve:
   case Triple::wasm64:
-<<<<<<< HEAD
   case Triple::x86_64:
-=======
-  case Triple::renderscript64:
   case Triple::fpga64:
->>>>>>> 1fcd1e6d
     // Already 64-bit.
     break;
 
@@ -1673,12 +1496,8 @@
   case Triple::thumb:           T.setArch(Triple::aarch64);    break;
   case Triple::thumbeb:         T.setArch(Triple::aarch64_be); break;
   case Triple::wasm32:          T.setArch(Triple::wasm64);     break;
-<<<<<<< HEAD
   case Triple::x86:             T.setArch(Triple::x86_64);     break;
-=======
-  case Triple::renderscript32:  T.setArch(Triple::renderscript64);     break;
   case Triple::fpga32:          T.setArch(Triple::fpga64);     break;
->>>>>>> 1fcd1e6d
   }
   return T;
 }
@@ -1716,14 +1535,9 @@
   case Triple::x86:
   case Triple::x86_64:
   case Triple::xcore:
-<<<<<<< HEAD
   case Triple::ve:
-=======
-  case Triple::renderscript32:
-  case Triple::renderscript64:
   case Triple::fpga32:
   case Triple::fpga64:
->>>>>>> 1fcd1e6d
 
   // ARM is intentionally unsupported here, changing the architecture would
   // drop any arch suffixes.
@@ -1816,14 +1630,8 @@
   case Triple::x86:
   case Triple::x86_64:
   case Triple::xcore:
-<<<<<<< HEAD
-=======
-  case Triple::tcele:
-  case Triple::renderscript32:
-  case Triple::renderscript64:
   case Triple::fpga32:
   case Triple::fpga64:
->>>>>>> 1fcd1e6d
     return true;
   default:
     return false;
