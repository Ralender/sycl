--- conflicted
+++ resolved
@@ -70,14 +70,11 @@
   case wasm64:         return "wasm64";
   case renderscript32: return "renderscript32";
   case renderscript64: return "renderscript64";
-<<<<<<< HEAD
-  case fpga32: return "fpga32";
-  case fpga64: return "fpga64";
-=======
+  case fpga32:         return "fpga32";
+  case fpga64:         return "fpga64";
   case fpga_aoco:      return "fpga_aoco";
   case fpga_aocr:      return "fpga_aocr";
   case fpga_aocx:      return "fpga_aocx";
->>>>>>> ecedb434
   }
 
   llvm_unreachable("Invalid ArchType!");
@@ -330,14 +327,11 @@
     .Case("wasm64", wasm64)
     .Case("renderscript32", renderscript32)
     .Case("renderscript64", renderscript64)
-<<<<<<< HEAD
     .Case("fpga32", fpga32)
     .Case("fpga64", fpga64)
-=======
     .Case("fpga_aoco", fpga_aoco)
     .Case("fpga_aocr", fpga_aocr)
     .Case("fpga_aocx", fpga_aocx)
->>>>>>> ecedb434
     .Default(UnknownArch);
 }
 
@@ -466,14 +460,11 @@
     .Case("wasm64", Triple::wasm64)
     .Case("renderscript32", Triple::renderscript32)
     .Case("renderscript64", Triple::renderscript64)
-<<<<<<< HEAD
     .Case("fpga32", Triple::fpga32)
     .Case("fpga64", Triple::fpga64)
-=======
     .Case("fpga_aoco", Triple::fpga_aoco)
     .Case("fpga_aocr", Triple::fpga_aocr)
     .Case("fpga_aocx", Triple::fpga_aocx)
->>>>>>> ecedb434
     .Default(Triple::UnknownArch);
 
   // Some architectures require special parsing logic just to compute the
@@ -507,11 +498,8 @@
     .Case("mesa", Triple::Mesa)
     .Case("suse", Triple::SUSE)
     .Case("oe", Triple::OpenEmbedded)
-<<<<<<< HEAD
     .Case("xilinx", Triple::Xilinx)
-=======
     .Case("intel", Triple::Intel)
->>>>>>> ecedb434
     .Default(Triple::UnknownVendor);
 }
 
@@ -1316,13 +1304,10 @@
   case llvm::Triple::shave:
   case llvm::Triple::wasm32:
   case llvm::Triple::renderscript32:
-<<<<<<< HEAD
   case llvm::Triple::fpga32:
-=======
   case llvm::Triple::fpga_aoco:
   case llvm::Triple::fpga_aocr:
   case llvm::Triple::fpga_aocx:
->>>>>>> ecedb434
     return 32;
 
   case llvm::Triple::aarch64:
@@ -1405,13 +1390,10 @@
   case Triple::shave:
   case Triple::wasm32:
   case Triple::renderscript32:
-<<<<<<< HEAD
   case Triple::fpga32:
-=======
   case Triple::fpga_aoco:
   case Triple::fpga_aocr:
   case Triple::fpga_aocx:
->>>>>>> ecedb434
     // Already 32-bit.
     break;
 
