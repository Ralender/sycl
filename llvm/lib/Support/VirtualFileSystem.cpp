//===- VirtualFileSystem.cpp - Virtual File System Layer ------------------===//
//
// Part of the LLVM Project, under the Apache License v2.0 with LLVM Exceptions.
// See https://llvm.org/LICENSE.txt for license information.
// SPDX-License-Identifier: Apache-2.0 WITH LLVM-exception
//
//===----------------------------------------------------------------------===//
//
// This file implements the VirtualFileSystem interface.
//
//===----------------------------------------------------------------------===//

#include "llvm/Support/VirtualFileSystem.h"
#include "llvm/ADT/ArrayRef.h"
#include "llvm/ADT/DenseMap.h"
#include "llvm/ADT/IntrusiveRefCntPtr.h"
#include "llvm/ADT/None.h"
#include "llvm/ADT/Optional.h"
#include "llvm/ADT/STLExtras.h"
#include "llvm/ADT/SmallString.h"
#include "llvm/ADT/SmallVector.h"
#include "llvm/ADT/StringRef.h"
#include "llvm/ADT/StringSet.h"
#include "llvm/ADT/Twine.h"
#include "llvm/ADT/iterator_range.h"
#include "llvm/Config/llvm-config.h"
#include "llvm/Support/Casting.h"
#include "llvm/Support/Chrono.h"
#include "llvm/Support/Compiler.h"
#include "llvm/Support/Debug.h"
#include "llvm/Support/Errc.h"
#include "llvm/Support/ErrorHandling.h"
#include "llvm/Support/ErrorOr.h"
#include "llvm/Support/FileSystem.h"
#include "llvm/Support/FileSystem/UniqueID.h"
#include "llvm/Support/MemoryBuffer.h"
#include "llvm/Support/Path.h"
#include "llvm/Support/SMLoc.h"
#include "llvm/Support/SourceMgr.h"
#include "llvm/Support/YAMLParser.h"
#include "llvm/Support/raw_ostream.h"
#include <algorithm>
#include <atomic>
#include <cassert>
#include <cstdint>
#include <iterator>
#include <limits>
#include <memory>
#include <string>
#include <system_error>
#include <utility>
#include <vector>

using namespace llvm;
using namespace llvm::vfs;

using llvm::sys::fs::file_t;
using llvm::sys::fs::file_status;
using llvm::sys::fs::file_type;
using llvm::sys::fs::kInvalidFile;
using llvm::sys::fs::perms;
using llvm::sys::fs::UniqueID;

Status::Status(const file_status &Status)
    : UID(Status.getUniqueID()), MTime(Status.getLastModificationTime()),
      User(Status.getUser()), Group(Status.getGroup()), Size(Status.getSize()),
      Type(Status.type()), Perms(Status.permissions()) {}

Status::Status(const Twine &Name, UniqueID UID, sys::TimePoint<> MTime,
               uint32_t User, uint32_t Group, uint64_t Size, file_type Type,
               perms Perms)
    : Name(Name.str()), UID(UID), MTime(MTime), User(User), Group(Group),
      Size(Size), Type(Type), Perms(Perms) {}

Status Status::copyWithNewSize(const Status &In, uint64_t NewSize) {
  return Status(In.getName(), In.getUniqueID(), In.getLastModificationTime(),
                In.getUser(), In.getGroup(), NewSize, In.getType(),
                In.getPermissions());
}

Status Status::copyWithNewName(const Status &In, const Twine &NewName) {
  return Status(NewName, In.getUniqueID(), In.getLastModificationTime(),
                In.getUser(), In.getGroup(), In.getSize(), In.getType(),
                In.getPermissions());
}

Status Status::copyWithNewName(const file_status &In, const Twine &NewName) {
  return Status(NewName, In.getUniqueID(), In.getLastModificationTime(),
                In.getUser(), In.getGroup(), In.getSize(), In.type(),
                In.permissions());
}

bool Status::equivalent(const Status &Other) const {
  assert(isStatusKnown() && Other.isStatusKnown());
  return getUniqueID() == Other.getUniqueID();
}

bool Status::isDirectory() const { return Type == file_type::directory_file; }

bool Status::isRegularFile() const { return Type == file_type::regular_file; }

bool Status::isOther() const {
  return exists() && !isRegularFile() && !isDirectory() && !isSymlink();
}

bool Status::isSymlink() const { return Type == file_type::symlink_file; }

bool Status::isStatusKnown() const { return Type != file_type::status_error; }

bool Status::exists() const {
  return isStatusKnown() && Type != file_type::file_not_found;
}

File::~File() = default;

FileSystem::~FileSystem() = default;

ErrorOr<std::unique_ptr<MemoryBuffer>>
FileSystem::getBufferForFile(const llvm::Twine &Name, int64_t FileSize,
                             bool RequiresNullTerminator, bool IsVolatile) {
  auto F = openFileForRead(Name);
  if (!F)
    return F.getError();

  return (*F)->getBuffer(Name, FileSize, RequiresNullTerminator, IsVolatile);
}

std::error_code FileSystem::makeAbsolute(SmallVectorImpl<char> &Path) const {
  if (llvm::sys::path::is_absolute(Path))
    return {};

  auto WorkingDir = getCurrentWorkingDirectory();
  if (!WorkingDir)
    return WorkingDir.getError();

  llvm::sys::fs::make_absolute(WorkingDir.get(), Path);
  return {};
}

std::error_code FileSystem::getRealPath(const Twine &Path,
                                        SmallVectorImpl<char> &Output) const {
  return errc::operation_not_permitted;
}

std::error_code FileSystem::isLocal(const Twine &Path, bool &Result) {
  return errc::operation_not_permitted;
}

bool FileSystem::exists(const Twine &Path) {
  auto Status = status(Path);
  return Status && Status->exists();
}

#if !defined(NDEBUG) || defined(LLVM_ENABLE_DUMP)
void FileSystem::dump() const { print(dbgs(), PrintType::RecursiveContents); }
#endif

#ifndef NDEBUG
static bool isTraversalComponent(StringRef Component) {
  return Component.equals("..") || Component.equals(".");
}

static bool pathHasTraversal(StringRef Path) {
  using namespace llvm::sys;

  for (StringRef Comp : llvm::make_range(path::begin(Path), path::end(Path)))
    if (isTraversalComponent(Comp))
      return true;
  return false;
}
#endif

//===-----------------------------------------------------------------------===/
// RealFileSystem implementation
//===-----------------------------------------------------------------------===/

namespace {

/// Wrapper around a raw file descriptor.
class RealFile : public File {
  friend class RealFileSystem;

  file_t FD;
  Status S;
  std::string RealName;

  RealFile(file_t RawFD, StringRef NewName, StringRef NewRealPathName)
      : FD(RawFD), S(NewName, {}, {}, {}, {}, {},
                     llvm::sys::fs::file_type::status_error, {}),
        RealName(NewRealPathName.str()) {
    assert(FD != kInvalidFile && "Invalid or inactive file descriptor");
  }

public:
  ~RealFile() override;

  ErrorOr<Status> status() override;
  ErrorOr<std::string> getName() override;
  ErrorOr<std::unique_ptr<MemoryBuffer>> getBuffer(const Twine &Name,
                                                   int64_t FileSize,
                                                   bool RequiresNullTerminator,
                                                   bool IsVolatile) override;
  std::error_code close() override;
  void setPath(const Twine &Path) override;
};

} // namespace

RealFile::~RealFile() { close(); }

ErrorOr<Status> RealFile::status() {
  assert(FD != kInvalidFile && "cannot stat closed file");
  if (!S.isStatusKnown()) {
    file_status RealStatus;
    if (std::error_code EC = sys::fs::status(FD, RealStatus))
      return EC;
    S = Status::copyWithNewName(RealStatus, S.getName());
  }
  return S;
}

ErrorOr<std::string> RealFile::getName() {
  return RealName.empty() ? S.getName().str() : RealName;
}

ErrorOr<std::unique_ptr<MemoryBuffer>>
RealFile::getBuffer(const Twine &Name, int64_t FileSize,
                    bool RequiresNullTerminator, bool IsVolatile) {
  assert(FD != kInvalidFile && "cannot get buffer for closed file");
  return MemoryBuffer::getOpenFile(FD, Name, FileSize, RequiresNullTerminator,
                                   IsVolatile);
}

std::error_code RealFile::close() {
  std::error_code EC = sys::fs::closeFile(FD);
  FD = kInvalidFile;
  return EC;
}

void RealFile::setPath(const Twine &Path) {
  RealName = Path.str();
  if (auto Status = status())
    S = Status.get().copyWithNewName(Status.get(), Path);
}

namespace {

/// A file system according to your operating system.
/// This may be linked to the process's working directory, or maintain its own.
///
/// Currently, its own working directory is emulated by storing the path and
/// sending absolute paths to llvm::sys::fs:: functions.
/// A more principled approach would be to push this down a level, modelling
/// the working dir as an llvm::sys::fs::WorkingDir or similar.
/// This would enable the use of openat()-style functions on some platforms.
class RealFileSystem : public FileSystem {
public:
  explicit RealFileSystem(bool LinkCWDToProcess) {
    if (!LinkCWDToProcess) {
      SmallString<128> PWD, RealPWD;
      if (llvm::sys::fs::current_path(PWD))
        return; // Awful, but nothing to do here.
      if (llvm::sys::fs::real_path(PWD, RealPWD))
        WD = {PWD, PWD};
      else
        WD = {PWD, RealPWD};
    }
  }

  ErrorOr<Status> status(const Twine &Path) override;
  ErrorOr<std::unique_ptr<File>> openFileForRead(const Twine &Path) override;
  directory_iterator dir_begin(const Twine &Dir, std::error_code &EC) override;

  llvm::ErrorOr<std::string> getCurrentWorkingDirectory() const override;
  std::error_code setCurrentWorkingDirectory(const Twine &Path) override;
  std::error_code isLocal(const Twine &Path, bool &Result) override;
  std::error_code getRealPath(const Twine &Path,
                              SmallVectorImpl<char> &Output) const override;

protected:
  void printImpl(raw_ostream &OS, PrintType Type,
                 unsigned IndentLevel) const override;

private:
  // If this FS has its own working dir, use it to make Path absolute.
  // The returned twine is safe to use as long as both Storage and Path live.
  Twine adjustPath(const Twine &Path, SmallVectorImpl<char> &Storage) const {
    if (!WD)
      return Path;
    Path.toVector(Storage);
    sys::fs::make_absolute(WD->Resolved, Storage);
    return Storage;
  }

  struct WorkingDirectory {
    // The current working directory, without symlinks resolved. (echo $PWD).
    SmallString<128> Specified;
    // The current working directory, with links resolved. (readlink .).
    SmallString<128> Resolved;
  };
  Optional<WorkingDirectory> WD;
};

} // namespace

ErrorOr<Status> RealFileSystem::status(const Twine &Path) {
  SmallString<256> Storage;
  sys::fs::file_status RealStatus;
  if (std::error_code EC =
          sys::fs::status(adjustPath(Path, Storage), RealStatus))
    return EC;
  return Status::copyWithNewName(RealStatus, Path);
}

ErrorOr<std::unique_ptr<File>>
RealFileSystem::openFileForRead(const Twine &Name) {
  SmallString<256> RealName, Storage;
  Expected<file_t> FDOrErr = sys::fs::openNativeFileForRead(
      adjustPath(Name, Storage), sys::fs::OF_None, &RealName);
  if (!FDOrErr)
    return errorToErrorCode(FDOrErr.takeError());
  return std::unique_ptr<File>(
      new RealFile(*FDOrErr, Name.str(), RealName.str()));
}

llvm::ErrorOr<std::string> RealFileSystem::getCurrentWorkingDirectory() const {
  if (WD)
    return std::string(WD->Specified.str());

  SmallString<128> Dir;
  if (std::error_code EC = llvm::sys::fs::current_path(Dir))
    return EC;
  return std::string(Dir.str());
}

std::error_code RealFileSystem::setCurrentWorkingDirectory(const Twine &Path) {
  if (!WD)
    return llvm::sys::fs::set_current_path(Path);

  SmallString<128> Absolute, Resolved, Storage;
  adjustPath(Path, Storage).toVector(Absolute);
  bool IsDir;
  if (auto Err = llvm::sys::fs::is_directory(Absolute, IsDir))
    return Err;
  if (!IsDir)
    return std::make_error_code(std::errc::not_a_directory);
  if (auto Err = llvm::sys::fs::real_path(Absolute, Resolved))
    return Err;
  WD = {Absolute, Resolved};
  return std::error_code();
}

std::error_code RealFileSystem::isLocal(const Twine &Path, bool &Result) {
  SmallString<256> Storage;
  return llvm::sys::fs::is_local(adjustPath(Path, Storage), Result);
}

std::error_code
RealFileSystem::getRealPath(const Twine &Path,
                            SmallVectorImpl<char> &Output) const {
  SmallString<256> Storage;
  return llvm::sys::fs::real_path(adjustPath(Path, Storage), Output);
}

void RealFileSystem::printImpl(raw_ostream &OS, PrintType Type,
                               unsigned IndentLevel) const {
  printIndent(OS, IndentLevel);
  OS << "RealFileSystem using ";
  if (WD)
    OS << "own";
  else
    OS << "process";
  OS << " CWD\n";
}

IntrusiveRefCntPtr<FileSystem> vfs::getRealFileSystem() {
  static IntrusiveRefCntPtr<FileSystem> FS(new RealFileSystem(true));
  return FS;
}

std::unique_ptr<FileSystem> vfs::createPhysicalFileSystem() {
  return std::make_unique<RealFileSystem>(false);
}

namespace {

class RealFSDirIter : public llvm::vfs::detail::DirIterImpl {
  llvm::sys::fs::directory_iterator Iter;

public:
  RealFSDirIter(const Twine &Path, std::error_code &EC) : Iter(Path, EC) {
    if (Iter != llvm::sys::fs::directory_iterator())
      CurrentEntry = directory_entry(Iter->path(), Iter->type());
  }

  std::error_code increment() override {
    std::error_code EC;
    Iter.increment(EC);
    CurrentEntry = (Iter == llvm::sys::fs::directory_iterator())
                       ? directory_entry()
                       : directory_entry(Iter->path(), Iter->type());
    return EC;
  }
};

} // namespace

directory_iterator RealFileSystem::dir_begin(const Twine &Dir,
                                             std::error_code &EC) {
  SmallString<128> Storage;
  return directory_iterator(
      std::make_shared<RealFSDirIter>(adjustPath(Dir, Storage), EC));
}

//===-----------------------------------------------------------------------===/
// OverlayFileSystem implementation
//===-----------------------------------------------------------------------===/

OverlayFileSystem::OverlayFileSystem(IntrusiveRefCntPtr<FileSystem> BaseFS) {
  FSList.push_back(std::move(BaseFS));
}

void OverlayFileSystem::pushOverlay(IntrusiveRefCntPtr<FileSystem> FS) {
  FSList.push_back(FS);
  // Synchronize added file systems by duplicating the working directory from
  // the first one in the list.
  FS->setCurrentWorkingDirectory(getCurrentWorkingDirectory().get());
}

ErrorOr<Status> OverlayFileSystem::status(const Twine &Path) {
  // FIXME: handle symlinks that cross file systems
  for (iterator I = overlays_begin(), E = overlays_end(); I != E; ++I) {
    ErrorOr<Status> Status = (*I)->status(Path);
    if (Status || Status.getError() != llvm::errc::no_such_file_or_directory)
      return Status;
  }
  return make_error_code(llvm::errc::no_such_file_or_directory);
}

ErrorOr<std::unique_ptr<File>>
OverlayFileSystem::openFileForRead(const llvm::Twine &Path) {
  // FIXME: handle symlinks that cross file systems
  for (iterator I = overlays_begin(), E = overlays_end(); I != E; ++I) {
    auto Result = (*I)->openFileForRead(Path);
    if (Result || Result.getError() != llvm::errc::no_such_file_or_directory)
      return Result;
  }
  return make_error_code(llvm::errc::no_such_file_or_directory);
}

llvm::ErrorOr<std::string>
OverlayFileSystem::getCurrentWorkingDirectory() const {
  // All file systems are synchronized, just take the first working directory.
  return FSList.front()->getCurrentWorkingDirectory();
}

std::error_code
OverlayFileSystem::setCurrentWorkingDirectory(const Twine &Path) {
  for (auto &FS : FSList)
    if (std::error_code EC = FS->setCurrentWorkingDirectory(Path))
      return EC;
  return {};
}

std::error_code OverlayFileSystem::isLocal(const Twine &Path, bool &Result) {
  for (auto &FS : FSList)
    if (FS->exists(Path))
      return FS->isLocal(Path, Result);
  return errc::no_such_file_or_directory;
}

std::error_code
OverlayFileSystem::getRealPath(const Twine &Path,
                               SmallVectorImpl<char> &Output) const {
  for (const auto &FS : FSList)
    if (FS->exists(Path))
      return FS->getRealPath(Path, Output);
  return errc::no_such_file_or_directory;
}

void OverlayFileSystem::printImpl(raw_ostream &OS, PrintType Type,
                                  unsigned IndentLevel) const {
  printIndent(OS, IndentLevel);
  OS << "OverlayFileSystem\n";
  if (Type == PrintType::Summary)
    return;

  if (Type == PrintType::Contents)
    Type = PrintType::Summary;
  for (auto FS : overlays_range())
    FS->print(OS, Type, IndentLevel + 1);
}

llvm::vfs::detail::DirIterImpl::~DirIterImpl() = default;

namespace {

/// Combines and deduplicates directory entries across multiple file systems.
class CombiningDirIterImpl : public llvm::vfs::detail::DirIterImpl {
  using FileSystemPtr = llvm::IntrusiveRefCntPtr<llvm::vfs::FileSystem>;

  /// Iterators to combine, processed in reverse order.
  SmallVector<directory_iterator, 8> IterList;
  /// The iterator currently being traversed.
  directory_iterator CurrentDirIter;
  /// The set of names already returned as entries.
  llvm::StringSet<> SeenNames;

  /// Sets \c CurrentDirIter to the next iterator in the list, or leaves it as
  /// is (at its end position) if we've already gone through them all.
  std::error_code incrementIter(bool IsFirstTime) {
    while (!IterList.empty()) {
      CurrentDirIter = IterList.back();
      IterList.pop_back();
      if (CurrentDirIter != directory_iterator())
        break; // found
    }

    if (IsFirstTime && CurrentDirIter == directory_iterator())
      return errc::no_such_file_or_directory;
    return {};
  }

  std::error_code incrementDirIter(bool IsFirstTime) {
    assert((IsFirstTime || CurrentDirIter != directory_iterator()) &&
           "incrementing past end");
    std::error_code EC;
    if (!IsFirstTime)
      CurrentDirIter.increment(EC);
    if (!EC && CurrentDirIter == directory_iterator())
      EC = incrementIter(IsFirstTime);
    return EC;
  }

  std::error_code incrementImpl(bool IsFirstTime) {
    while (true) {
      std::error_code EC = incrementDirIter(IsFirstTime);
      if (EC || CurrentDirIter == directory_iterator()) {
        CurrentEntry = directory_entry();
        return EC;
      }
      CurrentEntry = *CurrentDirIter;
      StringRef Name = llvm::sys::path::filename(CurrentEntry.path());
      if (SeenNames.insert(Name).second)
        return EC; // name not seen before
    }
    llvm_unreachable("returned above");
  }

public:
  CombiningDirIterImpl(ArrayRef<FileSystemPtr> FileSystems, std::string Dir,
                       std::error_code &EC) {
    for (auto FS : FileSystems) {
      std::error_code FEC;
      directory_iterator Iter = FS->dir_begin(Dir, FEC);
      if (FEC && FEC != errc::no_such_file_or_directory) {
        EC = FEC;
        return;
      }
      if (!FEC)
        IterList.push_back(Iter);
    }
    EC = incrementImpl(true);
  }

  CombiningDirIterImpl(ArrayRef<directory_iterator> DirIters,
                       std::error_code &EC)
      : IterList(DirIters.begin(), DirIters.end()) {
    EC = incrementImpl(true);
  }

  std::error_code increment() override { return incrementImpl(false); }
};

} // namespace

directory_iterator OverlayFileSystem::dir_begin(const Twine &Dir,
                                                std::error_code &EC) {
  directory_iterator Combined = directory_iterator(
      std::make_shared<CombiningDirIterImpl>(FSList, Dir.str(), EC));
  if (EC)
    return {};
  return Combined;
}

void ProxyFileSystem::anchor() {}

namespace llvm {
namespace vfs {

namespace detail {

enum InMemoryNodeKind { IME_File, IME_Directory, IME_HardLink };

/// The in memory file system is a tree of Nodes. Every node can either be a
/// file , hardlink or a directory.
class InMemoryNode {
  InMemoryNodeKind Kind;
  std::string FileName;

public:
  InMemoryNode(llvm::StringRef FileName, InMemoryNodeKind Kind)
      : Kind(Kind), FileName(std::string(llvm::sys::path::filename(FileName))) {
  }
  virtual ~InMemoryNode() = default;

  /// Return the \p Status for this node. \p RequestedName should be the name
  /// through which the caller referred to this node. It will override
  /// \p Status::Name in the return value, to mimic the behavior of \p RealFile.
  virtual Status getStatus(const Twine &RequestedName) const = 0;

  /// Get the filename of this node (the name without the directory part).
  StringRef getFileName() const { return FileName; }
  InMemoryNodeKind getKind() const { return Kind; }
  virtual std::string toString(unsigned Indent) const = 0;
};

class InMemoryFile : public InMemoryNode {
  Status Stat;
  std::unique_ptr<llvm::MemoryBuffer> Buffer;

public:
  InMemoryFile(Status Stat, std::unique_ptr<llvm::MemoryBuffer> Buffer)
      : InMemoryNode(Stat.getName(), IME_File), Stat(std::move(Stat)),
        Buffer(std::move(Buffer)) {}

  Status getStatus(const Twine &RequestedName) const override {
    return Status::copyWithNewName(Stat, RequestedName);
  }
  llvm::MemoryBuffer *getBuffer() const { return Buffer.get(); }

  std::string toString(unsigned Indent) const override {
    return (std::string(Indent, ' ') + Stat.getName() + "\n").str();
  }

  static bool classof(const InMemoryNode *N) {
    return N->getKind() == IME_File;
  }
};

namespace {

class InMemoryHardLink : public InMemoryNode {
  const InMemoryFile &ResolvedFile;

public:
  InMemoryHardLink(StringRef Path, const InMemoryFile &ResolvedFile)
      : InMemoryNode(Path, IME_HardLink), ResolvedFile(ResolvedFile) {}
  const InMemoryFile &getResolvedFile() const { return ResolvedFile; }

  Status getStatus(const Twine &RequestedName) const override {
    return ResolvedFile.getStatus(RequestedName);
  }

  std::string toString(unsigned Indent) const override {
    return std::string(Indent, ' ') + "HardLink to -> " +
           ResolvedFile.toString(0);
  }

  static bool classof(const InMemoryNode *N) {
    return N->getKind() == IME_HardLink;
  }
};

/// Adapt a InMemoryFile for VFS' File interface.  The goal is to make
/// \p InMemoryFileAdaptor mimic as much as possible the behavior of
/// \p RealFile.
class InMemoryFileAdaptor : public File {
  const InMemoryFile &Node;
  /// The name to use when returning a Status for this file.
  std::string RequestedName;

public:
  explicit InMemoryFileAdaptor(const InMemoryFile &Node,
                               std::string RequestedName)
      : Node(Node), RequestedName(std::move(RequestedName)) {}

  llvm::ErrorOr<Status> status() override {
    return Node.getStatus(RequestedName);
  }

  llvm::ErrorOr<std::unique_ptr<llvm::MemoryBuffer>>
  getBuffer(const Twine &Name, int64_t FileSize, bool RequiresNullTerminator,
            bool IsVolatile) override {
    llvm::MemoryBuffer *Buf = Node.getBuffer();
    return llvm::MemoryBuffer::getMemBuffer(
        Buf->getBuffer(), Buf->getBufferIdentifier(), RequiresNullTerminator);
  }

  std::error_code close() override { return {}; }

  void setPath(const Twine &Path) override { RequestedName = Path.str(); }
};
} // namespace

class InMemoryDirectory : public InMemoryNode {
  Status Stat;
  llvm::StringMap<std::unique_ptr<InMemoryNode>> Entries;

public:
  InMemoryDirectory(Status Stat)
      : InMemoryNode(Stat.getName(), IME_Directory), Stat(std::move(Stat)) {}

  /// Return the \p Status for this node. \p RequestedName should be the name
  /// through which the caller referred to this node. It will override
  /// \p Status::Name in the return value, to mimic the behavior of \p RealFile.
  Status getStatus(const Twine &RequestedName) const override {
    return Status::copyWithNewName(Stat, RequestedName);
  }

  UniqueID getUniqueID() const { return Stat.getUniqueID(); }

  InMemoryNode *getChild(StringRef Name) {
    auto I = Entries.find(Name);
    if (I != Entries.end())
      return I->second.get();
    return nullptr;
  }

  InMemoryNode *addChild(StringRef Name, std::unique_ptr<InMemoryNode> Child) {
    return Entries.insert(make_pair(Name, std::move(Child)))
        .first->second.get();
  }

  using const_iterator = decltype(Entries)::const_iterator;

  const_iterator begin() const { return Entries.begin(); }
  const_iterator end() const { return Entries.end(); }

  std::string toString(unsigned Indent) const override {
    std::string Result =
        (std::string(Indent, ' ') + Stat.getName() + "\n").str();
    for (const auto &Entry : Entries)
      Result += Entry.second->toString(Indent + 2);
    return Result;
  }

  static bool classof(const InMemoryNode *N) {
    return N->getKind() == IME_Directory;
  }
};

} // namespace detail

// The UniqueID of in-memory files is derived from path and content.
// This avoids difficulties in creating exactly equivalent in-memory FSes,
// as often needed in multithreaded programs.
static sys::fs::UniqueID getUniqueID(hash_code Hash) {
  return sys::fs::UniqueID(std::numeric_limits<uint64_t>::max(),
                           uint64_t(size_t(Hash)));
}
static sys::fs::UniqueID getFileID(sys::fs::UniqueID Parent,
                                   llvm::StringRef Name,
                                   llvm::StringRef Contents) {
  return getUniqueID(llvm::hash_combine(Parent.getFile(), Name, Contents));
}
static sys::fs::UniqueID getDirectoryID(sys::fs::UniqueID Parent,
                                        llvm::StringRef Name) {
  return getUniqueID(llvm::hash_combine(Parent.getFile(), Name));
}

Status detail::NewInMemoryNodeInfo::makeStatus() const {
  UniqueID UID =
      (Type == sys::fs::file_type::directory_file)
          ? getDirectoryID(DirUID, Name)
          : getFileID(DirUID, Name, Buffer ? Buffer->getBuffer() : "");

  return Status(Path, UID, llvm::sys::toTimePoint(ModificationTime), User,
                Group, Buffer ? Buffer->getBufferSize() : 0, Type, Perms);
}

InMemoryFileSystem::InMemoryFileSystem(bool UseNormalizedPaths)
    : Root(new detail::InMemoryDirectory(
          Status("", getDirectoryID(llvm::sys::fs::UniqueID(), ""),
                 llvm::sys::TimePoint<>(), 0, 0, 0,
                 llvm::sys::fs::file_type::directory_file,
                 llvm::sys::fs::perms::all_all))),
      UseNormalizedPaths(UseNormalizedPaths) {}

InMemoryFileSystem::~InMemoryFileSystem() = default;

std::string InMemoryFileSystem::toString() const {
  return Root->toString(/*Indent=*/0);
}

bool InMemoryFileSystem::addFile(const Twine &P, time_t ModificationTime,
                                 std::unique_ptr<llvm::MemoryBuffer> Buffer,
                                 Optional<uint32_t> User,
                                 Optional<uint32_t> Group,
                                 Optional<llvm::sys::fs::file_type> Type,
                                 Optional<llvm::sys::fs::perms> Perms,
                                 MakeNodeFn MakeNode) {
  SmallString<128> Path;
  P.toVector(Path);

  // Fix up relative paths. This just prepends the current working directory.
  std::error_code EC = makeAbsolute(Path);
  assert(!EC);
  (void)EC;

  if (useNormalizedPaths())
    llvm::sys::path::remove_dots(Path, /*remove_dot_dot=*/true);

  if (Path.empty())
    return false;

  detail::InMemoryDirectory *Dir = Root.get();
  auto I = llvm::sys::path::begin(Path), E = sys::path::end(Path);
  const auto ResolvedUser = User.getValueOr(0);
  const auto ResolvedGroup = Group.getValueOr(0);
  const auto ResolvedType = Type.getValueOr(sys::fs::file_type::regular_file);
  const auto ResolvedPerms = Perms.getValueOr(sys::fs::all_all);
  // Any intermediate directories we create should be accessible by
  // the owner, even if Perms says otherwise for the final path.
  const auto NewDirectoryPerms = ResolvedPerms | sys::fs::owner_all;
  while (true) {
    StringRef Name = *I;
    detail::InMemoryNode *Node = Dir->getChild(Name);
    ++I;
    if (!Node) {
      if (I == E) {
        // End of the path.
        Dir->addChild(
            Name, MakeNode({Dir->getUniqueID(), Path, Name, ModificationTime,
                            std::move(Buffer), ResolvedUser, ResolvedGroup,
                            ResolvedType, ResolvedPerms}));
        return true;
      }

      // Create a new directory. Use the path up to here.
      Status Stat(
          StringRef(Path.str().begin(), Name.end() - Path.str().begin()),
          getDirectoryID(Dir->getUniqueID(), Name),
          llvm::sys::toTimePoint(ModificationTime), ResolvedUser, ResolvedGroup,
          0, sys::fs::file_type::directory_file, NewDirectoryPerms);
      Dir = cast<detail::InMemoryDirectory>(Dir->addChild(
          Name, std::make_unique<detail::InMemoryDirectory>(std::move(Stat))));
      continue;
    }

    if (auto *NewDir = dyn_cast<detail::InMemoryDirectory>(Node)) {
      Dir = NewDir;
    } else {
      assert((isa<detail::InMemoryFile>(Node) ||
              isa<detail::InMemoryHardLink>(Node)) &&
             "Must be either file, hardlink or directory!");

      // Trying to insert a directory in place of a file.
      if (I != E)
        return false;

      // Return false only if the new file is different from the existing one.
      if (auto Link = dyn_cast<detail::InMemoryHardLink>(Node)) {
        return Link->getResolvedFile().getBuffer()->getBuffer() ==
               Buffer->getBuffer();
      }
      return cast<detail::InMemoryFile>(Node)->getBuffer()->getBuffer() ==
             Buffer->getBuffer();
    }
  }
}

bool InMemoryFileSystem::addFile(const Twine &P, time_t ModificationTime,
                                 std::unique_ptr<llvm::MemoryBuffer> Buffer,
                                 Optional<uint32_t> User,
                                 Optional<uint32_t> Group,
                                 Optional<llvm::sys::fs::file_type> Type,
                                 Optional<llvm::sys::fs::perms> Perms) {
  return addFile(P, ModificationTime, std::move(Buffer), User, Group, Type,
                 Perms,
                 [](detail::NewInMemoryNodeInfo NNI)
                     -> std::unique_ptr<detail::InMemoryNode> {
                   Status Stat = NNI.makeStatus();
                   if (Stat.getType() == sys::fs::file_type::directory_file)
                     return std::make_unique<detail::InMemoryDirectory>(Stat);
                   return std::make_unique<detail::InMemoryFile>(
                       Stat, std::move(NNI.Buffer));
                 });
}

bool InMemoryFileSystem::addFileNoOwn(const Twine &P, time_t ModificationTime,
                                      const llvm::MemoryBufferRef &Buffer,
                                      Optional<uint32_t> User,
                                      Optional<uint32_t> Group,
                                      Optional<llvm::sys::fs::file_type> Type,
                                      Optional<llvm::sys::fs::perms> Perms) {
  return addFile(P, ModificationTime, llvm::MemoryBuffer::getMemBuffer(Buffer),
                 std::move(User), std::move(Group), std::move(Type),
                 std::move(Perms),
                 [](detail::NewInMemoryNodeInfo NNI)
                     -> std::unique_ptr<detail::InMemoryNode> {
                   Status Stat = NNI.makeStatus();
                   if (Stat.getType() == sys::fs::file_type::directory_file)
                     return std::make_unique<detail::InMemoryDirectory>(Stat);
                   return std::make_unique<detail::InMemoryFile>(
                       Stat, std::move(NNI.Buffer));
                 });
}

static ErrorOr<const detail::InMemoryNode *>
lookupInMemoryNode(const InMemoryFileSystem &FS, detail::InMemoryDirectory *Dir,
                   const Twine &P) {
  SmallString<128> Path;
  P.toVector(Path);

  // Fix up relative paths. This just prepends the current working directory.
  std::error_code EC = FS.makeAbsolute(Path);
  assert(!EC);
  (void)EC;

  if (FS.useNormalizedPaths())
    llvm::sys::path::remove_dots(Path, /*remove_dot_dot=*/true);

  if (Path.empty())
    return Dir;

  auto I = llvm::sys::path::begin(Path), E = llvm::sys::path::end(Path);
  while (true) {
    detail::InMemoryNode *Node = Dir->getChild(*I);
    ++I;
    if (!Node)
      return errc::no_such_file_or_directory;

    // Return the file if it's at the end of the path.
    if (auto File = dyn_cast<detail::InMemoryFile>(Node)) {
      if (I == E)
        return File;
      return errc::no_such_file_or_directory;
    }

    // If Node is HardLink then return the resolved file.
    if (auto File = dyn_cast<detail::InMemoryHardLink>(Node)) {
      if (I == E)
        return &File->getResolvedFile();
      return errc::no_such_file_or_directory;
    }
    // Traverse directories.
    Dir = cast<detail::InMemoryDirectory>(Node);
    if (I == E)
      return Dir;
  }
}

bool InMemoryFileSystem::addHardLink(const Twine &FromPath,
                                     const Twine &ToPath) {
  auto FromNode = lookupInMemoryNode(*this, Root.get(), FromPath);
  auto ToNode = lookupInMemoryNode(*this, Root.get(), ToPath);
  // FromPath must not have been added before. ToPath must have been added
  // before. Resolved ToPath must be a File.
  if (!ToNode || FromNode || !isa<detail::InMemoryFile>(*ToNode))
    return false;
  return addFile(FromPath, 0, nullptr, None, None, None, None,
                 [&](detail::NewInMemoryNodeInfo NNI) {
                   return std::make_unique<detail::InMemoryHardLink>(
                       NNI.Path.str(), *cast<detail::InMemoryFile>(*ToNode));
                 });
}

llvm::ErrorOr<Status> InMemoryFileSystem::status(const Twine &Path) {
  auto Node = lookupInMemoryNode(*this, Root.get(), Path);
  if (Node)
    return (*Node)->getStatus(Path);
  return Node.getError();
}

llvm::ErrorOr<std::unique_ptr<File>>
InMemoryFileSystem::openFileForRead(const Twine &Path) {
  auto Node = lookupInMemoryNode(*this, Root.get(), Path);
  if (!Node)
    return Node.getError();

  // When we have a file provide a heap-allocated wrapper for the memory buffer
  // to match the ownership semantics for File.
  if (auto *F = dyn_cast<detail::InMemoryFile>(*Node))
    return std::unique_ptr<File>(
        new detail::InMemoryFileAdaptor(*F, Path.str()));

  // FIXME: errc::not_a_file?
  return make_error_code(llvm::errc::invalid_argument);
}

namespace {

/// Adaptor from InMemoryDir::iterator to directory_iterator.
class InMemoryDirIterator : public llvm::vfs::detail::DirIterImpl {
  detail::InMemoryDirectory::const_iterator I;
  detail::InMemoryDirectory::const_iterator E;
  std::string RequestedDirName;

  void setCurrentEntry() {
    if (I != E) {
      SmallString<256> Path(RequestedDirName);
      llvm::sys::path::append(Path, I->second->getFileName());
      sys::fs::file_type Type = sys::fs::file_type::type_unknown;
      switch (I->second->getKind()) {
      case detail::IME_File:
      case detail::IME_HardLink:
        Type = sys::fs::file_type::regular_file;
        break;
      case detail::IME_Directory:
        Type = sys::fs::file_type::directory_file;
        break;
      }
      CurrentEntry = directory_entry(std::string(Path.str()), Type);
    } else {
      // When we're at the end, make CurrentEntry invalid and DirIterImpl will
      // do the rest.
      CurrentEntry = directory_entry();
    }
  }

public:
  InMemoryDirIterator() = default;

  explicit InMemoryDirIterator(const detail::InMemoryDirectory &Dir,
                               std::string RequestedDirName)
      : I(Dir.begin()), E(Dir.end()),
        RequestedDirName(std::move(RequestedDirName)) {
    setCurrentEntry();
  }

  std::error_code increment() override {
    ++I;
    setCurrentEntry();
    return {};
  }
};

} // namespace

directory_iterator InMemoryFileSystem::dir_begin(const Twine &Dir,
                                                 std::error_code &EC) {
  auto Node = lookupInMemoryNode(*this, Root.get(), Dir);
  if (!Node) {
    EC = Node.getError();
    return directory_iterator(std::make_shared<InMemoryDirIterator>());
  }

  if (auto *DirNode = dyn_cast<detail::InMemoryDirectory>(*Node))
    return directory_iterator(
        std::make_shared<InMemoryDirIterator>(*DirNode, Dir.str()));

  EC = make_error_code(llvm::errc::not_a_directory);
  return directory_iterator(std::make_shared<InMemoryDirIterator>());
}

std::error_code InMemoryFileSystem::setCurrentWorkingDirectory(const Twine &P) {
  SmallString<128> Path;
  P.toVector(Path);

  // Fix up relative paths. This just prepends the current working directory.
  std::error_code EC = makeAbsolute(Path);
  assert(!EC);
  (void)EC;

  if (useNormalizedPaths())
    llvm::sys::path::remove_dots(Path, /*remove_dot_dot=*/true);

  if (!Path.empty())
    WorkingDirectory = std::string(Path.str());
  return {};
}

std::error_code
InMemoryFileSystem::getRealPath(const Twine &Path,
                                SmallVectorImpl<char> &Output) const {
  auto CWD = getCurrentWorkingDirectory();
  if (!CWD || CWD->empty())
    return errc::operation_not_permitted;
  Path.toVector(Output);
  if (auto EC = makeAbsolute(Output))
    return EC;
  llvm::sys::path::remove_dots(Output, /*remove_dot_dot=*/true);
  return {};
}

std::error_code InMemoryFileSystem::isLocal(const Twine &Path, bool &Result) {
  Result = false;
  return {};
}

void InMemoryFileSystem::printImpl(raw_ostream &OS, PrintType PrintContents,
                                   unsigned IndentLevel) const {
  printIndent(OS, IndentLevel);
  OS << "InMemoryFileSystem\n";
}

} // namespace vfs
} // namespace llvm

//===-----------------------------------------------------------------------===/
// RedirectingFileSystem implementation
//===-----------------------------------------------------------------------===/

namespace {

static llvm::sys::path::Style getExistingStyle(llvm::StringRef Path) {
  // Detect the path style in use by checking the first separator.
  llvm::sys::path::Style style = llvm::sys::path::Style::native;
  const size_t n = Path.find_first_of("/\\");
  // Can't distinguish between posix and windows_slash here.
  if (n != static_cast<size_t>(-1))
    style = (Path[n] == '/') ? llvm::sys::path::Style::posix
                             : llvm::sys::path::Style::windows_backslash;
  return style;
}

/// Removes leading "./" as well as path components like ".." and ".".
static llvm::SmallString<256> canonicalize(llvm::StringRef Path) {
  // First detect the path style in use by checking the first separator.
  llvm::sys::path::Style style = getExistingStyle(Path);

  // Now remove the dots.  Explicitly specifying the path style prevents the
  // direction of the slashes from changing.
  llvm::SmallString<256> result =
      llvm::sys::path::remove_leading_dotslash(Path, style);
  llvm::sys::path::remove_dots(result, /*remove_dot_dot=*/true, style);
  return result;
}

/// Whether the error and entry specify a file/directory that was not found.
static bool isFileNotFound(std::error_code EC,
                           RedirectingFileSystem::Entry *E = nullptr) {
  if (E && !isa<RedirectingFileSystem::DirectoryRemapEntry>(E))
    return false;
  return EC == llvm::errc::no_such_file_or_directory;
}

} // anonymous namespace


RedirectingFileSystem::RedirectingFileSystem(IntrusiveRefCntPtr<FileSystem> FS)
    : ExternalFS(std::move(FS)) {
  if (ExternalFS)
    if (auto ExternalWorkingDirectory =
            ExternalFS->getCurrentWorkingDirectory()) {
      WorkingDirectory = *ExternalWorkingDirectory;
    }
}

/// Directory iterator implementation for \c RedirectingFileSystem's
/// directory entries.
class llvm::vfs::RedirectingFSDirIterImpl
    : public llvm::vfs::detail::DirIterImpl {
  std::string Dir;
  RedirectingFileSystem::DirectoryEntry::iterator Current, End;

  std::error_code incrementImpl(bool IsFirstTime) {
    assert((IsFirstTime || Current != End) && "cannot iterate past end");
    if (!IsFirstTime)
      ++Current;
    if (Current != End) {
      SmallString<128> PathStr(Dir);
      llvm::sys::path::append(PathStr, (*Current)->getName());
      sys::fs::file_type Type = sys::fs::file_type::type_unknown;
      switch ((*Current)->getKind()) {
      case RedirectingFileSystem::EK_Directory:
        LLVM_FALLTHROUGH;
      case RedirectingFileSystem::EK_DirectoryRemap:
        Type = sys::fs::file_type::directory_file;
        break;
      case RedirectingFileSystem::EK_File:
        Type = sys::fs::file_type::regular_file;
        break;
      }
      CurrentEntry = directory_entry(std::string(PathStr.str()), Type);
    } else {
      CurrentEntry = directory_entry();
    }
    return {};
  };

public:
  RedirectingFSDirIterImpl(
      const Twine &Path, RedirectingFileSystem::DirectoryEntry::iterator Begin,
      RedirectingFileSystem::DirectoryEntry::iterator End, std::error_code &EC)
      : Dir(Path.str()), Current(Begin), End(End) {
    EC = incrementImpl(/*IsFirstTime=*/true);
  }

  std::error_code increment() override {
    return incrementImpl(/*IsFirstTime=*/false);
  }
};

namespace {
/// Directory iterator implementation for \c RedirectingFileSystem's
/// directory remap entries that maps the paths reported by the external
/// file system's directory iterator back to the virtual directory's path.
class RedirectingFSDirRemapIterImpl : public llvm::vfs::detail::DirIterImpl {
  std::string Dir;
  llvm::sys::path::Style DirStyle;
  llvm::vfs::directory_iterator ExternalIter;

public:
  RedirectingFSDirRemapIterImpl(std::string DirPath,
                                llvm::vfs::directory_iterator ExtIter)
      : Dir(std::move(DirPath)), DirStyle(getExistingStyle(Dir)),
        ExternalIter(ExtIter) {
    if (ExternalIter != llvm::vfs::directory_iterator())
      setCurrentEntry();
  }

  void setCurrentEntry() {
    StringRef ExternalPath = ExternalIter->path();
    llvm::sys::path::Style ExternalStyle = getExistingStyle(ExternalPath);
    StringRef File = llvm::sys::path::filename(ExternalPath, ExternalStyle);

    SmallString<128> NewPath(Dir);
    llvm::sys::path::append(NewPath, DirStyle, File);

    CurrentEntry = directory_entry(std::string(NewPath), ExternalIter->type());
  }

  std::error_code increment() override {
    std::error_code EC;
    ExternalIter.increment(EC);
    if (!EC && ExternalIter != llvm::vfs::directory_iterator())
      setCurrentEntry();
    else
      CurrentEntry = directory_entry();
    return EC;
  }
};
} // namespace

llvm::ErrorOr<std::string>
RedirectingFileSystem::getCurrentWorkingDirectory() const {
  return WorkingDirectory;
}

std::error_code
RedirectingFileSystem::setCurrentWorkingDirectory(const Twine &Path) {
  // Don't change the working directory if the path doesn't exist.
  if (!exists(Path))
    return errc::no_such_file_or_directory;

  SmallString<128> AbsolutePath;
  Path.toVector(AbsolutePath);
  if (std::error_code EC = makeAbsolute(AbsolutePath))
    return EC;
  WorkingDirectory = std::string(AbsolutePath.str());
  return {};
}

std::error_code RedirectingFileSystem::isLocal(const Twine &Path_,
                                               bool &Result) {
  SmallString<256> Path;
  Path_.toVector(Path);

  if (std::error_code EC = makeCanonical(Path))
    return {};

  return ExternalFS->isLocal(Path, Result);
}

std::error_code RedirectingFileSystem::makeAbsolute(SmallVectorImpl<char> &Path) const {
  // is_absolute(..., Style::windows_*) accepts paths with both slash types.
  if (llvm::sys::path::is_absolute(Path, llvm::sys::path::Style::posix) ||
      llvm::sys::path::is_absolute(Path,
                                   llvm::sys::path::Style::windows_backslash))
    return {};

  auto WorkingDir = getCurrentWorkingDirectory();
  if (!WorkingDir)
    return WorkingDir.getError();

  // We can't use sys::fs::make_absolute because that assumes the path style
  // is native and there is no way to override that.  Since we know WorkingDir
  // is absolute, we can use it to determine which style we actually have and
  // append Path ourselves.
  sys::path::Style style = sys::path::Style::windows_backslash;
  if (sys::path::is_absolute(WorkingDir.get(), sys::path::Style::posix)) {
    style = sys::path::Style::posix;
  } else {
    // Distinguish between windows_backslash and windows_slash; getExistingStyle
    // returns posix for a path with windows_slash.
    if (getExistingStyle(WorkingDir.get()) !=
        sys::path::Style::windows_backslash)
      style = sys::path::Style::windows_slash;
  }

  std::string Result = WorkingDir.get();
  StringRef Dir(Result);
  if (!Dir.endswith(sys::path::get_separator(style))) {
    Result += sys::path::get_separator(style);
  }
  Result.append(Path.data(), Path.size());
  Path.assign(Result.begin(), Result.end());

  return {};
}

directory_iterator RedirectingFileSystem::dir_begin(const Twine &Dir,
                                                    std::error_code &EC) {
  SmallString<256> Path;
  Dir.toVector(Path);

  EC = makeCanonical(Path);
  if (EC)
    return {};

  ErrorOr<RedirectingFileSystem::LookupResult> Result = lookupPath(Path);
  if (!Result) {
    if (Redirection != RedirectKind::RedirectOnly &&
        isFileNotFound(Result.getError()))
      return ExternalFS->dir_begin(Path, EC);

    EC = Result.getError();
    return {};
  }

  // Use status to make sure the path exists and refers to a directory.
  ErrorOr<Status> S = status(Path, Dir, *Result);
  if (!S) {
    if (Redirection != RedirectKind::RedirectOnly &&
        isFileNotFound(S.getError(), Result->E))
      return ExternalFS->dir_begin(Dir, EC);

    EC = S.getError();
    return {};
  }

  if (!S->isDirectory()) {
    EC = errc::not_a_directory;
    return {};
  }

  // Create the appropriate directory iterator based on whether we found a
  // DirectoryRemapEntry or DirectoryEntry.
  directory_iterator RedirectIter;
  std::error_code RedirectEC;
  if (auto ExtRedirect = Result->getExternalRedirect()) {
    auto RE = cast<RedirectingFileSystem::RemapEntry>(Result->E);
    RedirectIter = ExternalFS->dir_begin(*ExtRedirect, RedirectEC);

    if (!RE->useExternalName(UseExternalNames)) {
      // Update the paths in the results to use the virtual directory's path.
      RedirectIter =
          directory_iterator(std::make_shared<RedirectingFSDirRemapIterImpl>(
              std::string(Path), RedirectIter));
    }
  } else {
    auto DE = cast<DirectoryEntry>(Result->E);
    RedirectIter =
        directory_iterator(std::make_shared<RedirectingFSDirIterImpl>(
            Path, DE->contents_begin(), DE->contents_end(), RedirectEC));
  }

  if (RedirectEC) {
    if (RedirectEC != errc::no_such_file_or_directory) {
      EC = RedirectEC;
      return {};
    }
    RedirectIter = {};
  }

  if (Redirection == RedirectKind::RedirectOnly) {
    EC = RedirectEC;
    return RedirectIter;
  }

  std::error_code ExternalEC;
  directory_iterator ExternalIter = ExternalFS->dir_begin(Path, ExternalEC);
  if (ExternalEC) {
    if (ExternalEC != errc::no_such_file_or_directory) {
      EC = ExternalEC;
      return {};
    }
    ExternalIter = {};
  }

  SmallVector<directory_iterator, 2> Iters;
  switch (Redirection) {
  case RedirectKind::Fallthrough:
    Iters.push_back(ExternalIter);
    Iters.push_back(RedirectIter);
    break;
  case RedirectKind::Fallback:
    Iters.push_back(RedirectIter);
    Iters.push_back(ExternalIter);
    break;
  default:
    llvm_unreachable("unhandled RedirectKind");
  }

  directory_iterator Combined{
      std::make_shared<CombiningDirIterImpl>(Iters, EC)};
  if (EC)
    return {};
  return Combined;
}

void RedirectingFileSystem::setExternalContentsPrefixDir(StringRef PrefixDir) {
  ExternalContentsPrefixDir = PrefixDir.str();
}

StringRef RedirectingFileSystem::getExternalContentsPrefixDir() const {
  return ExternalContentsPrefixDir;
}

void RedirectingFileSystem::setFallthrough(bool Fallthrough) {
  if (Fallthrough) {
    Redirection = RedirectingFileSystem::RedirectKind::Fallthrough;
  } else {
    Redirection = RedirectingFileSystem::RedirectKind::RedirectOnly;
  }
}

void RedirectingFileSystem::setRedirection(
    RedirectingFileSystem::RedirectKind Kind) {
  Redirection = Kind;
}

std::vector<StringRef> RedirectingFileSystem::getRoots() const {
  std::vector<StringRef> R;
  for (const auto &Root : Roots)
    R.push_back(Root->getName());
  return R;
}

<<<<<<< HEAD
void RedirectingFileSystem::print(raw_ostream &OS) const {
  for (const auto &Root : Roots)
    printEntry(OS, Root.get());
=======
void RedirectingFileSystem::printImpl(raw_ostream &OS, PrintType Type,
                                      unsigned IndentLevel) const {
  printIndent(OS, IndentLevel);
  OS << "RedirectingFileSystem (UseExternalNames: "
     << (UseExternalNames ? "true" : "false") << ")\n";
  if (Type == PrintType::Summary)
    return;

  for (const auto &Root : Roots)
    printEntry(OS, Root.get(), IndentLevel);

  printIndent(OS, IndentLevel);
  OS << "ExternalFS:\n";
  ExternalFS->print(OS, Type == PrintType::Contents ? PrintType::Summary : Type,
                    IndentLevel + 1);
>>>>>>> 7f962794
}

void RedirectingFileSystem::printEntry(raw_ostream &OS,
                                       RedirectingFileSystem::Entry *E,
<<<<<<< HEAD
                                       int NumSpaces) const {
  StringRef Name = E->getName();
  for (int i = 0, e = NumSpaces; i < e; ++i)
    OS << " ";
  OS << "'" << Name.str().c_str() << "'"
     << "\n";
=======
                                       unsigned IndentLevel) const {
  printIndent(OS, IndentLevel);
  OS << "'" << E->getName() << "'";
>>>>>>> 7f962794

  switch (E->getKind()) {
  case EK_Directory: {
    auto *DE = cast<RedirectingFileSystem::DirectoryEntry>(E);

    OS << "\n";
    for (std::unique_ptr<Entry> &SubEntry :
         llvm::make_range(DE->contents_begin(), DE->contents_end()))
<<<<<<< HEAD
      printEntry(OS, SubEntry.get(), NumSpaces + 2);
  }
}

#if !defined(NDEBUG) || defined(LLVM_ENABLE_DUMP)
void RedirectingFileSystem::dump() const { print(dbgs()); }
#endif

=======
      printEntry(OS, SubEntry.get(), IndentLevel + 1);
    break;
  }
  case EK_DirectoryRemap:
  case EK_File: {
    auto *RE = cast<RedirectingFileSystem::RemapEntry>(E);
    OS << " -> '" << RE->getExternalContentsPath() << "'";
    switch (RE->getUseName()) {
    case NK_NotSet:
      break;
    case NK_External:
      OS << " (UseExternalName: true)";
      break;
    case NK_Virtual:
      OS << " (UseExternalName: false)";
      break;
    }
    OS << "\n";
    break;
  }
  }
}

>>>>>>> 7f962794
/// A helper class to hold the common YAML parsing state.
class llvm::vfs::RedirectingFileSystemParser {
  yaml::Stream &Stream;

  void error(yaml::Node *N, const Twine &Msg) { Stream.printError(N, Msg); }

  // false on error
  bool parseScalarString(yaml::Node *N, StringRef &Result,
                         SmallVectorImpl<char> &Storage) {
    const auto *S = dyn_cast<yaml::ScalarNode>(N);

    if (!S) {
      error(N, "expected string");
      return false;
    }
    Result = S->getValue(Storage);
    return true;
  }

  // false on error
  bool parseScalarBool(yaml::Node *N, bool &Result) {
    SmallString<5> Storage;
    StringRef Value;
    if (!parseScalarString(N, Value, Storage))
      return false;

    if (Value.equals_insensitive("true") || Value.equals_insensitive("on") ||
        Value.equals_insensitive("yes") || Value == "1") {
      Result = true;
      return true;
    } else if (Value.equals_insensitive("false") ||
               Value.equals_insensitive("off") ||
               Value.equals_insensitive("no") || Value == "0") {
      Result = false;
      return true;
    }

    error(N, "expected boolean value");
    return false;
  }

  Optional<RedirectingFileSystem::RedirectKind>
  parseRedirectKind(yaml::Node *N) {
    SmallString<12> Storage;
    StringRef Value;
    if (!parseScalarString(N, Value, Storage))
      return None;

    if (Value.equals_insensitive("fallthrough")) {
      return RedirectingFileSystem::RedirectKind::Fallthrough;
    } else if (Value.equals_insensitive("fallback")) {
      return RedirectingFileSystem::RedirectKind::Fallback;
    } else if (Value.equals_insensitive("redirect-only")) {
      return RedirectingFileSystem::RedirectKind::RedirectOnly;
    }
    return None;
  }

  struct KeyStatus {
    bool Required;
    bool Seen = false;

    KeyStatus(bool Required = false) : Required(Required) {}
  };

  using KeyStatusPair = std::pair<StringRef, KeyStatus>;

  // false on error
  bool checkDuplicateOrUnknownKey(yaml::Node *KeyNode, StringRef Key,
                                  DenseMap<StringRef, KeyStatus> &Keys) {
    if (!Keys.count(Key)) {
      error(KeyNode, "unknown key");
      return false;
    }
    KeyStatus &S = Keys[Key];
    if (S.Seen) {
      error(KeyNode, Twine("duplicate key '") + Key + "'");
      return false;
    }
    S.Seen = true;
    return true;
  }

  // false on error
  bool checkMissingKeys(yaml::Node *Obj, DenseMap<StringRef, KeyStatus> &Keys) {
    for (const auto &I : Keys) {
      if (I.second.Required && !I.second.Seen) {
        error(Obj, Twine("missing key '") + I.first + "'");
        return false;
      }
    }
    return true;
  }

public:
  static RedirectingFileSystem::Entry *
  lookupOrCreateEntry(RedirectingFileSystem *FS, StringRef Name,
                      RedirectingFileSystem::Entry *ParentEntry = nullptr) {
    if (!ParentEntry) { // Look for a existent root
      for (const auto &Root : FS->Roots) {
        if (Name.equals(Root->getName())) {
          ParentEntry = Root.get();
          return ParentEntry;
        }
      }
    } else { // Advance to the next component
      auto *DE = dyn_cast<RedirectingFileSystem::DirectoryEntry>(ParentEntry);
      for (std::unique_ptr<RedirectingFileSystem::Entry> &Content :
           llvm::make_range(DE->contents_begin(), DE->contents_end())) {
        auto *DirContent =
            dyn_cast<RedirectingFileSystem::DirectoryEntry>(Content.get());
        if (DirContent && Name.equals(Content->getName()))
          return DirContent;
      }
    }

    // ... or create a new one
    std::unique_ptr<RedirectingFileSystem::Entry> E =
        std::make_unique<RedirectingFileSystem::DirectoryEntry>(
            Name, Status("", getNextVirtualUniqueID(),
                         std::chrono::system_clock::now(), 0, 0, 0,
                         file_type::directory_file, sys::fs::all_all));

    if (!ParentEntry) { // Add a new root to the overlay
      FS->Roots.push_back(std::move(E));
      ParentEntry = FS->Roots.back().get();
      return ParentEntry;
    }

    auto *DE = cast<RedirectingFileSystem::DirectoryEntry>(ParentEntry);
    DE->addContent(std::move(E));
    return DE->getLastContent();
  }

private:
  void uniqueOverlayTree(RedirectingFileSystem *FS,
                         RedirectingFileSystem::Entry *SrcE,
                         RedirectingFileSystem::Entry *NewParentE = nullptr) {
    StringRef Name = SrcE->getName();
    switch (SrcE->getKind()) {
    case RedirectingFileSystem::EK_Directory: {
      auto *DE = cast<RedirectingFileSystem::DirectoryEntry>(SrcE);
      // Empty directories could be present in the YAML as a way to
      // describe a file for a current directory after some of its subdir
      // is parsed. This only leads to redundant walks, ignore it.
      if (!Name.empty())
        NewParentE = lookupOrCreateEntry(FS, Name, NewParentE);
      for (std::unique_ptr<RedirectingFileSystem::Entry> &SubEntry :
           llvm::make_range(DE->contents_begin(), DE->contents_end()))
        uniqueOverlayTree(FS, SubEntry.get(), NewParentE);
      break;
    }
    case RedirectingFileSystem::EK_DirectoryRemap: {
      assert(NewParentE && "Parent entry must exist");
      auto *DR = cast<RedirectingFileSystem::DirectoryRemapEntry>(SrcE);
      auto *DE = cast<RedirectingFileSystem::DirectoryEntry>(NewParentE);
      DE->addContent(
          std::make_unique<RedirectingFileSystem::DirectoryRemapEntry>(
              Name, DR->getExternalContentsPath(), DR->getUseName()));
      break;
    }
    case RedirectingFileSystem::EK_File: {
      assert(NewParentE && "Parent entry must exist");
      auto *FE = cast<RedirectingFileSystem::FileEntry>(SrcE);
      auto *DE = cast<RedirectingFileSystem::DirectoryEntry>(NewParentE);
      DE->addContent(std::make_unique<RedirectingFileSystem::FileEntry>(
          Name, FE->getExternalContentsPath(), FE->getUseName()));
      break;
    }
    }
  }

  std::unique_ptr<RedirectingFileSystem::Entry>
  parseEntry(yaml::Node *N, RedirectingFileSystem *FS, bool IsRootEntry) {
    auto *M = dyn_cast<yaml::MappingNode>(N);
    if (!M) {
      error(N, "expected mapping node for file or directory entry");
      return nullptr;
    }

    KeyStatusPair Fields[] = {
        KeyStatusPair("name", true),
        KeyStatusPair("type", true),
        KeyStatusPair("contents", false),
        KeyStatusPair("external-contents", false),
        KeyStatusPair("use-external-name", false),
    };

    DenseMap<StringRef, KeyStatus> Keys(std::begin(Fields), std::end(Fields));

    enum { CF_NotSet, CF_List, CF_External } ContentsField = CF_NotSet;
    std::vector<std::unique_ptr<RedirectingFileSystem::Entry>>
        EntryArrayContents;
    SmallString<256> ExternalContentsPath;
    SmallString<256> Name;
    yaml::Node *NameValueNode = nullptr;
    auto UseExternalName = RedirectingFileSystem::NK_NotSet;
    RedirectingFileSystem::EntryKind Kind;

    for (auto &I : *M) {
      StringRef Key;
      // Reuse the buffer for key and value, since we don't look at key after
      // parsing value.
      SmallString<256> Buffer;
      if (!parseScalarString(I.getKey(), Key, Buffer))
        return nullptr;

      if (!checkDuplicateOrUnknownKey(I.getKey(), Key, Keys))
        return nullptr;

      StringRef Value;
      if (Key == "name") {
        if (!parseScalarString(I.getValue(), Value, Buffer))
          return nullptr;

        NameValueNode = I.getValue();
        // Guarantee that old YAML files containing paths with ".." and "."
        // are properly canonicalized before read into the VFS.
        Name = canonicalize(Value).str();
      } else if (Key == "type") {
        if (!parseScalarString(I.getValue(), Value, Buffer))
          return nullptr;
        if (Value == "file")
          Kind = RedirectingFileSystem::EK_File;
        else if (Value == "directory")
          Kind = RedirectingFileSystem::EK_Directory;
        else if (Value == "directory-remap")
          Kind = RedirectingFileSystem::EK_DirectoryRemap;
        else {
          error(I.getValue(), "unknown value for 'type'");
          return nullptr;
        }
      } else if (Key == "contents") {
        if (ContentsField != CF_NotSet) {
          error(I.getKey(),
                "entry already has 'contents' or 'external-contents'");
          return nullptr;
        }
        ContentsField = CF_List;
        auto *Contents = dyn_cast<yaml::SequenceNode>(I.getValue());
        if (!Contents) {
          // FIXME: this is only for directories, what about files?
          error(I.getValue(), "expected array");
          return nullptr;
        }

        for (auto &I : *Contents) {
          if (std::unique_ptr<RedirectingFileSystem::Entry> E =
                  parseEntry(&I, FS, /*IsRootEntry*/ false))
            EntryArrayContents.push_back(std::move(E));
          else
            return nullptr;
        }
      } else if (Key == "external-contents") {
        if (ContentsField != CF_NotSet) {
          error(I.getKey(),
                "entry already has 'contents' or 'external-contents'");
          return nullptr;
        }
        ContentsField = CF_External;
        if (!parseScalarString(I.getValue(), Value, Buffer))
          return nullptr;

        SmallString<256> FullPath;
        if (FS->IsRelativeOverlay) {
          FullPath = FS->getExternalContentsPrefixDir();
          assert(!FullPath.empty() &&
                 "External contents prefix directory must exist");
          llvm::sys::path::append(FullPath, Value);
        } else {
          FullPath = Value;
        }

        // Guarantee that old YAML files containing paths with ".." and "."
        // are properly canonicalized before read into the VFS.
        FullPath = canonicalize(FullPath);
        ExternalContentsPath = FullPath.str();
      } else if (Key == "use-external-name") {
        bool Val;
        if (!parseScalarBool(I.getValue(), Val))
          return nullptr;
        UseExternalName = Val ? RedirectingFileSystem::NK_External
                              : RedirectingFileSystem::NK_Virtual;
      } else {
        llvm_unreachable("key missing from Keys");
      }
    }

    if (Stream.failed())
      return nullptr;

    // check for missing keys
    if (ContentsField == CF_NotSet) {
      error(N, "missing key 'contents' or 'external-contents'");
      return nullptr;
    }
    if (!checkMissingKeys(N, Keys))
      return nullptr;

    // check invalid configuration
    if (Kind == RedirectingFileSystem::EK_Directory &&
        UseExternalName != RedirectingFileSystem::NK_NotSet) {
      error(N, "'use-external-name' is not supported for 'directory' entries");
      return nullptr;
    }

    if (Kind == RedirectingFileSystem::EK_DirectoryRemap &&
        ContentsField == CF_List) {
      error(N, "'contents' is not supported for 'directory-remap' entries");
      return nullptr;
    }

    sys::path::Style path_style = sys::path::Style::native;
    if (IsRootEntry) {
      // VFS root entries may be in either Posix or Windows style.  Figure out
      // which style we have, and use it consistently.
      if (sys::path::is_absolute(Name, sys::path::Style::posix)) {
        path_style = sys::path::Style::posix;
      } else if (sys::path::is_absolute(Name,
                                        sys::path::Style::windows_backslash)) {
        path_style = sys::path::Style::windows_backslash;
      } else {
        // Relative VFS root entries are made absolute to the current working
        // directory, then we can determine the path style from that.
        auto EC = sys::fs::make_absolute(Name);
        if (EC) {
          assert(NameValueNode && "Name presence should be checked earlier");
          error(
              NameValueNode,
              "entry with relative path at the root level is not discoverable");
          return nullptr;
        }
        path_style = sys::path::is_absolute(Name, sys::path::Style::posix)
                         ? sys::path::Style::posix
                         : sys::path::Style::windows_backslash;
      }
    }

    // Remove trailing slash(es), being careful not to remove the root path
    StringRef Trimmed = Name;
    size_t RootPathLen = sys::path::root_path(Trimmed, path_style).size();
    while (Trimmed.size() > RootPathLen &&
           sys::path::is_separator(Trimmed.back(), path_style))
      Trimmed = Trimmed.slice(0, Trimmed.size() - 1);

    // Get the last component
    StringRef LastComponent = sys::path::filename(Trimmed, path_style);

    std::unique_ptr<RedirectingFileSystem::Entry> Result;
    switch (Kind) {
    case RedirectingFileSystem::EK_File:
      Result = std::make_unique<RedirectingFileSystem::FileEntry>(
          LastComponent, std::move(ExternalContentsPath), UseExternalName);
      break;
    case RedirectingFileSystem::EK_DirectoryRemap:
      Result = std::make_unique<RedirectingFileSystem::DirectoryRemapEntry>(
          LastComponent, std::move(ExternalContentsPath), UseExternalName);
      break;
    case RedirectingFileSystem::EK_Directory:
      Result = std::make_unique<RedirectingFileSystem::DirectoryEntry>(
          LastComponent, std::move(EntryArrayContents),
          Status("", getNextVirtualUniqueID(), std::chrono::system_clock::now(),
                 0, 0, 0, file_type::directory_file, sys::fs::all_all));
      break;
    }

    StringRef Parent = sys::path::parent_path(Trimmed, path_style);
    if (Parent.empty())
      return Result;

    // if 'name' contains multiple components, create implicit directory entries
    for (sys::path::reverse_iterator I = sys::path::rbegin(Parent, path_style),
                                     E = sys::path::rend(Parent);
         I != E; ++I) {
      std::vector<std::unique_ptr<RedirectingFileSystem::Entry>> Entries;
      Entries.push_back(std::move(Result));
      Result = std::make_unique<RedirectingFileSystem::DirectoryEntry>(
          *I, std::move(Entries),
          Status("", getNextVirtualUniqueID(), std::chrono::system_clock::now(),
                 0, 0, 0, file_type::directory_file, sys::fs::all_all));
    }
    return Result;
  }

public:
  RedirectingFileSystemParser(yaml::Stream &S) : Stream(S) {}

  // false on error
  bool parse(yaml::Node *Root, RedirectingFileSystem *FS) {
    auto *Top = dyn_cast<yaml::MappingNode>(Root);
    if (!Top) {
      error(Root, "expected mapping node");
      return false;
    }

    KeyStatusPair Fields[] = {
        KeyStatusPair("version", true),
        KeyStatusPair("case-sensitive", false),
        KeyStatusPair("use-external-names", false),
        KeyStatusPair("overlay-relative", false),
        KeyStatusPair("fallthrough", false),
        KeyStatusPair("redirecting-with", false),
        KeyStatusPair("roots", true),
    };

    DenseMap<StringRef, KeyStatus> Keys(std::begin(Fields), std::end(Fields));
    std::vector<std::unique_ptr<RedirectingFileSystem::Entry>> RootEntries;

    // Parse configuration and 'roots'
    for (auto &I : *Top) {
      SmallString<10> KeyBuffer;
      StringRef Key;
      if (!parseScalarString(I.getKey(), Key, KeyBuffer))
        return false;

      if (!checkDuplicateOrUnknownKey(I.getKey(), Key, Keys))
        return false;

      if (Key == "roots") {
        auto *Roots = dyn_cast<yaml::SequenceNode>(I.getValue());
        if (!Roots) {
          error(I.getValue(), "expected array");
          return false;
        }

        for (auto &I : *Roots) {
          if (std::unique_ptr<RedirectingFileSystem::Entry> E =
                  parseEntry(&I, FS, /*IsRootEntry*/ true))
            RootEntries.push_back(std::move(E));
          else
            return false;
        }
      } else if (Key == "version") {
        StringRef VersionString;
        SmallString<4> Storage;
        if (!parseScalarString(I.getValue(), VersionString, Storage))
          return false;
        int Version;
        if (VersionString.getAsInteger<int>(10, Version)) {
          error(I.getValue(), "expected integer");
          return false;
        }
        if (Version < 0) {
          error(I.getValue(), "invalid version number");
          return false;
        }
        if (Version != 0) {
          error(I.getValue(), "version mismatch, expected 0");
          return false;
        }
      } else if (Key == "case-sensitive") {
        if (!parseScalarBool(I.getValue(), FS->CaseSensitive))
          return false;
      } else if (Key == "overlay-relative") {
        if (!parseScalarBool(I.getValue(), FS->IsRelativeOverlay))
          return false;
      } else if (Key == "use-external-names") {
        if (!parseScalarBool(I.getValue(), FS->UseExternalNames))
          return false;
      } else if (Key == "fallthrough") {
        if (Keys["redirecting-with"].Seen) {
          error(I.getValue(),
                "'fallthrough' and 'redirecting-with' are mutually exclusive");
          return false;
        }

        bool ShouldFallthrough = false;
        if (!parseScalarBool(I.getValue(), ShouldFallthrough))
          return false;

        if (ShouldFallthrough) {
          FS->Redirection = RedirectingFileSystem::RedirectKind::Fallthrough;
        } else {
          FS->Redirection = RedirectingFileSystem::RedirectKind::RedirectOnly;
        }
      } else if (Key == "redirecting-with") {
        if (Keys["fallthrough"].Seen) {
          error(I.getValue(),
                "'fallthrough' and 'redirecting-with' are mutually exclusive");
          return false;
        }

        if (auto Kind = parseRedirectKind(I.getValue())) {
          FS->Redirection = *Kind;
        } else {
          error(I.getValue(), "expected valid redirect kind");
          return false;
        }
      } else {
        llvm_unreachable("key missing from Keys");
      }
    }

    if (Stream.failed())
      return false;

    if (!checkMissingKeys(Top, Keys))
      return false;

    // Now that we sucessefully parsed the YAML file, canonicalize the internal
    // representation to a proper directory tree so that we can search faster
    // inside the VFS.
    for (auto &E : RootEntries)
      uniqueOverlayTree(FS, E.get());

    return true;
  }
};

std::unique_ptr<RedirectingFileSystem>
RedirectingFileSystem::create(std::unique_ptr<MemoryBuffer> Buffer,
                              SourceMgr::DiagHandlerTy DiagHandler,
                              StringRef YAMLFilePath, void *DiagContext,
                              IntrusiveRefCntPtr<FileSystem> ExternalFS) {
  SourceMgr SM;
  yaml::Stream Stream(Buffer->getMemBufferRef(), SM);

  SM.setDiagHandler(DiagHandler, DiagContext);
  yaml::document_iterator DI = Stream.begin();
  yaml::Node *Root = DI->getRoot();
  if (DI == Stream.end() || !Root) {
    SM.PrintMessage(SMLoc(), SourceMgr::DK_Error, "expected root node");
    return nullptr;
  }

  RedirectingFileSystemParser P(Stream);

  std::unique_ptr<RedirectingFileSystem> FS(
      new RedirectingFileSystem(ExternalFS));

  if (!YAMLFilePath.empty()) {
    // Use the YAML path from -ivfsoverlay to compute the dir to be prefixed
    // to each 'external-contents' path.
    //
    // Example:
    //    -ivfsoverlay dummy.cache/vfs/vfs.yaml
    // yields:
    //  FS->ExternalContentsPrefixDir => /<absolute_path_to>/dummy.cache/vfs
    //
    SmallString<256> OverlayAbsDir = sys::path::parent_path(YAMLFilePath);
    std::error_code EC = llvm::sys::fs::make_absolute(OverlayAbsDir);
    assert(!EC && "Overlay dir final path must be absolute");
    (void)EC;
    FS->setExternalContentsPrefixDir(OverlayAbsDir);
  }

  if (!P.parse(Root, FS.get()))
    return nullptr;

  return FS;
}

std::unique_ptr<RedirectingFileSystem> RedirectingFileSystem::create(
    ArrayRef<std::pair<std::string, std::string>> RemappedFiles,
    bool UseExternalNames, FileSystem &ExternalFS) {
  std::unique_ptr<RedirectingFileSystem> FS(
      new RedirectingFileSystem(&ExternalFS));
  FS->UseExternalNames = UseExternalNames;

  StringMap<RedirectingFileSystem::Entry *> Entries;

  for (auto &Mapping : llvm::reverse(RemappedFiles)) {
    SmallString<128> From = StringRef(Mapping.first);
    SmallString<128> To = StringRef(Mapping.second);
    {
      auto EC = ExternalFS.makeAbsolute(From);
      (void)EC;
      assert(!EC && "Could not make absolute path");
    }

    // Check if we've already mapped this file. The first one we see (in the
    // reverse iteration) wins.
    RedirectingFileSystem::Entry *&ToEntry = Entries[From];
    if (ToEntry)
      continue;

    // Add parent directories.
    RedirectingFileSystem::Entry *Parent = nullptr;
    StringRef FromDirectory = llvm::sys::path::parent_path(From);
    for (auto I = llvm::sys::path::begin(FromDirectory),
              E = llvm::sys::path::end(FromDirectory);
         I != E; ++I) {
      Parent = RedirectingFileSystemParser::lookupOrCreateEntry(FS.get(), *I,
                                                                Parent);
    }
    assert(Parent && "File without a directory?");
    {
      auto EC = ExternalFS.makeAbsolute(To);
      (void)EC;
      assert(!EC && "Could not make absolute path");
    }

    // Add the file.
    auto NewFile = std::make_unique<RedirectingFileSystem::FileEntry>(
        llvm::sys::path::filename(From), To,
        UseExternalNames ? RedirectingFileSystem::NK_External
                         : RedirectingFileSystem::NK_Virtual);
    ToEntry = NewFile.get();
    cast<RedirectingFileSystem::DirectoryEntry>(Parent)->addContent(
        std::move(NewFile));
  }

  return FS;
}

RedirectingFileSystem::LookupResult::LookupResult(
    Entry *E, sys::path::const_iterator Start, sys::path::const_iterator End)
    : E(E) {
  assert(E != nullptr);
  // If the matched entry is a DirectoryRemapEntry, set ExternalRedirect to the
  // path of the directory it maps to in the external file system plus any
  // remaining path components in the provided iterator.
  if (auto *DRE = dyn_cast<RedirectingFileSystem::DirectoryRemapEntry>(E)) {
    SmallString<256> Redirect(DRE->getExternalContentsPath());
    sys::path::append(Redirect, Start, End,
                      getExistingStyle(DRE->getExternalContentsPath()));
    ExternalRedirect = std::string(Redirect);
  }
}

std::error_code
RedirectingFileSystem::makeCanonical(SmallVectorImpl<char> &Path) const {
  if (std::error_code EC = makeAbsolute(Path))
    return EC;

  llvm::SmallString<256> CanonicalPath =
      canonicalize(StringRef(Path.data(), Path.size()));
  if (CanonicalPath.empty())
    return make_error_code(llvm::errc::invalid_argument);

  Path.assign(CanonicalPath.begin(), CanonicalPath.end());
  return {};
}

ErrorOr<RedirectingFileSystem::LookupResult>
RedirectingFileSystem::lookupPath(StringRef Path) const {
  sys::path::const_iterator Start = sys::path::begin(Path);
  sys::path::const_iterator End = sys::path::end(Path);
  for (const auto &Root : Roots) {
    ErrorOr<RedirectingFileSystem::LookupResult> Result =
        lookupPathImpl(Start, End, Root.get());
    if (Result || Result.getError() != llvm::errc::no_such_file_or_directory)
      return Result;
  }
  return make_error_code(llvm::errc::no_such_file_or_directory);
}

ErrorOr<RedirectingFileSystem::LookupResult>
RedirectingFileSystem::lookupPathImpl(
    sys::path::const_iterator Start, sys::path::const_iterator End,
    RedirectingFileSystem::Entry *From) const {
  assert(!isTraversalComponent(*Start) &&
         !isTraversalComponent(From->getName()) &&
         "Paths should not contain traversal components");

  StringRef FromName = From->getName();

  // Forward the search to the next component in case this is an empty one.
  if (!FromName.empty()) {
    if (!pathComponentMatches(*Start, FromName))
      return make_error_code(llvm::errc::no_such_file_or_directory);

    ++Start;

    if (Start == End) {
      // Match!
      return LookupResult(From, Start, End);
    }
  }

  if (isa<RedirectingFileSystem::FileEntry>(From))
    return make_error_code(llvm::errc::not_a_directory);

  if (isa<RedirectingFileSystem::DirectoryRemapEntry>(From))
    return LookupResult(From, Start, End);

  auto *DE = cast<RedirectingFileSystem::DirectoryEntry>(From);
  for (const std::unique_ptr<RedirectingFileSystem::Entry> &DirEntry :
       llvm::make_range(DE->contents_begin(), DE->contents_end())) {
    ErrorOr<RedirectingFileSystem::LookupResult> Result =
        lookupPathImpl(Start, End, DirEntry.get());
    if (Result || Result.getError() != llvm::errc::no_such_file_or_directory)
      return Result;
  }

  return make_error_code(llvm::errc::no_such_file_or_directory);
}

static Status getRedirectedFileStatus(const Twine &OriginalPath,
                                      bool UseExternalNames,
                                      Status ExternalStatus) {
  Status S = ExternalStatus;
  if (!UseExternalNames)
    S = Status::copyWithNewName(S, OriginalPath);
  S.IsVFSMapped = true;
  return S;
}

ErrorOr<Status> RedirectingFileSystem::status(
    const Twine &CanonicalPath, const Twine &OriginalPath,
    const RedirectingFileSystem::LookupResult &Result) {
  if (Optional<StringRef> ExtRedirect = Result.getExternalRedirect()) {
    SmallString<256> CanonicalRemappedPath((*ExtRedirect).str());
    if (std::error_code EC = makeCanonical(CanonicalRemappedPath))
      return EC;

    ErrorOr<Status> S = ExternalFS->status(CanonicalRemappedPath);
    if (!S)
      return S;
    S = Status::copyWithNewName(*S, *ExtRedirect);
    auto *RE = cast<RedirectingFileSystem::RemapEntry>(Result.E);
    return getRedirectedFileStatus(OriginalPath,
                                   RE->useExternalName(UseExternalNames), *S);
  }

  auto *DE = cast<RedirectingFileSystem::DirectoryEntry>(Result.E);
  return Status::copyWithNewName(DE->getStatus(), CanonicalPath);
}

ErrorOr<Status>
RedirectingFileSystem::getExternalStatus(const Twine &CanonicalPath,
                                         const Twine &OriginalPath) const {
  if (auto Result = ExternalFS->status(CanonicalPath)) {
    return Result.get().copyWithNewName(Result.get(), OriginalPath);
  } else {
    return Result.getError();
  }
}

ErrorOr<Status> RedirectingFileSystem::status(const Twine &OriginalPath) {
  SmallString<256> CanonicalPath;
  OriginalPath.toVector(CanonicalPath);

  if (std::error_code EC = makeCanonical(CanonicalPath))
    return EC;

  if (Redirection == RedirectKind::Fallback) {
    // Attempt to find the original file first, only falling back to the
    // mapped file if that fails.
    ErrorOr<Status> S = getExternalStatus(CanonicalPath, OriginalPath);
    if (S)
      return S;
  }

  ErrorOr<RedirectingFileSystem::LookupResult> Result =
      lookupPath(CanonicalPath);
  if (!Result) {
    // Was not able to map file, fallthrough to using the original path if
    // that was the specified redirection type.
    if (Redirection == RedirectKind::Fallthrough &&
        isFileNotFound(Result.getError()))
      return getExternalStatus(CanonicalPath, OriginalPath);
    return Result.getError();
  }

  ErrorOr<Status> S = status(CanonicalPath, OriginalPath, *Result);
  if (!S && Redirection == RedirectKind::Fallthrough &&
      isFileNotFound(S.getError(), Result->E)) {
    // Mapped the file but it wasn't found in the underlying filesystem,
    // fallthrough to using the original path if that was the specified
    // redirection type.
    return getExternalStatus(CanonicalPath, OriginalPath);
  }

  return S;
}

namespace {

/// Provide a file wrapper with an overriden status.
class FileWithFixedStatus : public File {
  std::unique_ptr<File> InnerFile;
  Status S;

public:
  FileWithFixedStatus(std::unique_ptr<File> InnerFile, Status S)
      : InnerFile(std::move(InnerFile)), S(std::move(S)) {}

  ErrorOr<Status> status() override { return S; }
  ErrorOr<std::unique_ptr<llvm::MemoryBuffer>>

  getBuffer(const Twine &Name, int64_t FileSize, bool RequiresNullTerminator,
            bool IsVolatile) override {
    return InnerFile->getBuffer(Name, FileSize, RequiresNullTerminator,
                                IsVolatile);
  }

  std::error_code close() override { return InnerFile->close(); }

  void setPath(const Twine &Path) override { S = S.copyWithNewName(S, Path); }
};

} // namespace

ErrorOr<std::unique_ptr<File>>
File::getWithPath(ErrorOr<std::unique_ptr<File>> Result, const Twine &P) {
  if (!Result)
    return Result;

  ErrorOr<std::unique_ptr<File>> F = std::move(*Result);
  auto Name = F->get()->getName();
  if (Name && Name.get() != P.str())
    F->get()->setPath(P);
  return F;
}

ErrorOr<std::unique_ptr<File>>
RedirectingFileSystem::openFileForRead(const Twine &OriginalPath) {
  SmallString<256> CanonicalPath;
  OriginalPath.toVector(CanonicalPath);

  if (std::error_code EC = makeCanonical(CanonicalPath))
    return EC;

  if (Redirection == RedirectKind::Fallback) {
    // Attempt to find the original file first, only falling back to the
    // mapped file if that fails.
    auto F = File::getWithPath(ExternalFS->openFileForRead(CanonicalPath),
                               OriginalPath);
    if (F)
      return F;
  }

  ErrorOr<RedirectingFileSystem::LookupResult> Result =
      lookupPath(CanonicalPath);
  if (!Result) {
    // Was not able to map file, fallthrough to using the original path if
    // that was the specified redirection type.
    if (Redirection == RedirectKind::Fallthrough &&
        isFileNotFound(Result.getError()))
      return File::getWithPath(ExternalFS->openFileForRead(CanonicalPath),
                               OriginalPath);
    return Result.getError();
  }

  if (!Result->getExternalRedirect()) // FIXME: errc::not_a_file?
    return make_error_code(llvm::errc::invalid_argument);

  StringRef ExtRedirect = *Result->getExternalRedirect();
  SmallString<256> CanonicalRemappedPath(ExtRedirect.str());
  if (std::error_code EC = makeCanonical(CanonicalRemappedPath))
    return EC;

  auto *RE = cast<RedirectingFileSystem::RemapEntry>(Result->E);

  auto ExternalFile = File::getWithPath(
      ExternalFS->openFileForRead(CanonicalRemappedPath), ExtRedirect);
  if (!ExternalFile) {
    if (Redirection == RedirectKind::Fallthrough &&
        isFileNotFound(ExternalFile.getError(), Result->E)) {
      // Mapped the file but it wasn't found in the underlying filesystem,
      // fallthrough to using the original path if that was the specified
      // redirection type.
      return File::getWithPath(ExternalFS->openFileForRead(CanonicalPath),
                               OriginalPath);
    }
    return ExternalFile;
  }

  auto ExternalStatus = (*ExternalFile)->status();
  if (!ExternalStatus)
    return ExternalStatus.getError();

  // Otherwise, the file was successfully remapped. Mark it as such. Also
  // replace the underlying path if the external name is being used.
  Status S = getRedirectedFileStatus(
      OriginalPath, RE->useExternalName(UseExternalNames), *ExternalStatus);
  return std::unique_ptr<File>(
      std::make_unique<FileWithFixedStatus>(std::move(*ExternalFile), S));
}

std::error_code
RedirectingFileSystem::getRealPath(const Twine &OriginalPath,
                                   SmallVectorImpl<char> &Output) const {
  SmallString<256> CanonicalPath;
  OriginalPath.toVector(CanonicalPath);

  if (std::error_code EC = makeCanonical(CanonicalPath))
    return EC;

  if (Redirection == RedirectKind::Fallback) {
    // Attempt to find the original file first, only falling back to the
    // mapped file if that fails.
    std::error_code EC = ExternalFS->getRealPath(CanonicalPath, Output);
    if (!EC)
      return EC;
  }

  ErrorOr<RedirectingFileSystem::LookupResult> Result =
      lookupPath(CanonicalPath);
  if (!Result) {
    // Was not able to map file, fallthrough to using the original path if
    // that was the specified redirection type.
    if (Redirection == RedirectKind::Fallthrough &&
        isFileNotFound(Result.getError()))
      return ExternalFS->getRealPath(CanonicalPath, Output);
    return Result.getError();
  }

  // If we found FileEntry or DirectoryRemapEntry, look up the mapped
  // path in the external file system.
  if (auto ExtRedirect = Result->getExternalRedirect()) {
    auto P = ExternalFS->getRealPath(*ExtRedirect, Output);
    if (P && Redirection == RedirectKind::Fallthrough &&
        isFileNotFound(P, Result->E)) {
      // Mapped the file but it wasn't found in the underlying filesystem,
      // fallthrough to using the original path if that was the specified
      // redirection type.
      return ExternalFS->getRealPath(CanonicalPath, Output);
    }
    return P;
  }

  // If we found a DirectoryEntry, still fallthrough to the original path if
  // allowed, because directories don't have a single external contents path.
  if (Redirection == RedirectKind::Fallthrough)
    return ExternalFS->getRealPath(CanonicalPath, Output);
  return llvm::errc::invalid_argument;
}

std::unique_ptr<FileSystem>
vfs::getVFSFromYAML(std::unique_ptr<MemoryBuffer> Buffer,
                    SourceMgr::DiagHandlerTy DiagHandler,
                    StringRef YAMLFilePath, void *DiagContext,
                    IntrusiveRefCntPtr<FileSystem> ExternalFS) {
  return RedirectingFileSystem::create(std::move(Buffer), DiagHandler,
                                       YAMLFilePath, DiagContext,
                                       std::move(ExternalFS));
}

static void getVFSEntries(RedirectingFileSystem::Entry *SrcE,
                          SmallVectorImpl<StringRef> &Path,
                          SmallVectorImpl<YAMLVFSEntry> &Entries) {
  auto Kind = SrcE->getKind();
  if (Kind == RedirectingFileSystem::EK_Directory) {
    auto *DE = dyn_cast<RedirectingFileSystem::DirectoryEntry>(SrcE);
    assert(DE && "Must be a directory");
    for (std::unique_ptr<RedirectingFileSystem::Entry> &SubEntry :
         llvm::make_range(DE->contents_begin(), DE->contents_end())) {
      Path.push_back(SubEntry->getName());
      getVFSEntries(SubEntry.get(), Path, Entries);
      Path.pop_back();
    }
    return;
  }

  if (Kind == RedirectingFileSystem::EK_DirectoryRemap) {
    auto *DR = dyn_cast<RedirectingFileSystem::DirectoryRemapEntry>(SrcE);
    assert(DR && "Must be a directory remap");
    SmallString<128> VPath;
    for (auto &Comp : Path)
      llvm::sys::path::append(VPath, Comp);
    Entries.push_back(
        YAMLVFSEntry(VPath.c_str(), DR->getExternalContentsPath()));
    return;
  }

  assert(Kind == RedirectingFileSystem::EK_File && "Must be a EK_File");
  auto *FE = dyn_cast<RedirectingFileSystem::FileEntry>(SrcE);
  assert(FE && "Must be a file");
  SmallString<128> VPath;
  for (auto &Comp : Path)
    llvm::sys::path::append(VPath, Comp);
  Entries.push_back(YAMLVFSEntry(VPath.c_str(), FE->getExternalContentsPath()));
}

void vfs::collectVFSFromYAML(std::unique_ptr<MemoryBuffer> Buffer,
                             SourceMgr::DiagHandlerTy DiagHandler,
                             StringRef YAMLFilePath,
                             SmallVectorImpl<YAMLVFSEntry> &CollectedEntries,
                             void *DiagContext,
                             IntrusiveRefCntPtr<FileSystem> ExternalFS) {
  std::unique_ptr<RedirectingFileSystem> VFS = RedirectingFileSystem::create(
      std::move(Buffer), DiagHandler, YAMLFilePath, DiagContext,
      std::move(ExternalFS));
  if (!VFS)
    return;
  ErrorOr<RedirectingFileSystem::LookupResult> RootResult =
      VFS->lookupPath("/");
  if (!RootResult)
    return;
  SmallVector<StringRef, 8> Components;
  Components.push_back("/");
  getVFSEntries(RootResult->E, Components, CollectedEntries);
}

UniqueID vfs::getNextVirtualUniqueID() {
  static std::atomic<unsigned> UID;
  unsigned ID = ++UID;
  // The following assumes that uint64_t max will never collide with a real
  // dev_t value from the OS.
  return UniqueID(std::numeric_limits<uint64_t>::max(), ID);
}

void YAMLVFSWriter::addEntry(StringRef VirtualPath, StringRef RealPath,
                             bool IsDirectory) {
  assert(sys::path::is_absolute(VirtualPath) && "virtual path not absolute");
  assert(sys::path::is_absolute(RealPath) && "real path not absolute");
  assert(!pathHasTraversal(VirtualPath) && "path traversal is not supported");
  Mappings.emplace_back(VirtualPath, RealPath, IsDirectory);
}

void YAMLVFSWriter::addFileMapping(StringRef VirtualPath, StringRef RealPath) {
  addEntry(VirtualPath, RealPath, /*IsDirectory=*/false);
}

void YAMLVFSWriter::addDirectoryMapping(StringRef VirtualPath,
                                        StringRef RealPath) {
  addEntry(VirtualPath, RealPath, /*IsDirectory=*/true);
}

namespace {

class JSONWriter {
  llvm::raw_ostream &OS;
  SmallVector<StringRef, 16> DirStack;

  unsigned getDirIndent() { return 4 * DirStack.size(); }
  unsigned getFileIndent() { return 4 * (DirStack.size() + 1); }
  bool containedIn(StringRef Parent, StringRef Path);
  StringRef containedPart(StringRef Parent, StringRef Path);
  void startDirectory(StringRef Path);
  void endDirectory();
  void writeEntry(StringRef VPath, StringRef RPath);

public:
  JSONWriter(llvm::raw_ostream &OS) : OS(OS) {}

  void write(ArrayRef<YAMLVFSEntry> Entries, Optional<bool> UseExternalNames,
             Optional<bool> IsCaseSensitive, Optional<bool> IsOverlayRelative,
             StringRef OverlayDir);
};

} // namespace

bool JSONWriter::containedIn(StringRef Parent, StringRef Path) {
  using namespace llvm::sys;

  // Compare each path component.
  auto IParent = path::begin(Parent), EParent = path::end(Parent);
  for (auto IChild = path::begin(Path), EChild = path::end(Path);
       IParent != EParent && IChild != EChild; ++IParent, ++IChild) {
    if (*IParent != *IChild)
      return false;
  }
  // Have we exhausted the parent path?
  return IParent == EParent;
}

StringRef JSONWriter::containedPart(StringRef Parent, StringRef Path) {
  assert(!Parent.empty());
  assert(containedIn(Parent, Path));
  return Path.slice(Parent.size() + 1, StringRef::npos);
}

void JSONWriter::startDirectory(StringRef Path) {
  StringRef Name =
      DirStack.empty() ? Path : containedPart(DirStack.back(), Path);
  DirStack.push_back(Path);
  unsigned Indent = getDirIndent();
  OS.indent(Indent) << "{\n";
  OS.indent(Indent + 2) << "'type': 'directory',\n";
  OS.indent(Indent + 2) << "'name': \"" << llvm::yaml::escape(Name) << "\",\n";
  OS.indent(Indent + 2) << "'contents': [\n";
}

void JSONWriter::endDirectory() {
  unsigned Indent = getDirIndent();
  OS.indent(Indent + 2) << "]\n";
  OS.indent(Indent) << "}";

  DirStack.pop_back();
}

void JSONWriter::writeEntry(StringRef VPath, StringRef RPath) {
  unsigned Indent = getFileIndent();
  OS.indent(Indent) << "{\n";
  OS.indent(Indent + 2) << "'type': 'file',\n";
  OS.indent(Indent + 2) << "'name': \"" << llvm::yaml::escape(VPath) << "\",\n";
  OS.indent(Indent + 2) << "'external-contents': \""
                        << llvm::yaml::escape(RPath) << "\"\n";
  OS.indent(Indent) << "}";
}

void JSONWriter::write(ArrayRef<YAMLVFSEntry> Entries,
                       Optional<bool> UseExternalNames,
                       Optional<bool> IsCaseSensitive,
                       Optional<bool> IsOverlayRelative,
                       StringRef OverlayDir) {
  using namespace llvm::sys;

  OS << "{\n"
        "  'version': 0,\n";
  if (IsCaseSensitive.hasValue())
    OS << "  'case-sensitive': '"
       << (IsCaseSensitive.getValue() ? "true" : "false") << "',\n";
  if (UseExternalNames.hasValue())
    OS << "  'use-external-names': '"
       << (UseExternalNames.getValue() ? "true" : "false") << "',\n";
  bool UseOverlayRelative = false;
  if (IsOverlayRelative.hasValue()) {
    UseOverlayRelative = IsOverlayRelative.getValue();
    OS << "  'overlay-relative': '" << (UseOverlayRelative ? "true" : "false")
       << "',\n";
  }
  OS << "  'roots': [\n";

  if (!Entries.empty()) {
    const YAMLVFSEntry &Entry = Entries.front();

    startDirectory(
      Entry.IsDirectory ? Entry.VPath : path::parent_path(Entry.VPath)
    );

    StringRef RPath = Entry.RPath;
    if (UseOverlayRelative) {
      unsigned OverlayDirLen = OverlayDir.size();
      assert(RPath.substr(0, OverlayDirLen) == OverlayDir &&
             "Overlay dir must be contained in RPath");
      RPath = RPath.slice(OverlayDirLen, RPath.size());
    }

    bool IsCurrentDirEmpty = true;
    if (!Entry.IsDirectory) {
      writeEntry(path::filename(Entry.VPath), RPath);
      IsCurrentDirEmpty = false;
    }

    for (const auto &Entry : Entries.slice(1)) {
      StringRef Dir =
          Entry.IsDirectory ? Entry.VPath : path::parent_path(Entry.VPath);
      if (Dir == DirStack.back()) {
        if (!IsCurrentDirEmpty) {
          OS << ",\n";
        }
      } else {
        bool IsDirPoppedFromStack = false;
        while (!DirStack.empty() && !containedIn(DirStack.back(), Dir)) {
          OS << "\n";
          endDirectory();
          IsDirPoppedFromStack = true;
        }
        if (IsDirPoppedFromStack || !IsCurrentDirEmpty) {
          OS << ",\n";
        }
        startDirectory(Dir);
        IsCurrentDirEmpty = true;
      }
      StringRef RPath = Entry.RPath;
      if (UseOverlayRelative) {
        unsigned OverlayDirLen = OverlayDir.size();
        assert(RPath.substr(0, OverlayDirLen) == OverlayDir &&
               "Overlay dir must be contained in RPath");
        RPath = RPath.slice(OverlayDirLen, RPath.size());
      }
      if (!Entry.IsDirectory) {
        writeEntry(path::filename(Entry.VPath), RPath);
        IsCurrentDirEmpty = false;
      }
    }

    while (!DirStack.empty()) {
      OS << "\n";
      endDirectory();
    }
    OS << "\n";
  }

  OS << "  ]\n"
     << "}\n";
}

void YAMLVFSWriter::write(llvm::raw_ostream &OS) {
  llvm::sort(Mappings, [](const YAMLVFSEntry &LHS, const YAMLVFSEntry &RHS) {
    return LHS.VPath < RHS.VPath;
  });

  JSONWriter(OS).write(Mappings, UseExternalNames, IsCaseSensitive,
                       IsOverlayRelative, OverlayDir);
}

vfs::recursive_directory_iterator::recursive_directory_iterator(
    FileSystem &FS_, const Twine &Path, std::error_code &EC)
    : FS(&FS_) {
  directory_iterator I = FS->dir_begin(Path, EC);
  if (I != directory_iterator()) {
    State = std::make_shared<detail::RecDirIterState>();
    State->Stack.push(I);
  }
}

vfs::recursive_directory_iterator &
recursive_directory_iterator::increment(std::error_code &EC) {
  assert(FS && State && !State->Stack.empty() && "incrementing past end");
  assert(!State->Stack.top()->path().empty() && "non-canonical end iterator");
  vfs::directory_iterator End;

  if (State->HasNoPushRequest)
    State->HasNoPushRequest = false;
  else {
    if (State->Stack.top()->type() == sys::fs::file_type::directory_file) {
      vfs::directory_iterator I = FS->dir_begin(State->Stack.top()->path(), EC);
      if (I != End) {
        State->Stack.push(I);
        return *this;
      }
    }
  }

  while (!State->Stack.empty() && State->Stack.top().increment(EC) == End)
    State->Stack.pop();

  if (State->Stack.empty())
    State.reset(); // end iterator

  return *this;
}<|MERGE_RESOLUTION|>--- conflicted
+++ resolved
@@ -1419,11 +1419,6 @@
   return R;
 }
 
-<<<<<<< HEAD
-void RedirectingFileSystem::print(raw_ostream &OS) const {
-  for (const auto &Root : Roots)
-    printEntry(OS, Root.get());
-=======
 void RedirectingFileSystem::printImpl(raw_ostream &OS, PrintType Type,
                                       unsigned IndentLevel) const {
   printIndent(OS, IndentLevel);
@@ -1439,23 +1434,13 @@
   OS << "ExternalFS:\n";
   ExternalFS->print(OS, Type == PrintType::Contents ? PrintType::Summary : Type,
                     IndentLevel + 1);
->>>>>>> 7f962794
 }
 
 void RedirectingFileSystem::printEntry(raw_ostream &OS,
                                        RedirectingFileSystem::Entry *E,
-<<<<<<< HEAD
-                                       int NumSpaces) const {
-  StringRef Name = E->getName();
-  for (int i = 0, e = NumSpaces; i < e; ++i)
-    OS << " ";
-  OS << "'" << Name.str().c_str() << "'"
-     << "\n";
-=======
                                        unsigned IndentLevel) const {
   printIndent(OS, IndentLevel);
   OS << "'" << E->getName() << "'";
->>>>>>> 7f962794
 
   switch (E->getKind()) {
   case EK_Directory: {
@@ -1464,16 +1449,6 @@
     OS << "\n";
     for (std::unique_ptr<Entry> &SubEntry :
          llvm::make_range(DE->contents_begin(), DE->contents_end()))
-<<<<<<< HEAD
-      printEntry(OS, SubEntry.get(), NumSpaces + 2);
-  }
-}
-
-#if !defined(NDEBUG) || defined(LLVM_ENABLE_DUMP)
-void RedirectingFileSystem::dump() const { print(dbgs()); }
-#endif
-
-=======
       printEntry(OS, SubEntry.get(), IndentLevel + 1);
     break;
   }
@@ -1497,7 +1472,6 @@
   }
 }
 
->>>>>>> 7f962794
 /// A helper class to hold the common YAML parsing state.
 class llvm::vfs::RedirectingFileSystemParser {
   yaml::Stream &Stream;
