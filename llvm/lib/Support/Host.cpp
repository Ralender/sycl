--- conflicted
+++ resolved
@@ -827,89 +827,12 @@
       } else {
         CPU = "pentiumpro";
       }
-<<<<<<< HEAD
-
-      if (testFeature(X86::FEATURE_CLFLUSHOPT)) {
-        if (testFeature(X86::FEATURE_SHA)) {
-          *Type = X86::INTEL_GOLDMONT;
-        } else {
-          *Type = X86::INTEL_COREI7;
-          *Subtype = X86::INTEL_COREI7_SKYLAKE;
-        }
-        break;
-      }
-      if (testFeature(X86::FEATURE_ADX)) {
-        *Type = X86::INTEL_COREI7;
-        *Subtype = X86::INTEL_COREI7_BROADWELL;
-        break;
-      }
-      if (testFeature(X86::FEATURE_AVX2)) {
-        *Type = X86::INTEL_COREI7;
-        *Subtype = X86::INTEL_COREI7_HASWELL;
-        break;
-      }
-      if (testFeature(X86::FEATURE_AVX)) {
-        *Type = X86::INTEL_COREI7;
-        *Subtype = X86::INTEL_COREI7_SANDYBRIDGE;
-        break;
-      }
-      if (testFeature(X86::FEATURE_SSE4_2)) {
-        if (testFeature(X86::FEATURE_MOVBE)) {
-          *Type = X86::INTEL_SILVERMONT;
-        } else {
-          *Type = X86::INTEL_COREI7;
-          *Subtype = X86::INTEL_COREI7_NEHALEM;
-        }
-        break;
-      }
-      if (testFeature(X86::FEATURE_SSE4_1)) {
-        *Type = X86::INTEL_CORE2; // "penryn"
-        *Subtype = X86::INTEL_CORE2_45;
-        break;
-      }
-      if (testFeature(X86::FEATURE_SSSE3)) {
-        if (testFeature(X86::FEATURE_MOVBE)) {
-          *Type = X86::INTEL_BONNELL; // "bonnell"
-        } else {
-          *Type = X86::INTEL_CORE2; // "core2"
-          *Subtype = X86::INTEL_CORE2_65;
-        }
-        break;
-      }
-      if (testFeature(X86::FEATURE_64BIT)) {
-        *Type = X86::INTEL_CORE2; // "core2"
-        *Subtype = X86::INTEL_CORE2_65;
-        break;
-      }
-      if (testFeature(X86::FEATURE_SSE3)) {
-        *Type = X86::INTEL_CORE_DUO;
-        break;
-      }
-      if (testFeature(X86::FEATURE_SSE2)) {
-        *Type = X86::INTEL_PENTIUM_M;
-        break;
-      }
-      if (testFeature(X86::FEATURE_SSE)) {
-        *Type = X86::INTEL_PENTIUM_III;
-        break;
-      }
-      if (testFeature(X86::FEATURE_MMX)) {
-        *Type = X86::INTEL_PENTIUM_II;
-        break;
-      }
-      *Type = X86::INTEL_PENTIUM_PRO;
-=======
->>>>>>> d06f6314
       break;
     }
     break;
   case 15: {
     if (testFeature(X86::FEATURE_64BIT)) {
-<<<<<<< HEAD
-      *Type = X86::INTEL_NOCONA;
-=======
       CPU = "nocona";
->>>>>>> d06f6314
       break;
     }
     if (testFeature(X86::FEATURE_SSE3)) {
