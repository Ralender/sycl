if(${CMAKE_VERSION} VERSION_LESS 3.14)
    macro(FetchContent_MakeAvailable NAME)
        FetchContent_GetProperties(${NAME})
        if(NOT ${NAME}_POPULATED)
            FetchContent_Populate(${NAME})
            add_subdirectory(${${NAME}_SOURCE_DIR} ${${NAME}_BINARY_DIR})
        endif()
    endmacro()
endif()

# Lowering of SYCL ESIMD kernels depends on vc-intrinsics
# NOTE: could have been added earlier from llvm/projects
if (NOT TARGET LLVMGenXIntrinsics)
  if (NOT DEFINED LLVMGenXIntrinsics_SOURCE_DIR)
<<<<<<< HEAD
    # FIXME: temporarily use a fork of intel/vc-intrinsics.git which is aimed at using the new interface of
    # removeAttributesAtIndex after https://reviews.llvm.org/D116110
    set(LLVMGenXIntrinsics_GIT_REPO https://github.com/yubingex007-a11y/vc-intrinsics.git)
    set(LLVMGenXIntrinsics_GIT_TAG 612e2eeb324f002ddcae6c4534a31c1ba283d7c5)
=======
    set(LLVMGenXIntrinsics_GIT_REPO https://github.com/intel/vc-intrinsics.git)
    set(LLVMGenXIntrinsics_GIT_TAG dpcpp_staging)
>>>>>>> bf5d9d58

    message(STATUS "vc-intrinsics repo is missing. Will try to download it from ${LLVMGenXIntrinsics_GIT_REPO}")
    include(FetchContent)
    FetchContent_Declare(vc-intrinsics
      GIT_REPOSITORY ${LLVMGenXIntrinsics_GIT_REPO}
      GIT_TAG        ${LLVMGenXIntrinsics_GIT_TAG}
    )
    FetchContent_MakeAvailable(vc-intrinsics)
    FetchContent_GetProperties(vc-intrinsics)

    set(LLVMGenXIntrinsics_SOURCE_DIR ${vc-intrinsics_SOURCE_DIR})
    set(LLVMGenXIntrinsics_BINARY_DIR ${vc-intrinsics_BINARY_DIR})
  else (NOT DEFINED LLVMGenXIntrinsics_SOURCE_DIR)
    # -DLLVMGenXIntrinsics_SOURCE_DIR is provided
    message(STATUS "vc-intrinsics are added manually ${LLVMGenXIntrinsics_SOURCE_DIR}")

    set(LLVMGenXIntrinsics_BINARY_DIR ${CMAKE_BINARY_DIR}/vc-intrinsics-build)
    add_subdirectory(${LLVMGenXIntrinsics_SOURCE_DIR} ${LLVMGenXIntrinsics_BINARY_DIR})
  endif (NOT DEFINED LLVMGenXIntrinsics_SOURCE_DIR)

  target_include_directories(LLVMGenXIntrinsics
    PUBLIC $<BUILD_INTERFACE:${LLVMGenXIntrinsics_SOURCE_DIR}/GenXIntrinsics/include>
    PUBLIC $<BUILD_INTERFACE:${LLVMGenXIntrinsics_BINARY_DIR}/GenXIntrinsics/include>
  )
endif (NOT TARGET LLVMGenXIntrinsics)

set_property(GLOBAL PROPERTY LLVMGenXIntrinsics_SOURCE_PROP ${LLVMGenXIntrinsics_SOURCE_DIR})
set_property(GLOBAL PROPERTY LLVMGenXIntrinsics_BINARY_PROP ${LLVMGenXIntrinsics_BINARY_DIR})

add_llvm_component_library(LLVMSYCLLowerIR
  ESIMD/LowerESIMD.cpp
  ESIMD/LowerESIMDVLoadVStore.cpp
  ESIMD/LowerESIMDVecArg.cpp
  ESIMD/ESIMDVerifier.cpp
  LowerWGScope.cpp
  LowerWGLocalMemory.cpp
  MutatePrintfAddrspace.cpp

  ADDITIONAL_HEADER_DIRS
  ${LLVM_MAIN_INCLUDE_DIR}/llvm/SYCLLowerIR
  ${LLVM_MAIN_SRC_DIR}/projects/vc-intrinsics/GenXIntrinsics/include
  ${LLVM_BINARY_DIR}/projects/vc-intrinsics/GenXIntrinsics/include

  DEPENDS
  intrinsics_gen
  LLVMGenXIntrinsics
  LLVMDemangle
  LLVMTransformUtils

  LINK_LIBS
  LLVMGenXIntrinsics
  LLVMDemangle
  LLVMTransformUtils
  
  LINK_COMPONENTS
  Analysis
  Core
  Support
  )

target_include_directories(LLVMSYCLLowerIR
  PRIVATE ${LLVM_MAIN_SRC_DIR}/projects/vc-intrinsics/GenXIntrinsics/include
  PRIVATE ${LLVM_BINARY_DIR}/projects/vc-intrinsics/GenXIntrinsics/include)<|MERGE_RESOLUTION|>--- conflicted
+++ resolved
@@ -12,15 +12,8 @@
 # NOTE: could have been added earlier from llvm/projects
 if (NOT TARGET LLVMGenXIntrinsics)
   if (NOT DEFINED LLVMGenXIntrinsics_SOURCE_DIR)
-<<<<<<< HEAD
-    # FIXME: temporarily use a fork of intel/vc-intrinsics.git which is aimed at using the new interface of
-    # removeAttributesAtIndex after https://reviews.llvm.org/D116110
-    set(LLVMGenXIntrinsics_GIT_REPO https://github.com/yubingex007-a11y/vc-intrinsics.git)
-    set(LLVMGenXIntrinsics_GIT_TAG 612e2eeb324f002ddcae6c4534a31c1ba283d7c5)
-=======
     set(LLVMGenXIntrinsics_GIT_REPO https://github.com/intel/vc-intrinsics.git)
     set(LLVMGenXIntrinsics_GIT_TAG dpcpp_staging)
->>>>>>> bf5d9d58
 
     message(STATUS "vc-intrinsics repo is missing. Will try to download it from ${LLVMGenXIntrinsics_GIT_REPO}")
     include(FetchContent)
