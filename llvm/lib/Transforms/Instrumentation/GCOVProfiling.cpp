//===- GCOVProfiling.cpp - Insert edge counters for gcov profiling --------===//
//
// Part of the LLVM Project, under the Apache License v2.0 with LLVM Exceptions.
// See https://llvm.org/LICENSE.txt for license information.
// SPDX-License-Identifier: Apache-2.0 WITH LLVM-exception
//
//===----------------------------------------------------------------------===//
//
// This pass implements GCOV-style profiling. When this pass is run it emits
// "gcno" files next to the existing source, and instruments the code that runs
// to records the edges between blocks that run and emit a complementary "gcda"
// file on exit.
//
//===----------------------------------------------------------------------===//

#include "llvm/ADT/DenseMap.h"
#include "llvm/ADT/Hashing.h"
#include "llvm/ADT/STLExtras.h"
#include "llvm/ADT/Sequence.h"
#include "llvm/ADT/Statistic.h"
#include "llvm/ADT/StringExtras.h"
#include "llvm/ADT/StringMap.h"
#include "llvm/Analysis/EHPersonalities.h"
#include "llvm/Analysis/TargetLibraryInfo.h"
#include "llvm/IR/CFG.h"
#include "llvm/IR/DebugInfo.h"
#include "llvm/IR/DebugLoc.h"
#include "llvm/IR/IRBuilder.h"
#include "llvm/IR/InstIterator.h"
#include "llvm/IR/Instructions.h"
#include "llvm/IR/IntrinsicInst.h"
#include "llvm/IR/Module.h"
#include "llvm/InitializePasses.h"
#include "llvm/Pass.h"
#include "llvm/Support/CommandLine.h"
#include "llvm/Support/Debug.h"
#include "llvm/Support/FileSystem.h"
#include "llvm/Support/Path.h"
#include "llvm/Support/Regex.h"
#include "llvm/Support/raw_ostream.h"
#include "llvm/Transforms/Instrumentation.h"
#include "llvm/Transforms/Instrumentation/GCOVProfiler.h"
#include "llvm/Transforms/Utils/ModuleUtils.h"
#include <algorithm>
#include <memory>
#include <string>
#include <utility>

using namespace llvm;
namespace endian = llvm::support::endian;

#define DEBUG_TYPE "insert-gcov-profiling"

enum : uint32_t {
  GCOV_TAG_FUNCTION = 0x01000000,
  GCOV_TAG_BLOCKS = 0x01410000,
  GCOV_TAG_ARCS = 0x01430000,
  GCOV_TAG_LINES = 0x01450000,
};

static cl::opt<std::string> DefaultGCOVVersion("default-gcov-version",
                                               cl::init("408*"), cl::Hidden,
                                               cl::ValueRequired);

// Returns the number of words which will be used to represent this string.
static unsigned wordsOfString(StringRef s) {
  // Length + NUL-terminated string + 0~3 padding NULs.
  return (s.size() / 4) + 2;
}

GCOVOptions GCOVOptions::getDefault() {
  GCOVOptions Options;
  Options.EmitNotes = true;
  Options.EmitData = true;
  Options.NoRedZone = false;

  if (DefaultGCOVVersion.size() != 4) {
    llvm::report_fatal_error(std::string("Invalid -default-gcov-version: ") +
                             DefaultGCOVVersion);
  }
  memcpy(Options.Version, DefaultGCOVVersion.c_str(), 4);
  return Options;
}

namespace {
class GCOVFunction;

class GCOVProfiler {
public:
  GCOVProfiler() : GCOVProfiler(GCOVOptions::getDefault()) {}
  GCOVProfiler(const GCOVOptions &Opts) : Options(Opts) {}
  bool
  runOnModule(Module &M,
              std::function<const TargetLibraryInfo &(Function &F)> GetTLI);

  void write(uint32_t i) {
    char Bytes[4];
    endian::write32(Bytes, i, Endian);
    os->write(Bytes, 4);
  }
  void writeString(StringRef s) {
    write(wordsOfString(s) - 1);
    os->write(s.data(), s.size());
    os->write_zeros(4 - s.size() % 4);
  }
  void writeBytes(const char *Bytes, int Size) { os->write(Bytes, Size); }

private:
  // Create the .gcno files for the Module based on DebugInfo.
  void emitProfileNotes();

  // Modify the program to track transitions along edges and call into the
  // profiling runtime to emit .gcda files when run.
  bool emitProfileArcs();

  bool isFunctionInstrumented(const Function &F);
  std::vector<Regex> createRegexesFromString(StringRef RegexesStr);
  static bool doesFilenameMatchARegex(StringRef Filename,
                                      std::vector<Regex> &Regexes);

  // Get pointers to the functions in the runtime library.
  FunctionCallee getStartFileFunc(const TargetLibraryInfo *TLI);
  FunctionCallee getEmitFunctionFunc(const TargetLibraryInfo *TLI);
  FunctionCallee getEmitArcsFunc(const TargetLibraryInfo *TLI);
  FunctionCallee getSummaryInfoFunc();
  FunctionCallee getEndFileFunc();

  // Add the function to write out all our counters to the global destructor
  // list.
  Function *
  insertCounterWriteout(ArrayRef<std::pair<GlobalVariable *, MDNode *>>);
  Function *insertReset(ArrayRef<std::pair<GlobalVariable *, MDNode *>>);
  Function *insertFlush(Function *ResetF);

  void AddFlushBeforeForkAndExec();

  enum class GCovFileType { GCNO, GCDA };
  std::string mangleName(const DICompileUnit *CU, GCovFileType FileType);

  GCOVOptions Options;
  support::endianness Endian;
  raw_ostream *os;

  // Checksum, produced by hash of EdgeDestinations
  SmallVector<uint32_t, 4> FileChecksums;

  Module *M = nullptr;
  std::function<const TargetLibraryInfo &(Function &F)> GetTLI;
  LLVMContext *Ctx = nullptr;
  SmallVector<std::unique_ptr<GCOVFunction>, 16> Funcs;
  std::vector<Regex> FilterRe;
  std::vector<Regex> ExcludeRe;
  StringMap<bool> InstrumentedFiles;
};

class GCOVProfilerLegacyPass : public ModulePass {
public:
  static char ID;
  GCOVProfilerLegacyPass()
      : GCOVProfilerLegacyPass(GCOVOptions::getDefault()) {}
  GCOVProfilerLegacyPass(const GCOVOptions &Opts)
      : ModulePass(ID), Profiler(Opts) {
    initializeGCOVProfilerLegacyPassPass(*PassRegistry::getPassRegistry());
  }
  StringRef getPassName() const override { return "GCOV Profiler"; }

  bool runOnModule(Module &M) override {
    return Profiler.runOnModule(M, [this](Function &F) -> TargetLibraryInfo & {
      return getAnalysis<TargetLibraryInfoWrapperPass>().getTLI(F);
    });
  }

  void getAnalysisUsage(AnalysisUsage &AU) const override {
    AU.addRequired<TargetLibraryInfoWrapperPass>();
  }

private:
  GCOVProfiler Profiler;
};
}

char GCOVProfilerLegacyPass::ID = 0;
INITIALIZE_PASS_BEGIN(
    GCOVProfilerLegacyPass, "insert-gcov-profiling",
    "Insert instrumentation for GCOV profiling", false, false)
INITIALIZE_PASS_DEPENDENCY(TargetLibraryInfoWrapperPass)
INITIALIZE_PASS_END(
    GCOVProfilerLegacyPass, "insert-gcov-profiling",
    "Insert instrumentation for GCOV profiling", false, false)

ModulePass *llvm::createGCOVProfilerPass(const GCOVOptions &Options) {
  return new GCOVProfilerLegacyPass(Options);
}

static StringRef getFunctionName(const DISubprogram *SP) {
  if (!SP->getLinkageName().empty())
    return SP->getLinkageName();
  return SP->getName();
}

/// Extract a filename for a DISubprogram.
///
/// Prefer relative paths in the coverage notes. Clang also may split
/// up absolute paths into a directory and filename component. When
/// the relative path doesn't exist, reconstruct the absolute path.
static SmallString<128> getFilename(const DISubprogram *SP) {
  SmallString<128> Path;
  StringRef RelPath = SP->getFilename();
  if (sys::fs::exists(RelPath))
    Path = RelPath;
  else
    sys::path::append(Path, SP->getDirectory(), SP->getFilename());
  return Path;
}

namespace {
  class GCOVRecord {
  protected:
<<<<<<< HEAD
    support::endianness Endian;

    GCOVRecord(support::endianness Endian) : Endian(Endian) {}

    void writeBytes(const char *Bytes, int Size) { os->write(Bytes, Size); }

    void write(uint32_t i) {
      char Bytes[4];
      endian::write32(Bytes, i, Endian);
      os->write(Bytes, 4);
    }

    // Returns the length measured in 4-byte blocks that will be used to
    // represent this string in a GCOV file
    static unsigned lengthOfGCOVString(StringRef s) {
      // A GCOV string is a length, followed by a NUL, then between 0 and 3 NULs
      // padding out to the next 4-byte word. The length is measured in 4-byte
      // words including padding, not bytes of actual string.
      return (s.size() / 4) + 1;
    }

    void writeGCOVString(StringRef s) {
      uint32_t Len = lengthOfGCOVString(s);
      write(Len);
      writeBytes(s.data(), s.size());

      // Write 1 to 4 bytes of NUL padding.
      writeBytes("\0\0\0\0", 4 - (s.size() % 4));
    }

    raw_ostream *os;
=======
    GCOVProfiler *P;

    GCOVRecord(GCOVProfiler *P) : P(P) {}

    void write(uint32_t i) { P->write(i); }
    void writeString(StringRef s) { P->writeString(s); }
    void writeBytes(const char *Bytes, int Size) { P->writeBytes(Bytes, Size); }
>>>>>>> 755e53b4
  };

  class GCOVFunction;
  class GCOVBlock;

  // Constructed only by requesting it from a GCOVBlock, this object stores a
  // list of line numbers and a single filename, representing lines that belong
  // to the block.
  class GCOVLines : public GCOVRecord {
   public:
    void addLine(uint32_t Line) {
      assert(Line != 0 && "Line zero is not a valid real line number.");
      Lines.push_back(Line);
    }

    uint32_t length() const {
      return 1 + wordsOfString(Filename) + Lines.size();
    }

    void writeOut() {
      write(0);
      writeString(Filename);
      for (int i = 0, e = Lines.size(); i != e; ++i)
        write(Lines[i]);
    }

<<<<<<< HEAD
    GCOVLines(StringRef F, raw_ostream *os, support::endianness Endian)
        : GCOVRecord(Endian), Filename(std::string(F)) {
      this->os = os;
    }
=======
    GCOVLines(GCOVProfiler *P, StringRef F)
        : GCOVRecord(P), Filename(std::string(F)) {}
>>>>>>> 755e53b4

  private:
    std::string Filename;
    SmallVector<uint32_t, 32> Lines;
  };


  // Represent a basic block in GCOV. Each block has a unique number in the
  // function, number of lines belonging to each block, and a set of edges to
  // other blocks.
  class GCOVBlock : public GCOVRecord {
   public:
    GCOVLines &getFile(StringRef Filename) {
<<<<<<< HEAD
      return LinesByFile.try_emplace(Filename, Filename, os, Endian)
          .first->second;
=======
      return LinesByFile.try_emplace(Filename, P, Filename).first->second;
>>>>>>> 755e53b4
    }

    void addEdge(GCOVBlock &Successor) {
      OutEdges.push_back(&Successor);
    }

    void writeOut() {
      uint32_t Len = 3;
      SmallVector<StringMapEntry<GCOVLines> *, 32> SortedLinesByFile;
      for (auto &I : LinesByFile) {
        Len += I.second.length();
        SortedLinesByFile.push_back(&I);
      }

      write(GCOV_TAG_LINES);
      write(Len);
      write(Number);

      llvm::sort(SortedLinesByFile, [](StringMapEntry<GCOVLines> *LHS,
                                       StringMapEntry<GCOVLines> *RHS) {
        return LHS->getKey() < RHS->getKey();
      });
      for (auto &I : SortedLinesByFile)
        I->getValue().writeOut();
      write(0);
      write(0);
    }

    GCOVBlock(const GCOVBlock &RHS) : GCOVRecord(RHS), Number(RHS.Number) {
      // Only allow copy before edges and lines have been added. After that,
      // there are inter-block pointers (eg: edges) that won't take kindly to
      // blocks being copied or moved around.
      assert(LinesByFile.empty());
      assert(OutEdges.empty());
    }

   private:
    friend class GCOVFunction;

<<<<<<< HEAD
    GCOVBlock(uint32_t Number, raw_ostream *os, support::endianness Endian)
        : GCOVRecord(Endian), Number(Number) {
      this->os = os;
    }
=======
    GCOVBlock(GCOVProfiler *P, uint32_t Number)
        : GCOVRecord(P), Number(Number) {}
>>>>>>> 755e53b4

    uint32_t Number;
    StringMap<GCOVLines> LinesByFile;
    SmallVector<GCOVBlock *, 4> OutEdges;
  };

  // A function has a unique identifier, a checksum (we leave as zero) and a
  // set of blocks and a map of edges between blocks. This is the only GCOV
  // object users can construct, the blocks and lines will be rooted here.
  class GCOVFunction : public GCOVRecord {
  public:
<<<<<<< HEAD
    GCOVFunction(const DISubprogram *SP, Function *F, raw_ostream *os,
                 support::endianness Endian, uint32_t Ident,
                 bool UseCfgChecksum, bool ExitBlockBeforeBody)
        : GCOVRecord(Endian), SP(SP), Ident(Ident),
          UseCfgChecksum(UseCfgChecksum), ReturnBlock(1, os, Endian) {
      this->os = os;

=======
    GCOVFunction(GCOVProfiler *P, Function *F, const DISubprogram *SP,
                 unsigned EndLine, uint32_t Ident, int Version)
        : GCOVRecord(P), SP(SP), EndLine(EndLine), Ident(Ident),
          Version(Version), ReturnBlock(P, 1) {
>>>>>>> 755e53b4
      LLVM_DEBUG(dbgs() << "Function: " << getFunctionName(SP) << "\n");
      bool ExitBlockBeforeBody = Version >= 48;
      uint32_t i = 0;
      for (auto &BB : *F) {
        // Skip index 1 if it's assigned to the ReturnBlock.
        if (i == 1 && ExitBlockBeforeBody)
          ++i;
<<<<<<< HEAD
        Blocks.insert(std::make_pair(&BB, GCOVBlock(i++, os, Endian)));
=======
        Blocks.insert(std::make_pair(&BB, GCOVBlock(P, i++)));
>>>>>>> 755e53b4
      }
      if (!ExitBlockBeforeBody)
        ReturnBlock.Number = i;

      std::string FunctionNameAndLine;
      raw_string_ostream FNLOS(FunctionNameAndLine);
      FNLOS << getFunctionName(SP) << SP->getLine();
      FNLOS.flush();
      FuncChecksum = hash_value(FunctionNameAndLine);
    }

    GCOVBlock &getBlock(BasicBlock *BB) {
      return Blocks.find(BB)->second;
    }

    GCOVBlock &getReturnBlock() {
      return ReturnBlock;
    }

    std::string getEdgeDestinations() {
      std::string EdgeDestinations;
      raw_string_ostream EDOS(EdgeDestinations);
      Function *F = Blocks.begin()->first->getParent();
      for (BasicBlock &I : *F) {
        GCOVBlock &Block = getBlock(&I);
        for (int i = 0, e = Block.OutEdges.size(); i != e; ++i)
          EDOS << Block.OutEdges[i]->Number;
      }
      return EdgeDestinations;
    }

    uint32_t getFuncChecksum() const {
      return FuncChecksum;
    }

    void writeOut(uint32_t CfgChecksum) {
      write(GCOV_TAG_FUNCTION);
      SmallString<128> Filename = getFilename(SP);
      uint32_t BlockLen =
          2 + (Version >= 47) + wordsOfString(getFunctionName(SP));
      if (Version < 80)
        BlockLen += wordsOfString(Filename) + 1;
      else
        BlockLen += 1 + wordsOfString(Filename) + 3 + (Version >= 90);

      write(BlockLen);
      write(Ident);
      write(FuncChecksum);
      if (Version >= 47)
        write(CfgChecksum);
      writeString(getFunctionName(SP));
      if (Version < 80) {
        writeString(Filename);
        write(SP->getLine());
      } else {
        write(SP->isArtificial()); // artificial
        writeString(Filename);
        write(SP->getLine()); // start_line
        write(0);             // start_column
        // EndLine is the last line with !dbg. It is not the } line as in GCC,
        // but good enough.
        write(EndLine);
        if (Version >= 90)
          write(0); // end_column
      }

      // Emit count of blocks.
      write(GCOV_TAG_BLOCKS);
<<<<<<< HEAD
      write(Blocks.size() + 1);
      for (int i = 0, e = Blocks.size() + 1; i != e; ++i) {
        write(0);  // No flags on our blocks.
=======
      if (Version < 80) {
        write(Blocks.size() + 1);
        for (int i = Blocks.size() + 1; i; --i)
          write(0);
      } else {
        write(1);
        write(Blocks.size() + 1);
>>>>>>> 755e53b4
      }
      LLVM_DEBUG(dbgs() << (Blocks.size() + 1) << " blocks\n");

      // Emit edges between blocks.
      Function *F = Blocks.begin()->first->getParent();
      for (BasicBlock &I : *F) {
        GCOVBlock &Block = getBlock(&I);
        if (Block.OutEdges.empty()) continue;

        write(GCOV_TAG_ARCS);
        write(Block.OutEdges.size() * 2 + 1);
        write(Block.Number);
        for (int i = 0, e = Block.OutEdges.size(); i != e; ++i) {
          LLVM_DEBUG(dbgs() << Block.Number << " -> "
                            << Block.OutEdges[i]->Number << "\n");
          write(Block.OutEdges[i]->Number);
          write(0);  // no flags
        }
      }

      // Emit lines for each block.
      for (BasicBlock &I : *F)
        getBlock(&I).writeOut();
    }

  private:
    const DISubprogram *SP;
<<<<<<< HEAD
    uint32_t Ident;
    uint32_t FuncChecksum;
    bool UseCfgChecksum;
=======
    unsigned EndLine;
    uint32_t Ident;
    uint32_t FuncChecksum;
    int Version;
>>>>>>> 755e53b4
    DenseMap<BasicBlock *, GCOVBlock> Blocks;
    GCOVBlock ReturnBlock;
  };
}

// RegexesStr is a string containing differents regex separated by a semi-colon.
// For example "foo\..*$;bar\..*$".
std::vector<Regex> GCOVProfiler::createRegexesFromString(StringRef RegexesStr) {
  std::vector<Regex> Regexes;
  while (!RegexesStr.empty()) {
    std::pair<StringRef, StringRef> HeadTail = RegexesStr.split(';');
    if (!HeadTail.first.empty()) {
      Regex Re(HeadTail.first);
      std::string Err;
      if (!Re.isValid(Err)) {
        Ctx->emitError(Twine("Regex ") + HeadTail.first +
                       " is not valid: " + Err);
      }
      Regexes.emplace_back(std::move(Re));
    }
    RegexesStr = HeadTail.second;
  }
  return Regexes;
}

bool GCOVProfiler::doesFilenameMatchARegex(StringRef Filename,
                                           std::vector<Regex> &Regexes) {
  for (Regex &Re : Regexes)
    if (Re.match(Filename))
      return true;
  return false;
}

bool GCOVProfiler::isFunctionInstrumented(const Function &F) {
  if (FilterRe.empty() && ExcludeRe.empty()) {
    return true;
  }
  SmallString<128> Filename = getFilename(F.getSubprogram());
  auto It = InstrumentedFiles.find(Filename);
  if (It != InstrumentedFiles.end()) {
    return It->second;
  }

  SmallString<256> RealPath;
  StringRef RealFilename;

  // Path can be
  // /usr/lib/gcc/x86_64-linux-gnu/8/../../../../include/c++/8/bits/*.h so for
  // such a case we must get the real_path.
  if (sys::fs::real_path(Filename, RealPath)) {
    // real_path can fail with path like "foo.c".
    RealFilename = Filename;
  } else {
    RealFilename = RealPath;
  }

  bool ShouldInstrument;
  if (FilterRe.empty()) {
    ShouldInstrument = !doesFilenameMatchARegex(RealFilename, ExcludeRe);
  } else if (ExcludeRe.empty()) {
    ShouldInstrument = doesFilenameMatchARegex(RealFilename, FilterRe);
  } else {
    ShouldInstrument = doesFilenameMatchARegex(RealFilename, FilterRe) &&
                       !doesFilenameMatchARegex(RealFilename, ExcludeRe);
  }
  InstrumentedFiles[Filename] = ShouldInstrument;
  return ShouldInstrument;
}

std::string GCOVProfiler::mangleName(const DICompileUnit *CU,
                                     GCovFileType OutputType) {
  bool Notes = OutputType == GCovFileType::GCNO;

  if (NamedMDNode *GCov = M->getNamedMetadata("llvm.gcov")) {
    for (int i = 0, e = GCov->getNumOperands(); i != e; ++i) {
      MDNode *N = GCov->getOperand(i);
      bool ThreeElement = N->getNumOperands() == 3;
      if (!ThreeElement && N->getNumOperands() != 2)
        continue;
      if (dyn_cast<MDNode>(N->getOperand(ThreeElement ? 2 : 1)) != CU)
        continue;

      if (ThreeElement) {
        // These nodes have no mangling to apply, it's stored mangled in the
        // bitcode.
        MDString *NotesFile = dyn_cast<MDString>(N->getOperand(0));
        MDString *DataFile = dyn_cast<MDString>(N->getOperand(1));
        if (!NotesFile || !DataFile)
          continue;
        return std::string(Notes ? NotesFile->getString()
                                 : DataFile->getString());
      }

      MDString *GCovFile = dyn_cast<MDString>(N->getOperand(0));
      if (!GCovFile)
        continue;

      SmallString<128> Filename = GCovFile->getString();
      sys::path::replace_extension(Filename, Notes ? "gcno" : "gcda");
      return std::string(Filename.str());
    }
  }

  SmallString<128> Filename = CU->getFilename();
  sys::path::replace_extension(Filename, Notes ? "gcno" : "gcda");
  StringRef FName = sys::path::filename(Filename);
  SmallString<128> CurPath;
  if (sys::fs::current_path(CurPath))
    return std::string(FName);
  sys::path::append(CurPath, FName);
  return std::string(CurPath.str());
}

bool GCOVProfiler::runOnModule(
    Module &M, std::function<const TargetLibraryInfo &(Function &F)> GetTLI) {
  this->M = &M;
  this->GetTLI = std::move(GetTLI);
  Ctx = &M.getContext();

  AddFlushBeforeForkAndExec();

  FilterRe = createRegexesFromString(Options.Filter);
  ExcludeRe = createRegexesFromString(Options.Exclude);

  if (Options.EmitNotes) emitProfileNotes();
  if (Options.EmitData) return emitProfileArcs();
  return false;
}

PreservedAnalyses GCOVProfilerPass::run(Module &M,
                                        ModuleAnalysisManager &AM) {

  GCOVProfiler Profiler(GCOVOpts);
  FunctionAnalysisManager &FAM =
      AM.getResult<FunctionAnalysisManagerModuleProxy>(M).getManager();

  if (!Profiler.runOnModule(M, [&](Function &F) -> TargetLibraryInfo & {
        return FAM.getResult<TargetLibraryAnalysis>(F);
      }))
    return PreservedAnalyses::all();

  return PreservedAnalyses::none();
}

static bool functionHasLines(const Function &F, unsigned &EndLine) {
  // Check whether this function actually has any source lines. Not only
  // do these waste space, they also can crash gcov.
  EndLine = 0;
  for (auto &BB : F) {
    for (auto &I : BB) {
      // Debug intrinsic locations correspond to the location of the
      // declaration, not necessarily any statements or expressions.
      if (isa<DbgInfoIntrinsic>(&I)) continue;

      const DebugLoc &Loc = I.getDebugLoc();
      if (!Loc)
        continue;

      // Artificial lines such as calls to the global constructors.
      if (Loc.getLine() == 0) continue;
      EndLine = std::max(EndLine, Loc.getLine());

      return true;
    }
  }
  return false;
}

static bool isUsingScopeBasedEH(Function &F) {
  if (!F.hasPersonalityFn()) return false;

  EHPersonality Personality = classifyEHPersonality(F.getPersonalityFn());
  return isScopedEHPersonality(Personality);
}

static bool shouldKeepInEntry(BasicBlock::iterator It) {
	if (isa<AllocaInst>(*It)) return true;
	if (isa<DbgInfoIntrinsic>(*It)) return true;
	if (auto *II = dyn_cast<IntrinsicInst>(It)) {
		if (II->getIntrinsicID() == llvm::Intrinsic::localescape) return true;
	}

	return false;
}

void GCOVProfiler::AddFlushBeforeForkAndExec() {
  SmallVector<CallInst *, 2> Forks;
  SmallVector<CallInst *, 2> Execs;
  for (auto &F : M->functions()) {
    auto *TLI = &GetTLI(F);
    for (auto &I : instructions(F)) {
      if (CallInst *CI = dyn_cast<CallInst>(&I)) {
        if (Function *Callee = CI->getCalledFunction()) {
          LibFunc LF;
          if (TLI->getLibFunc(*Callee, LF)) {
            if (LF == LibFunc_fork) {
#if !defined(_WIN32)
              Forks.push_back(CI);
#endif
            } else if (LF == LibFunc_execl || LF == LibFunc_execle ||
                       LF == LibFunc_execlp || LF == LibFunc_execv ||
                       LF == LibFunc_execvp || LF == LibFunc_execve ||
                       LF == LibFunc_execvpe || LF == LibFunc_execvP) {
              Execs.push_back(CI);
            }
          }
        }
      }
    }
  }

  for (auto F : Forks) {
    IRBuilder<> Builder(F);
    BasicBlock *Parent = F->getParent();
    auto NextInst = ++F->getIterator();

    // We've a fork so just reset the counters in the child process
    FunctionType *FTy = FunctionType::get(Builder.getInt32Ty(), {}, false);
    FunctionCallee GCOVFork = M->getOrInsertFunction("__gcov_fork", FTy);
    F->setCalledFunction(GCOVFork);

    // We split just after the fork to have a counter for the lines after
    // Anyway there's a bug:
    // void foo() { fork(); }
    // void bar() { foo(); blah(); }
    // then "blah();" will be called 2 times but showed as 1
    // because "blah()" belongs to the same block as "foo();"
    Parent->splitBasicBlock(NextInst);

    // back() is a br instruction with a debug location
    // equals to the one from NextAfterFork
    // So to avoid to have two debug locs on two blocks just change it
    DebugLoc Loc = F->getDebugLoc();
    Parent->back().setDebugLoc(Loc);
  }

  for (auto E : Execs) {
    IRBuilder<> Builder(E);
    BasicBlock *Parent = E->getParent();
    auto NextInst = ++E->getIterator();

    // Since the process is replaced by a new one we need to write out gcdas
    // No need to reset the counters since they'll be lost after the exec**
    FunctionType *FTy = FunctionType::get(Builder.getVoidTy(), {}, false);
    FunctionCallee WriteoutF =
        M->getOrInsertFunction("llvm_writeout_files", FTy);
    Builder.CreateCall(WriteoutF);

    DebugLoc Loc = E->getDebugLoc();
    Builder.SetInsertPoint(&*NextInst);
    // If the exec** fails we must reset the counters since they've been
    // dumped
    FunctionCallee ResetF = M->getOrInsertFunction("llvm_reset_counters", FTy);
    Builder.CreateCall(ResetF)->setDebugLoc(Loc);
    Parent->splitBasicBlock(NextInst);
    Parent->back().setDebugLoc(Loc);
  }
}

void GCOVProfiler::emitProfileNotes() {
  NamedMDNode *CU_Nodes = M->getNamedMetadata("llvm.dbg.cu");
  if (!CU_Nodes) return;

  int Version;
  {
    uint8_t c3 = Options.Version[0];
    uint8_t c2 = Options.Version[1];
    uint8_t c1 = Options.Version[2];
    Version = c3 >= 'A' ? (c3 - 'A') * 100 + (c2 - '0') * 10 + c1 - '0'
                        : (c3 - '0') * 10 + c1 - '0';
  }

  for (unsigned i = 0, e = CU_Nodes->getNumOperands(); i != e; ++i) {
    // Each compile unit gets its own .gcno file. This means that whether we run
    // this pass over the original .o's as they're produced, or run it after
    // LTO, we'll generate the same .gcno files.

    auto *CU = cast<DICompileUnit>(CU_Nodes->getOperand(i));

    // Skip module skeleton (and module) CUs.
    if (CU->getDWOId())
      continue;

    std::error_code EC;
    raw_fd_ostream out(mangleName(CU, GCovFileType::GCNO), EC,
                       sys::fs::OF_None);
    if (EC) {
      Ctx->emitError(Twine("failed to open coverage notes file for writing: ") +
                     EC.message());
      continue;
    }

    std::string EdgeDestinations;

<<<<<<< HEAD
    auto Endian = M->getDataLayout().isLittleEndian()
                      ? support::endianness::little
                      : support::endianness::big;
=======
    Endian = M->getDataLayout().isLittleEndian() ? support::endianness::little
                                                 : support::endianness::big;
>>>>>>> 755e53b4
    unsigned FunctionIdent = 0;
    for (auto &F : M->functions()) {
      DISubprogram *SP = F.getSubprogram();
      unsigned EndLine;
      if (!SP) continue;
      if (!functionHasLines(F, EndLine) || !isFunctionInstrumented(F))
        continue;
      // TODO: Functions using scope-based EH are currently not supported.
      if (isUsingScopeBasedEH(F)) continue;

      // gcov expects every function to start with an entry block that has a
      // single successor, so split the entry block to make sure of that.
      BasicBlock &EntryBlock = F.getEntryBlock();
      BasicBlock::iterator It = EntryBlock.begin();
      while (shouldKeepInEntry(It))
        ++It;
      EntryBlock.splitBasicBlock(It);

<<<<<<< HEAD
      bool UseCfgChecksum = strncmp(Options.Version, "407", 3) >= 0;
      bool ExitBlockBeforeBody = strncmp(Options.Version, "408", 3) >= 0;
      Funcs.push_back(
          std::make_unique<GCOVFunction>(SP, &F, &out, Endian, FunctionIdent++,
                                         UseCfgChecksum, ExitBlockBeforeBody));
=======
      Funcs.push_back(std::make_unique<GCOVFunction>(this, &F, SP, EndLine,
                                                     FunctionIdent++, Version));
>>>>>>> 755e53b4
      GCOVFunction &Func = *Funcs.back();

      // Add the function line number to the lines of the entry block
      // to have a counter for the function definition.
      uint32_t Line = SP->getLine();
      auto Filename = getFilename(SP);

      // Artificial functions such as global initializers
      if (!SP->isArtificial())
        Func.getBlock(&EntryBlock).getFile(Filename).addLine(Line);

      for (auto &BB : F) {
        GCOVBlock &Block = Func.getBlock(&BB);
        Instruction *TI = BB.getTerminator();
        if (int successors = TI->getNumSuccessors()) {
          for (int i = 0; i != successors; ++i) {
            Block.addEdge(Func.getBlock(TI->getSuccessor(i)));
          }
        } else if (isa<ReturnInst>(TI)) {
          Block.addEdge(Func.getReturnBlock());
        }

        for (auto &I : BB) {
          // Debug intrinsic locations correspond to the location of the
          // declaration, not necessarily any statements or expressions.
          if (isa<DbgInfoIntrinsic>(&I)) continue;

          const DebugLoc &Loc = I.getDebugLoc();
          if (!Loc)
            continue;

          // Artificial lines such as calls to the global constructors.
          if (Loc.getLine() == 0 || Loc.isImplicitCode())
            continue;

          if (Line == Loc.getLine()) continue;
          Line = Loc.getLine();
          if (SP != getDISubprogram(Loc.getScope()))
            continue;

          GCOVLines &Lines = Block.getFile(Filename);
          Lines.addLine(Loc.getLine());
        }
        Line = 0;
      }
      EdgeDestinations += Func.getEdgeDestinations();
    }

    char Tmp[4];
<<<<<<< HEAD
    FileChecksums.push_back(hash_value(EdgeDestinations));
=======
    os = &out;
    auto Stamp = static_cast<uint32_t>(hash_value(EdgeDestinations));
    FileChecksums.push_back(Stamp);
>>>>>>> 755e53b4
    if (Endian == support::endianness::big) {
      out.write("gcno", 4);
      out.write(Options.Version, 4);
    } else {
      out.write("oncg", 4);
      std::reverse_copy(Options.Version, Options.Version + 4, Tmp);
      out.write(Tmp, 4);
    }
<<<<<<< HEAD
    endian::write32(Tmp, FileChecksums.back(), Endian);
    out.write(Tmp, 4);

    for (auto &Func : Funcs)
      Func->writeOut(FileChecksums.back());
=======
    write(Stamp);
    if (Version >= 90)
      writeString(""); // unuseful current_working_directory
    if (Version >= 80)
      write(0); // unuseful has_unexecuted_blocks

    for (auto &Func : Funcs)
      Func->writeOut(Stamp);
>>>>>>> 755e53b4

    write(0);
    write(0);
    out.close();
  }
}

bool GCOVProfiler::emitProfileArcs() {
  NamedMDNode *CU_Nodes = M->getNamedMetadata("llvm.dbg.cu");
  if (!CU_Nodes) return false;

  bool Result = false;
  for (unsigned i = 0, e = CU_Nodes->getNumOperands(); i != e; ++i) {
    SmallVector<std::pair<GlobalVariable *, MDNode *>, 8> CountersBySP;
    for (auto &F : M->functions()) {
      DISubprogram *SP = F.getSubprogram();
      unsigned EndLine;
      if (!SP) continue;
      if (!functionHasLines(F, EndLine) || !isFunctionInstrumented(F))
        continue;
      // TODO: Functions using scope-based EH are currently not supported.
      if (isUsingScopeBasedEH(F)) continue;
      if (!Result) Result = true;

      DenseMap<std::pair<BasicBlock *, BasicBlock *>, unsigned> EdgeToCounter;
      unsigned Edges = 0;
      for (auto &BB : F) {
        Instruction *TI = BB.getTerminator();
        if (isa<ReturnInst>(TI)) {
          EdgeToCounter[{&BB, nullptr}] = Edges++;
        } else {
          for (BasicBlock *Succ : successors(TI)) {
            EdgeToCounter[{&BB, Succ}] = Edges++;
          }
        }
      }

      ArrayType *CounterTy =
        ArrayType::get(Type::getInt64Ty(*Ctx), Edges);
      GlobalVariable *Counters =
        new GlobalVariable(*M, CounterTy, false,
                           GlobalValue::InternalLinkage,
                           Constant::getNullValue(CounterTy),
                           "__llvm_gcov_ctr");
      CountersBySP.push_back(std::make_pair(Counters, SP));

      // If a BB has several predecessors, use a PHINode to select
      // the correct counter.
      for (auto &BB : F) {
        const unsigned EdgeCount =
            std::distance(pred_begin(&BB), pred_end(&BB));
        if (EdgeCount) {
          // The phi node must be at the begin of the BB.
          IRBuilder<> BuilderForPhi(&*BB.begin());
          Type *Int64PtrTy = Type::getInt64PtrTy(*Ctx);
          PHINode *Phi = BuilderForPhi.CreatePHI(Int64PtrTy, EdgeCount);
          for (BasicBlock *Pred : predecessors(&BB)) {
            auto It = EdgeToCounter.find({Pred, &BB});
            assert(It != EdgeToCounter.end());
            const unsigned Edge = It->second;
            Value *EdgeCounter = BuilderForPhi.CreateConstInBoundsGEP2_64(
                Counters->getValueType(), Counters, 0, Edge);
            Phi->addIncoming(EdgeCounter, Pred);
          }

          // Skip phis, landingpads.
          IRBuilder<> Builder(&*BB.getFirstInsertionPt());
          Value *Count = Builder.CreateLoad(Builder.getInt64Ty(), Phi);
          Count = Builder.CreateAdd(Count, Builder.getInt64(1));
          Builder.CreateStore(Count, Phi);

          Instruction *TI = BB.getTerminator();
          if (isa<ReturnInst>(TI)) {
            auto It = EdgeToCounter.find({&BB, nullptr});
            assert(It != EdgeToCounter.end());
            const unsigned Edge = It->second;
            Value *Counter = Builder.CreateConstInBoundsGEP2_64(
                Counters->getValueType(), Counters, 0, Edge);
            Value *Count = Builder.CreateLoad(Builder.getInt64Ty(), Counter);
            Count = Builder.CreateAdd(Count, Builder.getInt64(1));
            Builder.CreateStore(Count, Counter);
          }
        }
      }
    }

    Function *WriteoutF = insertCounterWriteout(CountersBySP);
    Function *ResetF = insertReset(CountersBySP);
    Function *FlushF = insertFlush(ResetF);

    // Create a small bit of code that registers the "__llvm_gcov_writeout" to
    // be executed at exit and the "__llvm_gcov_flush" function to be executed
    // when "__gcov_flush" is called.
    FunctionType *FTy = FunctionType::get(Type::getVoidTy(*Ctx), false);
    Function *F = Function::Create(FTy, GlobalValue::InternalLinkage,
                                   "__llvm_gcov_init", M);
    F->setUnnamedAddr(GlobalValue::UnnamedAddr::Global);
    F->setLinkage(GlobalValue::InternalLinkage);
    F->addFnAttr(Attribute::NoInline);
    if (Options.NoRedZone)
      F->addFnAttr(Attribute::NoRedZone);

    BasicBlock *BB = BasicBlock::Create(*Ctx, "entry", F);
    IRBuilder<> Builder(BB);

    FTy = FunctionType::get(Type::getVoidTy(*Ctx), false);
    Type *Params[] = {PointerType::get(FTy, 0), PointerType::get(FTy, 0),
                      PointerType::get(FTy, 0)};
    FTy = FunctionType::get(Builder.getVoidTy(), Params, false);

    // Initialize the environment and register the local writeout, flush and
    // reset functions.
    FunctionCallee GCOVInit = M->getOrInsertFunction("llvm_gcov_init", FTy);
    Builder.CreateCall(GCOVInit, {WriteoutF, FlushF, ResetF});
    Builder.CreateRetVoid();

    appendToGlobalCtors(*M, F, 0);
  }

  return Result;
}

FunctionCallee GCOVProfiler::getStartFileFunc(const TargetLibraryInfo *TLI) {
  Type *Args[] = {
      Type::getInt8PtrTy(*Ctx), // const char *orig_filename
      Type::getInt32Ty(*Ctx),   // uint32_t version
      Type::getInt32Ty(*Ctx),   // uint32_t checksum
  };
  FunctionType *FTy = FunctionType::get(Type::getVoidTy(*Ctx), Args, false);
  AttributeList AL;
  if (auto AK = TLI->getExtAttrForI32Param(false))
    AL = AL.addParamAttribute(*Ctx, 2, AK);
  FunctionCallee Res = M->getOrInsertFunction("llvm_gcda_start_file", FTy, AL);
  return Res;
}

FunctionCallee GCOVProfiler::getEmitFunctionFunc(const TargetLibraryInfo *TLI) {
  Type *Args[] = {
    Type::getInt32Ty(*Ctx),    // uint32_t ident
    Type::getInt32Ty(*Ctx),    // uint32_t func_checksum
    Type::getInt32Ty(*Ctx),    // uint32_t cfg_checksum
  };
  FunctionType *FTy = FunctionType::get(Type::getVoidTy(*Ctx), Args, false);
  AttributeList AL;
  if (auto AK = TLI->getExtAttrForI32Param(false)) {
    AL = AL.addParamAttribute(*Ctx, 0, AK);
    AL = AL.addParamAttribute(*Ctx, 1, AK);
    AL = AL.addParamAttribute(*Ctx, 2, AK);
  }
  return M->getOrInsertFunction("llvm_gcda_emit_function", FTy);
}

FunctionCallee GCOVProfiler::getEmitArcsFunc(const TargetLibraryInfo *TLI) {
  Type *Args[] = {
    Type::getInt32Ty(*Ctx),     // uint32_t num_counters
    Type::getInt64PtrTy(*Ctx),  // uint64_t *counters
  };
  FunctionType *FTy = FunctionType::get(Type::getVoidTy(*Ctx), Args, false);
  AttributeList AL;
  if (auto AK = TLI->getExtAttrForI32Param(false))
    AL = AL.addParamAttribute(*Ctx, 0, AK);
  return M->getOrInsertFunction("llvm_gcda_emit_arcs", FTy, AL);
}

FunctionCallee GCOVProfiler::getSummaryInfoFunc() {
  FunctionType *FTy = FunctionType::get(Type::getVoidTy(*Ctx), false);
  return M->getOrInsertFunction("llvm_gcda_summary_info", FTy);
}

FunctionCallee GCOVProfiler::getEndFileFunc() {
  FunctionType *FTy = FunctionType::get(Type::getVoidTy(*Ctx), false);
  return M->getOrInsertFunction("llvm_gcda_end_file", FTy);
}

Function *GCOVProfiler::insertCounterWriteout(
    ArrayRef<std::pair<GlobalVariable *, MDNode *> > CountersBySP) {
  FunctionType *WriteoutFTy = FunctionType::get(Type::getVoidTy(*Ctx), false);
  Function *WriteoutF = M->getFunction("__llvm_gcov_writeout");
  if (!WriteoutF)
    WriteoutF = Function::Create(WriteoutFTy, GlobalValue::InternalLinkage,
                                 "__llvm_gcov_writeout", M);
  WriteoutF->setUnnamedAddr(GlobalValue::UnnamedAddr::Global);
  WriteoutF->addFnAttr(Attribute::NoInline);
  if (Options.NoRedZone)
    WriteoutF->addFnAttr(Attribute::NoRedZone);

  BasicBlock *BB = BasicBlock::Create(*Ctx, "entry", WriteoutF);
  IRBuilder<> Builder(BB);

  auto *TLI = &GetTLI(*WriteoutF);

  FunctionCallee StartFile = getStartFileFunc(TLI);
  FunctionCallee EmitFunction = getEmitFunctionFunc(TLI);
  FunctionCallee EmitArcs = getEmitArcsFunc(TLI);
  FunctionCallee SummaryInfo = getSummaryInfoFunc();
  FunctionCallee EndFile = getEndFileFunc();

  NamedMDNode *CUNodes = M->getNamedMetadata("llvm.dbg.cu");
  if (!CUNodes) {
    Builder.CreateRetVoid();
    return WriteoutF;
  }

  // Collect the relevant data into a large constant data structure that we can
  // walk to write out everything.
  StructType *StartFileCallArgsTy = StructType::create(
      {Builder.getInt8PtrTy(), Builder.getInt32Ty(), Builder.getInt32Ty()});
  StructType *EmitFunctionCallArgsTy = StructType::create(
      {Builder.getInt32Ty(), Builder.getInt32Ty(), Builder.getInt32Ty()});
  StructType *EmitArcsCallArgsTy = StructType::create(
      {Builder.getInt32Ty(), Builder.getInt64Ty()->getPointerTo()});
  StructType *FileInfoTy =
      StructType::create({StartFileCallArgsTy, Builder.getInt32Ty(),
                          EmitFunctionCallArgsTy->getPointerTo(),
                          EmitArcsCallArgsTy->getPointerTo()});

  Constant *Zero32 = Builder.getInt32(0);
  // Build an explicit array of two zeros for use in ConstantExpr GEP building.
  Constant *TwoZero32s[] = {Zero32, Zero32};

  SmallVector<Constant *, 8> FileInfos;
  for (int i : llvm::seq<int>(0, CUNodes->getNumOperands())) {
    auto *CU = cast<DICompileUnit>(CUNodes->getOperand(i));

    // Skip module skeleton (and module) CUs.
    if (CU->getDWOId())
      continue;

    std::string FilenameGcda = mangleName(CU, GCovFileType::GCDA);
    uint32_t CfgChecksum = FileChecksums.empty() ? 0 : FileChecksums[i];
    auto *StartFileCallArgs = ConstantStruct::get(
        StartFileCallArgsTy,
        {Builder.CreateGlobalStringPtr(FilenameGcda),
         Builder.getInt32(endian::read32be(Options.Version)),
         Builder.getInt32(CfgChecksum)});

    SmallVector<Constant *, 8> EmitFunctionCallArgsArray;
    SmallVector<Constant *, 8> EmitArcsCallArgsArray;
    for (int j : llvm::seq<int>(0, CountersBySP.size())) {
      uint32_t FuncChecksum = Funcs.empty() ? 0 : Funcs[j]->getFuncChecksum();
      EmitFunctionCallArgsArray.push_back(ConstantStruct::get(
          EmitFunctionCallArgsTy,
          {Builder.getInt32(j),
           Builder.getInt32(FuncChecksum),
           Builder.getInt32(CfgChecksum)}));

      GlobalVariable *GV = CountersBySP[j].first;
      unsigned Arcs = cast<ArrayType>(GV->getValueType())->getNumElements();
      EmitArcsCallArgsArray.push_back(ConstantStruct::get(
          EmitArcsCallArgsTy,
          {Builder.getInt32(Arcs), ConstantExpr::getInBoundsGetElementPtr(
                                       GV->getValueType(), GV, TwoZero32s)}));
    }
    // Create global arrays for the two emit calls.
    int CountersSize = CountersBySP.size();
    assert(CountersSize == (int)EmitFunctionCallArgsArray.size() &&
           "Mismatched array size!");
    assert(CountersSize == (int)EmitArcsCallArgsArray.size() &&
           "Mismatched array size!");
    auto *EmitFunctionCallArgsArrayTy =
        ArrayType::get(EmitFunctionCallArgsTy, CountersSize);
    auto *EmitFunctionCallArgsArrayGV = new GlobalVariable(
        *M, EmitFunctionCallArgsArrayTy, /*isConstant*/ true,
        GlobalValue::InternalLinkage,
        ConstantArray::get(EmitFunctionCallArgsArrayTy,
                           EmitFunctionCallArgsArray),
        Twine("__llvm_internal_gcov_emit_function_args.") + Twine(i));
    auto *EmitArcsCallArgsArrayTy =
        ArrayType::get(EmitArcsCallArgsTy, CountersSize);
    EmitFunctionCallArgsArrayGV->setUnnamedAddr(
        GlobalValue::UnnamedAddr::Global);
    auto *EmitArcsCallArgsArrayGV = new GlobalVariable(
        *M, EmitArcsCallArgsArrayTy, /*isConstant*/ true,
        GlobalValue::InternalLinkage,
        ConstantArray::get(EmitArcsCallArgsArrayTy, EmitArcsCallArgsArray),
        Twine("__llvm_internal_gcov_emit_arcs_args.") + Twine(i));
    EmitArcsCallArgsArrayGV->setUnnamedAddr(GlobalValue::UnnamedAddr::Global);

    FileInfos.push_back(ConstantStruct::get(
        FileInfoTy,
        {StartFileCallArgs, Builder.getInt32(CountersSize),
         ConstantExpr::getInBoundsGetElementPtr(EmitFunctionCallArgsArrayTy,
                                                EmitFunctionCallArgsArrayGV,
                                                TwoZero32s),
         ConstantExpr::getInBoundsGetElementPtr(
             EmitArcsCallArgsArrayTy, EmitArcsCallArgsArrayGV, TwoZero32s)}));
  }

  // If we didn't find anything to actually emit, bail on out.
  if (FileInfos.empty()) {
    Builder.CreateRetVoid();
    return WriteoutF;
  }

  // To simplify code, we cap the number of file infos we write out to fit
  // easily in a 32-bit signed integer. This gives consistent behavior between
  // 32-bit and 64-bit systems without requiring (potentially very slow) 64-bit
  // operations on 32-bit systems. It also seems unreasonable to try to handle
  // more than 2 billion files.
  if ((int64_t)FileInfos.size() > (int64_t)INT_MAX)
    FileInfos.resize(INT_MAX);

  // Create a global for the entire data structure so we can walk it more
  // easily.
  auto *FileInfoArrayTy = ArrayType::get(FileInfoTy, FileInfos.size());
  auto *FileInfoArrayGV = new GlobalVariable(
      *M, FileInfoArrayTy, /*isConstant*/ true, GlobalValue::InternalLinkage,
      ConstantArray::get(FileInfoArrayTy, FileInfos),
      "__llvm_internal_gcov_emit_file_info");
  FileInfoArrayGV->setUnnamedAddr(GlobalValue::UnnamedAddr::Global);

  // Create the CFG for walking this data structure.
  auto *FileLoopHeader =
      BasicBlock::Create(*Ctx, "file.loop.header", WriteoutF);
  auto *CounterLoopHeader =
      BasicBlock::Create(*Ctx, "counter.loop.header", WriteoutF);
  auto *FileLoopLatch = BasicBlock::Create(*Ctx, "file.loop.latch", WriteoutF);
  auto *ExitBB = BasicBlock::Create(*Ctx, "exit", WriteoutF);

  // We always have at least one file, so just branch to the header.
  Builder.CreateBr(FileLoopHeader);

  // The index into the files structure is our loop induction variable.
  Builder.SetInsertPoint(FileLoopHeader);
  PHINode *IV =
      Builder.CreatePHI(Builder.getInt32Ty(), /*NumReservedValues*/ 2);
  IV->addIncoming(Builder.getInt32(0), BB);
  auto *FileInfoPtr = Builder.CreateInBoundsGEP(
      FileInfoArrayTy, FileInfoArrayGV, {Builder.getInt32(0), IV});
  auto *StartFileCallArgsPtr =
      Builder.CreateStructGEP(FileInfoTy, FileInfoPtr, 0);
  auto *StartFileCall = Builder.CreateCall(
      StartFile,
      {Builder.CreateLoad(StartFileCallArgsTy->getElementType(0),
                          Builder.CreateStructGEP(StartFileCallArgsTy,
                                                  StartFileCallArgsPtr, 0)),
       Builder.CreateLoad(StartFileCallArgsTy->getElementType(1),
                          Builder.CreateStructGEP(StartFileCallArgsTy,
                                                  StartFileCallArgsPtr, 1)),
       Builder.CreateLoad(StartFileCallArgsTy->getElementType(2),
                          Builder.CreateStructGEP(StartFileCallArgsTy,
                                                  StartFileCallArgsPtr, 2))});
  if (auto AK = TLI->getExtAttrForI32Param(false))
    StartFileCall->addParamAttr(2, AK);
  auto *NumCounters =
      Builder.CreateLoad(FileInfoTy->getElementType(1),
                         Builder.CreateStructGEP(FileInfoTy, FileInfoPtr, 1));
  auto *EmitFunctionCallArgsArray =
      Builder.CreateLoad(FileInfoTy->getElementType(2),
                         Builder.CreateStructGEP(FileInfoTy, FileInfoPtr, 2));
  auto *EmitArcsCallArgsArray =
      Builder.CreateLoad(FileInfoTy->getElementType(3),
                         Builder.CreateStructGEP(FileInfoTy, FileInfoPtr, 3));
  auto *EnterCounterLoopCond =
      Builder.CreateICmpSLT(Builder.getInt32(0), NumCounters);
  Builder.CreateCondBr(EnterCounterLoopCond, CounterLoopHeader, FileLoopLatch);

  Builder.SetInsertPoint(CounterLoopHeader);
  auto *JV = Builder.CreatePHI(Builder.getInt32Ty(), /*NumReservedValues*/ 2);
  JV->addIncoming(Builder.getInt32(0), FileLoopHeader);
  auto *EmitFunctionCallArgsPtr = Builder.CreateInBoundsGEP(
      EmitFunctionCallArgsTy, EmitFunctionCallArgsArray, JV);
  auto *EmitFunctionCall = Builder.CreateCall(
      EmitFunction,
      {Builder.CreateLoad(EmitFunctionCallArgsTy->getElementType(0),
                          Builder.CreateStructGEP(EmitFunctionCallArgsTy,
                                                  EmitFunctionCallArgsPtr, 0)),
       Builder.CreateLoad(EmitFunctionCallArgsTy->getElementType(1),
                          Builder.CreateStructGEP(EmitFunctionCallArgsTy,
                                                  EmitFunctionCallArgsPtr, 1)),
       Builder.CreateLoad(EmitFunctionCallArgsTy->getElementType(2),
                          Builder.CreateStructGEP(EmitFunctionCallArgsTy,
                                                  EmitFunctionCallArgsPtr,
                                                  2))});
  if (auto AK = TLI->getExtAttrForI32Param(false)) {
    EmitFunctionCall->addParamAttr(0, AK);
    EmitFunctionCall->addParamAttr(1, AK);
    EmitFunctionCall->addParamAttr(2, AK);
  }
  auto *EmitArcsCallArgsPtr =
      Builder.CreateInBoundsGEP(EmitArcsCallArgsTy, EmitArcsCallArgsArray, JV);
  auto *EmitArcsCall = Builder.CreateCall(
      EmitArcs,
      {Builder.CreateLoad(
           EmitArcsCallArgsTy->getElementType(0),
           Builder.CreateStructGEP(EmitArcsCallArgsTy, EmitArcsCallArgsPtr, 0)),
       Builder.CreateLoad(EmitArcsCallArgsTy->getElementType(1),
                          Builder.CreateStructGEP(EmitArcsCallArgsTy,
                                                  EmitArcsCallArgsPtr, 1))});
  if (auto AK = TLI->getExtAttrForI32Param(false))
    EmitArcsCall->addParamAttr(0, AK);
  auto *NextJV = Builder.CreateAdd(JV, Builder.getInt32(1));
  auto *CounterLoopCond = Builder.CreateICmpSLT(NextJV, NumCounters);
  Builder.CreateCondBr(CounterLoopCond, CounterLoopHeader, FileLoopLatch);
  JV->addIncoming(NextJV, CounterLoopHeader);

  Builder.SetInsertPoint(FileLoopLatch);
  Builder.CreateCall(SummaryInfo, {});
  Builder.CreateCall(EndFile, {});
  auto *NextIV = Builder.CreateAdd(IV, Builder.getInt32(1));
  auto *FileLoopCond =
      Builder.CreateICmpSLT(NextIV, Builder.getInt32(FileInfos.size()));
  Builder.CreateCondBr(FileLoopCond, FileLoopHeader, ExitBB);
  IV->addIncoming(NextIV, FileLoopLatch);

  Builder.SetInsertPoint(ExitBB);
  Builder.CreateRetVoid();

  return WriteoutF;
}

Function *GCOVProfiler::insertReset(
    ArrayRef<std::pair<GlobalVariable *, MDNode *>> CountersBySP) {
  FunctionType *FTy = FunctionType::get(Type::getVoidTy(*Ctx), false);
  Function *ResetF = M->getFunction("__llvm_gcov_reset");
  if (!ResetF)
    ResetF = Function::Create(FTy, GlobalValue::InternalLinkage,
                              "__llvm_gcov_reset", M);
  ResetF->setUnnamedAddr(GlobalValue::UnnamedAddr::Global);
  ResetF->addFnAttr(Attribute::NoInline);
  if (Options.NoRedZone)
    ResetF->addFnAttr(Attribute::NoRedZone);

  BasicBlock *Entry = BasicBlock::Create(*Ctx, "entry", ResetF);
  IRBuilder<> Builder(Entry);

  // Zero out the counters.
  for (const auto &I : CountersBySP) {
    GlobalVariable *GV = I.first;
    Constant *Null = Constant::getNullValue(GV->getValueType());
    Builder.CreateStore(Null, GV);
  }

  Type *RetTy = ResetF->getReturnType();
  if (RetTy->isVoidTy())
    Builder.CreateRetVoid();
  else if (RetTy->isIntegerTy())
    // Used if __llvm_gcov_reset was implicitly declared.
    Builder.CreateRet(ConstantInt::get(RetTy, 0));
  else
    report_fatal_error("invalid return type for __llvm_gcov_reset");

  return ResetF;
}

Function *GCOVProfiler::insertFlush(Function *ResetF) {
  FunctionType *FTy = FunctionType::get(Type::getVoidTy(*Ctx), false);
  Function *FlushF = M->getFunction("__llvm_gcov_flush");
  if (!FlushF)
    FlushF = Function::Create(FTy, GlobalValue::InternalLinkage,
                              "__llvm_gcov_flush", M);
  FlushF->setUnnamedAddr(GlobalValue::UnnamedAddr::Global);
  FlushF->addFnAttr(Attribute::NoInline);
  if (Options.NoRedZone)
    FlushF->addFnAttr(Attribute::NoRedZone);

  BasicBlock *Entry = BasicBlock::Create(*Ctx, "entry", FlushF);

  // Write out the current counters.
  Function *WriteoutF = M->getFunction("__llvm_gcov_writeout");
  assert(WriteoutF && "Need to create the writeout function first!");

  IRBuilder<> Builder(Entry);
  Builder.CreateCall(WriteoutF, {});
  Builder.CreateCall(ResetF, {});

  Type *RetTy = FlushF->getReturnType();
  if (RetTy->isVoidTy())
    Builder.CreateRetVoid();
  else if (RetTy->isIntegerTy())
    // Used if __llvm_gcov_flush was implicitly declared.
    Builder.CreateRet(ConstantInt::get(RetTy, 0));
  else
    report_fatal_error("invalid return type for __llvm_gcov_flush");

  return FlushF;
}<|MERGE_RESOLUTION|>--- conflicted
+++ resolved
@@ -216,39 +216,6 @@
 namespace {
   class GCOVRecord {
   protected:
-<<<<<<< HEAD
-    support::endianness Endian;
-
-    GCOVRecord(support::endianness Endian) : Endian(Endian) {}
-
-    void writeBytes(const char *Bytes, int Size) { os->write(Bytes, Size); }
-
-    void write(uint32_t i) {
-      char Bytes[4];
-      endian::write32(Bytes, i, Endian);
-      os->write(Bytes, 4);
-    }
-
-    // Returns the length measured in 4-byte blocks that will be used to
-    // represent this string in a GCOV file
-    static unsigned lengthOfGCOVString(StringRef s) {
-      // A GCOV string is a length, followed by a NUL, then between 0 and 3 NULs
-      // padding out to the next 4-byte word. The length is measured in 4-byte
-      // words including padding, not bytes of actual string.
-      return (s.size() / 4) + 1;
-    }
-
-    void writeGCOVString(StringRef s) {
-      uint32_t Len = lengthOfGCOVString(s);
-      write(Len);
-      writeBytes(s.data(), s.size());
-
-      // Write 1 to 4 bytes of NUL padding.
-      writeBytes("\0\0\0\0", 4 - (s.size() % 4));
-    }
-
-    raw_ostream *os;
-=======
     GCOVProfiler *P;
 
     GCOVRecord(GCOVProfiler *P) : P(P) {}
@@ -256,7 +223,6 @@
     void write(uint32_t i) { P->write(i); }
     void writeString(StringRef s) { P->writeString(s); }
     void writeBytes(const char *Bytes, int Size) { P->writeBytes(Bytes, Size); }
->>>>>>> 755e53b4
   };
 
   class GCOVFunction;
@@ -283,15 +249,8 @@
         write(Lines[i]);
     }
 
-<<<<<<< HEAD
-    GCOVLines(StringRef F, raw_ostream *os, support::endianness Endian)
-        : GCOVRecord(Endian), Filename(std::string(F)) {
-      this->os = os;
-    }
-=======
     GCOVLines(GCOVProfiler *P, StringRef F)
         : GCOVRecord(P), Filename(std::string(F)) {}
->>>>>>> 755e53b4
 
   private:
     std::string Filename;
@@ -305,12 +264,7 @@
   class GCOVBlock : public GCOVRecord {
    public:
     GCOVLines &getFile(StringRef Filename) {
-<<<<<<< HEAD
-      return LinesByFile.try_emplace(Filename, Filename, os, Endian)
-          .first->second;
-=======
       return LinesByFile.try_emplace(Filename, P, Filename).first->second;
->>>>>>> 755e53b4
     }
 
     void addEdge(GCOVBlock &Successor) {
@@ -350,15 +304,8 @@
    private:
     friend class GCOVFunction;
 
-<<<<<<< HEAD
-    GCOVBlock(uint32_t Number, raw_ostream *os, support::endianness Endian)
-        : GCOVRecord(Endian), Number(Number) {
-      this->os = os;
-    }
-=======
     GCOVBlock(GCOVProfiler *P, uint32_t Number)
         : GCOVRecord(P), Number(Number) {}
->>>>>>> 755e53b4
 
     uint32_t Number;
     StringMap<GCOVLines> LinesByFile;
@@ -370,20 +317,10 @@
   // object users can construct, the blocks and lines will be rooted here.
   class GCOVFunction : public GCOVRecord {
   public:
-<<<<<<< HEAD
-    GCOVFunction(const DISubprogram *SP, Function *F, raw_ostream *os,
-                 support::endianness Endian, uint32_t Ident,
-                 bool UseCfgChecksum, bool ExitBlockBeforeBody)
-        : GCOVRecord(Endian), SP(SP), Ident(Ident),
-          UseCfgChecksum(UseCfgChecksum), ReturnBlock(1, os, Endian) {
-      this->os = os;
-
-=======
     GCOVFunction(GCOVProfiler *P, Function *F, const DISubprogram *SP,
                  unsigned EndLine, uint32_t Ident, int Version)
         : GCOVRecord(P), SP(SP), EndLine(EndLine), Ident(Ident),
           Version(Version), ReturnBlock(P, 1) {
->>>>>>> 755e53b4
       LLVM_DEBUG(dbgs() << "Function: " << getFunctionName(SP) << "\n");
       bool ExitBlockBeforeBody = Version >= 48;
       uint32_t i = 0;
@@ -391,11 +328,7 @@
         // Skip index 1 if it's assigned to the ReturnBlock.
         if (i == 1 && ExitBlockBeforeBody)
           ++i;
-<<<<<<< HEAD
-        Blocks.insert(std::make_pair(&BB, GCOVBlock(i++, os, Endian)));
-=======
         Blocks.insert(std::make_pair(&BB, GCOVBlock(P, i++)));
->>>>>>> 755e53b4
       }
       if (!ExitBlockBeforeBody)
         ReturnBlock.Number = i;
@@ -464,11 +397,6 @@
 
       // Emit count of blocks.
       write(GCOV_TAG_BLOCKS);
-<<<<<<< HEAD
-      write(Blocks.size() + 1);
-      for (int i = 0, e = Blocks.size() + 1; i != e; ++i) {
-        write(0);  // No flags on our blocks.
-=======
       if (Version < 80) {
         write(Blocks.size() + 1);
         for (int i = Blocks.size() + 1; i; --i)
@@ -476,7 +404,6 @@
       } else {
         write(1);
         write(Blocks.size() + 1);
->>>>>>> 755e53b4
       }
       LLVM_DEBUG(dbgs() << (Blocks.size() + 1) << " blocks\n");
 
@@ -504,16 +431,10 @@
 
   private:
     const DISubprogram *SP;
-<<<<<<< HEAD
-    uint32_t Ident;
-    uint32_t FuncChecksum;
-    bool UseCfgChecksum;
-=======
     unsigned EndLine;
     uint32_t Ident;
     uint32_t FuncChecksum;
     int Version;
->>>>>>> 755e53b4
     DenseMap<BasicBlock *, GCOVBlock> Blocks;
     GCOVBlock ReturnBlock;
   };
@@ -808,14 +729,8 @@
 
     std::string EdgeDestinations;
 
-<<<<<<< HEAD
-    auto Endian = M->getDataLayout().isLittleEndian()
-                      ? support::endianness::little
-                      : support::endianness::big;
-=======
     Endian = M->getDataLayout().isLittleEndian() ? support::endianness::little
                                                  : support::endianness::big;
->>>>>>> 755e53b4
     unsigned FunctionIdent = 0;
     for (auto &F : M->functions()) {
       DISubprogram *SP = F.getSubprogram();
@@ -834,16 +749,8 @@
         ++It;
       EntryBlock.splitBasicBlock(It);
 
-<<<<<<< HEAD
-      bool UseCfgChecksum = strncmp(Options.Version, "407", 3) >= 0;
-      bool ExitBlockBeforeBody = strncmp(Options.Version, "408", 3) >= 0;
-      Funcs.push_back(
-          std::make_unique<GCOVFunction>(SP, &F, &out, Endian, FunctionIdent++,
-                                         UseCfgChecksum, ExitBlockBeforeBody));
-=======
       Funcs.push_back(std::make_unique<GCOVFunction>(this, &F, SP, EndLine,
                                                      FunctionIdent++, Version));
->>>>>>> 755e53b4
       GCOVFunction &Func = *Funcs.back();
 
       // Add the function line number to the lines of the entry block
@@ -893,13 +800,9 @@
     }
 
     char Tmp[4];
-<<<<<<< HEAD
-    FileChecksums.push_back(hash_value(EdgeDestinations));
-=======
     os = &out;
     auto Stamp = static_cast<uint32_t>(hash_value(EdgeDestinations));
     FileChecksums.push_back(Stamp);
->>>>>>> 755e53b4
     if (Endian == support::endianness::big) {
       out.write("gcno", 4);
       out.write(Options.Version, 4);
@@ -908,13 +811,6 @@
       std::reverse_copy(Options.Version, Options.Version + 4, Tmp);
       out.write(Tmp, 4);
     }
-<<<<<<< HEAD
-    endian::write32(Tmp, FileChecksums.back(), Endian);
-    out.write(Tmp, 4);
-
-    for (auto &Func : Funcs)
-      Func->writeOut(FileChecksums.back());
-=======
     write(Stamp);
     if (Version >= 90)
       writeString(""); // unuseful current_working_directory
@@ -923,7 +819,6 @@
 
     for (auto &Func : Funcs)
       Func->writeOut(Stamp);
->>>>>>> 755e53b4
 
     write(0);
     write(0);
