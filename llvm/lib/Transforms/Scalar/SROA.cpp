--- conflicted
+++ resolved
@@ -119,15 +119,12 @@
 /// GEPs.
 static cl::opt<bool> SROAStrictInbounds("sroa-strict-inbounds", cl::init(false),
                                         cl::Hidden);
-<<<<<<< HEAD
 
 /// Prevent SROA from desegregating structs containing arbitrary-width integers
 /// with non-common bit sizes.
 static cl::opt<bool> SROAVXXConservative("sroa-vxx-conservative", cl::init(false),
                                         cl::Hidden);
 
-=======
->>>>>>> ecc3bc6e
 namespace {
 /// Find linked dbg.assign and generate a new one with the correct
 /// FragmentInfo. Link Inst to the new dbg.assign.  If Value is nullptr the
