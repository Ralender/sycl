--- conflicted
+++ resolved
@@ -18,7 +18,6 @@
 
 using namespace llvm;
 
-<<<<<<< HEAD
 namespace {
 
 cl::opt<bool>
@@ -115,20 +114,11 @@
 
 }
 
-void llvm::createMemCpyLoopKnownSize(Instruction *InsertBefore, Value *SrcAddr,
-                                     Value *DstAddr, ConstantInt *CopyLen,
-                                     Align SrcAlign, Align DstAlign,
-                                     bool SrcIsVolatile, bool DstIsVolatile,
-                                     bool CanOverlap,
-                                     const TargetTransformInfo &TTI,
-                                     Optional<uint32_t> AtomicElementSize) {
-=======
 void llvm::createMemCpyLoopKnownSize(
     Instruction *InsertBefore, Value *SrcAddr, Value *DstAddr,
     ConstantInt *CopyLen, Align SrcAlign, Align DstAlign, bool SrcIsVolatile,
     bool DstIsVolatile, bool CanOverlap, const TargetTransformInfo &TTI,
     std::optional<uint32_t> AtomicElementSize) {
->>>>>>> 4a9e9a0e
   // No need to expand zero length copies.
   if (CopyLen->isZero())
     return;
