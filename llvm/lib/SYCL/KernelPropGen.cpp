//===- KernelPropGen.cpp ---------------===//
//
//                     The LLVM Compiler Infrastructure
//
// This file is distributed under the University of Illinois Open Source
// License. See LICENSE.TXT for details.
//
//===----------------------------------------------------------------------===//
//
// Retrieves the names of the kernels inside of the passed in file and places
// them into a text file. Possible to merge this into another pass if
// required, as it's a fairly trivial pass on its own.
// ===---------------------------------------------------------------------===//

#include <cstddef>
#include <regex>
#include <string>

#include "llvm/ADT/StringRef.h"
#include "llvm/ADT/Triple.h"
#include "llvm/Analysis/ValueTracking.h"
#include "llvm/IR/Argument.h"
#include "llvm/IR/Function.h"
#include "llvm/IR/InstIterator.h"
#include "llvm/IR/InstrTypes.h"
#include "llvm/IR/Instructions.h"
#include "llvm/IR/Intrinsics.h"
#include "llvm/IR/LLVMContext.h"
#include "llvm/IR/Module.h"
#include "llvm/Pass.h"
#include "llvm/SYCL/KernelProperties.h"
#include "llvm/SYCL/KernelPropGen.h"
#include "llvm/Support/CommandLine.h"
#include "llvm/Support/FileSystem.h"
#include "llvm/Support/JSON.h"
#include "llvm/Support/Path.h"
#include "llvm/Support/SHA1.h"
#include "llvm/Support/raw_ostream.h"

using namespace llvm;

static cl::opt<std::string> KernelPropGenOutput("sycl-kernel-propgen-output",
                                                cl::ReallyHidden);

// Put the code in an anonymous namespace to avoid polluting the global
// namespace
namespace {

/// Enum for Address Space values, used in ASFixer pass and LLVM-SPIRV
enum SPIRAddressSpace {
  SPIRAS_Private,  // Address space: 0
  SPIRAS_Global,   // Address space: 1
  SPIRAS_Constant, // Address space: 2
  SPIRAS_Local,    // Address space: 3
  SPIRAS_Generic,  // Address space: 4
};

/// Retrieve the names and properties for all kernels in the module and place them into a file.
/// Generates the vitis HLS IR for kernel interface control.
struct KernelPropGen : public ModulePass {

  static char ID; // Pass identification, replacement for typeid

  llvm::SmallDenseMap<llvm::AllocaInst *, unsigned, 8> UserSpecifiedDDRBanks;
  llvm::SmallDenseMap<llvm::Function *, std::string, 8> ExtraArgsMap;

  KernelPropGen() : ModulePass(ID) {}

  /// Test if a function is a SPIR kernel
  bool isKernel(const Function &F) {
    if (F.getCallingConv() == CallingConv::SPIR_KERNEL ||
        F.hasFnAttribute("fpga.top.func"))
      return true;
    return false;
  }

  int getWriteStreamId(StringRef Path) {
    int FileFD = 0;
    std::error_code EC = llvm::sys::fs::openFileForWrite(Path, FileFD);
    if (EC) {
      llvm::errs() << "Error in KernelPropGen Pass: " << EC.message() << "\n";
    }

    return FileFD;
  }

  static StringRef kindOf(const char *Str) {
    return StringRef(Str, strlen(Str) + 1);
  }

  /// Add the provided string as argument to all kernel functions that can reach
  /// the original function.
  void addExtraArgsToCallers(Function *Original, std::string Additional) {
    SmallVector<llvm::Function *, 8> Stack;
    SmallPtrSet<llvm::Function *, 8> Visited;
    Stack.push_back(Original);
    while (!Stack.empty()) {
      llvm::Function *F = Stack.pop_back_val();
      if (!Visited.insert(F).second)
        continue;
      if (isKernel(*F)) {
        ExtraArgsMap[F] += Additional;
        continue;
      }
      for (User *U : F->users())
        if (auto *I = dyn_cast<Instruction>(U))
          Stack.push_back(I->getFunction());
    }
  }

  /// Find xilinx_kernel_param annotations, and record all provided arguments
  /// into ExtraArgsMap
  void collectExtraArgs(Module &M) {
    SmallVector<User *, 8> Stack;
    for (GlobalVariable &V : M.globals()) {
      if (!isa<ConstantDataArray>(V.getInitializer()))
        continue;
      auto *Str = cast<ConstantDataArray>(V.getInitializer());
      if (Str->getRawDataValues() != kindOf("xilinx_kernel_param"))
        continue;
      Stack.clear();
      Stack.push_back(&V);
      while (!Stack.empty()) {
        User *U = Stack.pop_back_val();
        if (!isa<Instruction>(U)) {
          Stack.append(U->user_begin(), U->user_end());
          continue;
        }
        if (auto *CB = dyn_cast<CallBase>(U))
          if (CB->getIntrinsicID() == Intrinsic::var_annotation) {
            Constant *Args =
                (cast<GlobalVariable>(getUnderlyingObject(CB->getOperand(4)))
                     ->getInitializer());
            if (auto *C = dyn_cast<ConstantStruct>(Args)) {
              std::string ArgsStr;
              for (auto *V : C->operand_values()) {
                GlobalVariable *GV =
                    cast<GlobalVariable>(getUnderlyingObject(V));
                ArgsStr += cast<ConstantDataArray>(GV->getInitializer())
                               ->getRawDataValues()
                               .str() +
                           ' ';
              }
              addExtraArgsToCallers(CB->getFunction(), ArgsStr);
            }
          }
      }
    }
  }

  /// Insert calls to sideeffect that will instruct Vitis HLS to put 
  /// Arg in the bundle Bundle
  void generateBundleSE(Argument &Arg,
                        KernelProperties::MAXIBundle const *Bundle,
                        Function &F,
                        Module& M) {
    LLVMContext &C = F.getContext();
    auto *BundleIDConstant = ConstantDataArray::getString(C, Bundle->BundleName, false);
    auto *MinusOne = ConstantInt::getSigned(IntegerType::get(C, 64), -1);
    auto *CAZ =
        ConstantAggregateZero::get(ArrayType::get(IntegerType::get(C, 8), 0));
    Function *SideEffect = Intrinsic::getDeclaration(&M, Intrinsic::sideeffect);
    SideEffect->addFnAttr(Attribute::NoUnwind);
    SideEffect->addFnAttr(Attribute::InaccessibleMemOnly);
    // TODO find a clever default value, allow user customization via properties
    SideEffect->addFnAttr("xlx.port.bitwidth", "4096");

    OperandBundleDef OpBundle(
        "xlx_m_axi", ArrayRef<Value *>{&Arg, BundleIDConstant, MinusOne,
                                       CAZ, CAZ, MinusOne, MinusOne, MinusOne,
                                       MinusOne, MinusOne, MinusOne});
    Instruction *Instr = CallInst::Create(SideEffect, {}, {OpBundle});
    Instr->insertBefore(F.getEntryBlock().getTerminator());
  }

  /// Print in O the property file for all kernels of M
  void generateProperties(Module &M, llvm::raw_fd_ostream &O) {
    collectExtraArgs(M);
    json::OStream J(O, 2);
    llvm::json::Array Kernels{};
    bool SyclHlsFlow = Triple(M.getTargetTriple()).isXilinxHLS();

    J.objectBegin();
    J.attributeBegin("kernels");
    J.arrayBegin();
    for (auto &F : M.functions()) {
      if (isKernel(F)) {
        KernelProperties KProp(F, SyclHlsFlow);
        J.objectBegin();
        J.attribute("name", F.getName());
        J.attribute("extra_args", ExtraArgsMap[&F]);
        J.attributeBegin("bundle_hw_mapping");
        J.arrayBegin();
        for (auto& Bundle: KProp.getMAXIBundles()) {
          J.objectBegin();
          J.attribute("maxi_bundle_name", Bundle.BundleName);
          J.attribute("target_bank", formatv("DDR[{0}]", Bundle.TargetId));
          J.objectEnd();
        }
        J.arrayEnd();
        J.attributeEnd();
        J.attributeBegin("arg_bundle_mapping");
        J.arrayBegin();
        for (auto &Arg : F.args()) {
          // if the argument is a pointer in the global or constant
          // address space it should be assigned to an explicit default DDR
          // Bank of 0 to prevent assignment to DDR banks that are not 0.
          // This is to prevent mismatches between the SYCL runtime when
          // declaring OpenCL buffers and the pre-compiled kernel, XRT will
          // error out if there is a mismatch. Only OpenCL global memory is
          // assigned to a DDR bank, this includes constant as it's just
          // read-only global memory.
          // \todo When adding an explicit way for users to specify DDR banks
<<<<<<< HEAD
          // from the SYCL runtime this should be modified as well as the
          // buffer XRT extensions.
          if (KernelProperties::isArgBuffer(&Arg, SyclHlsFlow)) {
            // This currently forces a default assignment of DDR banks to 0
            // as some platforms have different Default DDR banks and buffers
            // default to DDR Bank 0. Perhaps it is possible to query the
            // specific platform and reassign the buffers to different default
            // DDR banks based on the platform. But this would require a
            // change for every new platform. In either case, this puts in
            // infrastructure to assign DDR banks at compile time for a CU
            // if the information is passed down.
            const auto *Bundle = KProp.getArgumentMAXIBundle(&Arg);
            assert(Bundle && "Empty bundle should default to DDR bank 0");
            generateBundleSE(Arg, Bundle, F, M);
            J.objectBegin();
            J.attribute("arg_name", Arg.getName());
            J.attribute("maxi_bundle_name", Bundle->BundleName);
            J.objectEnd();
=======
          // from the SYCL runtime this should be modified as well as the buffer
          // XRT extensions.
          if (Arg.getType()->isPointerTy()
              && (Arg.getType()->getPointerAddressSpace() == SPIRAS_Global
              || Arg.getType()->getPointerAddressSpace() == SPIRAS_Constant)) {
              // This currently forces a default assignment of DDR banks to 0
              // as some platforms have different Default DDR banks and buffers
              // default to DDR Bank 0. Perhaps it is possible to query the
              // specific platform and reassign the buffers to different default
              // DDR banks based on the platform. But this would require a
              // change for every new platform. In either case, this puts in
              // infrastructure to assign DDR banks at compile time for a CU
              // if the information is passed down.
              // This: Assigns a Default 0 DDR bank to all initial compute
              // unit's, the _1 post-fix to the kernel name represents the
              // default compute unit name. If more than one CU is generated
              // (which we don't support yet in any case) then they would be
              // KernelName_2..KernelName_3 etc.
              DDRArgs += ("--connectivity.sp " + F.getName() + "_1." + Arg.getName() +
                          ":DDR[" + std::to_string(findDDRBankFor(&Arg)) + "] ")
                             .str();
>>>>>>> 5bfcad25
          }
        }
        J.arrayEnd();
        J.attributeEnd();
        J.objectEnd();
      }
    }
    J.arrayEnd();
    J.attributeEnd();
    J.objectEnd();
  }

  /// Visit all the functions of the module
  bool runOnModule(Module &M) override {
    llvm::raw_fd_ostream O(getWriteStreamId(KernelPropGenOutput),
                           true /*close in destructor*/);

    if (O.has_error())
      return false;
    generateProperties(M, O);

    // The module probably changed
    return true;
  }
};

} // namespace

namespace llvm {
void initializeKernelPropGenPass(PassRegistry &Registry);
} // namespace llvm

INITIALIZE_PASS(KernelPropGen, "kernelPropGen",
                "pass that finds kernel names and places them into a text file",
                false, false)
ModulePass *llvm::createKernelPropGenPass() { return new KernelPropGen(); }

char KernelPropGen::ID = 0;<|MERGE_RESOLUTION|>--- conflicted
+++ resolved
@@ -28,8 +28,8 @@
 #include "llvm/IR/LLVMContext.h"
 #include "llvm/IR/Module.h"
 #include "llvm/Pass.h"
+#include "llvm/SYCL/KernelPropGen.h"
 #include "llvm/SYCL/KernelProperties.h"
-#include "llvm/SYCL/KernelPropGen.h"
 #include "llvm/Support/CommandLine.h"
 #include "llvm/Support/FileSystem.h"
 #include "llvm/Support/JSON.h"
@@ -55,8 +55,8 @@
   SPIRAS_Generic,  // Address space: 4
 };
 
-/// Retrieve the names and properties for all kernels in the module and place them into a file.
-/// Generates the vitis HLS IR for kernel interface control.
+/// Retrieve the names and properties for all kernels in the module and place
+/// them into a file. Generates the vitis HLS IR for kernel interface control.
 struct KernelPropGen : public ModulePass {
 
   static char ID; // Pass identification, replacement for typeid
@@ -148,14 +148,14 @@
     }
   }
 
-  /// Insert calls to sideeffect that will instruct Vitis HLS to put 
+  /// Insert calls to sideeffect that will instruct Vitis HLS to put
   /// Arg in the bundle Bundle
   void generateBundleSE(Argument &Arg,
-                        KernelProperties::MAXIBundle const *Bundle,
-                        Function &F,
-                        Module& M) {
+                        KernelProperties::MAXIBundle const *Bundle, Function &F,
+                        Module &M) {
     LLVMContext &C = F.getContext();
-    auto *BundleIDConstant = ConstantDataArray::getString(C, Bundle->BundleName, false);
+    auto *BundleIDConstant =
+        ConstantDataArray::getString(C, Bundle->BundleName, false);
     auto *MinusOne = ConstantInt::getSigned(IntegerType::get(C, 64), -1);
     auto *CAZ =
         ConstantAggregateZero::get(ArrayType::get(IntegerType::get(C, 8), 0));
@@ -166,9 +166,9 @@
     SideEffect->addFnAttr("xlx.port.bitwidth", "4096");
 
     OperandBundleDef OpBundle(
-        "xlx_m_axi", ArrayRef<Value *>{&Arg, BundleIDConstant, MinusOne,
-                                       CAZ, CAZ, MinusOne, MinusOne, MinusOne,
-                                       MinusOne, MinusOne, MinusOne});
+        "xlx_m_axi",
+        ArrayRef<Value *>{&Arg, BundleIDConstant, MinusOne, CAZ, CAZ, MinusOne,
+                          MinusOne, MinusOne, MinusOne, MinusOne, MinusOne});
     Instruction *Instr = CallInst::Create(SideEffect, {}, {OpBundle});
     Instr->insertBefore(F.getEntryBlock().getTerminator());
   }
@@ -191,7 +191,7 @@
         J.attribute("extra_args", ExtraArgsMap[&F]);
         J.attributeBegin("bundle_hw_mapping");
         J.arrayBegin();
-        for (auto& Bundle: KProp.getMAXIBundles()) {
+        for (auto &Bundle : KProp.getMAXIBundles()) {
           J.objectBegin();
           J.attribute("maxi_bundle_name", Bundle.BundleName);
           J.attribute("target_bank", formatv("DDR[{0}]", Bundle.TargetId));
@@ -202,18 +202,6 @@
         J.attributeBegin("arg_bundle_mapping");
         J.arrayBegin();
         for (auto &Arg : F.args()) {
-          // if the argument is a pointer in the global or constant
-          // address space it should be assigned to an explicit default DDR
-          // Bank of 0 to prevent assignment to DDR banks that are not 0.
-          // This is to prevent mismatches between the SYCL runtime when
-          // declaring OpenCL buffers and the pre-compiled kernel, XRT will
-          // error out if there is a mismatch. Only OpenCL global memory is
-          // assigned to a DDR bank, this includes constant as it's just
-          // read-only global memory.
-          // \todo When adding an explicit way for users to specify DDR banks
-<<<<<<< HEAD
-          // from the SYCL runtime this should be modified as well as the
-          // buffer XRT extensions.
           if (KernelProperties::isArgBuffer(&Arg, SyclHlsFlow)) {
             // This currently forces a default assignment of DDR banks to 0
             // as some platforms have different Default DDR banks and buffers
@@ -230,29 +218,6 @@
             J.attribute("arg_name", Arg.getName());
             J.attribute("maxi_bundle_name", Bundle->BundleName);
             J.objectEnd();
-=======
-          // from the SYCL runtime this should be modified as well as the buffer
-          // XRT extensions.
-          if (Arg.getType()->isPointerTy()
-              && (Arg.getType()->getPointerAddressSpace() == SPIRAS_Global
-              || Arg.getType()->getPointerAddressSpace() == SPIRAS_Constant)) {
-              // This currently forces a default assignment of DDR banks to 0
-              // as some platforms have different Default DDR banks and buffers
-              // default to DDR Bank 0. Perhaps it is possible to query the
-              // specific platform and reassign the buffers to different default
-              // DDR banks based on the platform. But this would require a
-              // change for every new platform. In either case, this puts in
-              // infrastructure to assign DDR banks at compile time for a CU
-              // if the information is passed down.
-              // This: Assigns a Default 0 DDR bank to all initial compute
-              // unit's, the _1 post-fix to the kernel name represents the
-              // default compute unit name. If more than one CU is generated
-              // (which we don't support yet in any case) then they would be
-              // KernelName_2..KernelName_3 etc.
-              DDRArgs += ("--connectivity.sp " + F.getName() + "_1." + Arg.getName() +
-                          ":DDR[" + std::to_string(findDDRBankFor(&Arg)) + "] ")
-                             .str();
->>>>>>> 5bfcad25
           }
         }
         J.arrayEnd();
