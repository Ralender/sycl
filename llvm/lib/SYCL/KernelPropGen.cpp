--- conflicted
+++ resolved
@@ -66,24 +66,7 @@
 
 /// Retrieve the names and properties for all kernels in the module and place
 /// them into a file. Generates the vitis HLS IR for kernel interface control.
-<<<<<<< HEAD
-struct KernelPropGen : public ModulePass {
-
-  static char ID; // Pass identification, replacement for typeid
-
-  KernelPropGen() : ModulePass(ID) {}
-
-  /// Test if a function is a SPIR kernel
-  bool isKernel(const Function &F) {
-    if (F.getCallingConv() == CallingConv::SPIR_KERNEL ||
-        F.hasFnAttribute("fpga.top.func") ||
-        F.hasFnAttribute("chess_sycl_kernel"))
-      return true;
-    return false;
-  }
-=======
 struct KernelPropGenState {
->>>>>>> 9c7d632a
 
   int getWriteStreamId(StringRef Path) {
     int FileFD = 0;
@@ -283,7 +266,7 @@
 
     llvm::SmallString<512> kernelNames;
     for (auto &F : M.functions()) {
-      if (isKernel(F)) {
+      if (sycl::isKernelFunc(&F)) {
         // Revert the linkage back to original, which was changed by
         // ChessMassage for function merge
         F.setLinkage(GlobalValue::WeakODRLinkage);
