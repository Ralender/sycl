--- conflicted
+++ resolved
@@ -53,17 +53,15 @@
 // Put the code in an anonymous namespace to avoid polluting the global
 // namespace
 namespace {
-
-<<<<<<< HEAD
-// Create static regex's to avoid recreation of regex's we won't alter at
-// runtime
-
-// matches spirv::ocl namespace AFTER reflower, this may change if the reflower
-// gets removed.
+// avoid recreation of regex's we won't alter at runtime
+
+// matches __spirv_ocl_ which is the transformed namespace of certain builtins
+// in the cl::__spirv namespace after translation by the reflower (e.g. math
+// functions like sqrt)
 static const std::regex matchSPIRVOCL {"(_Z[0-9]+__spirv_ocl_)"};
 
-// matches number between Z and _ (?<=Z)(\\d+)(?=_)
-static const std::regex matchZVal {"(\\d)(\\d+)(?=_)"};
+// matches number between Z and _ (\\d+)(?=_)
+static const std::regex matchZVal {"(\\d+)(?=_)"};
 
 // matches reqd_work_group_size based on it's current template parameter list of
 // 3 digits, doesn't care what the next adjoining type is or however many there
@@ -72,23 +70,13 @@
 static const std::regex matchReqdWorkGroupSize {
     "cl::sycl::xilinx::reqd_work_group_size<[0-9]+,\\s?[0-9]+,\\s?[0-9]+,"};
 
-
 // Just matches integers
 static const std::regex matchInt {"[0-9]+"};
-=======
-// avoid recreation of regex's we won't alter at runtime
-
-// matches __spirv_ocl_ which is the transformed namespace of certain builtins
-// in the cl::__spirv namespace after translation by the reflower (e.g. math
-// functions like sqrt)
-static const std::regex matchSPIRVOCL {"(_Z[0-9]+__spirv_ocl_)"};
-// matches number between Z and _ (\\d+)(?=_)
-static const std::regex matchZVal {"(\\d+)(?=_)"};
+
 // This is to give clarity to why we negate a value from the Z mangle component
 // rather than having a magical number, we have the size of the string we've
 // removed from the mangling.
 static const std::string SPIRVNamespace("__spirv_ocl_");
->>>>>>> 740602c9
 
 /// Transform the SYCL kernel functions into SPIR-compatible kernels
 struct InSPIRation : public ModulePass {
@@ -104,25 +92,14 @@
   // named the same as an OpenCL/SPIR built-in e.g. it's still named sqrt with a
   // valid SPIR/OpenCL overload.
   void renameSPIRVIntrinsicToSPIR(Function &F) {
-<<<<<<< HEAD
-    auto funcName = F.getName().str();
+    const auto funcName = F.getName().str();
     auto regexName = std::regex_replace(funcName,
-                                        matchSPIRVOCL,
-                                        "");
-
-    if (funcName != regexName) {
-      std::cmatch capture;
-      if (std::regex_search(funcName.c_str(), capture, matchZVal)) {
-=======
-    const auto func_name = F.getName().str();
-    auto regex_name = std::regex_replace(func_name,
                                          matchSPIRVOCL,
                                          "");
 
-    if (func_name != regex_name) {
+    if (funcName != regexName) {
       std::smatch capture;
-      if (std::regex_search(func_name, capture, matchZVal)) {
->>>>>>> 740602c9
+      if (std::regex_search(funcName, capture, matchZVal)) {
         auto zVal = std::stoi(capture[0]);
 
        // The poor man's mangling to a spir builtin, we know that the function
@@ -133,12 +110,8 @@
        // original mangled names _Z value.
        // SPIR manglings for reference:
        // https://github.com/KhronosGroup/SPIR-Tools/wiki/SPIR-2.0-built-in-functions
-<<<<<<< HEAD
-       F.setName("_Z" + std::to_string(zVal - 12) + regexName);
-=======
        F.setName("_Z" + std::to_string(zVal - SPIRVNamespace.size())
-                + regex_name);
->>>>>>> 740602c9
+                + regexName);
       }
     }
   }
@@ -381,11 +354,7 @@
         // Note: if we do not rename all the functions to sycl_func_N, a more
         // complex modification to this pass may be required that makes sure all
         // functions on the device with the same name as a built-in are changed
-<<<<<<< HEAD
-        // so they have no conflicts with the built-in functions.
-=======
         // so they have no conflict with the built-in functions.
->>>>>>> 740602c9
         declarations.push_back(&F);
       }
     }
