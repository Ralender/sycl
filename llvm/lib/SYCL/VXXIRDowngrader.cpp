--- conflicted
+++ resolved
@@ -221,23 +221,17 @@
     }
   }
 
-<<<<<<< HEAD
-  void convertPoisonToZero(Module &M) {
-    for (auto &PV : M.getContext().pImpl->PVConstants) {
-      Type* Ty = PV.second->getType();
-=======
   /// Poison is a special value that was added to LLVM but is not present in the
   /// HLS backend. This function removes all poison values by converting them
   /// into zeros.
   void convertPoisonToZero(Module &M) {
     /// We are iterating over every poison value that is stored by this module.
     for (auto &PV : M.getContext().pImpl->PVConstants) {
-      Type* Ty = PV.second->getType();
+      Type *Ty = PV.second->getType();
       /// Here we can get poison values that are unreachable by "normal" IR
       /// traversal because we are traversing through the module's
       /// implementation. So we do some basic sanity checks to make sure that we
       /// can turn this value into a null.
->>>>>>> 9c7d632a
       if (PV.second->use_empty() || Ty->isVoidTy() || Ty->isFunctionTy() ||
           Ty->isLabelTy() || Ty->isMetadataTy())
         continue;
@@ -360,19 +354,12 @@
       removeFunction(M, "__assert_fail");
 
     convertPoisonToZero(M);
-<<<<<<< HEAD
     if (Triple(M.getTargetTriple()).isXilinxFPGA()) {
       if (Triple(M.getTargetTriple()).getArch() == llvm::Triple::fpga64)
         M.setTargetTriple("fpga64-xilinx-none");
       else
         M.setTargetTriple("fpga32-xilinx-none");
     }
-=======
-    if (Triple(M.getTargetTriple()).getArch() == llvm::Triple::fpga64)
-      M.setTargetTriple("fpga64-xilinx-none");
-    else
-      M.setTargetTriple("fpga32-xilinx-none");
->>>>>>> 9c7d632a
     // The module probably changed
 
     CleanerVisitor CV{};
