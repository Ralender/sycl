//===- XOCCIRDowngrader.cpp                                      ---------------===//
//
//                     The LLVM Compiler Infrastructure
//
// This file is distributed under the University of Illinois Open Source
// License. See LICENSE.TXT for details.
//
//===----------------------------------------------------------------------===//
//
// Erases and modifies IR incompatabilities with XOCC backend
//
// ===---------------------------------------------------------------------===//

#include <cstddef>
#include <regex>
#include <string>

#include "llvm/IR/Instructions.h"
#include "llvm/IR/IntrinsicInst.h"
#include "llvm/IR/Intrinsics.h"
#include "llvm/IR/IRBuilder.h"
#include "llvm/SYCL/XOCCIRDowngrader.h"
#include "llvm/ADT/StringRef.h"
#include "llvm/IR/Attributes.h"
#include "llvm/IR/Function.h"
#include "llvm/IR/InstIterator.h"
#include "llvm/IR/InstrTypes.h"
#include "llvm/IR/Module.h"
#include "llvm/Pass.h"
#include "llvm/Support/FileSystem.h"
#include "llvm/Support/Path.h"
#include "llvm/Support/raw_ostream.h"

#include "DownGradeUtils.h"

using namespace llvm;

// Put the code in an anonymous namespace to avoid polluting the global
// namespace
namespace {

/// As a rule of thumb, if a pass to downgrade a part of the IR is added it
/// should have the LLVM version and date of patch/patch (if possible) that it
/// was added in so it can eventually be removed as xocc catches up
struct XOCCIRDowngrader : public ModulePass {

  static char ID; // Pass identification, replacement for typeid

  XOCCIRDowngrader() : ModulePass(ID) {}

  /// Removes byval bitcode function parameter attribute that is applied to
  /// pointer arguments of functions to state that they should technically be
  /// passed by value.
  ///
  /// While this attribute has been long standing and has been around since
  /// Clang/LLVM 7 it's diverged in the patch: D62319 which is the tail end of
  /// Clang/LLVM 9.
  ///
  /// This LLVM patch primarily added byval <Type> syntax in the IR. And a new
  /// attribute type, which is not to be confused with anything related to the
  /// type system. It basically just states the attribute is carrying around
  /// some Type/Value information rather than string/int/enum and gives it
  /// somewhere to store it.
  ///
  /// However now the bitcode writer will write out some different bitcode for
  /// byval that is unreadable by xocc and the bitcode reader upgrades any byval
  /// attributes to the new byval <Type> syntax. The way we currently work
  /// around this is:
  /// 1) Delete the ByVal attribute, erasing any byval <Type> syntax in the IR
  /// and then re-adding the old byval with no <Type> Syntax.
  /// 2) In the SYCL xocc script when we run this pass with opt we make sure we
  /// emit LLVM IR assembly language format and not bitcode format after this
  /// pass so that it doesn't run through the bitcode writer.
  /// 3) Inside the script we run it through an earlier LLVM assembler to create
  /// our bitcode, in this case the one packaged with xocc as it's easily
  /// accessible and we don't wish to carry around our own precompiled
  /// assemblers for every architecture in existence. Plus the bitcode it
  /// generates will always be bitcode compatible with xocc..
  /// 4) Feed it to xocc and be happy that it can consume it.
  ///
  /// The downside to this rather painful hack is that we're tied to the LLVM
  /// assembler that's packaged with xocc, which means newer LLVM IR may not be
  /// compatible with it. Which may lead to more problems in the future, one
  /// currently example of this problem is the renameBasicBlocks function inside
  /// this pass that renames all blocks to make the assembler happy. Without it
  /// the xocc llvm-as will die.
  ///
  /// An alternative to this would be to make our own alterations to the Bitcode
  /// writer so that it will optionally output the old bitcode encoding style of
  /// byval so that xocc can still read it in.
  ///
  /// Sadly we cannot just remove the byval attribute and ignore all the hacky
  /// workaround that come with keeping it as even though xocc will allow it to
  /// compile the resulting binary is not compatible with the XRT runtime. It
  /// will kill its execution when the kernel is launched, even for simple
  /// kernels.
  void resetByVal(Module &M) {
    for (auto &F : M.functions()) {
      for (auto &P : F.args()) {
         if (P.hasAttribute(llvm::Attribute::ByVal)) {
             P.removeAttr(llvm::Attribute::ByVal);
             P.addAttr(Attribute::get(M.getContext(), llvm::Attribute::ByVal,
                                      nullptr));
         }
      }

      // These appear on Call/Invoke Instructions as well
      for (auto &I : instructions(F))
        if (CallBase *CB = dyn_cast<CallBase>(&I)) {
          for (unsigned int i = 0; i < CB->getNumArgOperands(); ++i) {
            if (CB->paramHasAttr(i, llvm::Attribute::ByVal)) {
              CB->removeParamAttr(i, llvm::Attribute::ByVal);
              CB->addParamAttr(i,
                               Attribute::get(M.getContext(),
                                              llvm::Attribute::ByVal, nullptr));
            }
          }
        }
    }
  }

  /// This is part of the resetByVal work around, as we're using the xocc
  /// assember to assemble our code to bitcode we have to rename all the basic
  /// blocks. As the LLVM IR numbering of blocks seems to be a little too new
  /// for xocc's tastes.
  void renameBasicBlocks(Module &M) {
    int count;
    for (auto &F : M.functions()) {
        count = 0;
        for (auto &B : F)
          B.setName("label_" + Twine{count++});
    }
  }

  /// Remove Freeze instruction because xocc can't deal with them.
  /// This is not a safe transformation but since llvm survived with bugs cause
  /// by absence of freeze for many years, so i guess its its good enough for a
  /// prototype
  void removeFreezeInst(Module &M) {
    SmallVector<Instruction*, 16> ToRemove;
    for (auto& F : M.functions())
      for (auto& I : instructions(F))
        if (auto* Freeze = dyn_cast<FreezeInst>(&I)) {
          Freeze->replaceAllUsesWith(Freeze->getOperand(0));
          ToRemove.push_back(Freeze);
        }
    for (auto* I : ToRemove)
      I->eraseFromParent();
  }

  void removeFNegInst(Module& M) {
    SmallVector<Instruction*, 16> ToRemove;
    for (auto &F : M.functions())
      for (auto &I : instructions(F))
        if (auto *U = dyn_cast<UnaryOperator>(&I))
          if (U->getOpcode() == Instruction::FNeg) {
            Instruction* Sub = BinaryOperator::Create(BinaryOperator::FSub,
                                   ConstantFP::getZeroValueForNegation(
                                       U->getOperand(0)->getType()),
                                   U->getOperand(0));
            U->replaceAllUsesWith(Sub);
            Sub->insertBefore(U);
            ToRemove.push_back(U);
          }
    for (auto *I : ToRemove)
      I->eraseFromParent();
  }

  /// V++ has issues with intrinsic having different alignment attributes on
  /// inputs and outputs. So we remove alignment attributes.
  void removeMemIntrAlign(Module &M) {
    for (auto &F : M.functions())
      for (auto &I : instructions(F))
        if (auto *MI = dyn_cast<AnyMemIntrinsic>(&I))
          for (Use &U : MI->args())
            MI->removeAttribute(U.getOperandNo(),
                                Attribute::AttrKind::Alignment);
  }

  void lowerIntrinsic(Module &M) {
    IRBuilder<> B(M.getContext());
    SmallVector<Instruction *, 16> ToRemove;
    for (auto &F : M.functions())
      for (auto &I : instructions(F))
        if (auto *CI = dyn_cast<CallBase>(&I)) {
          if (CI->getIntrinsicID() == Intrinsic::abs) {
            B.SetInsertPoint(CI->getNextNode());
            Value *Cmp = B.CreateICmpSLT(
                CI->getArgOperand(0),
                ConstantInt::getNullValue(CI->getArgOperand(0)->getType()));
            Value *Sub = B.CreateSub(
                CI->getArgOperand(0),
                ConstantInt::getNullValue(CI->getArgOperand(0)->getType()));
            Value *ABS = B.CreateSelect(Cmp, Sub, CI->getArgOperand(0));
            CI->replaceAllUsesWith(ABS);
            ToRemove.push_back(CI);
          }
        }
    for (auto *I : ToRemove)
      I->eraseFromParent();
  }

  void convertPoinsonToZero(Module &M) {
    for (auto &F : M.functions())
      for (auto &I : instructions(F))
        for (auto &V : I.operands())
          if (auto *P = dyn_cast<PoisonValue>(V.get()))
            P->replaceAllUsesWith(Constant::getNullValue(V->getType()));
  }

  bool runOnModule(Module &M) override {
    resetByVal(M);
<<<<<<< HEAD
    llvm::removeAttributes(M, {Attribute::WillReturn, Attribute::NoFree,
                               Attribute::ImmArg, Attribute::NoSync});
=======
    removeAttributes(M, {Attribute::WillReturn, Attribute::NoFree,
                         Attribute::ImmArg, Attribute::NoSync,
                         Attribute::MustProgress, Attribute::NoUndef});
>>>>>>> 562b543c
    renameBasicBlocks(M);
    removeFreezeInst(M);
    removeFNegInst(M);
    removeMemIntrAlign(M);

    lowerIntrinsic(M);

    convertPoinsonToZero(M);
    // The module probably changed
    return true;
  }
};

}

namespace llvm {
void initializeXOCCIRDowngraderPass(PassRegistry &Registry);
}

INITIALIZE_PASS(XOCCIRDowngrader, "xoccIRDowngrader",
  "pass that downgrades modern LLVM IR to something compatible with current xocc"
  "backend LLVM IR", false, false)
ModulePass *llvm::createXOCCIRDowngraderPass() {return new XOCCIRDowngrader();}

char XOCCIRDowngrader::ID = 0;<|MERGE_RESOLUTION|>--- conflicted
+++ resolved
@@ -210,14 +210,9 @@
 
   bool runOnModule(Module &M) override {
     resetByVal(M);
-<<<<<<< HEAD
     llvm::removeAttributes(M, {Attribute::WillReturn, Attribute::NoFree,
-                               Attribute::ImmArg, Attribute::NoSync});
-=======
-    removeAttributes(M, {Attribute::WillReturn, Attribute::NoFree,
                          Attribute::ImmArg, Attribute::NoSync,
                          Attribute::MustProgress, Attribute::NoUndef});
->>>>>>> 562b543c
     renameBasicBlocks(M);
     removeFreezeInst(M);
     removeFNegInst(M);
