--- conflicted
+++ resolved
@@ -66,11 +66,7 @@
     return FileFD;
   }
 
-<<<<<<< HEAD
-  void GenerateXOCCPropertyScript(llvm::raw_fd_ostream &O, Module &M) {
-=======
-  /// Visit all the functions of the module
-  bool runOnModule(Module &M) override {
+  void GenerateXOCCPropertyScript(Module &M) {
     std::string Path = std::getenv("SCYL_XOCC_TMP_PATH");
     SmallString<256> TDir(Path.begin(), Path.end());
     // Make sure to rip off the directories for the filename
@@ -85,14 +81,13 @@
                             true /*close in destructor*/);
 
     if (O.has_error())
-      return false;
+      return;
 
    // Script header/comment
     O << "# This is a generated bash script to inject environment information\n"
          "# containing kernel properties that we need so we can compile.\n"
          "# This script is called from sycl-xocc.\n";
 
->>>>>>> 2cdbf729
     llvm::SmallString<512> kernelNames;
     llvm::SmallString<512> DDRArgs;
     for (auto &F : M.functions()) {
@@ -152,7 +147,18 @@
     }
   }
 
-  void GenerateChessPropertyScript(llvm::raw_fd_ostream &O, Module &M) {
+  void GenerateChessPropertyScript(Module &M) {
+    SmallString<256> TDir;
+    llvm::sys::path::system_temp_directory(true, TDir);
+    // Make sure to rip off the directories for the filename
+    llvm::Twine file = "KernelProperties_" +
+      llvm::sys::path::filename(M.getSourceFileName());
+    llvm::sys::path::append(TDir, file);
+    llvm::sys::path::replace_extension(TDir, "bash",
+      llvm::sys::path::Style::native);
+    llvm::raw_fd_ostream O(GetWriteStreamID(TDir.str()),
+                            true /*close in destructor*/);
+
     llvm::SmallString<512> kernelNames;
     for (auto &F : M.functions()) {
       if (isKernel(F)) {
@@ -169,30 +175,11 @@
 
   /// Visit all the functions of the module
   bool runOnModule(Module &M) override {
-    SmallString<256> TDir;
-    llvm::sys::path::system_temp_directory(true, TDir);
-    // Make sure to rip off the directories for the filename
-    llvm::Twine file = "KernelProperties_" +
-      llvm::sys::path::filename(M.getSourceFileName());
-    llvm::sys::path::append(TDir, file);
-    llvm::sys::path::replace_extension(TDir, "bash",
-      llvm::sys::path::Style::native);
-    llvm::raw_fd_ostream O(GetWriteStreamID(TDir.str()),
-                            true /*close in destructor*/);
-
-   // Script header/comment
-    O << "# This is a generated bash script to inject environment information\n"
-         "# containing kernel properties that we need so we can compile.\n"
-         "# This script is called from the sycl-xocc and sycl-chess scripts.\n";
-
-    if (O.has_error())
-      return false;
-
     auto T = llvm::Triple(M.getTargetTriple());
     if (T.isXilinxAIE())
-      GenerateChessPropertyScript(O, M);
+      GenerateChessPropertyScript(M);
     else
-      GenerateXOCCPropertyScript(O, M);
+      GenerateXOCCPropertyScript(M);
 
     // The module probably changed
     return true;
