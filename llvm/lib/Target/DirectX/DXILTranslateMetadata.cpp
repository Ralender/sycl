//===- DXILTranslateMetadata.cpp - Pass to emit DXIL metadata ---*- C++ -*-===//
//
// Part of the LLVM Project, under the Apache License v2.0 with LLVM Exceptions.
// See https://llvm.org/LICENSE.txt for license information.
// SPDX-License-Identifier: Apache-2.0 WITH LLVM-exception
//
//===----------------------------------------------------------------------===//
///
//===----------------------------------------------------------------------===//

#include "DXILMetadata.h"
#include "DirectX.h"
#include "llvm/ADT/StringSet.h"
#include "llvm/ADT/Triple.h"
#include "llvm/IR/Constants.h"
#include "llvm/IR/Metadata.h"
#include "llvm/IR/Module.h"
#include "llvm/Pass.h"

using namespace llvm;

namespace {
class DXILTranslateMetadata : public ModulePass {
public:
  static char ID; // Pass identification, replacement for typeid
  explicit DXILTranslateMetadata() : ModulePass(ID) {}

  StringRef getPassName() const override { return "DXIL Metadata Emit"; }

  bool runOnModule(Module &M) override;
};

} // namespace

bool DXILTranslateMetadata::runOnModule(Module &M) {

  dxil::ValidatorVersionMD ValVerMD(M);
  if (ValVerMD.isEmpty())
    ValVerMD.update(VersionTuple(1, 0));
<<<<<<< HEAD
=======
  dxil::createShaderModelMD(M);
>>>>>>> f788a4d7
  return false;
}

char DXILTranslateMetadata::ID = 0;

ModulePass *llvm::createDXILTranslateMetadataPass() {
  return new DXILTranslateMetadata();
}

INITIALIZE_PASS(DXILTranslateMetadata, "dxil-metadata-emit",
                "DXIL Metadata Emit", false, false)<|MERGE_RESOLUTION|>--- conflicted
+++ resolved
@@ -37,10 +37,7 @@
   dxil::ValidatorVersionMD ValVerMD(M);
   if (ValVerMD.isEmpty())
     ValVerMD.update(VersionTuple(1, 0));
-<<<<<<< HEAD
-=======
   dxil::createShaderModelMD(M);
->>>>>>> f788a4d7
   return false;
 }
 
