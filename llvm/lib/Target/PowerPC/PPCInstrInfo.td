//===-- PPCInstrInfo.td - The PowerPC Instruction Set ------*- tablegen -*-===//
//
// Part of the LLVM Project, under the Apache License v2.0 with LLVM Exceptions.
// See https://llvm.org/LICENSE.txt for license information.
// SPDX-License-Identifier: Apache-2.0 WITH LLVM-exception
//
//===----------------------------------------------------------------------===//
//
// This file describes the subset of the 32-bit PowerPC instruction set, as used
// by the PowerPC instruction selector.
//
//===----------------------------------------------------------------------===//

include "PPCInstrFormats.td"

//===----------------------------------------------------------------------===//
// PowerPC specific type constraints.
//
def SDT_PPCstfiwx : SDTypeProfile<0, 2, [ // stfiwx
  SDTCisVT<0, f64>, SDTCisPtrTy<1>
]>;
def SDT_PPClfiwx : SDTypeProfile<1, 1, [ // lfiw[az]x
  SDTCisVT<0, f64>, SDTCisPtrTy<1>
]>;
def SDT_PPCLxsizx : SDTypeProfile<1, 2, [
  SDTCisVT<0, f64>, SDTCisPtrTy<1>, SDTCisPtrTy<2>
]>;
def SDT_PPCstxsix : SDTypeProfile<0, 3, [
  SDTCisVT<0, f64>, SDTCisPtrTy<1>, SDTCisPtrTy<2>
]>;
def SDT_PPCcv_fp_to_int  : SDTypeProfile<1, 1, [
  SDTCisFP<0>, SDTCisFP<1>
  ]>;
def SDT_PPCstore_scal_int_from_vsr : SDTypeProfile<0, 3, [
  SDTCisVT<0, f64>, SDTCisPtrTy<1>, SDTCisPtrTy<2>
]>;
def SDT_PPCVexts  : SDTypeProfile<1, 2, [
  SDTCisVT<0, f64>, SDTCisVT<1, f64>, SDTCisPtrTy<2>
]>;

def SDT_PPCCallSeqStart : SDCallSeqStart<[ SDTCisVT<0, i32>,
                                           SDTCisVT<1, i32> ]>;
def SDT_PPCCallSeqEnd   : SDCallSeqEnd<[ SDTCisVT<0, i32>,
                                         SDTCisVT<1, i32> ]>;
def SDT_PPCvperm   : SDTypeProfile<1, 3, [
  SDTCisVT<3, v16i8>, SDTCisSameAs<0, 1>, SDTCisSameAs<0, 2>
]>;

def SDT_PPCVecSplat : SDTypeProfile<1, 2, [ SDTCisVec<0>,
  SDTCisVec<1>, SDTCisInt<2>
]>;

def SDT_PPCSpToDp : SDTypeProfile<1, 1, [ SDTCisVT<0, v2f64>,
  SDTCisInt<1>
]>;

def SDT_PPCVecShift : SDTypeProfile<1, 3, [ SDTCisVec<0>,
  SDTCisVec<1>, SDTCisVec<2>, SDTCisPtrTy<3>
]>;

def SDT_PPCVecInsert : SDTypeProfile<1, 3, [ SDTCisVec<0>,
  SDTCisVec<1>, SDTCisVec<2>, SDTCisInt<3>
]>;

def SDT_PPCxxpermdi: SDTypeProfile<1, 3, [ SDTCisVec<0>,
  SDTCisVec<1>, SDTCisVec<2>, SDTCisInt<3>
]>;

def SDT_PPCvcmp : SDTypeProfile<1, 3, [
  SDTCisSameAs<0, 1>, SDTCisSameAs<1, 2>, SDTCisVT<3, i32>
]>;

def SDT_PPCcondbr : SDTypeProfile<0, 3, [
  SDTCisVT<0, i32>, SDTCisVT<2, OtherVT>
]>;

def SDT_PPCFtsqrt : SDTypeProfile<1, 1, [
  SDTCisVT<0, i32>]>;

def SDT_PPClbrx : SDTypeProfile<1, 2, [
  SDTCisInt<0>, SDTCisPtrTy<1>, SDTCisVT<2, OtherVT>
]>;
def SDT_PPCstbrx : SDTypeProfile<0, 3, [
  SDTCisInt<0>, SDTCisPtrTy<1>, SDTCisVT<2, OtherVT>
]>;

def SDT_PPCTC_ret : SDTypeProfile<0, 2, [
  SDTCisPtrTy<0>, SDTCisVT<1, i32>
]>;

def tocentry32 : Operand<iPTR> {
  let MIOperandInfo = (ops i32imm:$imm);
}

def SDT_PPCqvfperm   : SDTypeProfile<1, 3, [
  SDTCisVec<0>, SDTCisSameAs<0, 1>, SDTCisSameAs<0, 2>, SDTCisVec<3>
]>;
def SDT_PPCqvgpci   : SDTypeProfile<1, 1, [
  SDTCisVec<0>, SDTCisInt<1>
]>;
def SDT_PPCqvaligni   : SDTypeProfile<1, 3, [
  SDTCisVec<0>, SDTCisSameAs<0, 1>, SDTCisSameAs<0, 2>, SDTCisInt<3>
]>;
def SDT_PPCqvesplati   : SDTypeProfile<1, 2, [
  SDTCisVec<0>, SDTCisSameAs<0, 1>, SDTCisInt<2>
]>;

def SDT_PPCqbflt : SDTypeProfile<1, 1, [
  SDTCisVec<0>, SDTCisVec<1>
]>;

def SDT_PPCqvlfsb : SDTypeProfile<1, 1, [
  SDTCisVec<0>, SDTCisPtrTy<1>
]>;

def SDT_PPCextswsli : SDTypeProfile<1, 2, [  // extswsli
  SDTCisInt<0>, SDTCisInt<1>, SDTCisOpSmallerThanOp<1, 0>, SDTCisInt<2>
]>;

def SDT_PPCFPMinMax : SDTypeProfile<1, 2, [
  SDTCisSameAs<0, 1>, SDTCisSameAs<0, 2>, SDTCisFP<0>
]>;

//===----------------------------------------------------------------------===//
// PowerPC specific DAG Nodes.
//

def PPCfre    : SDNode<"PPCISD::FRE",     SDTFPUnaryOp, []>;
def PPCfrsqrte: SDNode<"PPCISD::FRSQRTE", SDTFPUnaryOp, []>;
def PPCfsqrt  : SDNode<"PPCISD::FSQRT",   SDTFPUnaryOp, []>;
def PPCftsqrt : SDNode<"PPCISD::FTSQRT",  SDT_PPCFtsqrt,[]>;

def PPCfcfid  : SDNode<"PPCISD::FCFID",   SDTFPUnaryOp, []>;
def PPCfcfidu : SDNode<"PPCISD::FCFIDU",  SDTFPUnaryOp, []>;
def PPCfcfids : SDNode<"PPCISD::FCFIDS",  SDTFPRoundOp, []>;
def PPCfcfidus: SDNode<"PPCISD::FCFIDUS", SDTFPRoundOp, []>;
def PPCfctidz : SDNode<"PPCISD::FCTIDZ", SDTFPUnaryOp, []>;
def PPCfctiwz : SDNode<"PPCISD::FCTIWZ", SDTFPUnaryOp, []>;
def PPCfctiduz: SDNode<"PPCISD::FCTIDUZ",SDTFPUnaryOp, []>;
def PPCfctiwuz: SDNode<"PPCISD::FCTIWUZ",SDTFPUnaryOp, []>;

def PPCstrict_fcfid : SDNode<"PPCISD::STRICT_FCFID",
                             SDTFPUnaryOp, [SDNPHasChain]>;
def PPCstrict_fcfidu : SDNode<"PPCISD::STRICT_FCFIDU",
                              SDTFPUnaryOp, [SDNPHasChain]>;
def PPCstrict_fcfids : SDNode<"PPCISD::STRICT_FCFIDS",
                             SDTFPRoundOp, [SDNPHasChain]>;
def PPCstrict_fcfidus : SDNode<"PPCISD::STRICT_FCFIDUS",
                              SDTFPRoundOp, [SDNPHasChain]>;

def PPCany_fcfid : PatFrags<(ops node:$op),
                             [(PPCfcfid node:$op),
                              (PPCstrict_fcfid node:$op)]>;
def PPCany_fcfidu : PatFrags<(ops node:$op),
                             [(PPCfcfidu node:$op),
                              (PPCstrict_fcfidu node:$op)]>;
def PPCany_fcfids : PatFrags<(ops node:$op),
                              [(PPCfcfids node:$op),
                               (PPCstrict_fcfids node:$op)]>;
def PPCany_fcfidus : PatFrags<(ops node:$op),
                              [(PPCfcfidus node:$op),
                               (PPCstrict_fcfidus node:$op)]>;

def PPCcv_fp_to_uint_in_vsr:
    SDNode<"PPCISD::FP_TO_UINT_IN_VSR", SDT_PPCcv_fp_to_int, []>;
def PPCcv_fp_to_sint_in_vsr:
    SDNode<"PPCISD::FP_TO_SINT_IN_VSR", SDT_PPCcv_fp_to_int, []>;
def PPCstore_scal_int_from_vsr:
   SDNode<"PPCISD::ST_VSR_SCAL_INT", SDT_PPCstore_scal_int_from_vsr,
           [SDNPHasChain, SDNPMayStore]>;
def PPCstfiwx : SDNode<"PPCISD::STFIWX", SDT_PPCstfiwx,
                       [SDNPHasChain, SDNPMayStore]>;
def PPClfiwax : SDNode<"PPCISD::LFIWAX", SDT_PPClfiwx,
                       [SDNPHasChain, SDNPMayLoad, SDNPMemOperand]>;
def PPClfiwzx : SDNode<"PPCISD::LFIWZX", SDT_PPClfiwx,
                       [SDNPHasChain, SDNPMayLoad, SDNPMemOperand]>;
def PPClxsizx : SDNode<"PPCISD::LXSIZX", SDT_PPCLxsizx,
                       [SDNPHasChain, SDNPMayLoad]>;
def PPCstxsix : SDNode<"PPCISD::STXSIX", SDT_PPCstxsix,
                       [SDNPHasChain, SDNPMayStore]>;
def PPCVexts  : SDNode<"PPCISD::VEXTS", SDT_PPCVexts, []>;

// Extract FPSCR (not modeled at the DAG level).
def PPCmffs   : SDNode<"PPCISD::MFFS",
                       SDTypeProfile<1, 0, [SDTCisVT<0, f64>]>,
                       [SDNPHasChain]>;

// Perform FADD in round-to-zero mode.
def PPCfaddrtz: SDNode<"PPCISD::FADDRTZ", SDTFPBinOp, []>;
def PPCstrict_faddrtz: SDNode<"PPCISD::STRICT_FADDRTZ", SDTFPBinOp,
                              [SDNPHasChain]>;

def PPCany_faddrtz: PatFrags<(ops node:$lhs, node:$rhs),
                             [(PPCfaddrtz node:$lhs, node:$rhs),
                              (PPCstrict_faddrtz node:$lhs, node:$rhs)]>;

def PPCfsel   : SDNode<"PPCISD::FSEL",
   // Type constraint for fsel.
   SDTypeProfile<1, 3, [SDTCisSameAs<0, 2>, SDTCisSameAs<0, 3>,
                        SDTCisFP<0>, SDTCisVT<1, f64>]>, []>;
def PPCxsmaxc : SDNode<"PPCISD::XSMAXCDP", SDT_PPCFPMinMax, []>;
def PPCxsminc : SDNode<"PPCISD::XSMINCDP", SDT_PPCFPMinMax, []>;
def PPChi       : SDNode<"PPCISD::Hi", SDTIntBinOp, []>;
def PPClo       : SDNode<"PPCISD::Lo", SDTIntBinOp, []>;
def PPCtoc_entry: SDNode<"PPCISD::TOC_ENTRY", SDTIntBinOp,
                         [SDNPMayLoad, SDNPMemOperand]>;

def PPCppc32GOT : SDNode<"PPCISD::PPC32_GOT", SDTIntLeaf, []>;

def PPCaddisGotTprelHA : SDNode<"PPCISD::ADDIS_GOT_TPREL_HA", SDTIntBinOp>;
def PPCldGotTprelL : SDNode<"PPCISD::LD_GOT_TPREL_L", SDTIntBinOp,
                            [SDNPMayLoad]>;
def PPCaddTls     : SDNode<"PPCISD::ADD_TLS", SDTIntBinOp, []>;
def PPCaddisTlsgdHA : SDNode<"PPCISD::ADDIS_TLSGD_HA", SDTIntBinOp>;
def PPCaddiTlsgdL   : SDNode<"PPCISD::ADDI_TLSGD_L", SDTIntBinOp>;
def PPCgetTlsAddr   : SDNode<"PPCISD::GET_TLS_ADDR", SDTIntBinOp>;
def PPCaddiTlsgdLAddr : SDNode<"PPCISD::ADDI_TLSGD_L_ADDR",
                               SDTypeProfile<1, 3, [
                                 SDTCisSameAs<0, 1>, SDTCisSameAs<0, 2>,
                                 SDTCisSameAs<0, 3>, SDTCisInt<0> ]>>;
def PPCTlsgdAIX     : SDNode<"PPCISD::TLSGD_AIX", SDTIntBinOp>;
def PPCaddisTlsldHA : SDNode<"PPCISD::ADDIS_TLSLD_HA", SDTIntBinOp>;
def PPCaddiTlsldL   : SDNode<"PPCISD::ADDI_TLSLD_L", SDTIntBinOp>;
def PPCgetTlsldAddr : SDNode<"PPCISD::GET_TLSLD_ADDR", SDTIntBinOp>;
def PPCaddiTlsldLAddr : SDNode<"PPCISD::ADDI_TLSLD_L_ADDR",
                               SDTypeProfile<1, 3, [
                                 SDTCisSameAs<0, 1>, SDTCisSameAs<0, 2>,
                                 SDTCisSameAs<0, 3>, SDTCisInt<0> ]>>;
def PPCaddisDtprelHA : SDNode<"PPCISD::ADDIS_DTPREL_HA", SDTIntBinOp>;
def PPCaddiDtprelL   : SDNode<"PPCISD::ADDI_DTPREL_L", SDTIntBinOp>;
def PPCpaddiDtprel   : SDNode<"PPCISD::PADDI_DTPREL", SDTIntBinOp>;

def PPCvperm     : SDNode<"PPCISD::VPERM", SDT_PPCvperm, []>;
def PPCxxsplt    : SDNode<"PPCISD::XXSPLT", SDT_PPCVecSplat, []>;
def PPCxxspltidp : SDNode<"PPCISD::XXSPLTI_SP_TO_DP", SDT_PPCSpToDp, []>;
def PPCvecinsert : SDNode<"PPCISD::VECINSERT", SDT_PPCVecInsert, []>;
def PPCxxpermdi  : SDNode<"PPCISD::XXPERMDI", SDT_PPCxxpermdi, []>;
def PPCvecshl    : SDNode<"PPCISD::VECSHL", SDT_PPCVecShift, []>;

def PPCcmpb     : SDNode<"PPCISD::CMPB", SDTIntBinOp, []>;

// These nodes represent the 32-bit PPC shifts that operate on 6-bit shift
// amounts.  These nodes are generated by the multi-precision shift code.
def PPCsrl        : SDNode<"PPCISD::SRL"       , SDTIntShiftOp>;
def PPCsra        : SDNode<"PPCISD::SRA"       , SDTIntShiftOp>;
def PPCshl        : SDNode<"PPCISD::SHL"       , SDTIntShiftOp>;

def PPCfnmsub     : SDNode<"PPCISD::FNMSUB"    , SDTFPTernaryOp>;

def PPCextswsli : SDNode<"PPCISD::EXTSWSLI" , SDT_PPCextswsli>;

def PPCstrict_fctidz : SDNode<"PPCISD::STRICT_FCTIDZ",
                              SDTFPUnaryOp, [SDNPHasChain]>;
def PPCstrict_fctiwz : SDNode<"PPCISD::STRICT_FCTIWZ",
                              SDTFPUnaryOp, [SDNPHasChain]>;
def PPCstrict_fctiduz : SDNode<"PPCISD::STRICT_FCTIDUZ",
                               SDTFPUnaryOp, [SDNPHasChain]>;
def PPCstrict_fctiwuz : SDNode<"PPCISD::STRICT_FCTIWUZ",
                                SDTFPUnaryOp, [SDNPHasChain]>;

def PPCany_fctidz : PatFrags<(ops node:$op),
                             [(PPCstrict_fctidz node:$op),
                              (PPCfctidz node:$op)]>;
def PPCany_fctiwz : PatFrags<(ops node:$op),
                             [(PPCstrict_fctiwz node:$op),
                              (PPCfctiwz node:$op)]>;
def PPCany_fctiduz : PatFrags<(ops node:$op),
                              [(PPCstrict_fctiduz node:$op),
                               (PPCfctiduz node:$op)]>;
def PPCany_fctiwuz : PatFrags<(ops node:$op),
                              [(PPCstrict_fctiwuz node:$op),
                               (PPCfctiwuz node:$op)]>;

// Move 2 i64 values into a VSX register
def PPCbuild_fp128: SDNode<"PPCISD::BUILD_FP128",
                           SDTypeProfile<1, 2,
                             [SDTCisFP<0>, SDTCisSameSizeAs<1,2>,
                              SDTCisSameAs<1,2>]>,
                           []>;

def PPCbuild_spe64: SDNode<"PPCISD::BUILD_SPE64",
                           SDTypeProfile<1, 2,
                             [SDTCisVT<0, f64>, SDTCisVT<1,i32>,
                             SDTCisVT<1,i32>]>,
                           []>;

def PPCextract_spe : SDNode<"PPCISD::EXTRACT_SPE",
                            SDTypeProfile<1, 2,
                              [SDTCisVT<0, i32>, SDTCisVT<1, f64>,
                              SDTCisPtrTy<2>]>,
                              []>;

// These are target-independent nodes, but have target-specific formats.
def callseq_start : SDNode<"ISD::CALLSEQ_START", SDT_PPCCallSeqStart,
                           [SDNPHasChain, SDNPOutGlue]>;
def callseq_end   : SDNode<"ISD::CALLSEQ_END",   SDT_PPCCallSeqEnd,
                           [SDNPHasChain, SDNPOptInGlue, SDNPOutGlue]>;

def SDT_PPCCall   : SDTypeProfile<0, -1, [SDTCisInt<0>]>;
def PPCcall  : SDNode<"PPCISD::CALL", SDT_PPCCall,
                      [SDNPHasChain, SDNPOptInGlue, SDNPOutGlue,
                       SDNPVariadic]>;
def PPCcall_nop  : SDNode<"PPCISD::CALL_NOP", SDT_PPCCall,
                          [SDNPHasChain, SDNPOptInGlue, SDNPOutGlue,
                           SDNPVariadic]>;
def PPCcall_notoc : SDNode<"PPCISD::CALL_NOTOC", SDT_PPCCall,
                           [SDNPHasChain, SDNPOptInGlue, SDNPOutGlue,
                            SDNPVariadic]>;
def PPCmtctr      : SDNode<"PPCISD::MTCTR", SDT_PPCCall,
                           [SDNPHasChain, SDNPOptInGlue, SDNPOutGlue]>;
def PPCbctrl : SDNode<"PPCISD::BCTRL", SDTNone,
                      [SDNPHasChain, SDNPOptInGlue, SDNPOutGlue,
                       SDNPVariadic]>;
def PPCbctrl_load_toc : SDNode<"PPCISD::BCTRL_LOAD_TOC",
                               SDTypeProfile<0, 1, []>,
                               [SDNPHasChain, SDNPOptInGlue, SDNPOutGlue,
                                SDNPVariadic]>;

def retflag       : SDNode<"PPCISD::RET_FLAG", SDTNone,
                           [SDNPHasChain, SDNPOptInGlue, SDNPVariadic]>;

def PPCtc_return : SDNode<"PPCISD::TC_RETURN", SDT_PPCTC_ret,
                        [SDNPHasChain,  SDNPOptInGlue, SDNPVariadic]>;

def PPCeh_sjlj_setjmp  : SDNode<"PPCISD::EH_SJLJ_SETJMP",
                                SDTypeProfile<1, 1, [SDTCisInt<0>,
                                                     SDTCisPtrTy<1>]>,
                                [SDNPHasChain, SDNPSideEffect]>;
def PPCeh_sjlj_longjmp : SDNode<"PPCISD::EH_SJLJ_LONGJMP",
                                SDTypeProfile<0, 1, [SDTCisPtrTy<0>]>,
                                [SDNPHasChain, SDNPSideEffect]>;

def SDT_PPCsc     : SDTypeProfile<0, 1, [SDTCisInt<0>]>;
def PPCsc         : SDNode<"PPCISD::SC", SDT_PPCsc,
                           [SDNPHasChain, SDNPSideEffect]>;

def PPCclrbhrb    : SDNode<"PPCISD::CLRBHRB", SDTNone,
                           [SDNPHasChain, SDNPSideEffect]>;
def PPCmfbhrbe    : SDNode<"PPCISD::MFBHRBE", SDTIntBinOp, [SDNPHasChain]>;
def PPCrfebb      : SDNode<"PPCISD::RFEBB", SDT_PPCsc,
                           [SDNPHasChain, SDNPSideEffect]>;

def PPCvcmp       : SDNode<"PPCISD::VCMP" , SDT_PPCvcmp, []>;
def PPCvcmp_rec   : SDNode<"PPCISD::VCMP_rec", SDT_PPCvcmp, [SDNPOutGlue]>;

def PPCcondbranch : SDNode<"PPCISD::COND_BRANCH", SDT_PPCcondbr,
                           [SDNPHasChain, SDNPOptInGlue]>;

// PPC-specific atomic operations.
def PPCatomicCmpSwap_8 :
  SDNode<"PPCISD::ATOMIC_CMP_SWAP_8", SDTAtomic3,
         [SDNPHasChain, SDNPMayStore, SDNPMayLoad, SDNPMemOperand]>;
def PPCatomicCmpSwap_16 :
  SDNode<"PPCISD::ATOMIC_CMP_SWAP_16", SDTAtomic3,
         [SDNPHasChain, SDNPMayStore, SDNPMayLoad, SDNPMemOperand]>;
def PPClbrx       : SDNode<"PPCISD::LBRX", SDT_PPClbrx,
                           [SDNPHasChain, SDNPMayLoad, SDNPMemOperand]>;
def PPCstbrx      : SDNode<"PPCISD::STBRX", SDT_PPCstbrx,
                           [SDNPHasChain, SDNPMayStore]>;

// Instructions to set/unset CR bit 6 for SVR4 vararg calls
def PPCcr6set   : SDNode<"PPCISD::CR6SET", SDTNone,
                         [SDNPHasChain, SDNPOptInGlue, SDNPOutGlue]>;
def PPCcr6unset : SDNode<"PPCISD::CR6UNSET", SDTNone,
                         [SDNPHasChain, SDNPOptInGlue, SDNPOutGlue]>;

// Instructions to support dynamic alloca.
def SDTDynOp  : SDTypeProfile<1, 2, []>;
def SDTDynAreaOp  : SDTypeProfile<1, 1, []>;
def PPCdynalloc   : SDNode<"PPCISD::DYNALLOC", SDTDynOp, [SDNPHasChain]>;
def PPCdynareaoffset   : SDNode<"PPCISD::DYNAREAOFFSET", SDTDynAreaOp, [SDNPHasChain]>;
def PPCprobedalloca : SDNode<"PPCISD::PROBED_ALLOCA", SDTDynOp, [SDNPHasChain]>;

// PC Relative Specific Nodes
def PPCmatpcreladdr : SDNode<"PPCISD::MAT_PCREL_ADDR", SDTIntUnaryOp, []>;
def PPCtlsdynamatpcreladdr : SDNode<"PPCISD::TLS_DYNAMIC_MAT_PCREL_ADDR",
                                    SDTIntUnaryOp, []>;
def PPCtlslocalexecmataddr : SDNode<"PPCISD::TLS_LOCAL_EXEC_MAT_ADDR",
                                    SDTIntUnaryOp, []>;

//===----------------------------------------------------------------------===//
// PowerPC specific transformation functions and pattern fragments.
//

// A floating point immediate that is not a positive zero and can be converted
// to a single precision floating point non-denormal immediate without loss of
// information.
def nzFPImmAsi32 : PatLeaf<(fpimm), [{
  APFloat APFloatOfN = N->getValueAPF();
  return convertToNonDenormSingle(APFloatOfN) && !N->isExactlyValue(+0.0);
}]>;

// Convert the floating point immediate into a 32 bit floating point immediate
// and get a i32 with the resulting bits.
def getFPAs32BitInt : SDNodeXForm<fpimm, [{
  APFloat APFloatOfN = N->getValueAPF();
  convertToNonDenormSingle(APFloatOfN);
  return CurDAG->getTargetConstant(APFloatOfN.bitcastToAPInt().getZExtValue(),
                                   SDLoc(N), MVT::i32);
}]>;

// Check if the value can be converted to be single precision immediate, which
// can be exploited by XXSPLTIDP. Ensure that it cannot be converted to single
// precision before exploiting with XXSPLTI32DX.
def nzFPImmAsi64 : PatLeaf<(fpimm), [{
  APFloat APFloatOfN = N->getValueAPF();
  return !N->isExactlyValue(+0.0) && !checkConvertToNonDenormSingle(APFloatOfN);
}]>;

// Get the Hi bits of a 64 bit immediate.
def getFPAs64BitIntHi : SDNodeXForm<fpimm, [{
  APFloat APFloatOfN = N->getValueAPF();
  uint32_t Hi = (uint32_t)((APFloatOfN.bitcastToAPInt().getZExtValue() &
                            0xFFFFFFFF00000000LL) >> 32);
  return CurDAG->getTargetConstant(Hi, SDLoc(N), MVT::i32);
}]>;

// Get the Lo bits of a 64 bit immediate.
def getFPAs64BitIntLo : SDNodeXForm<fpimm, [{
  APFloat APFloatOfN = N->getValueAPF();
  uint32_t Lo = (uint32_t)(APFloatOfN.bitcastToAPInt().getZExtValue() &
                           0xFFFFFFFF);
  return CurDAG->getTargetConstant(Lo, SDLoc(N), MVT::i32);
}]>;

def imm34 : PatLeaf<(imm), [{
  return isInt<34>(N->getSExtValue());
}]>;

def getImmAs64BitInt : SDNodeXForm<imm, [{
  return getI64Imm(N->getSExtValue(), SDLoc(N));
}]>;

def SHL32 : SDNodeXForm<imm, [{
  // Transformation function: 31 - imm
  return getI32Imm(31 - N->getZExtValue(), SDLoc(N));
}]>;

def SRL32 : SDNodeXForm<imm, [{
  // Transformation function: 32 - imm
  return N->getZExtValue() ? getI32Imm(32 - N->getZExtValue(), SDLoc(N))
                           : getI32Imm(0, SDLoc(N));
}]>;

def LO16 : SDNodeXForm<imm, [{
  // Transformation function: get the low 16 bits.
  return getI32Imm((unsigned short)N->getZExtValue(), SDLoc(N));
}]>;

def HI16 : SDNodeXForm<imm, [{
  // Transformation function: shift the immediate value down into the low bits.
  return getI32Imm((unsigned)N->getZExtValue() >> 16, SDLoc(N));
}]>;

def HA16 : SDNodeXForm<imm, [{
  // Transformation function: shift the immediate value down into the low bits.
  long Val = N->getZExtValue();
  return getI32Imm((Val - (signed short)Val) >> 16, SDLoc(N));
}]>;
def MB : SDNodeXForm<imm, [{
  // Transformation function: get the start bit of a mask
  unsigned mb = 0, me;
  (void)isRunOfOnes((unsigned)N->getZExtValue(), mb, me);
  return getI32Imm(mb, SDLoc(N));
}]>;

def ME : SDNodeXForm<imm, [{
  // Transformation function: get the end bit of a mask
  unsigned mb, me = 0;
  (void)isRunOfOnes((unsigned)N->getZExtValue(), mb, me);
  return getI32Imm(me, SDLoc(N));
}]>;
def maskimm32 : PatLeaf<(imm), [{
  // maskImm predicate - True if immediate is a run of ones.
  unsigned mb, me;
  if (N->getValueType(0) == MVT::i32)
    return isRunOfOnes((unsigned)N->getZExtValue(), mb, me);
  else
    return false;
}]>;

def imm32SExt16  : Operand<i32>, ImmLeaf<i32, [{
  // imm32SExt16 predicate - True if the i32 immediate fits in a 16-bit
  // sign extended field.  Used by instructions like 'addi'.
  return (int32_t)Imm == (short)Imm;
}]>;
def imm64SExt16  : Operand<i64>, ImmLeaf<i64, [{
  // imm64SExt16 predicate - True if the i64 immediate fits in a 16-bit
  // sign extended field.  Used by instructions like 'addi'.
  return (int64_t)Imm == (short)Imm;
}]>;
def immZExt16  : PatLeaf<(imm), [{
  // immZExt16 predicate - True if the immediate fits in a 16-bit zero extended
  // field.  Used by instructions like 'ori'.
  return (uint64_t)N->getZExtValue() == (unsigned short)N->getZExtValue();
}], LO16>;
def immNonAllOneAnyExt8 : ImmLeaf<i32, [{
  return (isInt<8>(Imm) && (Imm != -1)) || (isUInt<8>(Imm) && (Imm != 0xFF));
}]>;
def i32immNonAllOneNonZero : ImmLeaf<i32, [{ return Imm && (Imm != -1); }]>;
def immSExt5NonZero : ImmLeaf<i32, [{ return Imm && isInt<5>(Imm); }]>;

// imm16Shifted* - These match immediates where the low 16-bits are zero.  There
// are two forms: imm16ShiftedSExt and imm16ShiftedZExt.  These two forms are
// identical in 32-bit mode, but in 64-bit mode, they return true if the
// immediate fits into a sign/zero extended 32-bit immediate (with the low bits
// clear).
def imm16ShiftedZExt : PatLeaf<(imm), [{
  // imm16ShiftedZExt predicate - True if only bits in the top 16-bits of the
  // immediate are set.  Used by instructions like 'xoris'.
  return (N->getZExtValue() & ~uint64_t(0xFFFF0000)) == 0;
}], HI16>;

def imm16ShiftedSExt : PatLeaf<(imm), [{
  // imm16ShiftedSExt predicate - True if only bits in the top 16-bits of the
  // immediate are set.  Used by instructions like 'addis'.  Identical to
  // imm16ShiftedZExt in 32-bit mode.
  if (N->getZExtValue() & 0xFFFF) return false;
  if (N->getValueType(0) == MVT::i32)
    return true;
  // For 64-bit, make sure it is sext right.
  return N->getZExtValue() == (uint64_t)(int)N->getZExtValue();
}], HI16>;

def imm64ZExt32  : Operand<i64>, ImmLeaf<i64, [{
  // imm64ZExt32 predicate - True if the i64 immediate fits in a 32-bit
  // zero extended field.
  return isUInt<32>(Imm);
}]>;

// This is a somewhat weaker condition than actually checking for 4-byte
// alignment. It is simply checking that the displacement can be represented
// as an immediate that is a multiple of 4 (i.e. the requirements for DS-Form
// instructions).
// But some r+i load/store instructions (such as LD, STD, LDU, etc.) that require
// restricted memrix (4-aligned) constants are alignment sensitive. If these
// offsets are hidden behind TOC entries than the values of the lower-order
// bits cannot be checked directly. As a result, we need to also incorporate
// an alignment check into the relevant patterns.

def DSFormLoad : PatFrag<(ops node:$ptr), (load node:$ptr), [{
  return isOffsetMultipleOf(N, 4) || cast<LoadSDNode>(N)->getAlignment() >= 4;
}]>;
def DSFormStore : PatFrag<(ops node:$val, node:$ptr),
                            (store node:$val, node:$ptr), [{
  return isOffsetMultipleOf(N, 4) || cast<StoreSDNode>(N)->getAlignment() >= 4;
}]>;
def DSFormSextLoadi32 : PatFrag<(ops node:$ptr), (sextloadi32 node:$ptr), [{
  return isOffsetMultipleOf(N, 4) || cast<LoadSDNode>(N)->getAlignment() >= 4;
}]>;
def DSFormPreStore : PatFrag<
                          (ops node:$val, node:$base, node:$offset),
                          (pre_store node:$val, node:$base, node:$offset), [{
  return isOffsetMultipleOf(N, 4) || cast<StoreSDNode>(N)->getAlignment() >= 4;
}]>;

def NonDSFormLoad : PatFrag<(ops node:$ptr), (load node:$ptr), [{
  return cast<LoadSDNode>(N)->getAlignment() < 4 && !isOffsetMultipleOf(N, 4);
}]>;
def NonDSFormStore : PatFrag<(ops node:$val, node:$ptr),
                              (store node:$val, node:$ptr), [{
  return cast<StoreSDNode>(N)->getAlignment() < 4 && !isOffsetMultipleOf(N, 4);
}]>;
def NonDSFormSextLoadi32 : PatFrag<(ops node:$ptr), (sextloadi32 node:$ptr), [{
  return cast<LoadSDNode>(N)->getAlignment() < 4 && !isOffsetMultipleOf(N, 4);
}]>;

// This is a somewhat weaker condition than actually checking for 16-byte
// alignment. It is simply checking that the displacement can be represented
// as an immediate that is a multiple of 16 (i.e. the requirements for DQ-Form
// instructions).
def quadwOffsetLoad : PatFrag<(ops node:$ptr), (load node:$ptr), [{
  return isOffsetMultipleOf(N, 16);
}]>;
def quadwOffsetStore : PatFrag<(ops node:$val, node:$ptr),
                               (store node:$val, node:$ptr), [{
  return isOffsetMultipleOf(N, 16);
}]>;
def nonQuadwOffsetLoad : PatFrag<(ops node:$ptr), (load node:$ptr), [{
  return !isOffsetMultipleOf(N, 16);
}]>;
def nonQuadwOffsetStore : PatFrag<(ops node:$val, node:$ptr),
                                  (store node:$val, node:$ptr), [{
  return !isOffsetMultipleOf(N, 16);
}]>;

// PatFrag for binary operation whose operands are both non-constant
class BinOpWithoutSImm16Operand<SDNode opcode> :
  PatFrag<(ops node:$left, node:$right), (opcode node:$left, node:$right), [{
    int16_t Imm;
    return !isIntS16Immediate(N->getOperand(0), Imm)
             && !isIntS16Immediate(N->getOperand(1), Imm);
}]>;

def add_without_simm16 : BinOpWithoutSImm16Operand<add>;
def mul_without_simm16 : BinOpWithoutSImm16Operand<mul>;

//===----------------------------------------------------------------------===//
// PowerPC Flag Definitions.

class isPPC64 { bit PPC64 = 1; }
class isRecordForm   { bit RC = 1; }

class RegConstraint<string C> {
  string Constraints = C;
}
class NoEncode<string E> {
  string DisableEncoding = E;
}


//===----------------------------------------------------------------------===//
// PowerPC Operand Definitions.

// In the default PowerPC assembler syntax, registers are specified simply
// by number, so they cannot be distinguished from immediate values (without
// looking at the opcode).  This means that the default operand matching logic
// for the asm parser does not work, and we need to specify custom matchers.
// Since those can only be specified with RegisterOperand classes and not
// directly on the RegisterClass, all instructions patterns used by the asm
// parser need to use a RegisterOperand (instead of a RegisterClass) for
// all their register operands.
// For this purpose, we define one RegisterOperand for each RegisterClass,
// using the same name as the class, just in lower case.

def PPCRegGPRCAsmOperand : AsmOperandClass {
  let Name = "RegGPRC"; let PredicateMethod = "isRegNumber";
}
def gprc : RegisterOperand<GPRC> {
  let ParserMatchClass = PPCRegGPRCAsmOperand;
}
def PPCRegG8RCAsmOperand : AsmOperandClass {
  let Name = "RegG8RC"; let PredicateMethod = "isRegNumber";
}
def g8rc : RegisterOperand<G8RC> {
  let ParserMatchClass = PPCRegG8RCAsmOperand;
}
def PPCRegG8pRCAsmOperand : AsmOperandClass {
  let Name = "RegG8pRC"; let PredicateMethod = "isEvenRegNumber";
}
def g8prc : RegisterOperand<G8pRC> {
  let ParserMatchClass = PPCRegG8pRCAsmOperand;
}
def PPCRegGPRCNoR0AsmOperand : AsmOperandClass {
  let Name = "RegGPRCNoR0"; let PredicateMethod = "isRegNumber";
}
def gprc_nor0 : RegisterOperand<GPRC_NOR0> {
  let ParserMatchClass = PPCRegGPRCNoR0AsmOperand;
}
def PPCRegG8RCNoX0AsmOperand : AsmOperandClass {
  let Name = "RegG8RCNoX0"; let PredicateMethod = "isRegNumber";
}
def g8rc_nox0 : RegisterOperand<G8RC_NOX0> {
  let ParserMatchClass = PPCRegG8RCNoX0AsmOperand;
}
def PPCRegF8RCAsmOperand : AsmOperandClass {
  let Name = "RegF8RC"; let PredicateMethod = "isRegNumber";
}
def f8rc : RegisterOperand<F8RC> {
  let ParserMatchClass = PPCRegF8RCAsmOperand;
}
def PPCRegF4RCAsmOperand : AsmOperandClass {
  let Name = "RegF4RC"; let PredicateMethod = "isRegNumber";
}
def f4rc : RegisterOperand<F4RC> {
  let ParserMatchClass = PPCRegF4RCAsmOperand;
}
def PPCRegVRRCAsmOperand : AsmOperandClass {
  let Name = "RegVRRC"; let PredicateMethod = "isRegNumber";
}
def vrrc : RegisterOperand<VRRC> {
  let ParserMatchClass = PPCRegVRRCAsmOperand;
}
def PPCRegVFRCAsmOperand : AsmOperandClass {
  let Name = "RegVFRC"; let PredicateMethod = "isRegNumber";
}
def vfrc : RegisterOperand<VFRC> {
  let ParserMatchClass = PPCRegVFRCAsmOperand;
}
def PPCRegCRBITRCAsmOperand : AsmOperandClass {
  let Name = "RegCRBITRC"; let PredicateMethod = "isCRBitNumber";
}
def crbitrc : RegisterOperand<CRBITRC> {
  let ParserMatchClass = PPCRegCRBITRCAsmOperand;
}
def PPCRegCRRCAsmOperand : AsmOperandClass {
  let Name = "RegCRRC"; let PredicateMethod = "isCCRegNumber";
}
def crrc : RegisterOperand<CRRC> {
  let ParserMatchClass = PPCRegCRRCAsmOperand;
}
def PPCRegSPERCAsmOperand : AsmOperandClass {
  let Name = "RegSPERC"; let PredicateMethod = "isRegNumber";
}
def sperc : RegisterOperand<SPERC> {
  let ParserMatchClass = PPCRegSPERCAsmOperand;
}
def PPCRegSPE4RCAsmOperand : AsmOperandClass {
  let Name = "RegSPE4RC"; let PredicateMethod = "isRegNumber";
}
def spe4rc : RegisterOperand<GPRC> {
  let ParserMatchClass = PPCRegSPE4RCAsmOperand;
}

def PPCU1ImmAsmOperand : AsmOperandClass {
  let Name = "U1Imm"; let PredicateMethod = "isU1Imm";
  let RenderMethod = "addImmOperands";
}
def u1imm   : Operand<i32> {
  let PrintMethod = "printU1ImmOperand";
  let ParserMatchClass = PPCU1ImmAsmOperand;
  let OperandType = "OPERAND_IMMEDIATE";
}

def PPCU2ImmAsmOperand : AsmOperandClass {
  let Name = "U2Imm"; let PredicateMethod = "isU2Imm";
  let RenderMethod = "addImmOperands";
}
def u2imm   : Operand<i32> {
  let PrintMethod = "printU2ImmOperand";
  let ParserMatchClass = PPCU2ImmAsmOperand;
  let OperandType = "OPERAND_IMMEDIATE";
}

def PPCATBitsAsHintAsmOperand : AsmOperandClass {
  let Name = "ATBitsAsHint"; let PredicateMethod = "isATBitsAsHint";
  let RenderMethod = "addImmOperands"; // Irrelevant, predicate always fails.
}
def atimm   : Operand<i32> {
  let PrintMethod = "printATBitsAsHint";
  let ParserMatchClass = PPCATBitsAsHintAsmOperand;
  let OperandType = "OPERAND_IMMEDIATE";
}

def PPCU3ImmAsmOperand : AsmOperandClass {
  let Name = "U3Imm"; let PredicateMethod = "isU3Imm";
  let RenderMethod = "addImmOperands";
}
def u3imm   : Operand<i32> {
  let PrintMethod = "printU3ImmOperand";
  let ParserMatchClass = PPCU3ImmAsmOperand;
  let OperandType = "OPERAND_IMMEDIATE";
}

def PPCU4ImmAsmOperand : AsmOperandClass {
  let Name = "U4Imm"; let PredicateMethod = "isU4Imm";
  let RenderMethod = "addImmOperands";
}
def u4imm   : Operand<i32> {
  let PrintMethod = "printU4ImmOperand";
  let ParserMatchClass = PPCU4ImmAsmOperand;
  let OperandType = "OPERAND_IMMEDIATE";
}
def PPCS5ImmAsmOperand : AsmOperandClass {
  let Name = "S5Imm"; let PredicateMethod = "isS5Imm";
  let RenderMethod = "addImmOperands";
}
def s5imm   : Operand<i32> {
  let PrintMethod = "printS5ImmOperand";
  let ParserMatchClass = PPCS5ImmAsmOperand;
  let DecoderMethod = "decodeSImmOperand<5>";
  let OperandType = "OPERAND_IMMEDIATE";
}
def PPCU5ImmAsmOperand : AsmOperandClass {
  let Name = "U5Imm"; let PredicateMethod = "isU5Imm";
  let RenderMethod = "addImmOperands";
}
def u5imm   : Operand<i32> {
  let PrintMethod = "printU5ImmOperand";
  let ParserMatchClass = PPCU5ImmAsmOperand;
  let DecoderMethod = "decodeUImmOperand<5>";
  let OperandType = "OPERAND_IMMEDIATE";
}
def PPCU6ImmAsmOperand : AsmOperandClass {
  let Name = "U6Imm"; let PredicateMethod = "isU6Imm";
  let RenderMethod = "addImmOperands";
}
def u6imm   : Operand<i32> {
  let PrintMethod = "printU6ImmOperand";
  let ParserMatchClass = PPCU6ImmAsmOperand;
  let DecoderMethod = "decodeUImmOperand<6>";
  let OperandType = "OPERAND_IMMEDIATE";
}
def PPCU7ImmAsmOperand : AsmOperandClass {
  let Name = "U7Imm"; let PredicateMethod = "isU7Imm";
  let RenderMethod = "addImmOperands";
}
def u7imm   : Operand<i32> {
  let PrintMethod = "printU7ImmOperand";
  let ParserMatchClass = PPCU7ImmAsmOperand;
  let DecoderMethod = "decodeUImmOperand<7>";
  let OperandType = "OPERAND_IMMEDIATE";
}
def PPCU8ImmAsmOperand : AsmOperandClass {
  let Name = "U8Imm"; let PredicateMethod = "isU8Imm";
  let RenderMethod = "addImmOperands";
}
def u8imm   : Operand<i32> {
  let PrintMethod = "printU8ImmOperand";
  let ParserMatchClass = PPCU8ImmAsmOperand;
  let DecoderMethod = "decodeUImmOperand<8>";
  let OperandType = "OPERAND_IMMEDIATE";
}
def PPCU10ImmAsmOperand : AsmOperandClass {
  let Name = "U10Imm"; let PredicateMethod = "isU10Imm";
  let RenderMethod = "addImmOperands";
}
def u10imm  : Operand<i32> {
  let PrintMethod = "printU10ImmOperand";
  let ParserMatchClass = PPCU10ImmAsmOperand;
  let DecoderMethod = "decodeUImmOperand<10>";
  let OperandType = "OPERAND_IMMEDIATE";
}
def PPCU12ImmAsmOperand : AsmOperandClass {
  let Name = "U12Imm"; let PredicateMethod = "isU12Imm";
  let RenderMethod = "addImmOperands";
}
def u12imm  : Operand<i32> {
  let PrintMethod = "printU12ImmOperand";
  let ParserMatchClass = PPCU12ImmAsmOperand;
  let DecoderMethod = "decodeUImmOperand<12>";
  let OperandType = "OPERAND_IMMEDIATE";
}
def PPCS16ImmAsmOperand : AsmOperandClass {
  let Name = "S16Imm"; let PredicateMethod = "isS16Imm";
  let RenderMethod = "addS16ImmOperands";
}
def s16imm  : Operand<i32> {
  let PrintMethod = "printS16ImmOperand";
  let EncoderMethod = "getImm16Encoding";
  let ParserMatchClass = PPCS16ImmAsmOperand;
  let DecoderMethod = "decodeSImmOperand<16>";
  let OperandType = "OPERAND_IMMEDIATE";
}
def PPCU16ImmAsmOperand : AsmOperandClass {
  let Name = "U16Imm"; let PredicateMethod = "isU16Imm";
  let RenderMethod = "addU16ImmOperands";
}
def u16imm  : Operand<i32> {
  let PrintMethod = "printU16ImmOperand";
  let EncoderMethod = "getImm16Encoding";
  let ParserMatchClass = PPCU16ImmAsmOperand;
  let DecoderMethod = "decodeUImmOperand<16>";
  let OperandType = "OPERAND_IMMEDIATE";
}
def PPCS17ImmAsmOperand : AsmOperandClass {
  let Name = "S17Imm"; let PredicateMethod = "isS17Imm";
  let RenderMethod = "addS16ImmOperands";
}
def s17imm  : Operand<i32> {
  // This operand type is used for addis/lis to allow the assembler parser
  // to accept immediates in the range -65536..65535 for compatibility with
  // the GNU assembler.  The operand is treated as 16-bit otherwise.
  let PrintMethod = "printS16ImmOperand";
  let EncoderMethod = "getImm16Encoding";
  let ParserMatchClass = PPCS17ImmAsmOperand;
  let DecoderMethod = "decodeSImmOperand<16>";
  let OperandType = "OPERAND_IMMEDIATE";
}
def PPCS34ImmAsmOperand : AsmOperandClass {
  let Name = "S34Imm";
  let PredicateMethod = "isS34Imm";
  let RenderMethod = "addImmOperands";
}
def s34imm : Operand<i64> {
  let PrintMethod = "printS34ImmOperand";
  let EncoderMethod = "getImm34EncodingNoPCRel";
  let ParserMatchClass = PPCS34ImmAsmOperand;
  let DecoderMethod = "decodeSImmOperand<34>";
  let OperandType = "OPERAND_IMMEDIATE";
}
def s34imm_pcrel : Operand<i64> {
  let PrintMethod = "printS34ImmOperand";
  let EncoderMethod = "getImm34EncodingPCRel";
  let ParserMatchClass = PPCS34ImmAsmOperand;
  let DecoderMethod = "decodeSImmOperand<34>";
  let OperandType = "OPERAND_IMMEDIATE";
}
def PPCImmZeroAsmOperand : AsmOperandClass {
  let Name = "ImmZero";
  let PredicateMethod = "isImmZero";
  let RenderMethod = "addImmOperands";
}
def immZero : Operand<i32> {
  let PrintMethod = "printImmZeroOperand";
  let ParserMatchClass = PPCImmZeroAsmOperand;
  let DecoderMethod = "decodeImmZeroOperand";
  let OperandType = "OPERAND_IMMEDIATE";
}

def fpimm0 : PatLeaf<(fpimm), [{ return N->isExactlyValue(+0.0); }]>;

def PPCDirectBrAsmOperand : AsmOperandClass {
  let Name = "DirectBr"; let PredicateMethod = "isDirectBr";
  let RenderMethod = "addBranchTargetOperands";
}
def directbrtarget : Operand<OtherVT> {
  let PrintMethod = "printBranchOperand";
  let EncoderMethod = "getDirectBrEncoding";
  let DecoderMethod = "decodeDirectBrTarget";
  let ParserMatchClass = PPCDirectBrAsmOperand;
  let OperandType = "OPERAND_PCREL";
}
def absdirectbrtarget : Operand<OtherVT> {
  let PrintMethod = "printAbsBranchOperand";
  let EncoderMethod = "getAbsDirectBrEncoding";
  let ParserMatchClass = PPCDirectBrAsmOperand;
}
def PPCCondBrAsmOperand : AsmOperandClass {
  let Name = "CondBr"; let PredicateMethod = "isCondBr";
  let RenderMethod = "addBranchTargetOperands";
}
def condbrtarget : Operand<OtherVT> {
  let PrintMethod = "printBranchOperand";
  let EncoderMethod = "getCondBrEncoding";
  let DecoderMethod = "decodeCondBrTarget";
  let ParserMatchClass = PPCCondBrAsmOperand;
  let OperandType = "OPERAND_PCREL";
}
def abscondbrtarget : Operand<OtherVT> {
  let PrintMethod = "printAbsBranchOperand";
  let EncoderMethod = "getAbsCondBrEncoding";
  let ParserMatchClass = PPCCondBrAsmOperand;
}
def calltarget : Operand<iPTR> {
  let PrintMethod = "printBranchOperand";
  let EncoderMethod = "getDirectBrEncoding";
  let DecoderMethod = "decodeDirectBrTarget";
  let ParserMatchClass = PPCDirectBrAsmOperand;
  let OperandType = "OPERAND_PCREL";
}
def abscalltarget : Operand<iPTR> {
  let PrintMethod = "printAbsBranchOperand";
  let EncoderMethod = "getAbsDirectBrEncoding";
  let ParserMatchClass = PPCDirectBrAsmOperand;
}
def PPCCRBitMaskOperand : AsmOperandClass {
 let Name = "CRBitMask"; let PredicateMethod = "isCRBitMask";
}
def crbitm: Operand<i8> {
  let PrintMethod = "printcrbitm";
  let EncoderMethod = "get_crbitm_encoding";
  let DecoderMethod = "decodeCRBitMOperand";
  let ParserMatchClass = PPCCRBitMaskOperand;
}
// Address operands
// A version of ptr_rc which excludes R0 (or X0 in 64-bit mode).
def PPCRegGxRCNoR0Operand : AsmOperandClass {
  let Name = "RegGxRCNoR0"; let PredicateMethod = "isRegNumber";
}
def ptr_rc_nor0 : Operand<iPTR>, PointerLikeRegClass<1> {
  let ParserMatchClass = PPCRegGxRCNoR0Operand;
}

// New addressing modes with 34 bit immediates.
def PPCDispRI34Operand : AsmOperandClass {
  let Name = "DispRI34"; let PredicateMethod = "isS34Imm";
  let RenderMethod = "addImmOperands";
}
def dispRI34 : Operand<iPTR> {
  let ParserMatchClass = PPCDispRI34Operand;
}
def memri34 : Operand<iPTR> { // memri, imm is a 34-bit value.
  let PrintMethod = "printMemRegImm34";
  let MIOperandInfo = (ops dispRI34:$imm, ptr_rc_nor0:$reg);
  let EncoderMethod = "getMemRI34Encoding";
  let DecoderMethod = "decodeMemRI34Operands";
}
// memri, imm is a 34-bit value for pc-relative instructions where
// base register is set to zero.
def memri34_pcrel : Operand<iPTR> { // memri, imm is a 34-bit value.
  let PrintMethod = "printMemRegImm34PCRel";
  let MIOperandInfo = (ops dispRI34:$imm, immZero:$reg);
  let EncoderMethod = "getMemRI34PCRelEncoding";
  let DecoderMethod = "decodeMemRI34PCRelOperands";
}

// A version of ptr_rc usable with the asm parser.
def PPCRegGxRCOperand : AsmOperandClass {
  let Name = "RegGxRC"; let PredicateMethod = "isRegNumber";
}
def ptr_rc_idx : Operand<iPTR>, PointerLikeRegClass<0> {
  let ParserMatchClass = PPCRegGxRCOperand;
}

def PPCDispRIOperand : AsmOperandClass {
 let Name = "DispRI"; let PredicateMethod = "isS16Imm";
 let RenderMethod = "addS16ImmOperands";
}
def dispRI : Operand<iPTR> {
  let ParserMatchClass = PPCDispRIOperand;
}
def PPCDispRIXOperand : AsmOperandClass {
 let Name = "DispRIX"; let PredicateMethod = "isS16ImmX4";
 let RenderMethod = "addImmOperands";
}
def dispRIX : Operand<iPTR> {
  let ParserMatchClass = PPCDispRIXOperand;
}
def PPCDispRIHashOperand : AsmOperandClass {
  let Name = "DispRIHash"; let PredicateMethod = "isHashImmX8";
  let RenderMethod = "addImmOperands";
}
def dispRIHash : Operand<iPTR> {
  let ParserMatchClass = PPCDispRIHashOperand;
}
def PPCDispRIX16Operand : AsmOperandClass {
 let Name = "DispRIX16"; let PredicateMethod = "isS16ImmX16";
 let RenderMethod = "addImmOperands";
}
def dispRIX16 : Operand<iPTR> {
  let ParserMatchClass = PPCDispRIX16Operand;
}
def PPCDispSPE8Operand : AsmOperandClass {
 let Name = "DispSPE8"; let PredicateMethod = "isU8ImmX8";
 let RenderMethod = "addImmOperands";
}
def dispSPE8 : Operand<iPTR> {
  let ParserMatchClass = PPCDispSPE8Operand;
}
def PPCDispSPE4Operand : AsmOperandClass {
 let Name = "DispSPE4"; let PredicateMethod = "isU7ImmX4";
 let RenderMethod = "addImmOperands";
}
def dispSPE4 : Operand<iPTR> {
  let ParserMatchClass = PPCDispSPE4Operand;
}
def PPCDispSPE2Operand : AsmOperandClass {
 let Name = "DispSPE2"; let PredicateMethod = "isU6ImmX2";
 let RenderMethod = "addImmOperands";
}
def dispSPE2 : Operand<iPTR> {
  let ParserMatchClass = PPCDispSPE2Operand;
}

def memri : Operand<iPTR> {
  let PrintMethod = "printMemRegImm";
  let MIOperandInfo = (ops dispRI:$imm, ptr_rc_nor0:$reg);
  let EncoderMethod = "getMemRIEncoding";
  let DecoderMethod = "decodeMemRIOperands";
  let OperandType = "OPERAND_MEMORY";
}
def memrr : Operand<iPTR> {
  let PrintMethod = "printMemRegReg";
  let MIOperandInfo = (ops ptr_rc_nor0:$ptrreg, ptr_rc_idx:$offreg);
  let OperandType = "OPERAND_MEMORY";
}
def memrix : Operand<iPTR> {   // memri where the imm is 4-aligned.
  let PrintMethod = "printMemRegImm";
  let MIOperandInfo = (ops dispRIX:$imm, ptr_rc_nor0:$reg);
  let EncoderMethod = "getMemRIXEncoding";
  let DecoderMethod = "decodeMemRIXOperands";
  let OperandType = "OPERAND_MEMORY";
}
def memrihash : Operand<iPTR> {
  // memrihash 8-aligned for ROP Protection Instructions.
  let PrintMethod = "printMemRegImmHash";
  let MIOperandInfo = (ops dispRIHash:$imm, ptr_rc_nor0:$reg);
  let EncoderMethod = "getMemRIHashEncoding";
  let DecoderMethod = "decodeMemRIHashOperands";
  let OperandType = "OPERAND_MEMORY";
}
def memrix16 : Operand<iPTR> { // memri, imm is 16-aligned, 12-bit, Inst{16:27}
  let PrintMethod = "printMemRegImm";
  let MIOperandInfo = (ops dispRIX16:$imm, ptr_rc_nor0:$reg);
  let EncoderMethod = "getMemRIX16Encoding";
  let DecoderMethod = "decodeMemRIX16Operands";
  let OperandType = "OPERAND_MEMORY";
}
def spe8dis : Operand<iPTR> {   // SPE displacement where the imm is 8-aligned.
  let PrintMethod = "printMemRegImm";
  let MIOperandInfo = (ops dispSPE8:$imm, ptr_rc_nor0:$reg);
  let EncoderMethod = "getSPE8DisEncoding";
  let DecoderMethod = "decodeSPE8Operands";
  let OperandType = "OPERAND_MEMORY";
}
def spe4dis : Operand<iPTR> {   // SPE displacement where the imm is 4-aligned.
  let PrintMethod = "printMemRegImm";
  let MIOperandInfo = (ops dispSPE4:$imm, ptr_rc_nor0:$reg);
  let EncoderMethod = "getSPE4DisEncoding";
  let DecoderMethod = "decodeSPE4Operands";
  let OperandType = "OPERAND_MEMORY";
}
def spe2dis : Operand<iPTR> {   // SPE displacement where the imm is 2-aligned.
  let PrintMethod = "printMemRegImm";
  let MIOperandInfo = (ops dispSPE2:$imm, ptr_rc_nor0:$reg);
  let EncoderMethod = "getSPE2DisEncoding";
  let DecoderMethod = "decodeSPE2Operands";
  let OperandType = "OPERAND_MEMORY";
}

// A single-register address. This is used with the SjLj
// pseudo-instructions which translates to LD/LWZ.  These instructions requires
// G8RC_NOX0 registers.
def memr : Operand<iPTR> {
  let MIOperandInfo = (ops ptr_rc_nor0:$ptrreg);
  let OperandType = "OPERAND_MEMORY";
}
def PPCTLSRegOperand : AsmOperandClass {
  let Name = "TLSReg"; let PredicateMethod = "isTLSReg";
  let RenderMethod = "addTLSRegOperands";
}
def tlsreg32 : Operand<i32> {
  let EncoderMethod = "getTLSRegEncoding";
  let ParserMatchClass = PPCTLSRegOperand;
}
def tlsgd32 : Operand<i32> {}
def tlscall32 : Operand<i32> {
  let PrintMethod = "printTLSCall";
  let MIOperandInfo = (ops calltarget:$func, tlsgd32:$sym);
  let EncoderMethod = "getTLSCallEncoding";
}

// PowerPC Predicate operand.
def pred : Operand<OtherVT> {
  let PrintMethod = "printPredicateOperand";
  let MIOperandInfo = (ops i32imm:$bibo, crrc:$reg);
}

// Define PowerPC specific addressing mode.

// d-form
def iaddr    : ComplexPattern<iPTR, 2, "SelectAddrImm",     [], []>; // "stb"
// ds-form
def iaddrX4  : ComplexPattern<iPTR, 2, "SelectAddrImmX4",   [], []>; // "std"
// dq-form
def iaddrX16 : ComplexPattern<iPTR, 2, "SelectAddrImmX16",  [], []>; // "stxv"
// 8LS:d-form
def iaddrX34 : ComplexPattern<iPTR, 2, "SelectAddrImmX34",  [], []>; // "pstxvp"

// Below forms are all x-form addressing mode, use three different ones so we
// can make a accurate check for x-form instructions in ISEL.
// x-form addressing mode whose associated displacement form is D.
def xaddr  : ComplexPattern<iPTR, 2, "SelectAddrIdx",     [], []>;    // "stbx"
// x-form addressing mode whose associated displacement form is DS.
def xaddrX4 : ComplexPattern<iPTR, 2, "SelectAddrIdxX4",    [], []>;  // "stdx"
// x-form addressing mode whose associated displacement form is DQ.
def xaddrX16 : ComplexPattern<iPTR, 2, "SelectAddrIdxX16",   [], []>; // "stxvx"

def xoaddr : ComplexPattern<iPTR, 2, "SelectAddrIdxOnly",[], []>;

// The address in a single register. This is used with the SjLj
// pseudo-instructions.
def addr   : ComplexPattern<iPTR, 1, "SelectAddr",[], []>;

/// This is just the offset part of iaddr, used for preinc.
def iaddroff : ComplexPattern<iPTR, 1, "SelectAddrImmOffs", [], []>;

// PC Relative Address
def pcreladdr : ComplexPattern<iPTR, 1, "SelectAddrPCRel", [], []>;

// Load and Store Instruction Selection addressing modes.
def DForm  : ComplexPattern<iPTR, 2, "SelectDForm",    [], [SDNPWantParent]>;
def DSForm : ComplexPattern<iPTR, 2, "SelectDSForm",   [], [SDNPWantParent]>;
def DQForm : ComplexPattern<iPTR, 2, "SelectDQForm",   [], [SDNPWantParent]>;
def XForm  : ComplexPattern<iPTR, 2, "SelectXForm",    [], [SDNPWantParent]>;
def ForceXForm : ComplexPattern<iPTR, 2, "SelectForceXForm", [], [SDNPWantParent]>;

//===----------------------------------------------------------------------===//
// PowerPC Instruction Predicate Definitions.
def In32BitMode  : Predicate<"!Subtarget->isPPC64()">;
def In64BitMode  : Predicate<"Subtarget->isPPC64()">;
def IsBookE  : Predicate<"Subtarget->isBookE()">;
def IsNotBookE  : Predicate<"!Subtarget->isBookE()">;
def HasOnlyMSYNC : Predicate<"Subtarget->hasOnlyMSYNC()">;
def HasSYNC   : Predicate<"!Subtarget->hasOnlyMSYNC()">;
def IsPPC4xx  : Predicate<"Subtarget->isPPC4xx()">;
def IsPPC6xx  : Predicate<"Subtarget->isPPC6xx()">;
def IsE500  : Predicate<"Subtarget->isE500()">;
def HasSPE  : Predicate<"Subtarget->hasSPE()">;
def HasICBT : Predicate<"Subtarget->hasICBT()">;
def HasPartwordAtomics : Predicate<"Subtarget->hasPartwordAtomics()">;
def HasQuadwordAtomics : Predicate<"Subtarget->hasQuadwordAtomics()">;
def NoNaNsFPMath
    : Predicate<"Subtarget->getTargetMachine().Options.NoNaNsFPMath">;
def NaNsFPMath
    : Predicate<"!Subtarget->getTargetMachine().Options.NoNaNsFPMath">;
def HasBPERMD : Predicate<"Subtarget->hasBPERMD()">;
def HasExtDiv : Predicate<"Subtarget->hasExtDiv()">;
def IsISA2_07 : Predicate<"Subtarget->isISA2_07()">;
def IsISA3_0 : Predicate<"Subtarget->isISA3_0()">;
def HasFPU : Predicate<"Subtarget->hasFPU()">;
def PCRelativeMemops : Predicate<"Subtarget->hasPCRelativeMemops()">;
def IsNotISA3_1 : Predicate<"!Subtarget->isISA3_1()">;

// AIX assembler may not be modern enough to support some extended mne.
def ModernAs: Predicate<"!Subtarget->isAIXABI() || Subtarget->HasModernAIXAs">, 
                 AssemblerPredicate<(any_of (not AIXOS), FeatureModernAIXAs)>;
def IsAIX : Predicate<"Subtarget->isAIXABI()">;
def NotAIX : Predicate<"!Subtarget->isAIXABI()">;

//===----------------------------------------------------------------------===//
// PowerPC Multiclass Definitions.

multiclass XForm_6r<bits<6> opcode, bits<10> xo, dag OOL, dag IOL,
                    string asmbase, string asmstr, InstrItinClass itin,
                    list<dag> pattern> {
  let BaseName = asmbase in {
    def NAME : XForm_6<opcode, xo, OOL, IOL,
                       !strconcat(asmbase, !strconcat(" ", asmstr)), itin,
                       pattern>, RecFormRel;
    let Defs = [CR0] in
    def _rec    : XForm_6<opcode, xo, OOL, IOL,
                       !strconcat(asmbase, !strconcat(". ", asmstr)), itin,
                       []>, isRecordForm, RecFormRel;
  }
}

multiclass XForm_6rc<bits<6> opcode, bits<10> xo, dag OOL, dag IOL,
                     string asmbase, string asmstr, InstrItinClass itin,
                     list<dag> pattern> {
  let BaseName = asmbase in {
    let Defs = [CARRY] in
    def NAME : XForm_6<opcode, xo, OOL, IOL,
                       !strconcat(asmbase, !strconcat(" ", asmstr)), itin,
                       pattern>, RecFormRel;
    let Defs = [CARRY, CR0] in
    def _rec    : XForm_6<opcode, xo, OOL, IOL,
                       !strconcat(asmbase, !strconcat(". ", asmstr)), itin,
                       []>, isRecordForm, RecFormRel;
  }
}

multiclass XForm_10rc<bits<6> opcode, bits<10> xo, dag OOL, dag IOL,
                      string asmbase, string asmstr, InstrItinClass itin,
                      list<dag> pattern> {
  let BaseName = asmbase in {
    let Defs = [CARRY] in
    def NAME : XForm_10<opcode, xo, OOL, IOL,
                       !strconcat(asmbase, !strconcat(" ", asmstr)), itin,
                       pattern>, RecFormRel;
    let Defs = [CARRY, CR0] in
    def _rec    : XForm_10<opcode, xo, OOL, IOL,
                       !strconcat(asmbase, !strconcat(". ", asmstr)), itin,
                       []>, isRecordForm, RecFormRel;
  }
}

multiclass XForm_11r<bits<6> opcode, bits<10> xo, dag OOL, dag IOL,
                    string asmbase, string asmstr, InstrItinClass itin,
                    list<dag> pattern> {
  let BaseName = asmbase in {
    def NAME : XForm_11<opcode, xo, OOL, IOL,
                       !strconcat(asmbase, !strconcat(" ", asmstr)), itin,
                       pattern>, RecFormRel;
    let Defs = [CR0] in
    def _rec    : XForm_11<opcode, xo, OOL, IOL,
                       !strconcat(asmbase, !strconcat(". ", asmstr)), itin,
                       []>, isRecordForm, RecFormRel;
  }
}

multiclass XOForm_1r<bits<6> opcode, bits<9> xo, bit oe, dag OOL, dag IOL,
                    string asmbase, string asmstr, InstrItinClass itin,
                    list<dag> pattern> {
  let BaseName = asmbase in {
    def NAME : XOForm_1<opcode, xo, oe, OOL, IOL,
                       !strconcat(asmbase, !strconcat(" ", asmstr)), itin,
                       pattern>, RecFormRel;
    let Defs = [CR0] in
    def _rec    : XOForm_1<opcode, xo, oe, OOL, IOL,
                       !strconcat(asmbase, !strconcat(". ", asmstr)), itin,
                       []>, isRecordForm, RecFormRel;
  }
}

// Multiclass for instructions which have a record overflow form as well
// as a record form but no carry (i.e. mulld, mulldo, subf, subfo, etc.)
multiclass XOForm_1rx<bits<6> opcode, bits<9> xo, bit oe, dag OOL, dag IOL,
                      string asmbase, string asmstr, InstrItinClass itin,
                      list<dag> pattern> {
  let BaseName = asmbase in {
    def NAME : XOForm_1<opcode, xo, 0, OOL, IOL,
                        !strconcat(asmbase, !strconcat(" ", asmstr)), itin,
                        pattern>, RecFormRel;
    let Defs = [CR0] in
    def _rec    : XOForm_1<opcode, xo, 0, OOL, IOL,
                        !strconcat(asmbase, !strconcat(". ", asmstr)), itin,
                        []>, isRecordForm, RecFormRel;
  }
  let BaseName = !strconcat(asmbase, "O") in {
    let Defs = [XER] in
    def O    : XOForm_1<opcode, xo, 1, OOL, IOL,
                        !strconcat(asmbase, !strconcat("o ", asmstr)), itin,
                        []>, RecFormRel;
    let Defs = [XER, CR0] in
    def O_rec    : XOForm_1<opcode, xo, 1, OOL, IOL,
                         !strconcat(asmbase, !strconcat("o. ", asmstr)), itin,
                         []>, isRecordForm, RecFormRel;
  }
}

// Multiclass for instructions for which the non record form is not cracked
// and the record form is cracked (i.e. divw, mullw, etc.)
multiclass XOForm_1rcr<bits<6> opcode, bits<9> xo, bit oe, dag OOL, dag IOL,
                      string asmbase, string asmstr, InstrItinClass itin,
                      list<dag> pattern> {
  let BaseName = asmbase in {
    def NAME : XOForm_1<opcode, xo, oe, OOL, IOL,
                       !strconcat(asmbase, !strconcat(" ", asmstr)), itin,
                       pattern>, RecFormRel;
    let Defs = [CR0] in
    def _rec    : XOForm_1<opcode, xo, oe, OOL, IOL,
                       !strconcat(asmbase, !strconcat(". ", asmstr)), itin,
                       []>, isRecordForm, RecFormRel, PPC970_DGroup_First,
                       PPC970_DGroup_Cracked;
  }
  let BaseName = !strconcat(asmbase, "O") in {
    let Defs = [XER] in
    def O    : XOForm_1<opcode, xo, 1, OOL, IOL,
                        !strconcat(asmbase, !strconcat("o ", asmstr)), itin,
                        []>, RecFormRel;
    let Defs = [XER, CR0] in
    def O_rec   : XOForm_1<opcode, xo, 1, OOL, IOL,
                        !strconcat(asmbase, !strconcat("o. ", asmstr)), itin,
                        []>, isRecordForm, RecFormRel;
  }
}

multiclass XOForm_1rc<bits<6> opcode, bits<9> xo, bit oe, dag OOL, dag IOL,
                      string asmbase, string asmstr, InstrItinClass itin,
                      list<dag> pattern> {
  let BaseName = asmbase in {
    let Defs = [CARRY] in
    def NAME : XOForm_1<opcode, xo, oe, OOL, IOL,
                       !strconcat(asmbase, !strconcat(" ", asmstr)), itin,
                       pattern>, RecFormRel;
    let Defs = [CARRY, CR0] in
    def _rec    : XOForm_1<opcode, xo, oe, OOL, IOL,
                       !strconcat(asmbase, !strconcat(". ", asmstr)), itin,
                       []>, isRecordForm, RecFormRel;
  }
  let BaseName = !strconcat(asmbase, "O") in {
    let Defs = [CARRY, XER] in
    def O    : XOForm_1<opcode, xo, 1, OOL, IOL,
                        !strconcat(asmbase, !strconcat("o ", asmstr)), itin,
                        []>, RecFormRel;
    let Defs = [CARRY, XER, CR0] in
    def O_rec   : XOForm_1<opcode, xo, 1, OOL, IOL,
                        !strconcat(asmbase, !strconcat("o. ", asmstr)), itin,
                        []>, isRecordForm, RecFormRel;
  }
}

multiclass XOForm_3r<bits<6> opcode, bits<9> xo, bit oe, dag OOL, dag IOL,
                    string asmbase, string asmstr, InstrItinClass itin,
                    list<dag> pattern> {
  let BaseName = asmbase in {
    def NAME : XOForm_3<opcode, xo, oe, OOL, IOL,
                       !strconcat(asmbase, !strconcat(" ", asmstr)), itin,
                       pattern>, RecFormRel;
    let Defs = [CR0] in
    def _rec    : XOForm_3<opcode, xo, oe, OOL, IOL,
                       !strconcat(asmbase, !strconcat(". ", asmstr)), itin,
                       []>, isRecordForm, RecFormRel;
  }
  let BaseName = !strconcat(asmbase, "O") in {
    let Defs = [XER] in
    def O    : XOForm_3<opcode, xo, 1, OOL, IOL,
                        !strconcat(asmbase, !strconcat("o ", asmstr)), itin,
                        []>, RecFormRel;
    let Defs = [XER, CR0] in
    def O_rec   : XOForm_3<opcode, xo, 1, OOL, IOL,
                        !strconcat(asmbase, !strconcat("o. ", asmstr)), itin,
                        []>, isRecordForm, RecFormRel;
  }
}

multiclass XOForm_3rc<bits<6> opcode, bits<9> xo, bit oe, dag OOL, dag IOL,
                      string asmbase, string asmstr, InstrItinClass itin,
                      list<dag> pattern> {
  let BaseName = asmbase in {
    let Defs = [CARRY] in
    def NAME : XOForm_3<opcode, xo, oe, OOL, IOL,
                       !strconcat(asmbase, !strconcat(" ", asmstr)), itin,
                       pattern>, RecFormRel;
    let Defs = [CARRY, CR0] in
    def _rec    : XOForm_3<opcode, xo, oe, OOL, IOL,
                       !strconcat(asmbase, !strconcat(". ", asmstr)), itin,
                       []>, isRecordForm, RecFormRel;
  }
  let BaseName = !strconcat(asmbase, "O") in {
    let Defs = [CARRY, XER] in
    def O    : XOForm_3<opcode, xo, 1, OOL, IOL,
                        !strconcat(asmbase, !strconcat("o ", asmstr)), itin,
                        []>, RecFormRel;
    let Defs = [CARRY, XER, CR0] in
    def O_rec   : XOForm_3<opcode, xo, 1, OOL, IOL,
                        !strconcat(asmbase, !strconcat("o. ", asmstr)), itin,
                        []>, isRecordForm, RecFormRel;
  }
}

multiclass MForm_2r<bits<6> opcode, dag OOL, dag IOL,
                    string asmbase, string asmstr, InstrItinClass itin,
                    list<dag> pattern> {
  let BaseName = asmbase in {
    def NAME : MForm_2<opcode, OOL, IOL,
                       !strconcat(asmbase, !strconcat(" ", asmstr)), itin,
                       pattern>, RecFormRel;
    let Defs = [CR0] in
    def _rec    : MForm_2<opcode, OOL, IOL,
                       !strconcat(asmbase, !strconcat(". ", asmstr)), itin,
                       []>, isRecordForm, RecFormRel;
  }
}

multiclass MDForm_1r<bits<6> opcode, bits<3> xo, dag OOL, dag IOL,
                    string asmbase, string asmstr, InstrItinClass itin,
                    list<dag> pattern> {
  let BaseName = asmbase in {
    def NAME : MDForm_1<opcode, xo, OOL, IOL,
                       !strconcat(asmbase, !strconcat(" ", asmstr)), itin,
                       pattern>, RecFormRel;
    let Defs = [CR0] in
    def _rec    : MDForm_1<opcode, xo, OOL, IOL,
                       !strconcat(asmbase, !strconcat(". ", asmstr)), itin,
                       []>, isRecordForm, RecFormRel;
  }
}

multiclass MDSForm_1r<bits<6> opcode, bits<4> xo, dag OOL, dag IOL,
                     string asmbase, string asmstr, InstrItinClass itin,
                     list<dag> pattern> {
  let BaseName = asmbase in {
    def NAME : MDSForm_1<opcode, xo, OOL, IOL,
                        !strconcat(asmbase, !strconcat(" ", asmstr)), itin,
                        pattern>, RecFormRel;
    let Defs = [CR0] in
    def _rec    : MDSForm_1<opcode, xo, OOL, IOL,
                        !strconcat(asmbase, !strconcat(". ", asmstr)), itin,
                        []>, isRecordForm, RecFormRel;
  }
}

multiclass XSForm_1rc<bits<6> opcode, bits<9> xo, dag OOL, dag IOL,
                      string asmbase, string asmstr, InstrItinClass itin,
                      list<dag> pattern> {
  let BaseName = asmbase in {
    let Defs = [CARRY] in
    def NAME : XSForm_1<opcode, xo, OOL, IOL,
                       !strconcat(asmbase, !strconcat(" ", asmstr)), itin,
                       pattern>, RecFormRel;
    let Defs = [CARRY, CR0] in
    def _rec    : XSForm_1<opcode, xo, OOL, IOL,
                       !strconcat(asmbase, !strconcat(". ", asmstr)), itin,
                       []>, isRecordForm, RecFormRel;
  }
}

multiclass XSForm_1r<bits<6> opcode, bits<9> xo, dag OOL, dag IOL,
                    string asmbase, string asmstr, InstrItinClass itin,
                    list<dag> pattern> {
  let BaseName = asmbase in {
    def NAME : XSForm_1<opcode, xo, OOL, IOL,
                       !strconcat(asmbase, !strconcat(" ", asmstr)), itin,
                       pattern>, RecFormRel;
    let Defs = [CR0] in
    def _rec    : XSForm_1<opcode, xo, OOL, IOL,
                       !strconcat(asmbase, !strconcat(". ", asmstr)), itin,
                       []>, isRecordForm, RecFormRel;
  }
}

multiclass XForm_26r<bits<6> opcode, bits<10> xo, dag OOL, dag IOL,
                    string asmbase, string asmstr, InstrItinClass itin,
                    list<dag> pattern> {
  let BaseName = asmbase in {
    def NAME : XForm_26<opcode, xo, OOL, IOL,
                       !strconcat(asmbase, !strconcat(" ", asmstr)), itin,
                       pattern>, RecFormRel;
    let Defs = [CR1] in
    def _rec    : XForm_26<opcode, xo, OOL, IOL,
                       !strconcat(asmbase, !strconcat(". ", asmstr)), itin,
                       []>, isRecordForm, RecFormRel;
  }
}

multiclass XForm_28r<bits<6> opcode, bits<10> xo, dag OOL, dag IOL,
                    string asmbase, string asmstr, InstrItinClass itin,
                    list<dag> pattern> {
  let BaseName = asmbase in {
    def NAME : XForm_28<opcode, xo, OOL, IOL,
                       !strconcat(asmbase, !strconcat(" ", asmstr)), itin,
                       pattern>, RecFormRel;
    let Defs = [CR1] in
    def _rec    : XForm_28<opcode, xo, OOL, IOL,
                       !strconcat(asmbase, !strconcat(". ", asmstr)), itin,
                       []>, isRecordForm, RecFormRel;
  }
}

multiclass AForm_1r<bits<6> opcode, bits<5> xo, dag OOL, dag IOL,
                    string asmbase, string asmstr, InstrItinClass itin,
                    list<dag> pattern> {
  let BaseName = asmbase in {
    def NAME : AForm_1<opcode, xo, OOL, IOL,
                       !strconcat(asmbase, !strconcat(" ", asmstr)), itin,
                       pattern>, RecFormRel;
    let Defs = [CR1] in
    def _rec    : AForm_1<opcode, xo, OOL, IOL,
                       !strconcat(asmbase, !strconcat(". ", asmstr)), itin,
                       []>, isRecordForm, RecFormRel;
  }
}

multiclass AForm_2r<bits<6> opcode, bits<5> xo, dag OOL, dag IOL,
                    string asmbase, string asmstr, InstrItinClass itin,
                    list<dag> pattern> {
  let BaseName = asmbase in {
    def NAME : AForm_2<opcode, xo, OOL, IOL,
                       !strconcat(asmbase, !strconcat(" ", asmstr)), itin,
                       pattern>, RecFormRel;
    let Defs = [CR1] in
    def _rec    : AForm_2<opcode, xo, OOL, IOL,
                       !strconcat(asmbase, !strconcat(". ", asmstr)), itin,
                       []>, isRecordForm, RecFormRel;
  }
}

multiclass AForm_3r<bits<6> opcode, bits<5> xo, dag OOL, dag IOL,
                    string asmbase, string asmstr, InstrItinClass itin,
                    list<dag> pattern> {
  let BaseName = asmbase in {
    def NAME : AForm_3<opcode, xo, OOL, IOL,
                       !strconcat(asmbase, !strconcat(" ", asmstr)), itin,
                       pattern>, RecFormRel;
    let Defs = [CR1] in
    def _rec    : AForm_3<opcode, xo, OOL, IOL,
                       !strconcat(asmbase, !strconcat(". ", asmstr)), itin,
                       []>, isRecordForm, RecFormRel;
  }
}

//===----------------------------------------------------------------------===//
// PowerPC Instruction Definitions.

// Pseudo instructions:

let hasCtrlDep = 1 in {
let Defs = [R1], Uses = [R1] in {
def ADJCALLSTACKDOWN : PPCEmitTimePseudo<(outs), (ins u16imm:$amt1, u16imm:$amt2),
                              "#ADJCALLSTACKDOWN $amt1 $amt2",
                              [(callseq_start timm:$amt1, timm:$amt2)]>;
def ADJCALLSTACKUP   : PPCEmitTimePseudo<(outs), (ins u16imm:$amt1, u16imm:$amt2),
                              "#ADJCALLSTACKUP $amt1 $amt2",
                              [(callseq_end timm:$amt1, timm:$amt2)]>;
}
} // hasCtrlDep

let Defs = [R1], Uses = [R1] in
def DYNALLOC : PPCEmitTimePseudo<(outs gprc:$result), (ins gprc:$negsize, memri:$fpsi), "#DYNALLOC",
                       [(set i32:$result,
                             (PPCdynalloc i32:$negsize, iaddr:$fpsi))]>;
def DYNAREAOFFSET : PPCEmitTimePseudo<(outs i32imm:$result), (ins memri:$fpsi), "#DYNAREAOFFSET",
                       [(set i32:$result, (PPCdynareaoffset iaddr:$fpsi))]>;
// Probed alloca to support stack clash protection.
let Defs = [R1], Uses = [R1], hasNoSchedulingInfo = 1 in {
def PROBED_ALLOCA_32 : PPCCustomInserterPseudo<(outs gprc:$result),
                         (ins gprc:$negsize, memri:$fpsi), "#PROBED_ALLOCA_32",
                           [(set i32:$result,
                             (PPCprobedalloca i32:$negsize, iaddr:$fpsi))]>;
def PREPARE_PROBED_ALLOCA_32 : PPCEmitTimePseudo<(outs
    gprc:$fp, gprc:$actual_negsize),
    (ins gprc:$negsize, memri:$fpsi), "#PREPARE_PROBED_ALLOCA_32", []>;
def PREPARE_PROBED_ALLOCA_NEGSIZE_SAME_REG_32 : PPCEmitTimePseudo<(outs
    gprc:$fp, gprc:$actual_negsize),
    (ins gprc:$negsize, memri:$fpsi),
    "#PREPARE_PROBED_ALLOCA_NEGSIZE_SAME_REG_32", []>,
    RegConstraint<"$actual_negsize = $negsize">;
def PROBED_STACKALLOC_32 : PPCEmitTimePseudo<(outs gprc:$scratch, gprc:$temp),
    (ins i64imm:$stacksize),
    "#PROBED_STACKALLOC_32", []>;
}

// SELECT_CC_* - Used to implement the SELECT_CC DAG operation.  Expanded after
// instruction selection into a branch sequence.
let PPC970_Single = 1 in {
  // Note that SELECT_CC_I4 and SELECT_CC_I8 use the no-r0 register classes
  // because either operand might become the first operand in an isel, and
  // that operand cannot be r0.
  def SELECT_CC_I4 : PPCCustomInserterPseudo<(outs gprc:$dst), (ins crrc:$cond,
                              gprc_nor0:$T, gprc_nor0:$F,
                              i32imm:$BROPC), "#SELECT_CC_I4",
                              []>;
  def SELECT_CC_I8 : PPCCustomInserterPseudo<(outs g8rc:$dst), (ins crrc:$cond,
                              g8rc_nox0:$T, g8rc_nox0:$F,
                              i32imm:$BROPC), "#SELECT_CC_I8",
                              []>;
  def SELECT_CC_F4  : PPCCustomInserterPseudo<(outs f4rc:$dst), (ins crrc:$cond, f4rc:$T, f4rc:$F,
                              i32imm:$BROPC), "#SELECT_CC_F4",
                              []>;
  def SELECT_CC_F8  : PPCCustomInserterPseudo<(outs f8rc:$dst), (ins crrc:$cond, f8rc:$T, f8rc:$F,
                              i32imm:$BROPC), "#SELECT_CC_F8",
                              []>;
  def SELECT_CC_F16  : PPCCustomInserterPseudo<(outs vrrc:$dst), (ins crrc:$cond, vrrc:$T, vrrc:$F,
                              i32imm:$BROPC), "#SELECT_CC_F16",
                              []>;
  def SELECT_CC_VRRC: PPCCustomInserterPseudo<(outs vrrc:$dst), (ins crrc:$cond, vrrc:$T, vrrc:$F,
                              i32imm:$BROPC), "#SELECT_CC_VRRC",
                              []>;

  // SELECT_* pseudo instructions, like SELECT_CC_* but taking condition
  // register bit directly.
  def SELECT_I4 : PPCCustomInserterPseudo<(outs gprc:$dst), (ins crbitrc:$cond,
                          gprc_nor0:$T, gprc_nor0:$F), "#SELECT_I4",
                          [(set i32:$dst, (select i1:$cond, i32:$T, i32:$F))]>;
  def SELECT_I8 : PPCCustomInserterPseudo<(outs g8rc:$dst), (ins crbitrc:$cond,
                          g8rc_nox0:$T, g8rc_nox0:$F), "#SELECT_I8",
                          [(set i64:$dst, (select i1:$cond, i64:$T, i64:$F))]>;
let Predicates = [HasFPU] in {
  def SELECT_F4  : PPCCustomInserterPseudo<(outs f4rc:$dst), (ins crbitrc:$cond,
                          f4rc:$T, f4rc:$F), "#SELECT_F4",
                          [(set f32:$dst, (select i1:$cond, f32:$T, f32:$F))]>;
  def SELECT_F8  : PPCCustomInserterPseudo<(outs f8rc:$dst), (ins crbitrc:$cond,
                          f8rc:$T, f8rc:$F), "#SELECT_F8",
                          [(set f64:$dst, (select i1:$cond, f64:$T, f64:$F))]>;
  def SELECT_F16  : PPCCustomInserterPseudo<(outs vrrc:$dst), (ins crbitrc:$cond,
                          vrrc:$T, vrrc:$F), "#SELECT_F16",
                          [(set f128:$dst, (select i1:$cond, f128:$T, f128:$F))]>;
}
  def SELECT_VRRC: PPCCustomInserterPseudo<(outs vrrc:$dst), (ins crbitrc:$cond,
                          vrrc:$T, vrrc:$F), "#SELECT_VRRC",
                          [(set v4i32:$dst,
                                (select i1:$cond, v4i32:$T, v4i32:$F))]>;
}

// SPILL_CR - Indicate that we're dumping the CR register, so we'll need to
// scavenge a register for it.
let mayStore = 1 in {
def SPILL_CR : PPCEmitTimePseudo<(outs), (ins crrc:$cond, memri:$F),
                     "#SPILL_CR", []>;
def SPILL_CRBIT : PPCEmitTimePseudo<(outs), (ins crbitrc:$cond, memri:$F),
                         "#SPILL_CRBIT", []>;
}

// RESTORE_CR - Indicate that we're restoring the CR register (previously
// spilled), so we'll need to scavenge a register for it.
let mayLoad = 1 in {
def RESTORE_CR : PPCEmitTimePseudo<(outs crrc:$cond), (ins memri:$F),
                     "#RESTORE_CR", []>;
def RESTORE_CRBIT : PPCEmitTimePseudo<(outs crbitrc:$cond), (ins memri:$F),
                           "#RESTORE_CRBIT", []>;
}

let isTerminator = 1, isBarrier = 1, PPC970_Unit = 7 in {
  let isPredicable = 1, isReturn = 1, Uses = [LR, RM] in
    def BLR : XLForm_2_ext<19, 16, 20, 0, 0, (outs), (ins), "blr", IIC_BrB,
                           [(retflag)]>, Requires<[In32BitMode]>;
  let isBranch = 1, isIndirectBranch = 1, Uses = [CTR] in {
    let isPredicable = 1 in
      def BCTR : XLForm_2_ext<19, 528, 20, 0, 0, (outs), (ins), "bctr", IIC_BrB,
                              []>;

    let isCodeGenOnly = 1 in {
      def BCCCTR : XLForm_2_br<19, 528, 0, (outs), (ins pred:$cond),
                               "b${cond:cc}ctr${cond:pm} ${cond:reg}", IIC_BrB,
                               []>;

      def BCCTR :  XLForm_2_br2<19, 528, 12, 0, (outs), (ins crbitrc:$bi),
                                "bcctr 12, $bi, 0", IIC_BrB, []>;
      def BCCTRn : XLForm_2_br2<19, 528, 4, 0, (outs), (ins crbitrc:$bi),
                                "bcctr 4, $bi, 0", IIC_BrB, []>;
    }
  }
}

// Set the float rounding mode.
let Uses = [RM], Defs = [RM] in {
def SETRNDi : PPCCustomInserterPseudo<(outs f8rc:$FRT), (ins u2imm:$RND),
                    "#SETRNDi", [(set f64:$FRT, (int_ppc_setrnd (i32 imm:$RND)))]>;

def SETRND : PPCCustomInserterPseudo<(outs f8rc:$FRT), (ins gprc:$in),
                    "#SETRND", [(set f64:$FRT, (int_ppc_setrnd gprc :$in))]>;

def SETFLM : PPCCustomInserterPseudo<(outs f8rc:$FRT), (ins f8rc:$FLM),
                    "#SETFLM", [(set f64:$FRT, (int_ppc_setflm f8rc:$FLM))]>;
}

let Defs = [LR] in
  def MovePCtoLR : PPCEmitTimePseudo<(outs), (ins), "#MovePCtoLR", []>,
                   PPC970_Unit_BRU;
let Defs = [LR] in
  def MoveGOTtoLR : PPCEmitTimePseudo<(outs), (ins), "#MoveGOTtoLR", []>,
                    PPC970_Unit_BRU;

let isBranch = 1, isTerminator = 1, hasCtrlDep = 1, PPC970_Unit = 7 in {
  let isBarrier = 1 in {
    let isPredicable = 1 in
      def B : IForm<18, 0, 0, (outs), (ins directbrtarget:$dst),
                    "b $dst", IIC_BrB,
                    [(br bb:$dst)]>;
  def BA  : IForm<18, 1, 0, (outs), (ins absdirectbrtarget:$dst),
                  "ba $dst", IIC_BrB, []>;
  }

  // BCC represents an arbitrary conditional branch on a predicate.
  // FIXME: should be able to write a pattern for PPCcondbranch, but can't use
  // a two-value operand where a dag node expects two operands. :(
  let isCodeGenOnly = 1 in {
    class BCC_class : BForm<16, 0, 0, (outs), (ins pred:$cond, condbrtarget:$dst),
                            "b${cond:cc}${cond:pm} ${cond:reg}, $dst"
                            /*[(PPCcondbranch crrc:$crS, imm:$opc, bb:$dst)]*/>;
    def BCC : BCC_class;

    // The same as BCC, except that it's not a terminator. Used for introducing
    // control flow dependency without creating new blocks.
    let isTerminator = 0 in def CTRL_DEP : BCC_class;

    def BCCA : BForm<16, 1, 0, (outs), (ins pred:$cond, abscondbrtarget:$dst),
                     "b${cond:cc}a${cond:pm} ${cond:reg}, $dst">;

    let isReturn = 1, Uses = [LR, RM] in
    def BCCLR : XLForm_2_br<19, 16, 0, (outs), (ins pred:$cond),
                           "b${cond:cc}lr${cond:pm} ${cond:reg}", IIC_BrB, []>;
  }

  let isCodeGenOnly = 1 in {
    let Pattern = [(brcond i1:$bi, bb:$dst)] in
    def BC  : BForm_4<16, 12, 0, 0, (outs), (ins crbitrc:$bi, condbrtarget:$dst),
             "bc 12, $bi, $dst">;

    let Pattern = [(brcond (not i1:$bi), bb:$dst)] in
    def BCn : BForm_4<16, 4, 0, 0, (outs), (ins crbitrc:$bi, condbrtarget:$dst),
             "bc 4, $bi, $dst">;

    let isReturn = 1, Uses = [LR, RM] in {
    def BCLR  : XLForm_2_br2<19, 16, 12, 0, (outs), (ins crbitrc:$bi),
                             "bclr 12, $bi, 0", IIC_BrB, []>;
    def BCLRn : XLForm_2_br2<19, 16, 4, 0, (outs), (ins crbitrc:$bi),
                             "bclr 4, $bi, 0", IIC_BrB, []>;
    }
  }

  let isReturn = 1, Defs = [CTR], Uses = [CTR, LR, RM] in {
   def BDZLR  : XLForm_2_ext<19, 16, 18, 0, 0, (outs), (ins),
                             "bdzlr", IIC_BrB, []>;
   def BDNZLR : XLForm_2_ext<19, 16, 16, 0, 0, (outs), (ins),
                             "bdnzlr", IIC_BrB, []>;
   def BDZLRp : XLForm_2_ext<19, 16, 27, 0, 0, (outs), (ins),
                             "bdzlr+", IIC_BrB, []>;
   def BDNZLRp: XLForm_2_ext<19, 16, 25, 0, 0, (outs), (ins),
                             "bdnzlr+", IIC_BrB, []>;
   def BDZLRm : XLForm_2_ext<19, 16, 26, 0, 0, (outs), (ins),
                             "bdzlr-", IIC_BrB, []>;
   def BDNZLRm: XLForm_2_ext<19, 16, 24, 0, 0, (outs), (ins),
                             "bdnzlr-", IIC_BrB, []>;
  }

  let Defs = [CTR], Uses = [CTR] in {
    def BDZ  : BForm_1<16, 18, 0, 0, (outs), (ins condbrtarget:$dst),
                       "bdz $dst">;
    def BDNZ : BForm_1<16, 16, 0, 0, (outs), (ins condbrtarget:$dst),
                       "bdnz $dst">;
    def BDZA  : BForm_1<16, 18, 1, 0, (outs), (ins abscondbrtarget:$dst),
                        "bdza $dst">;
    def BDNZA : BForm_1<16, 16, 1, 0, (outs), (ins abscondbrtarget:$dst),
                        "bdnza $dst">;
    def BDZp : BForm_1<16, 27, 0, 0, (outs), (ins condbrtarget:$dst),
                       "bdz+ $dst">;
    def BDNZp: BForm_1<16, 25, 0, 0, (outs), (ins condbrtarget:$dst),
                       "bdnz+ $dst">;
    def BDZAp : BForm_1<16, 27, 1, 0, (outs), (ins abscondbrtarget:$dst),
                        "bdza+ $dst">;
    def BDNZAp: BForm_1<16, 25, 1, 0, (outs), (ins abscondbrtarget:$dst),
                        "bdnza+ $dst">;
    def BDZm : BForm_1<16, 26, 0, 0, (outs), (ins condbrtarget:$dst),
                       "bdz- $dst">;
    def BDNZm: BForm_1<16, 24, 0, 0, (outs), (ins condbrtarget:$dst),
                       "bdnz- $dst">;
    def BDZAm : BForm_1<16, 26, 1, 0, (outs), (ins abscondbrtarget:$dst),
                        "bdza- $dst">;
    def BDNZAm: BForm_1<16, 24, 1, 0, (outs), (ins abscondbrtarget:$dst),
                        "bdnza- $dst">;
  }
}

// The unconditional BCL used by the SjLj setjmp code.
let isCall = 1, hasCtrlDep = 1, isCodeGenOnly = 1, PPC970_Unit = 7 in {
  let Defs = [LR], Uses = [RM] in {
    def BCLalways  : BForm_2<16, 20, 31, 0, 1, (outs), (ins condbrtarget:$dst),
                            "bcl 20, 31, $dst">;
  }
}

let isCall = 1, PPC970_Unit = 7, Defs = [LR] in {
  // Convenient aliases for call instructions
  let Uses = [RM] in {
    def BL  : IForm<18, 0, 1, (outs), (ins calltarget:$func),
                    "bl $func", IIC_BrB, []>;  // See Pat patterns below.
    def BLA : IForm<18, 1, 1, (outs), (ins abscalltarget:$func),
                    "bla $func", IIC_BrB, [(PPCcall (i32 imm:$func))]>;

    let isCodeGenOnly = 1 in {
      def BL_TLS  : IForm<18, 0, 1, (outs), (ins tlscall32:$func),
                          "bl $func", IIC_BrB, []>;
      def BCCL : BForm<16, 0, 1, (outs), (ins pred:$cond, condbrtarget:$dst),
                       "b${cond:cc}l${cond:pm} ${cond:reg}, $dst">;
      def BCCLA : BForm<16, 1, 1, (outs), (ins pred:$cond, abscondbrtarget:$dst),
                        "b${cond:cc}la${cond:pm} ${cond:reg}, $dst">;

      def BCL  : BForm_4<16, 12, 0, 1, (outs),
                         (ins crbitrc:$bi, condbrtarget:$dst),
                         "bcl 12, $bi, $dst">;
      def BCLn : BForm_4<16, 4, 0, 1, (outs),
                         (ins crbitrc:$bi, condbrtarget:$dst),
                         "bcl 4, $bi, $dst">;
      def BL_NOP  : IForm_and_DForm_4_zero<18, 0, 1, 24,
                                           (outs), (ins calltarget:$func),
                                           "bl $func\n\tnop", IIC_BrB, []>;
    }
  }
  let Uses = [CTR, RM] in {
    let isPredicable = 1 in
      def BCTRL : XLForm_2_ext<19, 528, 20, 0, 1, (outs), (ins),
                              "bctrl", IIC_BrB, [(PPCbctrl)]>,
                  Requires<[In32BitMode]>;

    let isCodeGenOnly = 1 in {
      def BCCCTRL : XLForm_2_br<19, 528, 1, (outs), (ins pred:$cond),
                                "b${cond:cc}ctrl${cond:pm} ${cond:reg}", IIC_BrB,
                                []>;

      def BCCTRL  : XLForm_2_br2<19, 528, 12, 1, (outs), (ins crbitrc:$bi),
                                 "bcctrl 12, $bi, 0", IIC_BrB, []>;
      def BCCTRLn : XLForm_2_br2<19, 528, 4, 1, (outs), (ins crbitrc:$bi),
                                 "bcctrl 4, $bi, 0", IIC_BrB, []>;
    }
  }
  let Uses = [LR, RM] in {
    def BLRL : XLForm_2_ext<19, 16, 20, 0, 1, (outs), (ins),
                            "blrl", IIC_BrB, []>;

    let isCodeGenOnly = 1 in {
      def BCCLRL : XLForm_2_br<19, 16, 1, (outs), (ins pred:$cond),
                              "b${cond:cc}lrl${cond:pm} ${cond:reg}", IIC_BrB,
                              []>;

      def BCLRL  : XLForm_2_br2<19, 16, 12, 1, (outs), (ins crbitrc:$bi),
                                "bclrl 12, $bi, 0", IIC_BrB, []>;
      def BCLRLn : XLForm_2_br2<19, 16, 4, 1, (outs), (ins crbitrc:$bi),
                                "bclrl 4, $bi, 0", IIC_BrB, []>;
    }
  }
  let Defs = [CTR], Uses = [CTR, RM] in {
    def BDZL  : BForm_1<16, 18, 0, 1, (outs), (ins condbrtarget:$dst),
                        "bdzl $dst">;
    def BDNZL : BForm_1<16, 16, 0, 1, (outs), (ins condbrtarget:$dst),
                        "bdnzl $dst">;
    def BDZLA  : BForm_1<16, 18, 1, 1, (outs), (ins abscondbrtarget:$dst),
                         "bdzla $dst">;
    def BDNZLA : BForm_1<16, 16, 1, 1, (outs), (ins abscondbrtarget:$dst),
                         "bdnzla $dst">;
    def BDZLp : BForm_1<16, 27, 0, 1, (outs), (ins condbrtarget:$dst),
                        "bdzl+ $dst">;
    def BDNZLp: BForm_1<16, 25, 0, 1, (outs), (ins condbrtarget:$dst),
                        "bdnzl+ $dst">;
    def BDZLAp : BForm_1<16, 27, 1, 1, (outs), (ins abscondbrtarget:$dst),
                         "bdzla+ $dst">;
    def BDNZLAp: BForm_1<16, 25, 1, 1, (outs), (ins abscondbrtarget:$dst),
                         "bdnzla+ $dst">;
    def BDZLm : BForm_1<16, 26, 0, 1, (outs), (ins condbrtarget:$dst),
                        "bdzl- $dst">;
    def BDNZLm: BForm_1<16, 24, 0, 1, (outs), (ins condbrtarget:$dst),
                        "bdnzl- $dst">;
    def BDZLAm : BForm_1<16, 26, 1, 1, (outs), (ins abscondbrtarget:$dst),
                         "bdzla- $dst">;
    def BDNZLAm: BForm_1<16, 24, 1, 1, (outs), (ins abscondbrtarget:$dst),
                         "bdnzla- $dst">;
  }
  let Defs = [CTR], Uses = [CTR, LR, RM] in {
    def BDZLRL  : XLForm_2_ext<19, 16, 18, 0, 1, (outs), (ins),
                               "bdzlrl", IIC_BrB, []>;
    def BDNZLRL : XLForm_2_ext<19, 16, 16, 0, 1, (outs), (ins),
                               "bdnzlrl", IIC_BrB, []>;
    def BDZLRLp : XLForm_2_ext<19, 16, 27, 0, 1, (outs), (ins),
                               "bdzlrl+", IIC_BrB, []>;
    def BDNZLRLp: XLForm_2_ext<19, 16, 25, 0, 1, (outs), (ins),
                               "bdnzlrl+", IIC_BrB, []>;
    def BDZLRLm : XLForm_2_ext<19, 16, 26, 0, 1, (outs), (ins),
                               "bdzlrl-", IIC_BrB, []>;
    def BDNZLRLm: XLForm_2_ext<19, 16, 24, 0, 1, (outs), (ins),
                               "bdnzlrl-", IIC_BrB, []>;
  }
}

let isCall = 1, isTerminator = 1, isReturn = 1, isBarrier = 1, Uses = [RM] in
def TCRETURNdi :PPCEmitTimePseudo< (outs),
                        (ins calltarget:$dst, i32imm:$offset),
                 "#TC_RETURNd $dst $offset",
                 []>;


let isCall = 1, isTerminator = 1, isReturn = 1, isBarrier = 1, Uses = [RM] in
def TCRETURNai :PPCEmitTimePseudo<(outs), (ins abscalltarget:$func, i32imm:$offset),
                 "#TC_RETURNa $func $offset",
                 [(PPCtc_return (i32 imm:$func), imm:$offset)]>;

let isCall = 1, isTerminator = 1, isReturn = 1, isBarrier = 1, Uses = [RM] in
def TCRETURNri : PPCEmitTimePseudo<(outs), (ins CTRRC:$dst, i32imm:$offset),
                 "#TC_RETURNr $dst $offset",
                 []>;

let isCall = 1, PPC970_Unit = 7, isCodeGenOnly = 1,
    Defs = [LR, R2], Uses = [CTR, RM], RST = 2 in {
  def BCTRL_LWZinto_toc:
    XLForm_2_ext_and_DForm_1<19, 528, 20, 0, 1, 32, (outs),
     (ins memri:$src), "bctrl\n\tlwz 2, $src", IIC_BrB,
     [(PPCbctrl_load_toc iaddr:$src)]>, Requires<[In32BitMode]>;

}


let isCodeGenOnly = 1 in {

let isTerminator = 1, isBarrier = 1, PPC970_Unit = 7, isBranch = 1,
    isIndirectBranch = 1, isCall = 1, isReturn = 1, Uses = [CTR, RM]  in
def TAILBCTR : XLForm_2_ext<19, 528, 20, 0, 0, (outs), (ins), "bctr", IIC_BrB,
                            []>, Requires<[In32BitMode]>;

let isBranch = 1, isTerminator = 1, hasCtrlDep = 1, PPC970_Unit = 7,
    isBarrier = 1, isCall = 1, isReturn = 1, Uses = [RM] in
def TAILB   : IForm<18, 0, 0, (outs), (ins calltarget:$dst),
                  "b $dst", IIC_BrB,
                  []>;

let isBranch = 1, isTerminator = 1, hasCtrlDep = 1, PPC970_Unit = 7,
    isBarrier = 1, isCall = 1, isReturn = 1, Uses = [RM] in
def TAILBA   : IForm<18, 0, 0, (outs), (ins abscalltarget:$dst),
                  "ba $dst", IIC_BrB,
                  []>;

}

// While longjmp is a control-flow barrier (fallthrough isn't allowed), setjmp
// is not.
let hasSideEffects = 1 in {
  let Defs = [CTR] in
  def EH_SjLj_SetJmp32  : PPCCustomInserterPseudo<(outs gprc:$dst), (ins memr:$buf),
                            "#EH_SJLJ_SETJMP32",
                            [(set i32:$dst, (PPCeh_sjlj_setjmp addr:$buf))]>,
                          Requires<[In32BitMode]>;
}

let hasSideEffects = 1, isBarrier = 1 in {
  let isTerminator = 1 in
  def EH_SjLj_LongJmp32 : PPCCustomInserterPseudo<(outs), (ins memr:$buf),
                            "#EH_SJLJ_LONGJMP32",
                            [(PPCeh_sjlj_longjmp addr:$buf)]>,
                          Requires<[In32BitMode]>;
}

// This pseudo is never removed from the function, as it serves as
// a terminator.  Size is set to 0 to prevent the builtin assembler
// from emitting it.
let isBranch = 1, isTerminator = 1, Size = 0 in {
  def EH_SjLj_Setup : PPCEmitTimePseudo<(outs), (ins directbrtarget:$dst),
                        "#EH_SjLj_Setup\t$dst", []>;
}

// System call.
let PPC970_Unit = 7 in {
  def SC     : SCForm<17, 1, (outs), (ins i32imm:$lev),
                      "sc $lev", IIC_BrB, [(PPCsc (i32 imm:$lev))]>;
}

// Branch history rolling buffer.
def CLRBHRB : XForm_0<31, 430, (outs), (ins), "clrbhrb", IIC_BrB,
                      [(PPCclrbhrb)]>,
                      PPC970_DGroup_Single;
// The $dmy argument used for MFBHRBE is not needed; however, including
// it avoids automatic generation of PPCFastISel::fastEmit_i(), which
// interferes with necessary special handling (see PPCFastISel.cpp).
def MFBHRBE : XFXForm_3p<31, 302, (outs gprc:$rD),
                         (ins u10imm:$imm, u10imm:$dmy),
                         "mfbhrbe $rD, $imm", IIC_BrB,
                         [(set i32:$rD,
                               (PPCmfbhrbe imm:$imm, imm:$dmy))]>,
                         PPC970_DGroup_First;

def RFEBB : XLForm_S<19, 146, (outs), (ins u1imm:$imm), "rfebb $imm",
                     IIC_BrB, [(PPCrfebb (i32 imm:$imm))]>,
                     PPC970_DGroup_Single;

def : InstAlias<"rfebb", (RFEBB 1)>;

// DCB* instructions.
def DCBA   : DCB_Form<758, 0, (outs), (ins memrr:$dst), "dcba $dst",
                      IIC_LdStDCBF, [(int_ppc_dcba xoaddr:$dst)]>,
                      PPC970_DGroup_Single;
def DCBI   : DCB_Form<470, 0, (outs), (ins memrr:$dst), "dcbi $dst",
                      IIC_LdStDCBF, [(int_ppc_dcbi xoaddr:$dst)]>,
                      PPC970_DGroup_Single;
def DCBST  : DCB_Form<54, 0, (outs), (ins memrr:$dst), "dcbst $dst",
                      IIC_LdStDCBF, [(int_ppc_dcbst xoaddr:$dst)]>,
                      PPC970_DGroup_Single;
def DCBZ   : DCB_Form<1014, 0, (outs), (ins memrr:$dst), "dcbz $dst",
                      IIC_LdStDCBF, [(int_ppc_dcbz xoaddr:$dst)]>,
                      PPC970_DGroup_Single;
def DCBZL  : DCB_Form<1014, 1, (outs), (ins memrr:$dst), "dcbzl $dst",
                      IIC_LdStDCBF, [(int_ppc_dcbzl xoaddr:$dst)]>,
                      PPC970_DGroup_Single;

def DCBF   : DCB_Form_hint<86, (outs), (ins u3imm:$TH, memrr:$dst),
                      "dcbf $dst, $TH", IIC_LdStDCBF, []>,
                      PPC970_DGroup_Single;

let hasSideEffects = 0, mayLoad = 1, mayStore = 1 in {
def DCBT   : DCB_Form_hint<278, (outs), (ins u5imm:$TH, memrr:$dst),
                      "dcbt $dst, $TH", IIC_LdStDCBF, []>,
                      PPC970_DGroup_Single;
def DCBTST : DCB_Form_hint<246, (outs), (ins u5imm:$TH, memrr:$dst),
                      "dcbtst $dst, $TH", IIC_LdStDCBF, []>,
                      PPC970_DGroup_Single;
} // hasSideEffects = 0

def ICBLC  : XForm_icbt<31, 230, (outs), (ins u4imm:$CT, memrr:$src),
                       "icblc $CT, $src", IIC_LdStStore>, Requires<[HasICBT]>;
def ICBLQ  : XForm_icbt<31, 198, (outs), (ins u4imm:$CT, memrr:$src),
                       "icblq. $CT, $src", IIC_LdStLoad>, Requires<[HasICBT]>;
def ICBT  : XForm_icbt<31, 22, (outs), (ins u4imm:$CT, memrr:$src),
                       "icbt $CT, $src", IIC_LdStLoad>, Requires<[HasICBT]>;
def ICBTLS : XForm_icbt<31, 486, (outs), (ins u4imm:$CT, memrr:$src),
                       "icbtls $CT, $src", IIC_LdStLoad>, Requires<[HasICBT]>;

def : Pat<(int_ppc_dcbt xoaddr:$dst),
          (DCBT 0, xoaddr:$dst)>;
def : Pat<(int_ppc_dcbtst xoaddr:$dst),
          (DCBTST 0, xoaddr:$dst)>;
def : Pat<(int_ppc_dcbf xoaddr:$dst),
          (DCBF 0, xoaddr:$dst)>;
def : Pat<(int_ppc_icbt xoaddr:$dst),
          (ICBT 0, xoaddr:$dst)>;

def : Pat<(prefetch xoaddr:$dst, (i32 0), imm, (i32 1)),
          (DCBT 0, xoaddr:$dst)>;   // data prefetch for loads
def : Pat<(prefetch xoaddr:$dst, (i32 1), imm, (i32 1)),
          (DCBTST 0, xoaddr:$dst)>; // data prefetch for stores
def : Pat<(prefetch xoaddr:$dst, (i32 0), imm, (i32 0)),
          (ICBT 0, xoaddr:$dst)>, Requires<[HasICBT]>; // inst prefetch (for read)

def : Pat<(int_ppc_dcbt_with_hint xoaddr:$dst, i32:$TH),
          (DCBT i32:$TH, xoaddr:$dst)>;
def : Pat<(int_ppc_dcbtst_with_hint xoaddr:$dst, i32:$TH),
          (DCBTST i32:$TH, xoaddr:$dst)>;

// Atomic operations
// FIXME: some of these might be used with constant operands. This will result
// in constant materialization instructions that may be redundant. We currently
// clean this up in PPCMIPeephole with calls to
// PPCInstrInfo::convertToImmediateForm() but we should probably not emit them
// in the first place.
let Defs = [CR0] in {
  def ATOMIC_LOAD_ADD_I8 : PPCCustomInserterPseudo<
    (outs gprc:$dst), (ins memrr:$ptr, gprc:$incr), "#ATOMIC_LOAD_ADD_I8",
    [(set i32:$dst, (atomic_load_add_8 ForceXForm:$ptr, i32:$incr))]>;
  def ATOMIC_LOAD_SUB_I8 : PPCCustomInserterPseudo<
    (outs gprc:$dst), (ins memrr:$ptr, gprc:$incr), "#ATOMIC_LOAD_SUB_I8",
    [(set i32:$dst, (atomic_load_sub_8 ForceXForm:$ptr, i32:$incr))]>;
  def ATOMIC_LOAD_AND_I8 : PPCCustomInserterPseudo<
    (outs gprc:$dst), (ins memrr:$ptr, gprc:$incr), "#ATOMIC_LOAD_AND_I8",
    [(set i32:$dst, (atomic_load_and_8 ForceXForm:$ptr, i32:$incr))]>;
  def ATOMIC_LOAD_OR_I8 : PPCCustomInserterPseudo<
    (outs gprc:$dst), (ins memrr:$ptr, gprc:$incr), "#ATOMIC_LOAD_OR_I8",
    [(set i32:$dst, (atomic_load_or_8 ForceXForm:$ptr, i32:$incr))]>;
  def ATOMIC_LOAD_XOR_I8 : PPCCustomInserterPseudo<
    (outs gprc:$dst), (ins memrr:$ptr, gprc:$incr), "ATOMIC_LOAD_XOR_I8",
    [(set i32:$dst, (atomic_load_xor_8 ForceXForm:$ptr, i32:$incr))]>;
  def ATOMIC_LOAD_NAND_I8 : PPCCustomInserterPseudo<
    (outs gprc:$dst), (ins memrr:$ptr, gprc:$incr), "#ATOMIC_LOAD_NAND_I8",
    [(set i32:$dst, (atomic_load_nand_8 ForceXForm:$ptr, i32:$incr))]>;
  def ATOMIC_LOAD_MIN_I8 : PPCCustomInserterPseudo<
    (outs gprc:$dst), (ins memrr:$ptr, gprc:$incr), "#ATOMIC_LOAD_MIN_I8",
    [(set i32:$dst, (atomic_load_min_8 ForceXForm:$ptr, i32:$incr))]>;
  def ATOMIC_LOAD_MAX_I8 : PPCCustomInserterPseudo<
    (outs gprc:$dst), (ins memrr:$ptr, gprc:$incr), "#ATOMIC_LOAD_MAX_I8",
    [(set i32:$dst, (atomic_load_max_8 ForceXForm:$ptr, i32:$incr))]>;
  def ATOMIC_LOAD_UMIN_I8 : PPCCustomInserterPseudo<
    (outs gprc:$dst), (ins memrr:$ptr, gprc:$incr), "#ATOMIC_LOAD_UMIN_I8",
    [(set i32:$dst, (atomic_load_umin_8 ForceXForm:$ptr, i32:$incr))]>;
  def ATOMIC_LOAD_UMAX_I8 : PPCCustomInserterPseudo<
    (outs gprc:$dst), (ins memrr:$ptr, gprc:$incr), "#ATOMIC_LOAD_UMAX_I8",
    [(set i32:$dst, (atomic_load_umax_8 ForceXForm:$ptr, i32:$incr))]>;
  def ATOMIC_LOAD_ADD_I16 : PPCCustomInserterPseudo<
    (outs gprc:$dst), (ins memrr:$ptr, gprc:$incr), "#ATOMIC_LOAD_ADD_I16",
    [(set i32:$dst, (atomic_load_add_16 ForceXForm:$ptr, i32:$incr))]>;
  def ATOMIC_LOAD_SUB_I16 : PPCCustomInserterPseudo<
    (outs gprc:$dst), (ins memrr:$ptr, gprc:$incr), "#ATOMIC_LOAD_SUB_I16",
    [(set i32:$dst, (atomic_load_sub_16 ForceXForm:$ptr, i32:$incr))]>;
  def ATOMIC_LOAD_AND_I16 : PPCCustomInserterPseudo<
    (outs gprc:$dst), (ins memrr:$ptr, gprc:$incr), "#ATOMIC_LOAD_AND_I16",
    [(set i32:$dst, (atomic_load_and_16 ForceXForm:$ptr, i32:$incr))]>;
  def ATOMIC_LOAD_OR_I16 : PPCCustomInserterPseudo<
    (outs gprc:$dst), (ins memrr:$ptr, gprc:$incr), "#ATOMIC_LOAD_OR_I16",
    [(set i32:$dst, (atomic_load_or_16 ForceXForm:$ptr, i32:$incr))]>;
  def ATOMIC_LOAD_XOR_I16 : PPCCustomInserterPseudo<
    (outs gprc:$dst), (ins memrr:$ptr, gprc:$incr), "#ATOMIC_LOAD_XOR_I16",
    [(set i32:$dst, (atomic_load_xor_16 ForceXForm:$ptr, i32:$incr))]>;
  def ATOMIC_LOAD_NAND_I16 : PPCCustomInserterPseudo<
    (outs gprc:$dst), (ins memrr:$ptr, gprc:$incr), "#ATOMIC_LOAD_NAND_I16",
    [(set i32:$dst, (atomic_load_nand_16 ForceXForm:$ptr, i32:$incr))]>;
  def ATOMIC_LOAD_MIN_I16 : PPCCustomInserterPseudo<
    (outs gprc:$dst), (ins memrr:$ptr, gprc:$incr), "#ATOMIC_LOAD_MIN_I16",
    [(set i32:$dst, (atomic_load_min_16 ForceXForm:$ptr, i32:$incr))]>;
  def ATOMIC_LOAD_MAX_I16 : PPCCustomInserterPseudo<
    (outs gprc:$dst), (ins memrr:$ptr, gprc:$incr), "#ATOMIC_LOAD_MAX_I16",
    [(set i32:$dst, (atomic_load_max_16 ForceXForm:$ptr, i32:$incr))]>;
  def ATOMIC_LOAD_UMIN_I16 : PPCCustomInserterPseudo<
    (outs gprc:$dst), (ins memrr:$ptr, gprc:$incr), "#ATOMIC_LOAD_UMIN_I16",
    [(set i32:$dst, (atomic_load_umin_16 ForceXForm:$ptr, i32:$incr))]>;
  def ATOMIC_LOAD_UMAX_I16 : PPCCustomInserterPseudo<
    (outs gprc:$dst), (ins memrr:$ptr, gprc:$incr), "#ATOMIC_LOAD_UMAX_I16",
    [(set i32:$dst, (atomic_load_umax_16 ForceXForm:$ptr, i32:$incr))]>;
  def ATOMIC_LOAD_ADD_I32 : PPCCustomInserterPseudo<
    (outs gprc:$dst), (ins memrr:$ptr, gprc:$incr), "#ATOMIC_LOAD_ADD_I32",
    [(set i32:$dst, (atomic_load_add_32 ForceXForm:$ptr, i32:$incr))]>;
  def ATOMIC_LOAD_SUB_I32 : PPCCustomInserterPseudo<
    (outs gprc:$dst), (ins memrr:$ptr, gprc:$incr), "#ATOMIC_LOAD_SUB_I32",
    [(set i32:$dst, (atomic_load_sub_32 ForceXForm:$ptr, i32:$incr))]>;
  def ATOMIC_LOAD_AND_I32 : PPCCustomInserterPseudo<
    (outs gprc:$dst), (ins memrr:$ptr, gprc:$incr), "#ATOMIC_LOAD_AND_I32",
    [(set i32:$dst, (atomic_load_and_32 ForceXForm:$ptr, i32:$incr))]>;
  def ATOMIC_LOAD_OR_I32 : PPCCustomInserterPseudo<
    (outs gprc:$dst), (ins memrr:$ptr, gprc:$incr), "#ATOMIC_LOAD_OR_I32",
    [(set i32:$dst, (atomic_load_or_32 ForceXForm:$ptr, i32:$incr))]>;
  def ATOMIC_LOAD_XOR_I32 : PPCCustomInserterPseudo<
    (outs gprc:$dst), (ins memrr:$ptr, gprc:$incr), "#ATOMIC_LOAD_XOR_I32",
    [(set i32:$dst, (atomic_load_xor_32 ForceXForm:$ptr, i32:$incr))]>;
  def ATOMIC_LOAD_NAND_I32 : PPCCustomInserterPseudo<
    (outs gprc:$dst), (ins memrr:$ptr, gprc:$incr), "#ATOMIC_LOAD_NAND_I32",
    [(set i32:$dst, (atomic_load_nand_32 ForceXForm:$ptr, i32:$incr))]>;
  def ATOMIC_LOAD_MIN_I32 : PPCCustomInserterPseudo<
    (outs gprc:$dst), (ins memrr:$ptr, gprc:$incr), "#ATOMIC_LOAD_MIN_I32",
    [(set i32:$dst, (atomic_load_min_32 ForceXForm:$ptr, i32:$incr))]>;
  def ATOMIC_LOAD_MAX_I32 : PPCCustomInserterPseudo<
    (outs gprc:$dst), (ins memrr:$ptr, gprc:$incr), "#ATOMIC_LOAD_MAX_I32",
    [(set i32:$dst, (atomic_load_max_32 ForceXForm:$ptr, i32:$incr))]>;
  def ATOMIC_LOAD_UMIN_I32 : PPCCustomInserterPseudo<
    (outs gprc:$dst), (ins memrr:$ptr, gprc:$incr), "#ATOMIC_LOAD_UMIN_I32",
    [(set i32:$dst, (atomic_load_umin_32 ForceXForm:$ptr, i32:$incr))]>;
  def ATOMIC_LOAD_UMAX_I32 : PPCCustomInserterPseudo<
    (outs gprc:$dst), (ins memrr:$ptr, gprc:$incr), "#ATOMIC_LOAD_UMAX_I32",
    [(set i32:$dst, (atomic_load_umax_32 ForceXForm:$ptr, i32:$incr))]>;

  def ATOMIC_CMP_SWAP_I8 : PPCCustomInserterPseudo<
    (outs gprc:$dst), (ins memrr:$ptr, gprc:$old, gprc:$new), "#ATOMIC_CMP_SWAP_I8",
    [(set i32:$dst, (atomic_cmp_swap_8 ForceXForm:$ptr, i32:$old, i32:$new))]>;
  def ATOMIC_CMP_SWAP_I16 : PPCCustomInserterPseudo<
    (outs gprc:$dst), (ins memrr:$ptr, gprc:$old, gprc:$new), "#ATOMIC_CMP_SWAP_I16 $dst $ptr $old $new",
    [(set i32:$dst, (atomic_cmp_swap_16 ForceXForm:$ptr, i32:$old, i32:$new))]>;
  def ATOMIC_CMP_SWAP_I32 : PPCCustomInserterPseudo<
    (outs gprc:$dst), (ins memrr:$ptr, gprc:$old, gprc:$new), "#ATOMIC_CMP_SWAP_I32 $dst $ptr $old $new",
    [(set i32:$dst, (atomic_cmp_swap_32 ForceXForm:$ptr, i32:$old, i32:$new))]>;

  def ATOMIC_SWAP_I8 : PPCCustomInserterPseudo<
    (outs gprc:$dst), (ins memrr:$ptr, gprc:$new), "#ATOMIC_SWAP_i8",
    [(set i32:$dst, (atomic_swap_8 ForceXForm:$ptr, i32:$new))]>;
  def ATOMIC_SWAP_I16 : PPCCustomInserterPseudo<
    (outs gprc:$dst), (ins memrr:$ptr, gprc:$new), "#ATOMIC_SWAP_I16",
    [(set i32:$dst, (atomic_swap_16 ForceXForm:$ptr, i32:$new))]>;
  def ATOMIC_SWAP_I32 : PPCCustomInserterPseudo<
    (outs gprc:$dst), (ins memrr:$ptr, gprc:$new), "#ATOMIC_SWAP_I32",
    [(set i32:$dst, (atomic_swap_32 ForceXForm:$ptr, i32:$new))]>;
}

def : Pat<(PPCatomicCmpSwap_8 ForceXForm:$ptr, i32:$old, i32:$new),
        (ATOMIC_CMP_SWAP_I8 ForceXForm:$ptr, i32:$old, i32:$new)>;
def : Pat<(PPCatomicCmpSwap_16 ForceXForm:$ptr, i32:$old, i32:$new),
        (ATOMIC_CMP_SWAP_I16 ForceXForm:$ptr, i32:$old, i32:$new)>;

// Instructions to support atomic operations
let mayLoad = 1, mayStore = 0, hasSideEffects = 0 in {
def LBARX : XForm_1_memOp<31,  52, (outs gprc:$rD), (ins memrr:$src),
                    "lbarx $rD, $src", IIC_LdStLWARX, []>,
                    Requires<[HasPartwordAtomics]>;

def LHARX : XForm_1_memOp<31,  116, (outs gprc:$rD), (ins memrr:$src),
                    "lharx $rD, $src", IIC_LdStLWARX, []>,
                    Requires<[HasPartwordAtomics]>;

def LWARX : XForm_1_memOp<31,  20, (outs gprc:$rD), (ins memrr:$src),
                    "lwarx $rD, $src", IIC_LdStLWARX, []>;

// Instructions to support lock versions of atomics
// (EH=1 - see Power ISA 2.07 Book II 4.4.2)
def LBARXL : XForm_1_memOp<31,  52, (outs gprc:$rD), (ins memrr:$src),
                     "lbarx $rD, $src, 1", IIC_LdStLWARX, []>, isRecordForm,
                     Requires<[HasPartwordAtomics]>;

def LHARXL : XForm_1_memOp<31,  116, (outs gprc:$rD), (ins memrr:$src),
                     "lharx $rD, $src, 1", IIC_LdStLWARX, []>, isRecordForm,
                     Requires<[HasPartwordAtomics]>;

def LWARXL : XForm_1_memOp<31,  20, (outs gprc:$rD), (ins memrr:$src),
                     "lwarx $rD, $src, 1", IIC_LdStLWARX, []>, isRecordForm;

// The atomic instructions use the destination register as well as the next one
// or two registers in order (modulo 31).
let hasExtraSrcRegAllocReq = 1 in
def LWAT : X_RD5_RS5_IM5<31, 582, (outs gprc:$rD), (ins gprc:$rA, u5imm:$FC),
                         "lwat $rD, $rA, $FC", IIC_LdStLoad>,
           Requires<[IsISA3_0]>;
}

let Defs = [CR0], mayStore = 1, mayLoad = 0, hasSideEffects = 0 in {
def STBCX : XForm_1_memOp<31, 694, (outs), (ins gprc:$rS, memrr:$dst),
                    "stbcx. $rS, $dst", IIC_LdStSTWCX, []>,
                    isRecordForm, Requires<[HasPartwordAtomics]>;

def STHCX : XForm_1_memOp<31, 726, (outs), (ins gprc:$rS, memrr:$dst),
                    "sthcx. $rS, $dst", IIC_LdStSTWCX, []>,
                    isRecordForm, Requires<[HasPartwordAtomics]>;

def STWCX : XForm_1_memOp<31, 150, (outs), (ins gprc:$rS, memrr:$dst),
                    "stwcx. $rS, $dst", IIC_LdStSTWCX, []>, isRecordForm;
}

let mayStore = 1, mayLoad = 0, hasSideEffects = 0 in
def STWAT : X_RD5_RS5_IM5<31, 710, (outs), (ins gprc:$rS, gprc:$rA, u5imm:$FC),
                          "stwat $rS, $rA, $FC", IIC_LdStStore>,
            Requires<[IsISA3_0]>;

let isTerminator = 1, isBarrier = 1, hasCtrlDep = 1 in
def TRAP  : XForm_24<31, 4, (outs), (ins), "trap", IIC_LdStLoad, [(trap)]>;

def TWI : DForm_base<3, (outs), (ins u5imm:$to, gprc:$rA, s16imm:$imm),
                     "twi $to, $rA, $imm", IIC_IntTrapW, []>;
def TW : XForm_1<31, 4, (outs), (ins u5imm:$to, gprc:$rA, gprc:$rB),
                 "tw $to, $rA, $rB", IIC_IntTrapW, []>;
def TDI : DForm_base<2, (outs), (ins u5imm:$to, g8rc:$rA, s16imm:$imm),
                     "tdi $to, $rA, $imm", IIC_IntTrapD, []>;
def TD : XForm_1<31, 68, (outs), (ins u5imm:$to, g8rc:$rA, g8rc:$rB),
                 "td $to, $rA, $rB", IIC_IntTrapD, []>;

def POPCNTB : XForm_11<31, 122, (outs gprc:$rA), (ins gprc:$rS),
                       "popcntb $rA, $rS", IIC_IntGeneral,
                       [(set i32:$rA, (int_ppc_popcntb i32:$rS))]>;

//===----------------------------------------------------------------------===//
// PPC32 Load Instructions.
//

// Unindexed (r+i) Loads.
let PPC970_Unit = 2 in {
def LBZ : DForm_1<34, (outs gprc:$rD), (ins memri:$src),
                  "lbz $rD, $src", IIC_LdStLoad,
                  [(set i32:$rD, (zextloadi8 DForm:$src))]>;
def LHA : DForm_1<42, (outs gprc:$rD), (ins memri:$src),
                  "lha $rD, $src", IIC_LdStLHA,
                  [(set i32:$rD, (sextloadi16 DForm:$src))]>,
                  PPC970_DGroup_Cracked;
def LHZ : DForm_1<40, (outs gprc:$rD), (ins memri:$src),
                  "lhz $rD, $src", IIC_LdStLoad,
                  [(set i32:$rD, (zextloadi16 DForm:$src))]>;
def LWZ : DForm_1<32, (outs gprc:$rD), (ins memri:$src),
                  "lwz $rD, $src", IIC_LdStLoad,
                  [(set i32:$rD, (load DForm:$src))]>;

let Predicates = [HasFPU] in {
def LFS : DForm_1<48, (outs f4rc:$rD), (ins memri:$src),
                  "lfs $rD, $src", IIC_LdStLFD,
                  [(set f32:$rD, (load DForm:$src))]>;
def LFD : DForm_1<50, (outs f8rc:$rD), (ins memri:$src),
                  "lfd $rD, $src", IIC_LdStLFD,
                  [(set f64:$rD, (load DForm:$src))]>;
}


// Unindexed (r+i) Loads with Update (preinc).
let mayLoad = 1, mayStore = 0, hasSideEffects = 0 in {
def LBZU : DForm_1<35, (outs gprc:$rD, ptr_rc_nor0:$ea_result), (ins memri:$addr),
                   "lbzu $rD, $addr", IIC_LdStLoadUpd,
                   []>, RegConstraint<"$addr.reg = $ea_result">,
                   NoEncode<"$ea_result">;

def LHAU : DForm_1<43, (outs gprc:$rD, ptr_rc_nor0:$ea_result), (ins memri:$addr),
                   "lhau $rD, $addr", IIC_LdStLHAU,
                   []>, RegConstraint<"$addr.reg = $ea_result">,
                   NoEncode<"$ea_result">;

def LHZU : DForm_1<41, (outs gprc:$rD, ptr_rc_nor0:$ea_result), (ins memri:$addr),
                   "lhzu $rD, $addr", IIC_LdStLoadUpd,
                   []>, RegConstraint<"$addr.reg = $ea_result">,
                   NoEncode<"$ea_result">;

def LWZU : DForm_1<33, (outs gprc:$rD, ptr_rc_nor0:$ea_result), (ins memri:$addr),
                   "lwzu $rD, $addr", IIC_LdStLoadUpd,
                   []>, RegConstraint<"$addr.reg = $ea_result">,
                   NoEncode<"$ea_result">;

let Predicates = [HasFPU] in {
def LFSU : DForm_1<49, (outs f4rc:$rD, ptr_rc_nor0:$ea_result), (ins memri:$addr),
                  "lfsu $rD, $addr", IIC_LdStLFDU,
                  []>, RegConstraint<"$addr.reg = $ea_result">,
                   NoEncode<"$ea_result">;

def LFDU : DForm_1<51, (outs f8rc:$rD, ptr_rc_nor0:$ea_result), (ins memri:$addr),
                  "lfdu $rD, $addr", IIC_LdStLFDU,
                  []>, RegConstraint<"$addr.reg = $ea_result">,
                   NoEncode<"$ea_result">;
}


// Indexed (r+r) Loads with Update (preinc).
def LBZUX : XForm_1_memOp<31, 119, (outs gprc:$rD, ptr_rc_nor0:$ea_result),
                   (ins memrr:$addr),
                   "lbzux $rD, $addr", IIC_LdStLoadUpdX,
                   []>, RegConstraint<"$addr.ptrreg = $ea_result">,
                   NoEncode<"$ea_result">;

def LHAUX : XForm_1_memOp<31, 375, (outs gprc:$rD, ptr_rc_nor0:$ea_result),
                   (ins memrr:$addr),
                   "lhaux $rD, $addr", IIC_LdStLHAUX,
                   []>, RegConstraint<"$addr.ptrreg = $ea_result">,
                   NoEncode<"$ea_result">;

def LHZUX : XForm_1_memOp<31, 311, (outs gprc:$rD, ptr_rc_nor0:$ea_result),
                   (ins memrr:$addr),
                   "lhzux $rD, $addr", IIC_LdStLoadUpdX,
                   []>, RegConstraint<"$addr.ptrreg = $ea_result">,
                   NoEncode<"$ea_result">;

def LWZUX : XForm_1_memOp<31, 55, (outs gprc:$rD, ptr_rc_nor0:$ea_result),
                   (ins memrr:$addr),
                   "lwzux $rD, $addr", IIC_LdStLoadUpdX,
                   []>, RegConstraint<"$addr.ptrreg = $ea_result">,
                   NoEncode<"$ea_result">;

let Predicates = [HasFPU] in {
def LFSUX : XForm_1_memOp<31, 567, (outs f4rc:$rD, ptr_rc_nor0:$ea_result),
                   (ins memrr:$addr),
                   "lfsux $rD, $addr", IIC_LdStLFDUX,
                   []>, RegConstraint<"$addr.ptrreg = $ea_result">,
                   NoEncode<"$ea_result">;

def LFDUX : XForm_1_memOp<31, 631, (outs f8rc:$rD, ptr_rc_nor0:$ea_result),
                   (ins memrr:$addr),
                   "lfdux $rD, $addr", IIC_LdStLFDUX,
                   []>, RegConstraint<"$addr.ptrreg = $ea_result">,
                   NoEncode<"$ea_result">;
}
}
}

// Indexed (r+r) Loads.
//
let PPC970_Unit = 2, mayLoad = 1, mayStore = 0 in {
def LBZX : XForm_1_memOp<31,  87, (outs gprc:$rD), (ins memrr:$src),
                   "lbzx $rD, $src", IIC_LdStLoad,
                   [(set i32:$rD, (zextloadi8 XForm:$src))]>;
def LHAX : XForm_1_memOp<31, 343, (outs gprc:$rD), (ins memrr:$src),
                   "lhax $rD, $src", IIC_LdStLHA,
                   [(set i32:$rD, (sextloadi16 XForm:$src))]>,
                   PPC970_DGroup_Cracked;
def LHZX : XForm_1_memOp<31, 279, (outs gprc:$rD), (ins memrr:$src),
                   "lhzx $rD, $src", IIC_LdStLoad,
                   [(set i32:$rD, (zextloadi16 XForm:$src))]>;
def LWZX : XForm_1_memOp<31,  23, (outs gprc:$rD), (ins memrr:$src),
                   "lwzx $rD, $src", IIC_LdStLoad,
                   [(set i32:$rD, (load XForm:$src))]>;
def LHBRX : XForm_1_memOp<31, 790, (outs gprc:$rD), (ins memrr:$src),
                   "lhbrx $rD, $src", IIC_LdStLoad,
                   [(set i32:$rD, (PPClbrx ForceXForm:$src, i16))]>;
def LWBRX : XForm_1_memOp<31,  534, (outs gprc:$rD), (ins memrr:$src),
                   "lwbrx $rD, $src", IIC_LdStLoad,
                   [(set i32:$rD, (PPClbrx ForceXForm:$src, i32))]>;

let Predicates = [HasFPU] in {
def LFSX   : XForm_25_memOp<31, 535, (outs f4rc:$frD), (ins memrr:$src),
                      "lfsx $frD, $src", IIC_LdStLFD,
                      [(set f32:$frD, (load XForm:$src))]>;
def LFDX   : XForm_25_memOp<31, 599, (outs f8rc:$frD), (ins memrr:$src),
                      "lfdx $frD, $src", IIC_LdStLFD,
                      [(set f64:$frD, (load XForm:$src))]>;

def LFIWAX : XForm_25_memOp<31, 855, (outs f8rc:$frD), (ins memrr:$src),
                      "lfiwax $frD, $src", IIC_LdStLFD,
                      [(set f64:$frD, (PPClfiwax ForceXForm:$src))]>;
def LFIWZX : XForm_25_memOp<31, 887, (outs f8rc:$frD), (ins memrr:$src),
                      "lfiwzx $frD, $src", IIC_LdStLFD,
                      [(set f64:$frD, (PPClfiwzx ForceXForm:$src))]>;
}
}

// Load Multiple
let mayLoad = 1, mayStore = 0, hasSideEffects = 0 in
def LMW : DForm_1<46, (outs gprc:$rD), (ins memri:$src),
                  "lmw $rD, $src", IIC_LdStLMW, []>;

//===----------------------------------------------------------------------===//
// PPC32 Store Instructions.
//

// Unindexed (r+i) Stores.
let PPC970_Unit = 2, mayStore = 1, mayLoad = 0 in {
def STB  : DForm_1<38, (outs), (ins gprc:$rS, memri:$dst),
                   "stb $rS, $dst", IIC_LdStStore,
                   [(truncstorei8 i32:$rS, DForm:$dst)]>;
def STH  : DForm_1<44, (outs), (ins gprc:$rS, memri:$dst),
                   "sth $rS, $dst", IIC_LdStStore,
                   [(truncstorei16 i32:$rS, DForm:$dst)]>;
def STW  : DForm_1<36, (outs), (ins gprc:$rS, memri:$dst),
                   "stw $rS, $dst", IIC_LdStStore,
                   [(store i32:$rS, DForm:$dst)]>;
let Predicates = [HasFPU] in {
def STFS : DForm_1<52, (outs), (ins f4rc:$rS, memri:$dst),
                   "stfs $rS, $dst", IIC_LdStSTFD,
                   [(store f32:$rS, DForm:$dst)]>;
def STFD : DForm_1<54, (outs), (ins f8rc:$rS, memri:$dst),
                   "stfd $rS, $dst", IIC_LdStSTFD,
                   [(store f64:$rS, DForm:$dst)]>;
}
}

// Unindexed (r+i) Stores with Update (preinc).
let PPC970_Unit = 2, mayStore = 1, mayLoad = 0 in {
def STBU  : DForm_1<39, (outs ptr_rc_nor0:$ea_res), (ins gprc:$rS, memri:$dst),
                    "stbu $rS, $dst", IIC_LdStSTU, []>,
                    RegConstraint<"$dst.reg = $ea_res">, NoEncode<"$ea_res">;
def STHU  : DForm_1<45, (outs ptr_rc_nor0:$ea_res), (ins gprc:$rS, memri:$dst),
                    "sthu $rS, $dst", IIC_LdStSTU, []>,
                    RegConstraint<"$dst.reg = $ea_res">, NoEncode<"$ea_res">;
def STWU  : DForm_1<37, (outs ptr_rc_nor0:$ea_res), (ins gprc:$rS, memri:$dst),
                    "stwu $rS, $dst", IIC_LdStSTU, []>,
                    RegConstraint<"$dst.reg = $ea_res">, NoEncode<"$ea_res">;
let Predicates = [HasFPU] in {
def STFSU : DForm_1<53, (outs ptr_rc_nor0:$ea_res), (ins f4rc:$rS, memri:$dst),
                    "stfsu $rS, $dst", IIC_LdStSTFDU, []>,
                    RegConstraint<"$dst.reg = $ea_res">, NoEncode<"$ea_res">;
def STFDU : DForm_1<55, (outs ptr_rc_nor0:$ea_res), (ins f8rc:$rS, memri:$dst),
                    "stfdu $rS, $dst", IIC_LdStSTFDU, []>,
                    RegConstraint<"$dst.reg = $ea_res">, NoEncode<"$ea_res">;
}
}

// Patterns to match the pre-inc stores.  We can't put the patterns on
// the instruction definitions directly as ISel wants the address base
// and offset to be separate operands, not a single complex operand.
def : Pat<(pre_truncsti8 i32:$rS, iPTR:$ptrreg, iaddroff:$ptroff),
          (STBU $rS, iaddroff:$ptroff, $ptrreg)>;
def : Pat<(pre_truncsti16 i32:$rS, iPTR:$ptrreg, iaddroff:$ptroff),
          (STHU $rS, iaddroff:$ptroff, $ptrreg)>;
def : Pat<(pre_store i32:$rS, iPTR:$ptrreg, iaddroff:$ptroff),
          (STWU $rS, iaddroff:$ptroff, $ptrreg)>;
def : Pat<(pre_store f32:$rS, iPTR:$ptrreg, iaddroff:$ptroff),
          (STFSU $rS, iaddroff:$ptroff, $ptrreg)>;
def : Pat<(pre_store f64:$rS, iPTR:$ptrreg, iaddroff:$ptroff),
          (STFDU $rS, iaddroff:$ptroff, $ptrreg)>;

// Indexed (r+r) Stores.
let PPC970_Unit = 2 in {
def STBX  : XForm_8_memOp<31, 215, (outs), (ins gprc:$rS, memrr:$dst),
                   "stbx $rS, $dst", IIC_LdStStore,
                   [(truncstorei8 i32:$rS, XForm:$dst)]>,
                   PPC970_DGroup_Cracked;
def STHX  : XForm_8_memOp<31, 407, (outs), (ins gprc:$rS, memrr:$dst),
                   "sthx $rS, $dst", IIC_LdStStore,
                   [(truncstorei16 i32:$rS, XForm:$dst)]>,
                   PPC970_DGroup_Cracked;
def STWX  : XForm_8_memOp<31, 151, (outs), (ins gprc:$rS, memrr:$dst),
                   "stwx $rS, $dst", IIC_LdStStore,
                   [(store i32:$rS, XForm:$dst)]>,
                   PPC970_DGroup_Cracked;

def STHBRX: XForm_8_memOp<31, 918, (outs), (ins gprc:$rS, memrr:$dst),
                   "sthbrx $rS, $dst", IIC_LdStStore,
                   [(PPCstbrx i32:$rS, ForceXForm:$dst, i16)]>,
                   PPC970_DGroup_Cracked;
def STWBRX: XForm_8_memOp<31, 662, (outs), (ins gprc:$rS, memrr:$dst),
                   "stwbrx $rS, $dst", IIC_LdStStore,
                   [(PPCstbrx i32:$rS, ForceXForm:$dst, i32)]>,
                   PPC970_DGroup_Cracked;

let Predicates = [HasFPU] in {
def STFIWX: XForm_28_memOp<31, 983, (outs), (ins f8rc:$frS, memrr:$dst),
                     "stfiwx $frS, $dst", IIC_LdStSTFD,
                     [(PPCstfiwx f64:$frS, ForceXForm:$dst)]>;

def STFSX : XForm_28_memOp<31, 663, (outs), (ins f4rc:$frS, memrr:$dst),
                     "stfsx $frS, $dst", IIC_LdStSTFD,
                     [(store f32:$frS, XForm:$dst)]>;
def STFDX : XForm_28_memOp<31, 727, (outs), (ins f8rc:$frS, memrr:$dst),
                     "stfdx $frS, $dst", IIC_LdStSTFD,
                     [(store f64:$frS, XForm:$dst)]>;
}
}

// Indexed (r+r) Stores with Update (preinc).
let PPC970_Unit = 2, mayStore = 1, mayLoad = 0 in {
def STBUX : XForm_8_memOp<31, 247, (outs ptr_rc_nor0:$ea_res),
                          (ins gprc:$rS, memrr:$dst),
                          "stbux $rS, $dst", IIC_LdStSTUX, []>,
                          RegConstraint<"$dst.ptrreg = $ea_res">,
                          NoEncode<"$ea_res">,
                          PPC970_DGroup_Cracked;
def STHUX : XForm_8_memOp<31, 439, (outs ptr_rc_nor0:$ea_res),
                          (ins gprc:$rS, memrr:$dst),
                          "sthux $rS, $dst", IIC_LdStSTUX, []>,
                          RegConstraint<"$dst.ptrreg = $ea_res">,
                          NoEncode<"$ea_res">,
                          PPC970_DGroup_Cracked;
def STWUX : XForm_8_memOp<31, 183, (outs ptr_rc_nor0:$ea_res),
                          (ins gprc:$rS, memrr:$dst),
                          "stwux $rS, $dst", IIC_LdStSTUX, []>,
                          RegConstraint<"$dst.ptrreg = $ea_res">,
                          NoEncode<"$ea_res">,
                          PPC970_DGroup_Cracked;
let Predicates = [HasFPU] in {
def STFSUX: XForm_8_memOp<31, 695, (outs ptr_rc_nor0:$ea_res),
                          (ins f4rc:$rS, memrr:$dst),
                          "stfsux $rS, $dst", IIC_LdStSTFDU, []>,
                          RegConstraint<"$dst.ptrreg = $ea_res">,
                          NoEncode<"$ea_res">,
                          PPC970_DGroup_Cracked;
def STFDUX: XForm_8_memOp<31, 759, (outs ptr_rc_nor0:$ea_res),
                          (ins f8rc:$rS, memrr:$dst),
                          "stfdux $rS, $dst", IIC_LdStSTFDU, []>,
                          RegConstraint<"$dst.ptrreg = $ea_res">,
                          NoEncode<"$ea_res">,
                          PPC970_DGroup_Cracked;
}
}

// Patterns to match the pre-inc stores.  We can't put the patterns on
// the instruction definitions directly as ISel wants the address base
// and offset to be separate operands, not a single complex operand.
def : Pat<(pre_truncsti8 i32:$rS, iPTR:$ptrreg, iPTR:$ptroff),
          (STBUX $rS, $ptrreg, $ptroff)>;
def : Pat<(pre_truncsti16 i32:$rS, iPTR:$ptrreg, iPTR:$ptroff),
          (STHUX $rS, $ptrreg, $ptroff)>;
def : Pat<(pre_store i32:$rS, iPTR:$ptrreg, iPTR:$ptroff),
          (STWUX $rS, $ptrreg, $ptroff)>;
let Predicates = [HasFPU] in {
def : Pat<(pre_store f32:$rS, iPTR:$ptrreg, iPTR:$ptroff),
          (STFSUX $rS, $ptrreg, $ptroff)>;
def : Pat<(pre_store f64:$rS, iPTR:$ptrreg, iPTR:$ptroff),
          (STFDUX $rS, $ptrreg, $ptroff)>;
}

// Store Multiple
let mayStore = 1, mayLoad = 0, hasSideEffects = 0 in
def STMW : DForm_1<47, (outs), (ins gprc:$rS, memri:$dst),
                   "stmw $rS, $dst", IIC_LdStLMW, []>;

def SYNC : XForm_24_sync<31, 598, (outs), (ins u2imm:$L),
                        "sync $L", IIC_LdStSync, []>;

let isCodeGenOnly = 1 in {
  def MSYNC : XForm_24_sync<31, 598, (outs), (ins),
                           "msync", IIC_LdStSync, []> {
    let L = 0;
  }
}

// We used to have EIEIO as value but E[0-9A-Z] is a reserved name
def EnforceIEIO : XForm_24_eieio<31, 854, (outs), (ins),
                                 "eieio", IIC_LdStLoad, []>;

def PseudoEIEIO : PPCEmitTimePseudo<(outs), (ins), "#PPCEIEIO",
                  [(int_ppc_eieio)]>;

def : Pat<(int_ppc_sync),   (SYNC 0)>, Requires<[HasSYNC]>;
def : Pat<(int_ppc_iospace_sync),   (SYNC 0)>, Requires<[HasSYNC]>;
def : Pat<(int_ppc_lwsync), (SYNC 1)>, Requires<[HasSYNC]>;
def : Pat<(int_ppc_iospace_lwsync), (SYNC 1)>, Requires<[HasSYNC]>;
def : Pat<(int_ppc_sync),   (MSYNC)>, Requires<[HasOnlyMSYNC]>;
def : Pat<(int_ppc_iospace_sync),   (MSYNC)>, Requires<[HasOnlyMSYNC]>;
def : Pat<(int_ppc_lwsync), (MSYNC)>, Requires<[HasOnlyMSYNC]>;
def : Pat<(int_ppc_iospace_lwsync), (MSYNC)>, Requires<[HasOnlyMSYNC]>;
def : Pat<(int_ppc_eieio),  (PseudoEIEIO)>;
def : Pat<(int_ppc_iospace_eieio),  (PseudoEIEIO)>;

//===----------------------------------------------------------------------===//
// PPC32 Arithmetic Instructions.
//

let PPC970_Unit = 1 in {  // FXU Operations.
def ADDI   : DForm_2<14, (outs gprc:$rD), (ins gprc_nor0:$rA, s16imm:$imm),
                     "addi $rD, $rA, $imm", IIC_IntSimple,
                     [(set i32:$rD, (add i32:$rA, imm32SExt16:$imm))]>;
let BaseName = "addic" in {
let Defs = [CARRY] in
def ADDIC  : DForm_2<12, (outs gprc:$rD), (ins gprc:$rA, s16imm:$imm),
                     "addic $rD, $rA, $imm", IIC_IntGeneral,
                     [(set i32:$rD, (addc i32:$rA, imm32SExt16:$imm))]>,
                     RecFormRel, PPC970_DGroup_Cracked;
let Defs = [CARRY, CR0] in
def ADDIC_rec : DForm_2<13, (outs gprc:$rD), (ins gprc:$rA, s16imm:$imm),
                     "addic. $rD, $rA, $imm", IIC_IntGeneral,
                     []>, isRecordForm, RecFormRel;
}
def ADDIS  : DForm_2<15, (outs gprc:$rD), (ins gprc_nor0:$rA, s17imm:$imm),
                     "addis $rD, $rA, $imm", IIC_IntSimple,
                     [(set i32:$rD, (add i32:$rA, imm16ShiftedSExt:$imm))]>;
let isCodeGenOnly = 1 in
def LA     : DForm_2<14, (outs gprc:$rD), (ins gprc_nor0:$rA, s16imm:$sym),
                     "la $rD, $sym($rA)", IIC_IntGeneral,
                     [(set i32:$rD, (add i32:$rA,
                                          (PPClo tglobaladdr:$sym, 0)))]>;
def MULLI  : DForm_2< 7, (outs gprc:$rD), (ins gprc:$rA, s16imm:$imm),
                     "mulli $rD, $rA, $imm", IIC_IntMulLI,
                     [(set i32:$rD, (mul i32:$rA, imm32SExt16:$imm))]>;
let Defs = [CARRY] in
def SUBFIC : DForm_2< 8, (outs gprc:$rD), (ins gprc:$rA, s16imm:$imm),
                     "subfic $rD, $rA, $imm", IIC_IntGeneral,
                     [(set i32:$rD, (subc imm32SExt16:$imm, i32:$rA))]>;

let isReMaterializable = 1, isAsCheapAsAMove = 1, isMoveImm = 1 in {
  def LI  : DForm_2_r0<14, (outs gprc:$rD), (ins s16imm:$imm),
                       "li $rD, $imm", IIC_IntSimple,
                       [(set i32:$rD, imm32SExt16:$imm)]>;
  def LIS : DForm_2_r0<15, (outs gprc:$rD), (ins s17imm:$imm),
                       "lis $rD, $imm", IIC_IntSimple,
                       [(set i32:$rD, imm16ShiftedSExt:$imm)]>;
}
}

def : InstAlias<"li $rD, $imm", (ADDI gprc:$rD, ZERO, s16imm:$imm)>;
def : InstAlias<"lis $rD, $imm", (ADDIS gprc:$rD, ZERO, s17imm:$imm)>;

let PPC970_Unit = 1 in {  // FXU Operations.
let Defs = [CR0] in {
def ANDI_rec : DForm_4<28, (outs gprc:$dst), (ins gprc:$src1, u16imm:$src2),
                    "andi. $dst, $src1, $src2", IIC_IntGeneral,
                    [(set i32:$dst, (and i32:$src1, immZExt16:$src2))]>,
                    isRecordForm;
def ANDIS_rec : DForm_4<29, (outs gprc:$dst), (ins gprc:$src1, u16imm:$src2),
                    "andis. $dst, $src1, $src2", IIC_IntGeneral,
                    [(set i32:$dst, (and i32:$src1, imm16ShiftedZExt:$src2))]>,
                    isRecordForm;
}
def ORI   : DForm_4<24, (outs gprc:$dst), (ins gprc:$src1, u16imm:$src2),
                    "ori $dst, $src1, $src2", IIC_IntSimple,
                    [(set i32:$dst, (or i32:$src1, immZExt16:$src2))]>;
def ORIS  : DForm_4<25, (outs gprc:$dst), (ins gprc:$src1, u16imm:$src2),
                    "oris $dst, $src1, $src2", IIC_IntSimple,
                    [(set i32:$dst, (or i32:$src1, imm16ShiftedZExt:$src2))]>;
def XORI  : DForm_4<26, (outs gprc:$dst), (ins gprc:$src1, u16imm:$src2),
                    "xori $dst, $src1, $src2", IIC_IntSimple,
                    [(set i32:$dst, (xor i32:$src1, immZExt16:$src2))]>;
def XORIS : DForm_4<27, (outs gprc:$dst), (ins gprc:$src1, u16imm:$src2),
                    "xoris $dst, $src1, $src2", IIC_IntSimple,
                    [(set i32:$dst, (xor i32:$src1, imm16ShiftedZExt:$src2))]>;

def NOP   : DForm_4_zero<24, (outs), (ins), "nop", IIC_IntSimple,
                         []>;
let isCodeGenOnly = 1 in {
// The POWER6 and POWER7 have special group-terminating nops.
def NOP_GT_PWR6 : DForm_4_fixedreg_zero<24, 1, (outs), (ins),
                                        "ori 1, 1, 0", IIC_IntSimple, []>;
def NOP_GT_PWR7 : DForm_4_fixedreg_zero<24, 2, (outs), (ins),
                                        "ori 2, 2, 0", IIC_IntSimple, []>;
}

let isCompare = 1, hasSideEffects = 0 in {
  def CMPWI : DForm_5_ext<11, (outs crrc:$crD), (ins gprc:$rA, s16imm:$imm),
                          "cmpwi $crD, $rA, $imm", IIC_IntCompare>;
  def CMPLWI : DForm_6_ext<10, (outs crrc:$dst), (ins gprc:$src1, u16imm:$src2),
                           "cmplwi $dst, $src1, $src2", IIC_IntCompare>;
  def CMPRB  : X_BF3_L1_RS5_RS5<31, 192, (outs crrc:$BF),
                                (ins u1imm:$L, gprc:$rA, gprc:$rB),
                                "cmprb $BF, $L, $rA, $rB", IIC_IntCompare, []>,
               Requires<[IsISA3_0]>;
}
}

let PPC970_Unit = 1, hasSideEffects = 0 in {  // FXU Operations.
let isCommutable = 1 in {
defm NAND : XForm_6r<31, 476, (outs gprc:$rA), (ins gprc:$rS, gprc:$rB),
                     "nand", "$rA, $rS, $rB", IIC_IntSimple,
                     [(set i32:$rA, (not (and i32:$rS, i32:$rB)))]>;
defm AND  : XForm_6r<31,  28, (outs gprc:$rA), (ins gprc:$rS, gprc:$rB),
                     "and", "$rA, $rS, $rB", IIC_IntSimple,
                     [(set i32:$rA, (and i32:$rS, i32:$rB))]>;
} // isCommutable
defm ANDC : XForm_6r<31,  60, (outs gprc:$rA), (ins gprc:$rS, gprc:$rB),
                     "andc", "$rA, $rS, $rB", IIC_IntSimple,
                     [(set i32:$rA, (and i32:$rS, (not i32:$rB)))]>;
let isCommutable = 1 in {
defm OR   : XForm_6r<31, 444, (outs gprc:$rA), (ins gprc:$rS, gprc:$rB),
                     "or", "$rA, $rS, $rB", IIC_IntSimple,
                     [(set i32:$rA, (or i32:$rS, i32:$rB))]>;
defm NOR  : XForm_6r<31, 124, (outs gprc:$rA), (ins gprc:$rS, gprc:$rB),
                     "nor", "$rA, $rS, $rB", IIC_IntSimple,
                     [(set i32:$rA, (not (or i32:$rS, i32:$rB)))]>;
} // isCommutable
defm ORC  : XForm_6r<31, 412, (outs gprc:$rA), (ins gprc:$rS, gprc:$rB),
                     "orc", "$rA, $rS, $rB", IIC_IntSimple,
                     [(set i32:$rA, (or i32:$rS, (not i32:$rB)))]>;
let isCommutable = 1 in {
defm EQV  : XForm_6r<31, 284, (outs gprc:$rA), (ins gprc:$rS, gprc:$rB),
                     "eqv", "$rA, $rS, $rB", IIC_IntSimple,
                     [(set i32:$rA, (not (xor i32:$rS, i32:$rB)))]>;
defm XOR  : XForm_6r<31, 316, (outs gprc:$rA), (ins gprc:$rS, gprc:$rB),
                     "xor", "$rA, $rS, $rB", IIC_IntSimple,
                     [(set i32:$rA, (xor i32:$rS, i32:$rB))]>;
} // isCommutable
defm SLW  : XForm_6r<31,  24, (outs gprc:$rA), (ins gprc:$rS, gprc:$rB),
                     "slw", "$rA, $rS, $rB", IIC_IntGeneral,
                     [(set i32:$rA, (PPCshl i32:$rS, i32:$rB))]>;
defm SRW  : XForm_6r<31, 536, (outs gprc:$rA), (ins gprc:$rS, gprc:$rB),
                     "srw", "$rA, $rS, $rB", IIC_IntGeneral,
                     [(set i32:$rA, (PPCsrl i32:$rS, i32:$rB))]>;
defm SRAW : XForm_6rc<31, 792, (outs gprc:$rA), (ins gprc:$rS, gprc:$rB),
                      "sraw", "$rA, $rS, $rB", IIC_IntShift,
                      [(set i32:$rA, (PPCsra i32:$rS, i32:$rB))]>;
}

def : InstAlias<"mr $rA, $rB", (OR gprc:$rA, gprc:$rB, gprc:$rB)>;
def : InstAlias<"mr. $rA, $rB", (OR_rec gprc:$rA, gprc:$rB, gprc:$rB)>;

def : InstAlias<"not $rA, $rS", (NOR gprc:$rA, gprc:$rS, gprc:$rS)>;
def : InstAlias<"not. $rA, $rS", (NOR_rec gprc:$rA, gprc:$rS, gprc:$rS)>;

def : InstAlias<"nop", (ORI R0, R0, 0)>;

let PPC970_Unit = 1 in {  // FXU Operations.
let hasSideEffects = 0 in {
defm SRAWI : XForm_10rc<31, 824, (outs gprc:$rA), (ins gprc:$rS, u5imm:$SH),
                        "srawi", "$rA, $rS, $SH", IIC_IntShift,
                        [(set i32:$rA, (sra i32:$rS, (i32 imm:$SH)))]>;
defm CNTLZW : XForm_11r<31,  26, (outs gprc:$rA), (ins gprc:$rS),
                        "cntlzw", "$rA, $rS", IIC_IntGeneral,
                        [(set i32:$rA, (ctlz i32:$rS))]>;
defm CNTTZW : XForm_11r<31, 538, (outs gprc:$rA), (ins gprc:$rS),
                        "cnttzw", "$rA, $rS", IIC_IntGeneral,
                        [(set i32:$rA, (cttz i32:$rS))]>, Requires<[IsISA3_0]>;
defm EXTSB  : XForm_11r<31, 954, (outs gprc:$rA), (ins gprc:$rS),
                        "extsb", "$rA, $rS", IIC_IntSimple,
                        [(set i32:$rA, (sext_inreg i32:$rS, i8))]>;
defm EXTSH  : XForm_11r<31, 922, (outs gprc:$rA), (ins gprc:$rS),
                        "extsh", "$rA, $rS", IIC_IntSimple,
                        [(set i32:$rA, (sext_inreg i32:$rS, i16))]>;

let isCommutable = 1 in
def CMPB : XForm_6<31, 508, (outs gprc:$rA), (ins gprc:$rS, gprc:$rB),
                   "cmpb $rA, $rS, $rB", IIC_IntGeneral,
                   [(set i32:$rA, (PPCcmpb i32:$rS, i32:$rB))]>;
}
let isCompare = 1, hasSideEffects = 0 in {
  def CMPW   : XForm_16_ext<31, 0, (outs crrc:$crD), (ins gprc:$rA, gprc:$rB),
                            "cmpw $crD, $rA, $rB", IIC_IntCompare>;
  def CMPLW  : XForm_16_ext<31, 32, (outs crrc:$crD), (ins gprc:$rA, gprc:$rB),
                            "cmplw $crD, $rA, $rB", IIC_IntCompare>;
}
}
let PPC970_Unit = 3, Predicates = [HasFPU] in {  // FPU Operations.
let isCompare = 1, mayRaiseFPException = 1, hasSideEffects = 0 in {
  def FCMPUS : XForm_17<63, 0, (outs crrc:$crD), (ins f4rc:$fA, f4rc:$fB),
                        "fcmpu $crD, $fA, $fB", IIC_FPCompare>;
  def FCMPOS : XForm_17<63, 32, (outs crrc:$crD), (ins f4rc:$fA, f4rc:$fB),
                        "fcmpo $crD, $fA, $fB", IIC_FPCompare>;
  let Interpretation64Bit = 1, isCodeGenOnly = 1 in {
    def FCMPUD : XForm_17<63, 0, (outs crrc:$crD), (ins f8rc:$fA, f8rc:$fB),
                          "fcmpu $crD, $fA, $fB", IIC_FPCompare>;
    def FCMPOD : XForm_17<63, 32, (outs crrc:$crD), (ins f8rc:$fA, f8rc:$fB),
                          "fcmpo $crD, $fA, $fB", IIC_FPCompare>;
  }
}

def FTDIV: XForm_17<63, 128, (outs crrc:$crD), (ins f8rc:$fA, f8rc:$fB),
                      "ftdiv $crD, $fA, $fB", IIC_FPCompare>;
def FTSQRT: XForm_17a<63, 160, (outs crrc:$crD), (ins f8rc:$fB),
                      "ftsqrt $crD, $fB", IIC_FPCompare,
                      [(set i32:$crD, (PPCftsqrt f64:$fB))]>;

let mayRaiseFPException = 1, hasSideEffects = 0 in {
  let Interpretation64Bit = 1, isCodeGenOnly = 1 in
  defm FRIND  : XForm_26r<63, 392, (outs f8rc:$frD), (ins f8rc:$frB),
                          "frin", "$frD, $frB", IIC_FPGeneral,
                          [(set f64:$frD, (any_fround f64:$frB))]>;
  defm FRINS  : XForm_26r<63, 392, (outs f4rc:$frD), (ins f4rc:$frB),
                          "frin", "$frD, $frB", IIC_FPGeneral,
                          [(set f32:$frD, (any_fround f32:$frB))]>;

  let Interpretation64Bit = 1, isCodeGenOnly = 1 in
  defm FRIPD  : XForm_26r<63, 456, (outs f8rc:$frD), (ins f8rc:$frB),
                          "frip", "$frD, $frB", IIC_FPGeneral,
                          [(set f64:$frD, (any_fceil f64:$frB))]>;
  defm FRIPS  : XForm_26r<63, 456, (outs f4rc:$frD), (ins f4rc:$frB),
                          "frip", "$frD, $frB", IIC_FPGeneral,
                          [(set f32:$frD, (any_fceil f32:$frB))]>;
  let Interpretation64Bit = 1, isCodeGenOnly = 1 in
  defm FRIZD  : XForm_26r<63, 424, (outs f8rc:$frD), (ins f8rc:$frB),
                          "friz", "$frD, $frB", IIC_FPGeneral,
                          [(set f64:$frD, (any_ftrunc f64:$frB))]>;
  defm FRIZS  : XForm_26r<63, 424, (outs f4rc:$frD), (ins f4rc:$frB),
                          "friz", "$frD, $frB", IIC_FPGeneral,
                          [(set f32:$frD, (any_ftrunc f32:$frB))]>;
  let Interpretation64Bit = 1, isCodeGenOnly = 1 in
  defm FRIMD  : XForm_26r<63, 488, (outs f8rc:$frD), (ins f8rc:$frB),
                          "frim", "$frD, $frB", IIC_FPGeneral,
                          [(set f64:$frD, (any_ffloor f64:$frB))]>;
  defm FRIMS  : XForm_26r<63, 488, (outs f4rc:$frD), (ins f4rc:$frB),
                          "frim", "$frD, $frB", IIC_FPGeneral,
                          [(set f32:$frD, (any_ffloor f32:$frB))]>;
}

let Uses = [RM], mayRaiseFPException = 1, hasSideEffects = 0 in {
  defm FCTIW  : XForm_26r<63, 14, (outs f8rc:$frD), (ins f8rc:$frB),
                          "fctiw", "$frD, $frB", IIC_FPGeneral,
                          []>;
  defm FCTIWU  : XForm_26r<63, 142, (outs f8rc:$frD), (ins f8rc:$frB),
                          "fctiwu", "$frD, $frB", IIC_FPGeneral,
                          []>;
  defm FCTIWZ : XForm_26r<63, 15, (outs f8rc:$frD), (ins f8rc:$frB),
                          "fctiwz", "$frD, $frB", IIC_FPGeneral,
                          [(set f64:$frD, (PPCany_fctiwz f64:$frB))]>;

  defm FRSP   : XForm_26r<63, 12, (outs f4rc:$frD), (ins f8rc:$frB),
                          "frsp", "$frD, $frB", IIC_FPGeneral,
                          [(set f32:$frD, (any_fpround f64:$frB))]>;

  defm FSQRT  : XForm_26r<63, 22, (outs f8rc:$frD), (ins f8rc:$frB),
                          "fsqrt", "$frD, $frB", IIC_FPSqrtD,
                          [(set f64:$frD, (any_fsqrt f64:$frB))]>;
  defm FSQRTS : XForm_26r<59, 22, (outs f4rc:$frD), (ins f4rc:$frB),
                          "fsqrts", "$frD, $frB", IIC_FPSqrtS,
                          [(set f32:$frD, (any_fsqrt f32:$frB))]>;
}
}

def : Pat<(PPCfsqrt f64:$frA), (FSQRT $frA)>;

/// Note that FMR is defined as pseudo-ops on the PPC970 because they are
/// often coalesced away and we don't want the dispatch group builder to think
/// that they will fill slots (which could cause the load of a LSU reject to
/// sneak into a d-group with a store).
let hasSideEffects = 0, Predicates = [HasFPU] in
defm FMR   : XForm_26r<63, 72, (outs f4rc:$frD), (ins f4rc:$frB),
                       "fmr", "$frD, $frB", IIC_FPGeneral,
                       []>,  // (set f32:$frD, f32:$frB)
                       PPC970_Unit_Pseudo;

let PPC970_Unit = 3, hasSideEffects = 0, Predicates = [HasFPU] in {  // FPU Operations.
// These are artificially split into two different forms, for 4/8 byte FP.
defm FABSS  : XForm_26r<63, 264, (outs f4rc:$frD), (ins f4rc:$frB),
                        "fabs", "$frD, $frB", IIC_FPGeneral,
                        [(set f32:$frD, (fabs f32:$frB))]>;
let Interpretation64Bit = 1, isCodeGenOnly = 1 in
defm FABSD  : XForm_26r<63, 264, (outs f8rc:$frD), (ins f8rc:$frB),
                        "fabs", "$frD, $frB", IIC_FPGeneral,
                        [(set f64:$frD, (fabs f64:$frB))]>;
defm FNABSS : XForm_26r<63, 136, (outs f4rc:$frD), (ins f4rc:$frB),
                        "fnabs", "$frD, $frB", IIC_FPGeneral,
                        [(set f32:$frD, (fneg (fabs f32:$frB)))]>;
let Interpretation64Bit = 1, isCodeGenOnly = 1 in
defm FNABSD : XForm_26r<63, 136, (outs f8rc:$frD), (ins f8rc:$frB),
                        "fnabs", "$frD, $frB", IIC_FPGeneral,
                        [(set f64:$frD, (fneg (fabs f64:$frB)))]>;
defm FNEGS  : XForm_26r<63, 40, (outs f4rc:$frD), (ins f4rc:$frB),
                        "fneg", "$frD, $frB", IIC_FPGeneral,
                        [(set f32:$frD, (fneg f32:$frB))]>;
let Interpretation64Bit = 1, isCodeGenOnly = 1 in
defm FNEGD  : XForm_26r<63, 40, (outs f8rc:$frD), (ins f8rc:$frB),
                        "fneg", "$frD, $frB", IIC_FPGeneral,
                        [(set f64:$frD, (fneg f64:$frB))]>;

defm FCPSGNS : XForm_28r<63, 8, (outs f4rc:$frD), (ins f4rc:$frA, f4rc:$frB),
                        "fcpsgn", "$frD, $frA, $frB", IIC_FPGeneral,
                        [(set f32:$frD, (fcopysign f32:$frB, f32:$frA))]>;
let Interpretation64Bit = 1, isCodeGenOnly = 1 in
defm FCPSGND : XForm_28r<63, 8, (outs f8rc:$frD), (ins f8rc:$frA, f8rc:$frB),
                        "fcpsgn", "$frD, $frA, $frB", IIC_FPGeneral,
                        [(set f64:$frD, (fcopysign f64:$frB, f64:$frA))]>;

// Reciprocal estimates.
let mayRaiseFPException = 1 in {
defm FRE      : XForm_26r<63, 24, (outs f8rc:$frD), (ins f8rc:$frB),
                          "fre", "$frD, $frB", IIC_FPGeneral,
                          [(set f64:$frD, (PPCfre f64:$frB))]>;
defm FRES     : XForm_26r<59, 24, (outs f4rc:$frD), (ins f4rc:$frB),
                          "fres", "$frD, $frB", IIC_FPGeneral,
                          [(set f32:$frD, (PPCfre f32:$frB))]>;
defm FRSQRTE  : XForm_26r<63, 26, (outs f8rc:$frD), (ins f8rc:$frB),
                          "frsqrte", "$frD, $frB", IIC_FPGeneral,
                          [(set f64:$frD, (PPCfrsqrte f64:$frB))]>;
defm FRSQRTES : XForm_26r<59, 26, (outs f4rc:$frD), (ins f4rc:$frB),
                          "frsqrtes", "$frD, $frB", IIC_FPGeneral,
                          [(set f32:$frD, (PPCfrsqrte f32:$frB))]>;
}
}

// XL-Form instructions.  condition register logical ops.
//
let hasSideEffects = 0 in
def MCRF   : XLForm_3<19, 0, (outs crrc:$BF), (ins crrc:$BFA),
                      "mcrf $BF, $BFA", IIC_BrMCR>,
             PPC970_DGroup_First, PPC970_Unit_CRU;

// FIXME: According to the ISA (section 2.5.1 of version 2.06), the
// condition-register logical instructions have preferred forms. Specifically,
// it is preferred that the bit specified by the BT field be in the same
// condition register as that specified by the bit BB. We might want to account
// for this via hinting the register allocator and anti-dep breakers, or we
// could constrain the register class to force this constraint and then loosen
// it during register allocation via convertToThreeAddress or some similar
// mechanism.

let isCommutable = 1 in {
def CRAND  : XLForm_1<19, 257, (outs crbitrc:$CRD),
                               (ins crbitrc:$CRA, crbitrc:$CRB),
                      "crand $CRD, $CRA, $CRB", IIC_BrCR,
                      [(set i1:$CRD, (and i1:$CRA, i1:$CRB))]>;

def CRNAND : XLForm_1<19, 225, (outs crbitrc:$CRD),
                               (ins crbitrc:$CRA, crbitrc:$CRB),
                      "crnand $CRD, $CRA, $CRB", IIC_BrCR,
                      [(set i1:$CRD, (not (and i1:$CRA, i1:$CRB)))]>;

def CROR   : XLForm_1<19, 449, (outs crbitrc:$CRD),
                               (ins crbitrc:$CRA, crbitrc:$CRB),
                      "cror $CRD, $CRA, $CRB", IIC_BrCR,
                      [(set i1:$CRD, (or i1:$CRA, i1:$CRB))]>;

def CRXOR  : XLForm_1<19, 193, (outs crbitrc:$CRD),
                               (ins crbitrc:$CRA, crbitrc:$CRB),
                      "crxor $CRD, $CRA, $CRB", IIC_BrCR,
                      [(set i1:$CRD, (xor i1:$CRA, i1:$CRB))]>;

def CRNOR  : XLForm_1<19, 33, (outs crbitrc:$CRD),
                              (ins crbitrc:$CRA, crbitrc:$CRB),
                      "crnor $CRD, $CRA, $CRB", IIC_BrCR,
                      [(set i1:$CRD, (not (or i1:$CRA, i1:$CRB)))]>;

def CREQV  : XLForm_1<19, 289, (outs crbitrc:$CRD),
                               (ins crbitrc:$CRA, crbitrc:$CRB),
                      "creqv $CRD, $CRA, $CRB", IIC_BrCR,
                      [(set i1:$CRD, (not (xor i1:$CRA, i1:$CRB)))]>;
} // isCommutable

def CRANDC : XLForm_1<19, 129, (outs crbitrc:$CRD),
                               (ins crbitrc:$CRA, crbitrc:$CRB),
                      "crandc $CRD, $CRA, $CRB", IIC_BrCR,
                      [(set i1:$CRD, (and i1:$CRA, (not i1:$CRB)))]>;

def CRORC  : XLForm_1<19, 417, (outs crbitrc:$CRD),
                               (ins crbitrc:$CRA, crbitrc:$CRB),
                      "crorc $CRD, $CRA, $CRB", IIC_BrCR,
                      [(set i1:$CRD, (or i1:$CRA, (not i1:$CRB)))]>;

let isCodeGenOnly = 1 in {
let isReMaterializable = 1, isAsCheapAsAMove = 1 in {
def CRSET  : XLForm_1_ext<19, 289, (outs crbitrc:$dst), (ins),
              "creqv $dst, $dst, $dst", IIC_BrCR,
              [(set i1:$dst, 1)]>;

def CRUNSET: XLForm_1_ext<19, 193, (outs crbitrc:$dst), (ins),
              "crxor $dst, $dst, $dst", IIC_BrCR,
              [(set i1:$dst, 0)]>;
}

let Defs = [CR1EQ], CRD = 6 in {
def CR6SET  : XLForm_1_ext<19, 289, (outs), (ins),
              "creqv 6, 6, 6", IIC_BrCR,
              [(PPCcr6set)]>;

def CR6UNSET: XLForm_1_ext<19, 193, (outs), (ins),
              "crxor 6, 6, 6", IIC_BrCR,
              [(PPCcr6unset)]>;
}
}

// XFX-Form instructions.  Instructions that deal with SPRs.
//

def MFSPR : XFXForm_1<31, 339, (outs gprc:$RT), (ins i32imm:$SPR),
                      "mfspr $RT, $SPR", IIC_SprMFSPR>;
def MTSPR : XFXForm_1<31, 467, (outs), (ins i32imm:$SPR, gprc:$RT),
                      "mtspr $SPR, $RT", IIC_SprMTSPR>;

def MFTB : XFXForm_1<31, 371, (outs gprc:$RT), (ins i32imm:$SPR),
                     "mftb $RT, $SPR", IIC_SprMFTB>;

def MFPMR : XFXForm_1<31, 334, (outs gprc:$RT), (ins i32imm:$SPR),
                     "mfpmr $RT, $SPR", IIC_SprMFPMR>;

def MTPMR : XFXForm_1<31, 462, (outs), (ins i32imm:$SPR, gprc:$RT),
                     "mtpmr $SPR, $RT", IIC_SprMTPMR>;


// A pseudo-instruction used to implement the read of the 64-bit cycle counter
// on a 32-bit target.
let hasSideEffects = 1 in
def ReadTB : PPCCustomInserterPseudo<(outs gprc:$lo, gprc:$hi), (ins),
                    "#ReadTB", []>;

let Uses = [CTR] in {
def MFCTR : XFXForm_1_ext<31, 339, 9, (outs gprc:$rT), (ins),
                          "mfctr $rT", IIC_SprMFSPR>,
            PPC970_DGroup_First, PPC970_Unit_FXU;
}
let Defs = [CTR], Pattern = [(PPCmtctr i32:$rS)] in {
def MTCTR : XFXForm_7_ext<31, 467, 9, (outs), (ins gprc:$rS),
                          "mtctr $rS", IIC_SprMTSPR>,
            PPC970_DGroup_First, PPC970_Unit_FXU;
}
let hasSideEffects = 1, isCodeGenOnly = 1, Defs = [CTR] in {
let Pattern = [(int_set_loop_iterations i32:$rS)] in
def MTCTRloop : XFXForm_7_ext<31, 467, 9, (outs), (ins gprc:$rS),
                              "mtctr $rS", IIC_SprMTSPR>,
                PPC970_DGroup_First, PPC970_Unit_FXU;
}

let hasSideEffects = 0 in {
let Defs = [LR] in {
def MTLR  : XFXForm_7_ext<31, 467, 8, (outs), (ins gprc:$rS),
                          "mtlr $rS", IIC_SprMTSPR>,
            PPC970_DGroup_First, PPC970_Unit_FXU;
}
let Uses = [LR] in {
def MFLR  : XFXForm_1_ext<31, 339, 8, (outs gprc:$rT), (ins),
                          "mflr $rT", IIC_SprMFSPR>,
            PPC970_DGroup_First, PPC970_Unit_FXU;
}
}

let isCodeGenOnly = 1 in {
  // Move to/from VRSAVE: despite being a SPR, the VRSAVE register is renamed
  // like a GPR on the PPC970.  As such, copies in and out have the same
  // performance characteristics as an OR instruction.
  def MTVRSAVE : XFXForm_7_ext<31, 467, 256, (outs), (ins gprc:$rS),
                               "mtspr 256, $rS", IIC_IntGeneral>,
                 PPC970_DGroup_Single, PPC970_Unit_FXU;
  def MFVRSAVE : XFXForm_1_ext<31, 339, 256, (outs gprc:$rT), (ins),
                               "mfspr $rT, 256", IIC_IntGeneral>,
                 PPC970_DGroup_First, PPC970_Unit_FXU;

  def MTVRSAVEv : XFXForm_7_ext<31, 467, 256,
                                (outs VRSAVERC:$reg), (ins gprc:$rS),
                                "mtspr 256, $rS", IIC_IntGeneral>,
                  PPC970_DGroup_Single, PPC970_Unit_FXU;
  def MFVRSAVEv : XFXForm_1_ext<31, 339, 256, (outs gprc:$rT),
                                (ins VRSAVERC:$reg),
                                "mfspr $rT, 256", IIC_IntGeneral>,
                  PPC970_DGroup_First, PPC970_Unit_FXU;
}

// Aliases for mtvrsave/mfvrsave to mfspr/mtspr.
def : InstAlias<"mtvrsave $rS", (MTVRSAVE gprc:$rS)>;
def : InstAlias<"mfvrsave $rS", (MFVRSAVE gprc:$rS)>;

let hasSideEffects = 0 in {
// mtocrf's input needs to be prepared by shifting by an amount dependent
// on the cr register selected. Thus, post-ra anti-dep breaking must not
// later change that register assignment.
let hasExtraDefRegAllocReq = 1 in {
def MTOCRF: XFXForm_5a<31, 144, (outs crbitm:$FXM), (ins gprc:$ST),
                       "mtocrf $FXM, $ST", IIC_BrMCRX>,
            PPC970_DGroup_First, PPC970_Unit_CRU;

// Similarly to mtocrf, the mask for mtcrf must be prepared in a way that
// is dependent on the cr fields being set.
def MTCRF : XFXForm_5<31, 144, (outs), (ins i32imm:$FXM, gprc:$rS),
                      "mtcrf $FXM, $rS", IIC_BrMCRX>,
            PPC970_MicroCode, PPC970_Unit_CRU;
} // hasExtraDefRegAllocReq = 1

// mfocrf's input needs to be prepared by shifting by an amount dependent
// on the cr register selected. Thus, post-ra anti-dep breaking must not
// later change that register assignment.
let hasExtraSrcRegAllocReq = 1 in {
def MFOCRF: XFXForm_5a<31, 19, (outs gprc:$rT), (ins crbitm:$FXM),
                       "mfocrf $rT, $FXM", IIC_SprMFCRF>,
            PPC970_DGroup_First, PPC970_Unit_CRU;

// Similarly to mfocrf, the mask for mfcrf must be prepared in a way that
// is dependent on the cr fields being copied.
def MFCR : XFXForm_3<31, 19, (outs gprc:$rT), (ins),
                     "mfcr $rT", IIC_SprMFCR>,
                     PPC970_MicroCode, PPC970_Unit_CRU;
} // hasExtraSrcRegAllocReq = 1

def MCRXRX : X_BF3<31, 576, (outs crrc:$BF), (ins),
                   "mcrxrx $BF", IIC_BrMCRX>, Requires<[IsISA3_0]>;
} // hasSideEffects = 0

def : InstAlias<"mtcr $rA", (MTCRF 255, gprc:$rA)>;

let Predicates = [HasFPU] in {
// Custom inserter instruction to perform FADD in round-to-zero mode.
let Uses = [RM], mayRaiseFPException = 1 in {
  def FADDrtz: PPCCustomInserterPseudo<(outs f8rc:$FRT), (ins f8rc:$FRA, f8rc:$FRB), "",
                      [(set f64:$FRT, (PPCany_faddrtz f64:$FRA, f64:$FRB))]>;
}

// The above pseudo gets expanded to make use of the following instructions
// to manipulate FPSCR.  Note that FPSCR is not modeled at the DAG level.

// When FM is 30/31, we are setting the 62/63 bit of FPSCR, the implicit-def
// RM should be set.
let hasSideEffects = 1 in {
def MTFSB0 : XForm_43<63, 70, (outs), (ins u5imm:$FM),
                      "mtfsb0 $FM", IIC_IntMTFSB0,
                      [(int_ppc_mtfsb0 timm:$FM)]>,
             PPC970_DGroup_Single, PPC970_Unit_FPU;
def MTFSB1 : XForm_43<63, 38, (outs), (ins u5imm:$FM),
                      "mtfsb1 $FM", IIC_IntMTFSB0,
                      [(int_ppc_mtfsb1 timm:$FM)]>,
             PPC970_DGroup_Single, PPC970_Unit_FPU;
}

let Defs = [RM] in {
  let isCodeGenOnly = 1 in
  def MTFSFb  : XFLForm<63, 711, (outs), (ins i32imm:$FM, f8rc:$rT),
                        "mtfsf $FM, $rT", IIC_IntMTFSB0,
                        [(int_ppc_mtfsf timm:$FM, f64:$rT)]>,
                PPC970_DGroup_Single, PPC970_Unit_FPU;
}
let Uses = [RM] in {
  def MFFS   : XForm_42<63, 583, (outs f8rc:$rT), (ins),
                         "mffs $rT", IIC_IntMFFS,
                         [(set f64:$rT, (PPCmffs))]>,
               PPC970_DGroup_Single, PPC970_Unit_FPU;

  let Defs = [CR1] in
  def MFFS_rec : XForm_42<63, 583, (outs f8rc:$rT), (ins),
                      "mffs. $rT", IIC_IntMFFS, []>, isRecordForm;

  def MFFSCE : X_FRT5_XO2_XO3_XO10<63, 0, 1, 583, (outs f8rc:$rT), (ins),
                                  "mffsce $rT", IIC_IntMFFS, []>,
               PPC970_DGroup_Single, PPC970_Unit_FPU;

  def MFFSCDRN : X_FRT5_XO2_XO3_FRB5_XO10<63, 2, 4, 583, (outs f8rc:$rT),
                                         (ins f8rc:$FRB), "mffscdrn $rT, $FRB",
                                         IIC_IntMFFS, []>,
                 PPC970_DGroup_Single, PPC970_Unit_FPU;

  def MFFSCDRNI : X_FRT5_XO2_XO3_DRM3_XO10<63, 2, 5, 583, (outs f8rc:$rT),
                                          (ins u3imm:$DRM),
                                          "mffscdrni $rT, $DRM",
                                          IIC_IntMFFS, []>,
                  PPC970_DGroup_Single, PPC970_Unit_FPU;

  def MFFSCRN : X_FRT5_XO2_XO3_FRB5_XO10<63, 2, 6, 583, (outs f8rc:$rT),
                                        (ins f8rc:$FRB), "mffscrn $rT, $FRB",
                                        IIC_IntMFFS, []>,
                PPC970_DGroup_Single, PPC970_Unit_FPU;

  def MFFSCRNI : X_FRT5_XO2_XO3_RM2_X10<63, 2, 7, 583, (outs f8rc:$rT),
                                       (ins u2imm:$RM), "mffscrni $rT, $RM",
                                       IIC_IntMFFS, []>,
                 PPC970_DGroup_Single, PPC970_Unit_FPU;

  def MFFSL  : X_FRT5_XO2_XO3_XO10<63, 3, 0, 583, (outs f8rc:$rT), (ins),
                                  "mffsl $rT", IIC_IntMFFS, []>,
               PPC970_DGroup_Single, PPC970_Unit_FPU;
}
}

let Predicates = [IsISA3_0] in {
def MODSW : XForm_8<31, 779, (outs gprc:$rT), (ins gprc:$rA, gprc:$rB),
                        "modsw $rT, $rA, $rB", IIC_IntDivW,
                        [(set i32:$rT, (srem i32:$rA, i32:$rB))]>;
def MODUW : XForm_8<31, 267, (outs gprc:$rT), (ins gprc:$rA, gprc:$rB),
                        "moduw $rT, $rA, $rB", IIC_IntDivW,
                        [(set i32:$rT, (urem i32:$rA, i32:$rB))]>;
}

let PPC970_Unit = 1, hasSideEffects = 0 in {  // FXU Operations.
// XO-Form instructions.  Arithmetic instructions that can set overflow bit
let isCommutable = 1 in
defm ADD4  : XOForm_1rx<31, 266, 0, (outs gprc:$rT), (ins gprc:$rA, gprc:$rB),
                        "add", "$rT, $rA, $rB", IIC_IntSimple,
                        [(set i32:$rT, (add i32:$rA, i32:$rB))]>;
let isCodeGenOnly = 1 in
def ADD4TLS  : XOForm_1<31, 266, 0, (outs gprc:$rT), (ins gprc:$rA, tlsreg32:$rB),
                       "add $rT, $rA, $rB", IIC_IntSimple,
                       [(set i32:$rT, (add i32:$rA, tglobaltlsaddr:$rB))]>;
let isCommutable = 1 in
defm ADDC  : XOForm_1rc<31, 10, 0, (outs gprc:$rT), (ins gprc:$rA, gprc:$rB),
                        "addc", "$rT, $rA, $rB", IIC_IntGeneral,
                        [(set i32:$rT, (addc i32:$rA, i32:$rB))]>,
                        PPC970_DGroup_Cracked;

defm DIVW  : XOForm_1rcr<31, 491, 0, (outs gprc:$rT), (ins gprc:$rA, gprc:$rB),
                          "divw", "$rT, $rA, $rB", IIC_IntDivW,
                          [(set i32:$rT, (sdiv i32:$rA, i32:$rB))]>;
defm DIVWU : XOForm_1rcr<31, 459, 0, (outs gprc:$rT), (ins gprc:$rA, gprc:$rB),
                          "divwu", "$rT, $rA, $rB", IIC_IntDivW,
                          [(set i32:$rT, (udiv i32:$rA, i32:$rB))]>;
defm DIVWE : XOForm_1rcr<31, 427, 0, (outs gprc:$rT), (ins gprc:$rA, gprc:$rB),
                         "divwe", "$rT, $rA, $rB", IIC_IntDivW,
                         [(set i32:$rT, (int_ppc_divwe gprc:$rA, gprc:$rB))]>,
                         Requires<[HasExtDiv]>;
defm DIVWEU : XOForm_1rcr<31, 395, 0, (outs gprc:$rT), (ins gprc:$rA, gprc:$rB),
                          "divweu", "$rT, $rA, $rB", IIC_IntDivW,
                          [(set i32:$rT, (int_ppc_divweu gprc:$rA, gprc:$rB))]>,
                          Requires<[HasExtDiv]>;
let isCommutable = 1 in {
defm MULHW : XOForm_1r<31, 75, 0, (outs gprc:$rT), (ins gprc:$rA, gprc:$rB),
                       "mulhw", "$rT, $rA, $rB", IIC_IntMulHW,
                       [(set i32:$rT, (mulhs i32:$rA, i32:$rB))]>;
defm MULHWU : XOForm_1r<31, 11, 0, (outs gprc:$rT), (ins gprc:$rA, gprc:$rB),
                       "mulhwu", "$rT, $rA, $rB", IIC_IntMulHWU,
                       [(set i32:$rT, (mulhu i32:$rA, i32:$rB))]>;
defm MULLW : XOForm_1rx<31, 235, 0, (outs gprc:$rT), (ins gprc:$rA, gprc:$rB),
                        "mullw", "$rT, $rA, $rB", IIC_IntMulHW,
                        [(set i32:$rT, (mul i32:$rA, i32:$rB))]>;
} // isCommutable
defm SUBF  : XOForm_1rx<31, 40, 0, (outs gprc:$rT), (ins gprc:$rA, gprc:$rB),
                        "subf", "$rT, $rA, $rB", IIC_IntGeneral,
                        [(set i32:$rT, (sub i32:$rB, i32:$rA))]>;
defm SUBFC : XOForm_1rc<31, 8, 0, (outs gprc:$rT), (ins gprc:$rA, gprc:$rB),
                        "subfc", "$rT, $rA, $rB", IIC_IntGeneral,
                        [(set i32:$rT, (subc i32:$rB, i32:$rA))]>,
                        PPC970_DGroup_Cracked;
defm NEG    : XOForm_3r<31, 104, 0, (outs gprc:$rT), (ins gprc:$rA),
                        "neg", "$rT, $rA", IIC_IntSimple,
                        [(set i32:$rT, (ineg i32:$rA))]>;
let Uses = [CARRY] in {
let isCommutable = 1 in
defm ADDE  : XOForm_1rc<31, 138, 0, (outs gprc:$rT), (ins gprc:$rA, gprc:$rB),
                        "adde", "$rT, $rA, $rB", IIC_IntGeneral,
                        [(set i32:$rT, (adde i32:$rA, i32:$rB))]>;
defm ADDME  : XOForm_3rc<31, 234, 0, (outs gprc:$rT), (ins gprc:$rA),
                         "addme", "$rT, $rA", IIC_IntGeneral,
                         [(set i32:$rT, (adde i32:$rA, -1))]>;
defm ADDZE  : XOForm_3rc<31, 202, 0, (outs gprc:$rT), (ins gprc:$rA),
                         "addze", "$rT, $rA", IIC_IntGeneral,
                         [(set i32:$rT, (adde i32:$rA, 0))]>;
defm SUBFE : XOForm_1rc<31, 136, 0, (outs gprc:$rT), (ins gprc:$rA, gprc:$rB),
                        "subfe", "$rT, $rA, $rB", IIC_IntGeneral,
                        [(set i32:$rT, (sube i32:$rB, i32:$rA))]>;
defm SUBFME : XOForm_3rc<31, 232, 0, (outs gprc:$rT), (ins gprc:$rA),
                         "subfme", "$rT, $rA", IIC_IntGeneral,
                         [(set i32:$rT, (sube -1, i32:$rA))]>;
defm SUBFZE : XOForm_3rc<31, 200, 0, (outs gprc:$rT), (ins gprc:$rA),
                         "subfze", "$rT, $rA", IIC_IntGeneral,
                         [(set i32:$rT, (sube 0, i32:$rA))]>;
}
}

def : InstAlias<"sub $rA, $rB, $rC", (SUBF gprc:$rA, gprc:$rC, gprc:$rB)>;
def : InstAlias<"sub. $rA, $rB, $rC", (SUBF_rec gprc:$rA, gprc:$rC, gprc:$rB)>;
def : InstAlias<"subc $rA, $rB, $rC", (SUBFC gprc:$rA, gprc:$rC, gprc:$rB)>;
def : InstAlias<"subc. $rA, $rB, $rC", (SUBFC_rec gprc:$rA, gprc:$rC, gprc:$rB)>;

// A-Form instructions.  Most of the instructions executed in the FPU are of
// this type.
//
let PPC970_Unit = 3, hasSideEffects = 0, Predicates = [HasFPU] in {  // FPU Operations.
let mayRaiseFPException = 1, Uses = [RM] in {
let isCommutable = 1 in {
  defm FMADD : AForm_1r<63, 29,
                      (outs f8rc:$FRT), (ins f8rc:$FRA, f8rc:$FRC, f8rc:$FRB),
                      "fmadd", "$FRT, $FRA, $FRC, $FRB", IIC_FPFused,
                      [(set f64:$FRT, (any_fma f64:$FRA, f64:$FRC, f64:$FRB))]>;
  defm FMADDS : AForm_1r<59, 29,
                      (outs f4rc:$FRT), (ins f4rc:$FRA, f4rc:$FRC, f4rc:$FRB),
                      "fmadds", "$FRT, $FRA, $FRC, $FRB", IIC_FPGeneral,
                      [(set f32:$FRT, (any_fma f32:$FRA, f32:$FRC, f32:$FRB))]>;
  defm FMSUB : AForm_1r<63, 28,
                      (outs f8rc:$FRT), (ins f8rc:$FRA, f8rc:$FRC, f8rc:$FRB),
                      "fmsub", "$FRT, $FRA, $FRC, $FRB", IIC_FPFused,
                      [(set f64:$FRT,
                            (any_fma f64:$FRA, f64:$FRC, (fneg f64:$FRB)))]>;
  defm FMSUBS : AForm_1r<59, 28,
                      (outs f4rc:$FRT), (ins f4rc:$FRA, f4rc:$FRC, f4rc:$FRB),
                      "fmsubs", "$FRT, $FRA, $FRC, $FRB", IIC_FPGeneral,
                      [(set f32:$FRT,
                            (any_fma f32:$FRA, f32:$FRC, (fneg f32:$FRB)))]>;
  defm FNMADD : AForm_1r<63, 31,
                      (outs f8rc:$FRT), (ins f8rc:$FRA, f8rc:$FRC, f8rc:$FRB),
                      "fnmadd", "$FRT, $FRA, $FRC, $FRB", IIC_FPFused,
                      [(set f64:$FRT,
                            (fneg (any_fma f64:$FRA, f64:$FRC, f64:$FRB)))]>;
  defm FNMADDS : AForm_1r<59, 31,
                      (outs f4rc:$FRT), (ins f4rc:$FRA, f4rc:$FRC, f4rc:$FRB),
                      "fnmadds", "$FRT, $FRA, $FRC, $FRB", IIC_FPGeneral,
                      [(set f32:$FRT,
                            (fneg (any_fma f32:$FRA, f32:$FRC, f32:$FRB)))]>;
  defm FNMSUB : AForm_1r<63, 30,
                      (outs f8rc:$FRT), (ins f8rc:$FRA, f8rc:$FRC, f8rc:$FRB),
                      "fnmsub", "$FRT, $FRA, $FRC, $FRB", IIC_FPFused,
                      [(set f64:$FRT, (fneg (any_fma f64:$FRA, f64:$FRC,
                                                 (fneg f64:$FRB))))]>;
  defm FNMSUBS : AForm_1r<59, 30,
                      (outs f4rc:$FRT), (ins f4rc:$FRA, f4rc:$FRC, f4rc:$FRB),
                      "fnmsubs", "$FRT, $FRA, $FRC, $FRB", IIC_FPGeneral,
                      [(set f32:$FRT, (fneg (any_fma f32:$FRA, f32:$FRC,
                                                 (fneg f32:$FRB))))]>;
} // isCommutable
}
// FSEL is artificially split into 4 and 8-byte forms for the result.  To avoid
// having 4 of these, force the comparison to always be an 8-byte double (code
// should use an FMRSD if the input comparison value really wants to be a float)
// and 4/8 byte forms for the result and operand type..
let Interpretation64Bit = 1, isCodeGenOnly = 1 in
defm FSELD : AForm_1r<63, 23,
                      (outs f8rc:$FRT), (ins f8rc:$FRA, f8rc:$FRC, f8rc:$FRB),
                      "fsel", "$FRT, $FRA, $FRC, $FRB", IIC_FPGeneral,
                      [(set f64:$FRT, (PPCfsel f64:$FRA, f64:$FRC, f64:$FRB))]>;
defm FSELS : AForm_1r<63, 23,
                      (outs f4rc:$FRT), (ins f8rc:$FRA, f4rc:$FRC, f4rc:$FRB),
                      "fsel", "$FRT, $FRA, $FRC, $FRB", IIC_FPGeneral,
                      [(set f32:$FRT, (PPCfsel f64:$FRA, f32:$FRC, f32:$FRB))]>;
let Uses = [RM], mayRaiseFPException = 1 in {
  let isCommutable = 1 in {
  defm FADD  : AForm_2r<63, 21,
                        (outs f8rc:$FRT), (ins f8rc:$FRA, f8rc:$FRB),
                        "fadd", "$FRT, $FRA, $FRB", IIC_FPAddSub,
                        [(set f64:$FRT, (any_fadd f64:$FRA, f64:$FRB))]>;
  defm FADDS : AForm_2r<59, 21,
                        (outs f4rc:$FRT), (ins f4rc:$FRA, f4rc:$FRB),
                        "fadds", "$FRT, $FRA, $FRB", IIC_FPGeneral,
                        [(set f32:$FRT, (any_fadd f32:$FRA, f32:$FRB))]>;
  } // isCommutable
  defm FDIV  : AForm_2r<63, 18,
                        (outs f8rc:$FRT), (ins f8rc:$FRA, f8rc:$FRB),
                        "fdiv", "$FRT, $FRA, $FRB", IIC_FPDivD,
                        [(set f64:$FRT, (any_fdiv f64:$FRA, f64:$FRB))]>;
  defm FDIVS : AForm_2r<59, 18,
                        (outs f4rc:$FRT), (ins f4rc:$FRA, f4rc:$FRB),
                        "fdivs", "$FRT, $FRA, $FRB", IIC_FPDivS,
                        [(set f32:$FRT, (any_fdiv f32:$FRA, f32:$FRB))]>;
  let isCommutable = 1 in {
  defm FMUL  : AForm_3r<63, 25,
                        (outs f8rc:$FRT), (ins f8rc:$FRA, f8rc:$FRC),
                        "fmul", "$FRT, $FRA, $FRC", IIC_FPFused,
                        [(set f64:$FRT, (any_fmul f64:$FRA, f64:$FRC))]>;
  defm FMULS : AForm_3r<59, 25,
                        (outs f4rc:$FRT), (ins f4rc:$FRA, f4rc:$FRC),
                        "fmuls", "$FRT, $FRA, $FRC", IIC_FPGeneral,
                        [(set f32:$FRT, (any_fmul f32:$FRA, f32:$FRC))]>;
  } // isCommutable
  defm FSUB  : AForm_2r<63, 20,
                        (outs f8rc:$FRT), (ins f8rc:$FRA, f8rc:$FRB),
                        "fsub", "$FRT, $FRA, $FRB", IIC_FPAddSub,
                        [(set f64:$FRT, (any_fsub f64:$FRA, f64:$FRB))]>;
  defm FSUBS : AForm_2r<59, 20,
                        (outs f4rc:$FRT), (ins f4rc:$FRA, f4rc:$FRB),
                        "fsubs", "$FRT, $FRA, $FRB", IIC_FPGeneral,
                        [(set f32:$FRT, (any_fsub f32:$FRA, f32:$FRB))]>;
  }
}

let hasSideEffects = 0 in {
let PPC970_Unit = 1 in {  // FXU Operations.
  let isSelect = 1 in
  def ISEL  : AForm_4<31, 15,
                     (outs gprc:$rT), (ins gprc_nor0:$rA, gprc:$rB, crbitrc:$cond),
                     "isel $rT, $rA, $rB, $cond", IIC_IntISEL,
                     []>;
}

let PPC970_Unit = 1 in {  // FXU Operations.
// M-Form instructions.  rotate and mask instructions.
//
let isCommutable = 1 in {
// RLWIMI can be commuted if the rotate amount is zero.
defm RLWIMI : MForm_2r<20, (outs gprc:$rA),
                       (ins gprc:$rSi, gprc:$rS, u5imm:$SH, u5imm:$MB,
                       u5imm:$ME), "rlwimi", "$rA, $rS, $SH, $MB, $ME",
                       IIC_IntRotate, []>, PPC970_DGroup_Cracked,
                       RegConstraint<"$rSi = $rA">, NoEncode<"$rSi">;
}
let BaseName = "rlwinm" in {
def RLWINM : MForm_2<21,
                     (outs gprc:$rA), (ins gprc:$rS, u5imm:$SH, u5imm:$MB, u5imm:$ME),
                     "rlwinm $rA, $rS, $SH, $MB, $ME", IIC_IntGeneral,
                     []>, RecFormRel;
let Defs = [CR0] in
def RLWINM_rec : MForm_2<21,
                      (outs gprc:$rA), (ins gprc:$rS, u5imm:$SH, u5imm:$MB, u5imm:$ME),
                      "rlwinm. $rA, $rS, $SH, $MB, $ME", IIC_IntGeneral,
                      []>, isRecordForm, RecFormRel, PPC970_DGroup_Cracked;
}
defm RLWNM  : MForm_2r<23, (outs gprc:$rA),
                       (ins gprc:$rS, gprc:$rB, u5imm:$MB, u5imm:$ME),
                       "rlwnm", "$rA, $rS, $rB, $MB, $ME", IIC_IntGeneral,
                       []>;
}
} // hasSideEffects = 0

//===----------------------------------------------------------------------===//
// PowerPC Instruction Patterns
//

// Arbitrary immediate support.  Implement in terms of LIS/ORI.
def : Pat<(i32 imm:$imm),
          (ORI (LIS (HI16 imm:$imm)), (LO16 imm:$imm))>;

// Implement the 'not' operation with the NOR instruction.
def i32not : OutPatFrag<(ops node:$in),
                        (NOR $in, $in)>;
def        : Pat<(not i32:$in),
                 (i32not $in)>;

// ADD an arbitrary immediate.
def : Pat<(add i32:$in, imm:$imm),
          (ADDIS (ADDI $in, (LO16 imm:$imm)), (HA16 imm:$imm))>;
// OR an arbitrary immediate.
def : Pat<(or i32:$in, imm:$imm),
          (ORIS (ORI $in, (LO16 imm:$imm)), (HI16 imm:$imm))>;
// XOR an arbitrary immediate.
def : Pat<(xor i32:$in, imm:$imm),
          (XORIS (XORI $in, (LO16 imm:$imm)), (HI16 imm:$imm))>;
// SUBFIC
def : Pat<(sub imm32SExt16:$imm, i32:$in),
          (SUBFIC $in, imm:$imm)>;

// SHL/SRL
def : Pat<(shl i32:$in, (i32 imm:$imm)),
          (RLWINM $in, imm:$imm, 0, (SHL32 imm:$imm))>;
def : Pat<(srl i32:$in, (i32 imm:$imm)),
          (RLWINM $in, (SRL32 imm:$imm), imm:$imm, 31)>;

// ROTL
def : Pat<(rotl i32:$in, i32:$sh),
          (RLWNM $in, $sh, 0, 31)>;
def : Pat<(rotl i32:$in, (i32 imm:$imm)),
          (RLWINM $in, imm:$imm, 0, 31)>;

// RLWNM
def : Pat<(and (rotl i32:$in, i32:$sh), maskimm32:$imm),
          (RLWNM $in, $sh, (MB maskimm32:$imm), (ME maskimm32:$imm))>;

// Calls
def : Pat<(PPCcall (i32 tglobaladdr:$dst)),
          (BL tglobaladdr:$dst)>;

def : Pat<(PPCcall (i32 texternalsym:$dst)),
          (BL texternalsym:$dst)>;

// Calls for AIX only
def : Pat<(PPCcall (i32 mcsym:$dst)),
          (BL mcsym:$dst)>;

def : Pat<(PPCcall_nop (i32 mcsym:$dst)),
          (BL_NOP mcsym:$dst)>;

def : Pat<(PPCcall_nop (i32 texternalsym:$dst)),
          (BL_NOP texternalsym:$dst)>;

def : Pat<(PPCtc_return (i32 tglobaladdr:$dst),  imm:$imm),
          (TCRETURNdi tglobaladdr:$dst, imm:$imm)>;

def : Pat<(PPCtc_return (i32 texternalsym:$dst), imm:$imm),
          (TCRETURNdi texternalsym:$dst, imm:$imm)>;

def : Pat<(PPCtc_return CTRRC:$dst, imm:$imm),
          (TCRETURNri CTRRC:$dst, imm:$imm)>;

def : Pat<(int_ppc_readflm), (MFFS)>;

// Hi and Lo for Darwin Global Addresses.
def : Pat<(PPChi tglobaladdr:$in, 0), (LIS tglobaladdr:$in)>;
def : Pat<(PPClo tglobaladdr:$in, 0), (LI tglobaladdr:$in)>;
def : Pat<(PPChi tconstpool:$in, 0), (LIS tconstpool:$in)>;
def : Pat<(PPClo tconstpool:$in, 0), (LI tconstpool:$in)>;
def : Pat<(PPChi tjumptable:$in, 0), (LIS tjumptable:$in)>;
def : Pat<(PPClo tjumptable:$in, 0), (LI tjumptable:$in)>;
def : Pat<(PPChi tblockaddress:$in, 0), (LIS tblockaddress:$in)>;
def : Pat<(PPClo tblockaddress:$in, 0), (LI tblockaddress:$in)>;
def : Pat<(PPChi tglobaltlsaddr:$g, i32:$in),
          (ADDIS $in, tglobaltlsaddr:$g)>;
def : Pat<(PPClo tglobaltlsaddr:$g, i32:$in),
          (ADDI $in, tglobaltlsaddr:$g)>;
def : Pat<(add i32:$in, (PPChi tglobaladdr:$g, 0)),
          (ADDIS $in, tglobaladdr:$g)>;
def : Pat<(add i32:$in, (PPChi tconstpool:$g, 0)),
          (ADDIS $in, tconstpool:$g)>;
def : Pat<(add i32:$in, (PPChi tjumptable:$g, 0)),
          (ADDIS $in, tjumptable:$g)>;
def : Pat<(add i32:$in, (PPChi tblockaddress:$g, 0)),
          (ADDIS $in, tblockaddress:$g)>;

// Support for thread-local storage.
def PPC32GOT: PPCEmitTimePseudo<(outs gprc:$rD), (ins), "#PPC32GOT",
                [(set i32:$rD, (PPCppc32GOT))]>;

// Get the _GLOBAL_OFFSET_TABLE_ in PIC mode.
// This uses two output registers, the first as the real output, the second as a
// temporary register, used internally in code generation.
def PPC32PICGOT: PPCEmitTimePseudo<(outs gprc:$rD, gprc:$rT), (ins), "#PPC32PICGOT",
                []>, NoEncode<"$rT">;

def LDgotTprelL32: PPCEmitTimePseudo<(outs gprc_nor0:$rD), (ins s16imm:$disp, gprc_nor0:$reg),
                           "#LDgotTprelL32",
                           [(set i32:$rD,
                             (PPCldGotTprelL tglobaltlsaddr:$disp, i32:$reg))]>;
def : Pat<(PPCaddTls i32:$in, tglobaltlsaddr:$g),
          (ADD4TLS $in, tglobaltlsaddr:$g)>;

def ADDItlsgdL32 : PPCEmitTimePseudo<(outs gprc:$rD), (ins gprc_nor0:$reg, s16imm:$disp),
                         "#ADDItlsgdL32",
                         [(set i32:$rD,
                           (PPCaddiTlsgdL i32:$reg, tglobaltlsaddr:$disp))]>;
// LR is a true define, while the rest of the Defs are clobbers.  R3 is
// explicitly defined when this op is created, so not mentioned here.
let hasExtraSrcRegAllocReq = 1, hasExtraDefRegAllocReq = 1,
    Defs = [R0,R4,R5,R6,R7,R8,R9,R10,R11,R12,LR,CTR,CR0,CR1,CR5,CR6,CR7] in
def GETtlsADDR32 : PPCEmitTimePseudo<(outs gprc:$rD), (ins gprc:$reg, tlsgd32:$sym),
                          "GETtlsADDR32",
                          [(set i32:$rD,
                            (PPCgetTlsAddr i32:$reg, tglobaltlsaddr:$sym))]>;
// R3 is explicitly defined when this op is created, so not mentioned here.
// The rest of the Defs are the exact set of registers that will be clobbered by
// the call.
let hasExtraSrcRegAllocReq = 1, hasExtraDefRegAllocReq = 1,
    Defs = [R0,R4,R5,R11,LR,CR0] in
def GETtlsADDR32AIX : PPCEmitTimePseudo<(outs gprc:$rD), (ins gprc:$offset, gprc:$handle),
                          "GETtlsADDR32AIX",
                          [(set i32:$rD,
                            (PPCgetTlsAddr i32:$offset, i32:$handle))]>;
// Combined op for ADDItlsgdL32 and GETtlsADDR32, late expanded.  R3 and LR
// are true defines while the rest of the Defs are clobbers.
let hasExtraSrcRegAllocReq = 1, hasExtraDefRegAllocReq = 1,
    Defs = [R0,R3,R4,R5,R6,R7,R8,R9,R10,R11,R12,LR,CTR,CR0,CR1,CR5,CR6,CR7] in
def ADDItlsgdLADDR32 : PPCEmitTimePseudo<(outs gprc:$rD),
                              (ins gprc_nor0:$reg, s16imm:$disp, tlsgd32:$sym),
                              "#ADDItlsgdLADDR32",
                              [(set i32:$rD,
                                (PPCaddiTlsgdLAddr i32:$reg,
                                                   tglobaltlsaddr:$disp,
                                                   tglobaltlsaddr:$sym))]>;
def ADDItlsldL32 : PPCEmitTimePseudo<(outs gprc:$rD), (ins gprc_nor0:$reg, s16imm:$disp),
                          "#ADDItlsldL32",
                          [(set i32:$rD,
                            (PPCaddiTlsldL i32:$reg, tglobaltlsaddr:$disp))]>;
// This pseudo is expanded to two copies to put the variable offset in R4 and
// the region handle in R3 and GETtlsADDR32AIX.
def TLSGDAIX : PPCEmitTimePseudo<(outs gprc:$rD), (ins gprc:$offset, gprc:$handle),
                          "#TLSGDAIX",
                          [(set i32:$rD,
                            (PPCTlsgdAIX i32:$offset, i32:$handle))]>;
// LR is a true define, while the rest of the Defs are clobbers.  R3 is
// explicitly defined when this op is created, so not mentioned here.
let hasExtraSrcRegAllocReq = 1, hasExtraDefRegAllocReq = 1,
    Defs = [R0,R4,R5,R6,R7,R8,R9,R10,R11,R12,LR,CTR,CR0,CR1,CR5,CR6,CR7] in
def GETtlsldADDR32 : PPCEmitTimePseudo<(outs gprc:$rD), (ins gprc:$reg, tlsgd32:$sym),
                            "GETtlsldADDR32",
                            [(set i32:$rD,
                              (PPCgetTlsldAddr i32:$reg,
                                               tglobaltlsaddr:$sym))]>;
// Combined op for ADDItlsldL32 and GETtlsADDR32, late expanded.  R3 and LR
// are true defines while the rest of the Defs are clobbers.
let hasExtraSrcRegAllocReq = 1, hasExtraDefRegAllocReq = 1,
    Defs = [R0,R3,R4,R5,R6,R7,R8,R9,R10,R11,R12,LR,CTR,CR0,CR1,CR5,CR6,CR7] in
def ADDItlsldLADDR32 : PPCEmitTimePseudo<(outs gprc:$rD),
                              (ins gprc_nor0:$reg, s16imm:$disp, tlsgd32:$sym),
                              "#ADDItlsldLADDR32",
                              [(set i32:$rD,
                                (PPCaddiTlsldLAddr i32:$reg,
                                                   tglobaltlsaddr:$disp,
                                                   tglobaltlsaddr:$sym))]>;
def ADDIdtprelL32 : PPCEmitTimePseudo<(outs gprc:$rD), (ins gprc_nor0:$reg, s16imm:$disp),
                           "#ADDIdtprelL32",
                           [(set i32:$rD,
                             (PPCaddiDtprelL i32:$reg, tglobaltlsaddr:$disp))]>;
def ADDISdtprelHA32 : PPCEmitTimePseudo<(outs gprc:$rD), (ins gprc_nor0:$reg, s16imm:$disp),
                            "#ADDISdtprelHA32",
                            [(set i32:$rD,
                              (PPCaddisDtprelHA i32:$reg,
                                                tglobaltlsaddr:$disp))]>;

// Support for Position-independent code
def LWZtoc : PPCEmitTimePseudo<(outs gprc:$rD), (ins tocentry32:$disp, gprc:$reg),
                   "#LWZtoc",
                   [(set i32:$rD,
                     (PPCtoc_entry tglobaladdr:$disp, i32:$reg))]>;
def LWZtocL : PPCEmitTimePseudo<(outs gprc:$rD), (ins tocentry32:$disp, gprc_nor0:$reg),
                    "#LWZtocL",
                    [(set i32:$rD,
                      (PPCtoc_entry tglobaladdr:$disp, i32:$reg))]>;
def ADDIStocHA : PPCEmitTimePseudo<(outs gprc:$rD), (ins gprc_nor0:$reg, tocentry32:$disp),
                       "#ADDIStocHA",
                       [(set i32:$rD,
                         (PPCtoc_entry i32:$reg, tglobaladdr:$disp))]>;
// Local Data Transform
def ADDItoc : PPCEmitTimePseudo<(outs gprc:$rD), (ins tocentry32:$disp, gprc:$reg),
                   "#ADDItoc",
                   [(set i32:$rD,
                     (PPCtoc_entry tglobaladdr:$disp, i32:$reg))]>;

// Get Global (GOT) Base Register offset, from the word immediately preceding
// the function label.
def UpdateGBR : PPCEmitTimePseudo<(outs gprc:$rD, gprc:$rT), (ins gprc:$rI), "#UpdateGBR", []>;

// Pseudo-instruction marked for deletion. When deleting the instruction would
// cause iterator invalidation in MIR transformation passes, this pseudo can be
// used instead. It will be removed unconditionally at pre-emit time (prior to
// branch selection).
def UNENCODED_NOP: PPCEmitTimePseudo<(outs), (ins), "#UNENCODED_NOP", []>;

// Standard shifts.  These are represented separately from the real shifts above
// so that we can distinguish between shifts that allow 5-bit and 6-bit shift
// amounts.
def : Pat<(sra i32:$rS, i32:$rB),
          (SRAW $rS, $rB)>;
def : Pat<(srl i32:$rS, i32:$rB),
          (SRW $rS, $rB)>;
def : Pat<(shl i32:$rS, i32:$rB),
          (SLW $rS, $rB)>;

def : Pat<(i32 (zextloadi1 DForm:$src)),
          (LBZ DForm:$src)>;
def : Pat<(i32 (zextloadi1 XForm:$src)),
          (LBZX XForm:$src)>;
def : Pat<(i32 (extloadi1 DForm:$src)),
          (LBZ DForm:$src)>;
def : Pat<(i32 (extloadi1 XForm:$src)),
          (LBZX XForm:$src)>;
def : Pat<(i32 (extloadi8 DForm:$src)),
          (LBZ DForm:$src)>;
def : Pat<(i32 (extloadi8 XForm:$src)),
          (LBZX XForm:$src)>;
def : Pat<(i32 (extloadi16 DForm:$src)),
          (LHZ DForm:$src)>;
def : Pat<(i32 (extloadi16 XForm:$src)),
          (LHZX XForm:$src)>;
let Predicates = [HasFPU] in {
def : Pat<(f64 (extloadf32 DForm:$src)),
          (COPY_TO_REGCLASS (LFS DForm:$src), F8RC)>;
def : Pat<(f64 (extloadf32 XForm:$src)),
          (COPY_TO_REGCLASS (LFSX XForm:$src), F8RC)>;

def : Pat<(f64 (any_fpextend f32:$src)),
          (COPY_TO_REGCLASS $src, F8RC)>;
}

// Only seq_cst fences require the heavyweight sync (SYNC 0).
// All others can use the lightweight sync (SYNC 1).
// source: http://www.cl.cam.ac.uk/~pes20/cpp/cpp0xmappings.html
// The rule for seq_cst is duplicated to work with both 64 bits and 32 bits
// versions of Power.
def : Pat<(atomic_fence (i64 7), (timm)), (SYNC 0)>, Requires<[HasSYNC]>;
def : Pat<(atomic_fence (i32 7), (timm)), (SYNC 0)>, Requires<[HasSYNC]>;
def : Pat<(atomic_fence (timm), (timm)), (SYNC 1)>, Requires<[HasSYNC]>;
def : Pat<(atomic_fence (timm), (timm)), (MSYNC)>, Requires<[HasOnlyMSYNC]>;

let Predicates = [HasFPU] in {
// Additional fnmsub patterns for custom node
def : Pat<(PPCfnmsub f64:$A, f64:$B, f64:$C),
          (FNMSUB $A, $B, $C)>;
def : Pat<(PPCfnmsub f32:$A, f32:$B, f32:$C),
          (FNMSUBS $A, $B, $C)>;
def : Pat<(fneg (PPCfnmsub f64:$A, f64:$B, f64:$C)),
          (FMSUB $A, $B, $C)>;
def : Pat<(fneg (PPCfnmsub f32:$A, f32:$B, f32:$C)),
          (FMSUBS $A, $B, $C)>;
def : Pat<(PPCfnmsub f64:$A, f64:$B, (fneg f64:$C)),
          (FNMADD $A, $B, $C)>;
def : Pat<(PPCfnmsub f32:$A, f32:$B, (fneg f32:$C)),
          (FNMADDS $A, $B, $C)>;

// FCOPYSIGN's operand types need not agree.
def : Pat<(fcopysign f64:$frB, f32:$frA),
          (FCPSGND (COPY_TO_REGCLASS $frA, F8RC), $frB)>;
def : Pat<(fcopysign f32:$frB, f64:$frA),
          (FCPSGNS (COPY_TO_REGCLASS $frA, F4RC), $frB)>;
}

// XL Compat intrinsics.
def : Pat<(int_ppc_fmsub f64:$A, f64:$B, f64:$C), (FMSUB $A, $B, $C)>;
def : Pat<(int_ppc_fmsubs f32:$A, f32:$B, f32:$C), (FMSUBS $A, $B, $C)>;
def : Pat<(int_ppc_fnmsub f64:$A, f64:$B, f64:$C), (FNMSUB $A, $B, $C)>;
def : Pat<(int_ppc_fnmsubs f32:$A, f32:$B, f32:$C), (FNMSUBS $A, $B, $C)>;
def : Pat<(int_ppc_fnmadd f64:$A, f64:$B, f64:$C), (FNMADD $A, $B, $C)>;
def : Pat<(int_ppc_fnmadds f32:$A, f32:$B, f32:$C), (FNMADDS $A, $B, $C)>;
def : Pat<(int_ppc_fre f64:$A), (FRE $A)>;
def : Pat<(int_ppc_fres f32:$A), (FRES $A)>;

include "PPCInstrAltivec.td"
include "PPCInstrSPE.td"
include "PPCInstr64Bit.td"
include "PPCInstrVSX.td"
include "PPCInstrHTM.td"

def crnot : OutPatFrag<(ops node:$in),
                       (CRNOR $in, $in)>;
def       : Pat<(not i1:$in),
                (crnot $in)>;

// Prefixed instructions may require access to the above defs at a later
// time so we include this after the def.
include "PPCInstrPrefix.td"

// Patterns for arithmetic i1 operations.
def : Pat<(add i1:$a, i1:$b),
          (CRXOR $a, $b)>;
def : Pat<(sub i1:$a, i1:$b),
          (CRXOR $a, $b)>;
def : Pat<(mul i1:$a, i1:$b),
          (CRAND $a, $b)>;

// We're sometimes asked to materialize i1 -1, which is just 1 in this case
// (-1 is used to mean all bits set).
def : Pat<(i1 -1), (CRSET)>;

// i1 extensions, implemented in terms of isel.
def : Pat<(i32 (zext i1:$in)),
          (SELECT_I4 $in, (LI 1), (LI 0))>;
def : Pat<(i32 (sext i1:$in)),
          (SELECT_I4 $in, (LI -1), (LI 0))>;

def : Pat<(i64 (zext i1:$in)),
          (SELECT_I8 $in, (LI8 1), (LI8 0))>;
def : Pat<(i64 (sext i1:$in)),
          (SELECT_I8 $in, (LI8 -1), (LI8 0))>;

// FIXME: We should choose either a zext or a sext based on other constants
// already around.
def : Pat<(i32 (anyext i1:$in)),
          (SELECT_I4 $in, (LI 1), (LI 0))>;
def : Pat<(i64 (anyext i1:$in)),
          (SELECT_I8 $in, (LI8 1), (LI8 0))>;

// match setcc on i1 variables.
// CRANDC is:
//   1 1 : F
//   1 0 : T
//   0 1 : F
//   0 0 : F
//
// LT is:
//  -1 -1  : F
//  -1  0  : T
//   0 -1  : F
//   0  0  : F
//
// ULT is:
//   1 1 : F
//   1 0 : F
//   0 1 : T
//   0 0 : F
def : Pat<(i1 (setcc i1:$s1, i1:$s2, SETLT)),
          (CRANDC $s1, $s2)>;
def : Pat<(i1 (setcc i1:$s1, i1:$s2, SETULT)),
          (CRANDC $s2, $s1)>;
// CRORC is:
//   1 1 : T
//   1 0 : T
//   0 1 : F
//   0 0 : T
//
// LE is:
//  -1 -1 : T
//  -1  0 : T
//   0 -1 : F
//   0  0 : T
//
// ULE is:
//   1 1 : T
//   1 0 : F
//   0 1 : T
//   0 0 : T
def : Pat<(i1 (setcc i1:$s1, i1:$s2, SETLE)),
          (CRORC $s1, $s2)>;
def : Pat<(i1 (setcc i1:$s1, i1:$s2, SETULE)),
          (CRORC $s2, $s1)>;

def : Pat<(i1 (setcc i1:$s1, i1:$s2, SETEQ)),
          (CREQV $s1, $s2)>;

// GE is:
//  -1 -1 : T
//  -1  0 : F
//   0 -1 : T
//   0  0 : T
//
// UGE is:
//   1 1 : T
//   1 0 : T
//   0 1 : F
//   0 0 : T
def : Pat<(i1 (setcc i1:$s1, i1:$s2, SETGE)),
          (CRORC $s2, $s1)>;
def : Pat<(i1 (setcc i1:$s1, i1:$s2, SETUGE)),
          (CRORC $s1, $s2)>;

// GT is:
//  -1 -1 : F
//  -1  0 : F
//   0 -1 : T
//   0  0 : F
//
// UGT is:
//  1 1 : F
//  1 0 : T
//  0 1 : F
//  0 0 : F
def : Pat<(i1 (setcc i1:$s1, i1:$s2, SETGT)),
          (CRANDC $s2, $s1)>;
def : Pat<(i1 (setcc i1:$s1, i1:$s2, SETUGT)),
          (CRANDC $s1, $s2)>;

def : Pat<(i1 (setcc i1:$s1, i1:$s2, SETNE)),
          (CRXOR $s1, $s2)>;

// match setcc on non-i1 (non-vector) variables. Note that SETUEQ, SETOGE,
// SETOLE, SETONE, SETULT and SETUGT should be expanded by legalize for
// floating-point types.

multiclass CRNotPat<dag pattern, dag result> {
  def : Pat<pattern, (crnot result)>;
  def : Pat<(not pattern), result>;

  // We can also fold the crnot into an extension:
  def : Pat<(i32 (zext pattern)),
            (SELECT_I4 result, (LI 0), (LI 1))>;
  def : Pat<(i32 (sext pattern)),
            (SELECT_I4 result, (LI 0), (LI -1))>;

  // We can also fold the crnot into an extension:
  def : Pat<(i64 (zext pattern)),
            (SELECT_I8 result, (LI8 0), (LI8 1))>;
  def : Pat<(i64 (sext pattern)),
            (SELECT_I8 result, (LI8 0), (LI8 -1))>;

  // FIXME: We should choose either a zext or a sext based on other constants
  // already around.
  def : Pat<(i32 (anyext pattern)),
            (SELECT_I4 result, (LI 0), (LI 1))>;

  def : Pat<(i64 (anyext pattern)),
            (SELECT_I8 result, (LI8 0), (LI8 1))>;
}

// FIXME: Because of what seems like a bug in TableGen's type-inference code,
// we need to write imm:$imm in the output patterns below, not just $imm, or
// else the resulting matcher will not correctly add the immediate operand
// (making it a register operand instead).

// extended SETCC.
multiclass ExtSetCCPat<CondCode cc, PatFrag pfrag,
                       OutPatFrag rfrag, OutPatFrag rfrag8> {
  def : Pat<(i32 (zext (i1 (pfrag i32:$s1, cc)))),
            (rfrag $s1)>;
  def : Pat<(i64 (zext (i1 (pfrag i64:$s1, cc)))),
            (rfrag8 $s1)>;
  def : Pat<(i64 (zext (i1 (pfrag i32:$s1, cc)))),
            (INSERT_SUBREG (i64 (IMPLICIT_DEF)), (rfrag $s1), sub_32)>;
  def : Pat<(i32 (zext (i1 (pfrag i64:$s1, cc)))),
            (EXTRACT_SUBREG (rfrag8 $s1), sub_32)>;

  def : Pat<(i32 (anyext (i1 (pfrag i32:$s1, cc)))),
            (rfrag $s1)>;
  def : Pat<(i64 (anyext (i1 (pfrag i64:$s1, cc)))),
            (rfrag8 $s1)>;
  def : Pat<(i64 (anyext (i1 (pfrag i32:$s1, cc)))),
            (INSERT_SUBREG (i64 (IMPLICIT_DEF)), (rfrag $s1), sub_32)>;
  def : Pat<(i32 (anyext (i1 (pfrag i64:$s1, cc)))),
            (EXTRACT_SUBREG (rfrag8 $s1), sub_32)>;
}

// Note that we do all inversions below with i(32|64)not, instead of using
// (xori x, 1) because on the A2 nor has single-cycle latency while xori
// has 2-cycle latency.

defm : ExtSetCCPat<SETEQ,
                   PatFrag<(ops node:$in, node:$cc),
                           (setcc $in, 0, $cc)>,
                   OutPatFrag<(ops node:$in),
                              (RLWINM (CNTLZW $in), 27, 31, 31)>,
                   OutPatFrag<(ops node:$in),
                              (RLDICL (CNTLZD $in), 58, 63)> >;

defm : ExtSetCCPat<SETNE,
                   PatFrag<(ops node:$in, node:$cc),
                           (setcc $in, 0, $cc)>,
                   OutPatFrag<(ops node:$in),
                              (RLWINM (i32not (CNTLZW $in)), 27, 31, 31)>,
                   OutPatFrag<(ops node:$in),
                              (RLDICL (i64not (CNTLZD $in)), 58, 63)> >;

defm : ExtSetCCPat<SETLT,
                   PatFrag<(ops node:$in, node:$cc),
                           (setcc $in, 0, $cc)>,
                   OutPatFrag<(ops node:$in),
                              (RLWINM $in, 1, 31, 31)>,
                   OutPatFrag<(ops node:$in),
                              (RLDICL $in, 1, 63)> >;

defm : ExtSetCCPat<SETGE,
                   PatFrag<(ops node:$in, node:$cc),
                           (setcc $in, 0, $cc)>,
                   OutPatFrag<(ops node:$in),
                              (RLWINM (i32not $in), 1, 31, 31)>,
                   OutPatFrag<(ops node:$in),
                              (RLDICL (i64not $in), 1, 63)> >;

defm : ExtSetCCPat<SETGT,
                   PatFrag<(ops node:$in, node:$cc),
                           (setcc $in, 0, $cc)>,
                   OutPatFrag<(ops node:$in),
                              (RLWINM (ANDC (NEG $in), $in), 1, 31, 31)>,
                   OutPatFrag<(ops node:$in),
                              (RLDICL (ANDC8 (NEG8 $in), $in), 1, 63)> >;

defm : ExtSetCCPat<SETLE,
                   PatFrag<(ops node:$in, node:$cc),
                           (setcc $in, 0, $cc)>,
                   OutPatFrag<(ops node:$in),
                              (RLWINM (ORC $in, (NEG $in)), 1, 31, 31)>,
                   OutPatFrag<(ops node:$in),
                              (RLDICL (ORC8 $in, (NEG8 $in)), 1, 63)> >;

defm : ExtSetCCPat<SETLT,
                   PatFrag<(ops node:$in, node:$cc),
                           (setcc $in, -1, $cc)>,
                   OutPatFrag<(ops node:$in),
                              (RLWINM (AND $in, (ADDI $in, 1)), 1, 31, 31)>,
                   OutPatFrag<(ops node:$in),
                              (RLDICL (AND8 $in, (ADDI8 $in, 1)), 1, 63)> >;

defm : ExtSetCCPat<SETGE,
                   PatFrag<(ops node:$in, node:$cc),
                           (setcc $in, -1, $cc)>,
                   OutPatFrag<(ops node:$in),
                              (RLWINM (NAND $in, (ADDI $in, 1)), 1, 31, 31)>,
                   OutPatFrag<(ops node:$in),
                              (RLDICL (NAND8 $in, (ADDI8 $in, 1)), 1, 63)> >;

defm : ExtSetCCPat<SETGT,
                   PatFrag<(ops node:$in, node:$cc),
                           (setcc $in, -1, $cc)>,
                   OutPatFrag<(ops node:$in),
                              (RLWINM (i32not $in), 1, 31, 31)>,
                   OutPatFrag<(ops node:$in),
                              (RLDICL (i64not $in), 1, 63)> >;

defm : ExtSetCCPat<SETLE,
                   PatFrag<(ops node:$in, node:$cc),
                           (setcc $in, -1, $cc)>,
                   OutPatFrag<(ops node:$in),
                              (RLWINM $in, 1, 31, 31)>,
                   OutPatFrag<(ops node:$in),
                              (RLDICL $in, 1, 63)> >;

// An extended SETCC with shift amount.
multiclass ExtSetCCShiftPat<CondCode cc, PatFrag pfrag,
                            OutPatFrag rfrag, OutPatFrag rfrag8> {
  def : Pat<(i32 (zext (i1 (pfrag i32:$s1, i32:$sa, cc)))),
            (rfrag $s1, $sa)>;
  def : Pat<(i64 (zext (i1 (pfrag i64:$s1, i32:$sa, cc)))),
            (rfrag8 $s1, $sa)>;
  def : Pat<(i64 (zext (i1 (pfrag i32:$s1, i32:$sa, cc)))),
            (INSERT_SUBREG (i64 (IMPLICIT_DEF)), (rfrag $s1, $sa), sub_32)>;
  def : Pat<(i32 (zext (i1 (pfrag i64:$s1, i32:$sa, cc)))),
            (EXTRACT_SUBREG (rfrag8 $s1, $sa), sub_32)>;

  def : Pat<(i32 (anyext (i1 (pfrag i32:$s1, i32:$sa, cc)))),
            (rfrag $s1, $sa)>;
  def : Pat<(i64 (anyext (i1 (pfrag i64:$s1, i32:$sa, cc)))),
            (rfrag8 $s1, $sa)>;
  def : Pat<(i64 (anyext (i1 (pfrag i32:$s1, i32:$sa, cc)))),
            (INSERT_SUBREG (i64 (IMPLICIT_DEF)), (rfrag $s1, $sa), sub_32)>;
  def : Pat<(i32 (anyext (i1 (pfrag i64:$s1, i32:$sa, cc)))),
            (EXTRACT_SUBREG (rfrag8 $s1, $sa), sub_32)>;
}

defm : ExtSetCCShiftPat<SETNE,
                        PatFrag<(ops node:$in, node:$sa, node:$cc),
                                (setcc (and $in, (shl 1, $sa)), 0, $cc)>,
                        OutPatFrag<(ops node:$in, node:$sa),
                                   (RLWNM $in, (SUBFIC $sa, 32), 31, 31)>,
                        OutPatFrag<(ops node:$in, node:$sa),
                                   (RLDCL $in, (SUBFIC $sa, 64), 63)> >;

defm : ExtSetCCShiftPat<SETEQ,
                        PatFrag<(ops node:$in, node:$sa, node:$cc),
                                (setcc (and $in, (shl 1, $sa)), 0, $cc)>,
                        OutPatFrag<(ops node:$in, node:$sa),
                                   (RLWNM (i32not $in),
                                          (SUBFIC $sa, 32), 31, 31)>,
                        OutPatFrag<(ops node:$in, node:$sa),
                                   (RLDCL (i64not $in),
                                          (SUBFIC $sa, 64), 63)> >;

// SETCC for i32.
def : Pat<(i1 (setcc i32:$s1, immZExt16:$imm, SETULT)),
          (EXTRACT_SUBREG (CMPLWI $s1, imm:$imm), sub_lt)>;
def : Pat<(i1 (setcc i32:$s1, imm32SExt16:$imm, SETLT)),
          (EXTRACT_SUBREG (CMPWI $s1, imm:$imm), sub_lt)>;
def : Pat<(i1 (setcc i32:$s1, immZExt16:$imm, SETUGT)),
          (EXTRACT_SUBREG (CMPLWI $s1, imm:$imm), sub_gt)>;
def : Pat<(i1 (setcc i32:$s1, imm32SExt16:$imm, SETGT)),
          (EXTRACT_SUBREG (CMPWI $s1, imm:$imm), sub_gt)>;
def : Pat<(i1 (setcc i32:$s1, imm32SExt16:$imm, SETEQ)),
          (EXTRACT_SUBREG (CMPWI $s1, imm:$imm), sub_eq)>;
def : Pat<(i1 (setcc i32:$s1, immZExt16:$imm, SETEQ)),
          (EXTRACT_SUBREG (CMPLWI $s1, imm:$imm), sub_eq)>;

// For non-equality comparisons, the default code would materialize the
// constant, then compare against it, like this:
//   lis r2, 4660
//   ori r2, r2, 22136
//   cmpw cr0, r3, r2
//   beq cr0,L6
// Since we are just comparing for equality, we can emit this instead:
//   xoris r0,r3,0x1234
//   cmplwi cr0,r0,0x5678
//   beq cr0,L6

def : Pat<(i1 (setcc i32:$s1, imm:$imm, SETEQ)),
          (EXTRACT_SUBREG (CMPLWI (XORIS $s1, (HI16 imm:$imm)),
                                  (LO16 imm:$imm)), sub_eq)>;

def : Pat<(i1 (setcc i32:$s1, i32:$s2, SETULT)),
          (EXTRACT_SUBREG (CMPLW $s1, $s2), sub_lt)>;
def : Pat<(i1 (setcc i32:$s1, i32:$s2, SETLT)),
          (EXTRACT_SUBREG (CMPW $s1, $s2), sub_lt)>;
def : Pat<(i1 (setcc i32:$s1, i32:$s2, SETUGT)),
          (EXTRACT_SUBREG (CMPLW $s1, $s2), sub_gt)>;
def : Pat<(i1 (setcc i32:$s1, i32:$s2, SETGT)),
          (EXTRACT_SUBREG (CMPW $s1, $s2), sub_gt)>;
def : Pat<(i1 (setcc i32:$s1, i32:$s2, SETEQ)),
          (EXTRACT_SUBREG (CMPW $s1, $s2), sub_eq)>;

// SETCC for i64.
def : Pat<(i1 (setcc i64:$s1, immZExt16:$imm, SETULT)),
          (EXTRACT_SUBREG (CMPLDI $s1, imm:$imm), sub_lt)>;
def : Pat<(i1 (setcc i64:$s1, imm64SExt16:$imm, SETLT)),
          (EXTRACT_SUBREG (CMPDI $s1, imm:$imm), sub_lt)>;
def : Pat<(i1 (setcc i64:$s1, immZExt16:$imm, SETUGT)),
          (EXTRACT_SUBREG (CMPLDI $s1, imm:$imm), sub_gt)>;
def : Pat<(i1 (setcc i64:$s1, imm64SExt16:$imm, SETGT)),
          (EXTRACT_SUBREG (CMPDI $s1, imm:$imm), sub_gt)>;
def : Pat<(i1 (setcc i64:$s1, imm64SExt16:$imm, SETEQ)),
          (EXTRACT_SUBREG (CMPDI $s1, imm:$imm), sub_eq)>;
def : Pat<(i1 (setcc i64:$s1, immZExt16:$imm, SETEQ)),
          (EXTRACT_SUBREG (CMPLDI $s1, imm:$imm), sub_eq)>;

// For non-equality comparisons, the default code would materialize the
// constant, then compare against it, like this:
//   lis r2, 4660
//   ori r2, r2, 22136
//   cmpd cr0, r3, r2
//   beq cr0,L6
// Since we are just comparing for equality, we can emit this instead:
//   xoris r0,r3,0x1234
//   cmpldi cr0,r0,0x5678
//   beq cr0,L6

def : Pat<(i1 (setcc i64:$s1, imm64ZExt32:$imm, SETEQ)),
          (EXTRACT_SUBREG (CMPLDI (XORIS8 $s1, (HI16 imm:$imm)),
                                  (LO16 imm:$imm)), sub_eq)>;

def : Pat<(i1 (setcc i64:$s1, i64:$s2, SETULT)),
          (EXTRACT_SUBREG (CMPLD $s1, $s2), sub_lt)>;
def : Pat<(i1 (setcc i64:$s1, i64:$s2, SETLT)),
          (EXTRACT_SUBREG (CMPD $s1, $s2), sub_lt)>;
def : Pat<(i1 (setcc i64:$s1, i64:$s2, SETUGT)),
          (EXTRACT_SUBREG (CMPLD $s1, $s2), sub_gt)>;
def : Pat<(i1 (setcc i64:$s1, i64:$s2, SETGT)),
          (EXTRACT_SUBREG (CMPD $s1, $s2), sub_gt)>;
def : Pat<(i1 (setcc i64:$s1, i64:$s2, SETEQ)),
          (EXTRACT_SUBREG (CMPD $s1, $s2), sub_eq)>;

let Predicates = [IsNotISA3_1] in {
// Instantiations of CRNotPat for i32.
defm : CRNotPat<(i1 (setcc i32:$s1, immZExt16:$imm, SETUGE)),
                (EXTRACT_SUBREG (CMPLWI $s1, imm:$imm), sub_lt)>;
defm : CRNotPat<(i1 (setcc i32:$s1, imm32SExt16:$imm, SETGE)),
                (EXTRACT_SUBREG (CMPWI $s1, imm:$imm), sub_lt)>;
defm : CRNotPat<(i1 (setcc i32:$s1, immZExt16:$imm, SETULE)),
                (EXTRACT_SUBREG (CMPLWI $s1, imm:$imm), sub_gt)>;
defm : CRNotPat<(i1 (setcc i32:$s1, imm32SExt16:$imm, SETLE)),
                (EXTRACT_SUBREG (CMPWI $s1, imm:$imm), sub_gt)>;
defm : CRNotPat<(i1 (setcc i32:$s1, imm32SExt16:$imm, SETNE)),
                (EXTRACT_SUBREG (CMPWI $s1, imm:$imm), sub_eq)>;
defm : CRNotPat<(i1 (setcc i32:$s1, immZExt16:$imm, SETNE)),
                (EXTRACT_SUBREG (CMPLWI $s1, imm:$imm), sub_eq)>;

defm : CRNotPat<(i1 (setcc i32:$s1, imm:$imm, SETNE)),
                (EXTRACT_SUBREG (CMPLWI (XORIS $s1, (HI16 imm:$imm)),
                                        (LO16 imm:$imm)), sub_eq)>;

defm : CRNotPat<(i1 (setcc i32:$s1, i32:$s2, SETUGE)),
                (EXTRACT_SUBREG (CMPLW $s1, $s2), sub_lt)>;
defm : CRNotPat<(i1 (setcc i32:$s1, i32:$s2, SETGE)),
                (EXTRACT_SUBREG (CMPW $s1, $s2), sub_lt)>;
defm : CRNotPat<(i1 (setcc i32:$s1, i32:$s2, SETULE)),
                (EXTRACT_SUBREG (CMPLW $s1, $s2), sub_gt)>;
defm : CRNotPat<(i1 (setcc i32:$s1, i32:$s2, SETLE)),
                (EXTRACT_SUBREG (CMPW $s1, $s2), sub_gt)>;
defm : CRNotPat<(i1 (setcc i32:$s1, i32:$s2, SETNE)),
                (EXTRACT_SUBREG (CMPW $s1, $s2), sub_eq)>;

// Instantiations of CRNotPat for i64.
defm : CRNotPat<(i1 (setcc i64:$s1, immZExt16:$imm, SETUGE)),
                (EXTRACT_SUBREG (CMPLDI $s1, imm:$imm), sub_lt)>;
defm : CRNotPat<(i1 (setcc i64:$s1, imm64SExt16:$imm, SETGE)),
                (EXTRACT_SUBREG (CMPDI $s1, imm:$imm), sub_lt)>;
defm : CRNotPat<(i1 (setcc i64:$s1, immZExt16:$imm, SETULE)),
                (EXTRACT_SUBREG (CMPLDI $s1, imm:$imm), sub_gt)>;
defm : CRNotPat<(i1 (setcc i64:$s1, imm64SExt16:$imm, SETLE)),
                (EXTRACT_SUBREG (CMPDI $s1, imm:$imm), sub_gt)>;
defm : CRNotPat<(i1 (setcc i64:$s1, imm64SExt16:$imm, SETNE)),
                (EXTRACT_SUBREG (CMPDI $s1, imm:$imm), sub_eq)>;
defm : CRNotPat<(i1 (setcc i64:$s1, immZExt16:$imm, SETNE)),
                (EXTRACT_SUBREG (CMPLDI $s1, imm:$imm), sub_eq)>;

defm : CRNotPat<(i1 (setcc i64:$s1, imm64ZExt32:$imm, SETNE)),
                (EXTRACT_SUBREG (CMPLDI (XORIS8 $s1, (HI16 imm:$imm)),
                                        (LO16 imm:$imm)), sub_eq)>;

defm : CRNotPat<(i1 (setcc i64:$s1, i64:$s2, SETUGE)),
                (EXTRACT_SUBREG (CMPLD $s1, $s2), sub_lt)>;
defm : CRNotPat<(i1 (setcc i64:$s1, i64:$s2, SETGE)),
                (EXTRACT_SUBREG (CMPD $s1, $s2), sub_lt)>;
defm : CRNotPat<(i1 (setcc i64:$s1, i64:$s2, SETULE)),
                (EXTRACT_SUBREG (CMPLD $s1, $s2), sub_gt)>;
defm : CRNotPat<(i1 (setcc i64:$s1, i64:$s2, SETLE)),
                (EXTRACT_SUBREG (CMPD $s1, $s2), sub_gt)>;
defm : CRNotPat<(i1 (setcc i64:$s1, i64:$s2, SETNE)),
                (EXTRACT_SUBREG (CMPD $s1, $s2), sub_eq)>;
}

multiclass FSetCCPat<SDPatternOperator SetCC, ValueType Ty, I FCmp> {
  defm : CRNotPat<(i1 (SetCC Ty:$s1, Ty:$s2, SETUGE)),
                  (EXTRACT_SUBREG (FCmp $s1, $s2), sub_lt)>;
  defm : CRNotPat<(i1 (SetCC Ty:$s1, Ty:$s2, SETGE)),
                  (EXTRACT_SUBREG (FCmp $s1, $s2), sub_lt)>;
  defm : CRNotPat<(i1 (SetCC Ty:$s1, Ty:$s2, SETULE)),
                  (EXTRACT_SUBREG (FCmp $s1, $s2), sub_gt)>;
  defm : CRNotPat<(i1 (SetCC Ty:$s1, Ty:$s2, SETLE)),
                  (EXTRACT_SUBREG (FCmp $s1, $s2), sub_gt)>;
  defm : CRNotPat<(i1 (SetCC Ty:$s1, Ty:$s2, SETUNE)),
                  (EXTRACT_SUBREG (FCmp $s1, $s2), sub_eq)>;
  defm : CRNotPat<(i1 (SetCC Ty:$s1, Ty:$s2, SETNE)),
                  (EXTRACT_SUBREG (FCmp $s1, $s2), sub_eq)>;
  defm : CRNotPat<(i1 (SetCC Ty:$s1, Ty:$s2, SETO)),
                  (EXTRACT_SUBREG (FCmp $s1, $s2), sub_un)>;

  def : Pat<(i1 (SetCC Ty:$s1, Ty:$s2, SETOLT)),
            (EXTRACT_SUBREG (FCmp $s1, $s2), sub_lt)>;
  def : Pat<(i1 (SetCC Ty:$s1, Ty:$s2, SETLT)),
            (EXTRACT_SUBREG (FCmp $s1, $s2), sub_lt)>;
  def : Pat<(i1 (SetCC Ty:$s1, Ty:$s2, SETOGT)),
            (EXTRACT_SUBREG (FCmp $s1, $s2), sub_gt)>;
  def : Pat<(i1 (SetCC Ty:$s1, Ty:$s2, SETGT)),
            (EXTRACT_SUBREG (FCmp $s1, $s2), sub_gt)>;
  def : Pat<(i1 (SetCC Ty:$s1, Ty:$s2, SETOEQ)),
            (EXTRACT_SUBREG (FCmp $s1, $s2), sub_eq)>;
  def : Pat<(i1 (SetCC Ty:$s1, Ty:$s2, SETEQ)),
            (EXTRACT_SUBREG (FCmp $s1, $s2), sub_eq)>;
  def : Pat<(i1 (SetCC Ty:$s1, Ty:$s2, SETUO)),
            (EXTRACT_SUBREG (FCmp $s1, $s2), sub_un)>;
}

let Predicates = [HasFPU] in {
// FCMPU: If either of the operands is a Signaling NaN, then VXSNAN is set.
// SETCC for f32.
defm : FSetCCPat<any_fsetcc, f32, FCMPUS>;

// SETCC for f64.
defm : FSetCCPat<any_fsetcc, f64, FCMPUD>;

// SETCC for f128.
defm : FSetCCPat<any_fsetcc, f128, XSCMPUQP>;

// FCMPO: If either of the operands is a Signaling NaN, then VXSNAN is set and,
// if neither operand is a Signaling NaN but at least one operand is a Quiet NaN,
// then VXVC is set.
// SETCCS for f32.
defm : FSetCCPat<strict_fsetccs, f32, FCMPOS>;

// SETCCS for f64.
defm : FSetCCPat<strict_fsetccs, f64, FCMPOD>;

// SETCCS for f128.
defm : FSetCCPat<strict_fsetccs, f128, XSCMPOQP>;
}

// This must be in this file because it relies on patterns defined in this file
// after the inclusion of the instruction sets.
let Predicates = [HasSPE] in {
// SETCC for f32.
def : Pat<(i1 (any_fsetccs f32:$s1, f32:$s2, SETOLT)),
          (EXTRACT_SUBREG (EFSCMPLT $s1, $s2), sub_gt)>;
def : Pat<(i1 (any_fsetccs f32:$s1, f32:$s2, SETLT)),
          (EXTRACT_SUBREG (EFSCMPLT $s1, $s2), sub_gt)>;
def : Pat<(i1 (any_fsetccs f32:$s1, f32:$s2, SETOGT)),
          (EXTRACT_SUBREG (EFSCMPGT $s1, $s2), sub_gt)>;
def : Pat<(i1 (any_fsetccs f32:$s1, f32:$s2, SETGT)),
          (EXTRACT_SUBREG (EFSCMPGT $s1, $s2), sub_gt)>;
def : Pat<(i1 (any_fsetccs f32:$s1, f32:$s2, SETOEQ)),
          (EXTRACT_SUBREG (EFSCMPEQ $s1, $s2), sub_gt)>;
def : Pat<(i1 (any_fsetccs f32:$s1, f32:$s2, SETEQ)),
          (EXTRACT_SUBREG (EFSCMPEQ $s1, $s2), sub_gt)>;

defm : CRNotPat<(i1 (any_fsetccs f32:$s1, f32:$s2, SETUGE)),
                (EXTRACT_SUBREG (EFSCMPLT $s1, $s2), sub_gt)>;
defm : CRNotPat<(i1 (any_fsetccs f32:$s1, f32:$s2, SETGE)),
                (EXTRACT_SUBREG (EFSCMPLT $s1, $s2), sub_gt)>;
defm : CRNotPat<(i1 (any_fsetccs f32:$s1, f32:$s2, SETULE)),
                (EXTRACT_SUBREG (EFSCMPGT $s1, $s2), sub_gt)>;
defm : CRNotPat<(i1 (any_fsetccs f32:$s1, f32:$s2, SETLE)),
                (EXTRACT_SUBREG (EFSCMPGT $s1, $s2), sub_gt)>;
defm : CRNotPat<(i1 (any_fsetccs f32:$s1, f32:$s2, SETUNE)),
                (EXTRACT_SUBREG (EFSCMPEQ $s1, $s2), sub_gt)>;
defm : CRNotPat<(i1 (any_fsetccs f32:$s1, f32:$s2, SETNE)),
                (EXTRACT_SUBREG (EFSCMPEQ $s1, $s2), sub_gt)>;

// SETCC for f64.
def : Pat<(i1 (any_fsetccs f64:$s1, f64:$s2, SETOLT)),
          (EXTRACT_SUBREG (EFDCMPLT $s1, $s2), sub_gt)>;
def : Pat<(i1 (any_fsetccs f64:$s1, f64:$s2, SETLT)),
          (EXTRACT_SUBREG (EFDCMPLT $s1, $s2), sub_gt)>;
def : Pat<(i1 (any_fsetccs f64:$s1, f64:$s2, SETOGT)),
          (EXTRACT_SUBREG (EFDCMPGT $s1, $s2), sub_gt)>;
def : Pat<(i1 (any_fsetccs f64:$s1, f64:$s2, SETGT)),
          (EXTRACT_SUBREG (EFDCMPGT $s1, $s2), sub_gt)>;
def : Pat<(i1 (any_fsetccs f64:$s1, f64:$s2, SETOEQ)),
          (EXTRACT_SUBREG (EFDCMPEQ $s1, $s2), sub_gt)>;
def : Pat<(i1 (any_fsetccs f64:$s1, f64:$s2, SETEQ)),
          (EXTRACT_SUBREG (EFDCMPEQ $s1, $s2), sub_gt)>;

defm : CRNotPat<(i1 (any_fsetccs f64:$s1, f64:$s2, SETUGE)),
                (EXTRACT_SUBREG (EFDCMPLT $s1, $s2), sub_gt)>;
defm : CRNotPat<(i1 (any_fsetccs f64:$s1, f64:$s2, SETGE)),
                (EXTRACT_SUBREG (EFDCMPLT $s1, $s2), sub_gt)>;
defm : CRNotPat<(i1 (any_fsetccs f64:$s1, f64:$s2, SETULE)),
                (EXTRACT_SUBREG (EFDCMPGT $s1, $s2), sub_gt)>;
defm : CRNotPat<(i1 (any_fsetccs f64:$s1, f64:$s2, SETLE)),
                (EXTRACT_SUBREG (EFDCMPGT $s1, $s2), sub_gt)>;
defm : CRNotPat<(i1 (any_fsetccs f64:$s1, f64:$s2, SETUNE)),
                (EXTRACT_SUBREG (EFDCMPEQ $s1, $s2), sub_gt)>;
defm : CRNotPat<(i1 (any_fsetccs f64:$s1, f64:$s2, SETNE)),
                (EXTRACT_SUBREG (EFDCMPEQ $s1, $s2), sub_gt)>;
}
// match select on i1 variables:
def : Pat<(i1 (select i1:$cond, i1:$tval, i1:$fval)),
          (CROR (CRAND        $cond , $tval),
                (CRAND (crnot $cond), $fval))>;

// match selectcc on i1 variables:
//   select (lhs == rhs), tval, fval is:
//   ((lhs == rhs) & tval) | (!(lhs == rhs) & fval)
def : Pat <(i1 (selectcc i1:$lhs, i1:$rhs, i1:$tval, i1:$fval, SETLT)),
           (CROR (CRAND (CRANDC $lhs, $rhs), $tval),
                 (CRAND (CRORC  $rhs, $lhs), $fval))>;
def : Pat <(i1 (selectcc i1:$lhs, i1:$rhs, i1:$tval, i1:$fval, SETULT)),
           (CROR (CRAND (CRANDC $rhs, $lhs), $tval),
                 (CRAND (CRORC  $lhs, $rhs), $fval))>;
def : Pat <(i1 (selectcc i1:$lhs, i1:$rhs, i1:$tval, i1:$fval, SETLE)),
           (CROR (CRAND (CRORC  $lhs, $rhs), $tval),
                 (CRAND (CRANDC $rhs, $lhs), $fval))>;
def : Pat <(i1 (selectcc i1:$lhs, i1:$rhs, i1:$tval, i1:$fval, SETULE)),
           (CROR (CRAND (CRORC  $rhs, $lhs), $tval),
                 (CRAND (CRANDC $lhs, $rhs), $fval))>;
def : Pat <(i1 (selectcc i1:$lhs, i1:$rhs, i1:$tval, i1:$fval, SETEQ)),
           (CROR (CRAND (CREQV $lhs, $rhs), $tval),
                 (CRAND (CRXOR $lhs, $rhs), $fval))>;
def : Pat <(i1 (selectcc i1:$lhs, i1:$rhs, i1:$tval, i1:$fval, SETGE)),
           (CROR (CRAND (CRORC  $rhs, $lhs), $tval),
                 (CRAND (CRANDC $lhs, $rhs), $fval))>;
def : Pat <(i1 (selectcc i1:$lhs, i1:$rhs, i1:$tval, i1:$fval, SETUGE)),
           (CROR (CRAND (CRORC  $lhs, $rhs), $tval),
                 (CRAND (CRANDC $rhs, $lhs), $fval))>;
def : Pat <(i1 (selectcc i1:$lhs, i1:$rhs, i1:$tval, i1:$fval, SETGT)),
           (CROR (CRAND (CRANDC $rhs, $lhs), $tval),
                 (CRAND (CRORC  $lhs, $rhs), $fval))>;
def : Pat <(i1 (selectcc i1:$lhs, i1:$rhs, i1:$tval, i1:$fval, SETUGT)),
           (CROR (CRAND (CRANDC $lhs, $rhs), $tval),
                 (CRAND (CRORC  $rhs, $lhs), $fval))>;
def : Pat <(i1 (selectcc i1:$lhs, i1:$rhs, i1:$tval, i1:$fval, SETNE)),
           (CROR (CRAND (CREQV $lhs, $rhs), $fval),
                 (CRAND (CRXOR $lhs, $rhs), $tval))>;

// match selectcc on i1 variables with non-i1 output.
def : Pat<(i32 (selectcc i1:$lhs, i1:$rhs, i32:$tval, i32:$fval, SETLT)),
          (SELECT_I4 (CRANDC $lhs, $rhs), $tval, $fval)>;
def : Pat<(i32 (selectcc i1:$lhs, i1:$rhs, i32:$tval, i32:$fval, SETULT)),
          (SELECT_I4 (CRANDC $rhs, $lhs), $tval, $fval)>;
def : Pat<(i32 (selectcc i1:$lhs, i1:$rhs, i32:$tval, i32:$fval, SETLE)),
          (SELECT_I4 (CRORC  $lhs, $rhs), $tval, $fval)>;
def : Pat<(i32 (selectcc i1:$lhs, i1:$rhs, i32:$tval, i32:$fval, SETULE)),
          (SELECT_I4 (CRORC  $rhs, $lhs), $tval, $fval)>;
def : Pat<(i32 (selectcc i1:$lhs, i1:$rhs, i32:$tval, i32:$fval, SETEQ)),
          (SELECT_I4 (CREQV $lhs, $rhs), $tval, $fval)>;
def : Pat<(i32 (selectcc i1:$lhs, i1:$rhs, i32:$tval, i32:$fval, SETGE)),
          (SELECT_I4 (CRORC  $rhs, $lhs), $tval, $fval)>;
def : Pat<(i32 (selectcc i1:$lhs, i1:$rhs, i32:$tval, i32:$fval, SETUGE)),
          (SELECT_I4 (CRORC  $lhs, $rhs), $tval, $fval)>;
def : Pat<(i32 (selectcc i1:$lhs, i1:$rhs, i32:$tval, i32:$fval, SETGT)),
          (SELECT_I4 (CRANDC $rhs, $lhs), $tval, $fval)>;
def : Pat<(i32 (selectcc i1:$lhs, i1:$rhs, i32:$tval, i32:$fval, SETUGT)),
          (SELECT_I4 (CRANDC $lhs, $rhs), $tval, $fval)>;
def : Pat<(i32 (selectcc i1:$lhs, i1:$rhs, i32:$tval, i32:$fval, SETNE)),
          (SELECT_I4 (CRXOR $lhs, $rhs), $tval, $fval)>;

def : Pat<(i64 (selectcc i1:$lhs, i1:$rhs, i64:$tval, i64:$fval, SETLT)),
          (SELECT_I8 (CRANDC $lhs, $rhs), $tval, $fval)>;
def : Pat<(i64 (selectcc i1:$lhs, i1:$rhs, i64:$tval, i64:$fval, SETULT)),
          (SELECT_I8 (CRANDC $rhs, $lhs), $tval, $fval)>;
def : Pat<(i64 (selectcc i1:$lhs, i1:$rhs, i64:$tval, i64:$fval, SETLE)),
          (SELECT_I8 (CRORC  $lhs, $rhs), $tval, $fval)>;
def : Pat<(i64 (selectcc i1:$lhs, i1:$rhs, i64:$tval, i64:$fval, SETULE)),
          (SELECT_I8 (CRORC  $rhs, $lhs), $tval, $fval)>;
def : Pat<(i64 (selectcc i1:$lhs, i1:$rhs, i64:$tval, i64:$fval, SETEQ)),
          (SELECT_I8 (CREQV $lhs, $rhs), $tval, $fval)>;
def : Pat<(i64 (selectcc i1:$lhs, i1:$rhs, i64:$tval, i64:$fval, SETGE)),
          (SELECT_I8 (CRORC  $rhs, $lhs), $tval, $fval)>;
def : Pat<(i64 (selectcc i1:$lhs, i1:$rhs, i64:$tval, i64:$fval, SETUGE)),
          (SELECT_I8 (CRORC  $lhs, $rhs), $tval, $fval)>;
def : Pat<(i64 (selectcc i1:$lhs, i1:$rhs, i64:$tval, i64:$fval, SETGT)),
          (SELECT_I8 (CRANDC $rhs, $lhs), $tval, $fval)>;
def : Pat<(i64 (selectcc i1:$lhs, i1:$rhs, i64:$tval, i64:$fval, SETUGT)),
          (SELECT_I8 (CRANDC $lhs, $rhs), $tval, $fval)>;
def : Pat<(i64 (selectcc i1:$lhs, i1:$rhs, i64:$tval, i64:$fval, SETNE)),
          (SELECT_I8 (CRXOR $lhs, $rhs), $tval, $fval)>;

let Predicates = [HasFPU] in {
def : Pat<(f32 (selectcc i1:$lhs, i1:$rhs, f32:$tval, f32:$fval, SETLT)),
          (SELECT_F4 (CRANDC $lhs, $rhs), $tval, $fval)>;
def : Pat<(f32 (selectcc i1:$lhs, i1:$rhs, f32:$tval, f32:$fval, SETULT)),
          (SELECT_F4 (CRANDC $rhs, $lhs), $tval, $fval)>;
def : Pat<(f32 (selectcc i1:$lhs, i1:$rhs, f32:$tval, f32:$fval, SETLE)),
          (SELECT_F4 (CRORC  $lhs, $rhs), $tval, $fval)>;
def : Pat<(f32 (selectcc i1:$lhs, i1:$rhs, f32:$tval, f32:$fval, SETULE)),
          (SELECT_F4 (CRORC  $rhs, $lhs), $tval, $fval)>;
def : Pat<(f32 (selectcc i1:$lhs, i1:$rhs, f32:$tval, f32:$fval, SETEQ)),
          (SELECT_F4 (CREQV $lhs, $rhs), $tval, $fval)>;
def : Pat<(f32 (selectcc i1:$lhs, i1:$rhs, f32:$tval, f32:$fval, SETGE)),
          (SELECT_F4 (CRORC  $rhs, $lhs), $tval, $fval)>;
def : Pat<(f32 (selectcc i1:$lhs, i1:$rhs, f32:$tval, f32:$fval, SETUGE)),
          (SELECT_F4 (CRORC  $lhs, $rhs), $tval, $fval)>;
def : Pat<(f32 (selectcc i1:$lhs, i1:$rhs, f32:$tval, f32:$fval, SETGT)),
          (SELECT_F4 (CRANDC $rhs, $lhs), $tval, $fval)>;
def : Pat<(f32 (selectcc i1:$lhs, i1:$rhs, f32:$tval, f32:$fval, SETUGT)),
          (SELECT_F4 (CRANDC $lhs, $rhs), $tval, $fval)>;
def : Pat<(f32 (selectcc i1:$lhs, i1:$rhs, f32:$tval, f32:$fval, SETNE)),
          (SELECT_F4 (CRXOR $lhs, $rhs), $tval, $fval)>;

def : Pat<(f64 (selectcc i1:$lhs, i1:$rhs, f64:$tval, f64:$fval, SETLT)),
          (SELECT_F8 (CRANDC $lhs, $rhs), $tval, $fval)>;
def : Pat<(f64 (selectcc i1:$lhs, i1:$rhs, f64:$tval, f64:$fval, SETULT)),
          (SELECT_F8 (CRANDC $rhs, $lhs), $tval, $fval)>;
def : Pat<(f64 (selectcc i1:$lhs, i1:$rhs, f64:$tval, f64:$fval, SETLE)),
          (SELECT_F8 (CRORC  $lhs, $rhs), $tval, $fval)>;
def : Pat<(f64 (selectcc i1:$lhs, i1:$rhs, f64:$tval, f64:$fval, SETULE)),
          (SELECT_F8 (CRORC  $rhs, $lhs), $tval, $fval)>;
def : Pat<(f64 (selectcc i1:$lhs, i1:$rhs, f64:$tval, f64:$fval, SETEQ)),
          (SELECT_F8 (CREQV $lhs, $rhs), $tval, $fval)>;
def : Pat<(f64 (selectcc i1:$lhs, i1:$rhs, f64:$tval, f64:$fval, SETGE)),
          (SELECT_F8 (CRORC  $rhs, $lhs), $tval, $fval)>;
def : Pat<(f64 (selectcc i1:$lhs, i1:$rhs, f64:$tval, f64:$fval, SETUGE)),
          (SELECT_F8 (CRORC  $lhs, $rhs), $tval, $fval)>;
def : Pat<(f64 (selectcc i1:$lhs, i1:$rhs, f64:$tval, f64:$fval, SETGT)),
          (SELECT_F8 (CRANDC $rhs, $lhs), $tval, $fval)>;
def : Pat<(f64 (selectcc i1:$lhs, i1:$rhs, f64:$tval, f64:$fval, SETUGT)),
          (SELECT_F8 (CRANDC $lhs, $rhs), $tval, $fval)>;
def : Pat<(f64 (selectcc i1:$lhs, i1:$rhs, f64:$tval, f64:$fval, SETNE)),
          (SELECT_F8 (CRXOR $lhs, $rhs), $tval, $fval)>;
}

def : Pat<(f128 (selectcc i1:$lhs, i1:$rhs, f128:$tval, f128:$fval, SETLT)),
          (SELECT_F16 (CRANDC $lhs, $rhs), $tval, $fval)>;
def : Pat<(f128 (selectcc i1:$lhs, i1:$rhs, f128:$tval, f128:$fval, SETULT)),
          (SELECT_F16 (CRANDC $rhs, $lhs), $tval, $fval)>;
def : Pat<(f128 (selectcc i1:$lhs, i1:$rhs, f128:$tval, f128:$fval, SETLE)),
          (SELECT_F16 (CRORC  $lhs, $rhs), $tval, $fval)>;
def : Pat<(f128 (selectcc i1:$lhs, i1:$rhs, f128:$tval, f128:$fval, SETULE)),
          (SELECT_F16 (CRORC  $rhs, $lhs), $tval, $fval)>;
def : Pat<(f128 (selectcc i1:$lhs, i1:$rhs, f128:$tval, f128:$fval, SETEQ)),
          (SELECT_F16 (CREQV $lhs, $rhs), $tval, $fval)>;
def : Pat<(f128 (selectcc i1:$lhs, i1:$rhs, f128:$tval, f128:$fval, SETGE)),
         (SELECT_F16 (CRORC  $rhs, $lhs), $tval, $fval)>;
def : Pat<(f128 (selectcc i1:$lhs, i1:$rhs, f128:$tval, f128:$fval, SETUGE)),
          (SELECT_F16 (CRORC  $lhs, $rhs), $tval, $fval)>;
def : Pat<(f128 (selectcc i1:$lhs, i1:$rhs, f128:$tval, f128:$fval, SETGT)),
          (SELECT_F16 (CRANDC $rhs, $lhs), $tval, $fval)>;
def : Pat<(f128 (selectcc i1:$lhs, i1:$rhs, f128:$tval, f128:$fval, SETUGT)),
          (SELECT_F16 (CRANDC $lhs, $rhs), $tval, $fval)>;
def : Pat<(f128 (selectcc i1:$lhs, i1:$rhs, f128:$tval, f128:$fval, SETNE)),
          (SELECT_F16 (CRXOR $lhs, $rhs), $tval, $fval)>;

def : Pat<(v4i32 (selectcc i1:$lhs, i1:$rhs, v4i32:$tval, v4i32:$fval, SETLT)),
          (SELECT_VRRC (CRANDC $lhs, $rhs), $tval, $fval)>;
def : Pat<(v4i32 (selectcc i1:$lhs, i1:$rhs, v4i32:$tval, v4i32:$fval, SETULT)),
          (SELECT_VRRC (CRANDC $rhs, $lhs), $tval, $fval)>;
def : Pat<(v4i32 (selectcc i1:$lhs, i1:$rhs, v4i32:$tval, v4i32:$fval, SETLE)),
          (SELECT_VRRC (CRORC  $lhs, $rhs), $tval, $fval)>;
def : Pat<(v4i32 (selectcc i1:$lhs, i1:$rhs, v4i32:$tval, v4i32:$fval, SETULE)),
          (SELECT_VRRC (CRORC  $rhs, $lhs), $tval, $fval)>;
def : Pat<(v4i32 (selectcc i1:$lhs, i1:$rhs, v4i32:$tval, v4i32:$fval, SETEQ)),
          (SELECT_VRRC (CREQV $lhs, $rhs), $tval, $fval)>;
def : Pat<(v4i32 (selectcc i1:$lhs, i1:$rhs, v4i32:$tval, v4i32:$fval, SETGE)),
          (SELECT_VRRC (CRORC  $rhs, $lhs), $tval, $fval)>;
def : Pat<(v4i32 (selectcc i1:$lhs, i1:$rhs, v4i32:$tval, v4i32:$fval, SETUGE)),
          (SELECT_VRRC (CRORC  $lhs, $rhs), $tval, $fval)>;
def : Pat<(v4i32 (selectcc i1:$lhs, i1:$rhs, v4i32:$tval, v4i32:$fval, SETGT)),
          (SELECT_VRRC (CRANDC $rhs, $lhs), $tval, $fval)>;
def : Pat<(v4i32 (selectcc i1:$lhs, i1:$rhs, v4i32:$tval, v4i32:$fval, SETUGT)),
          (SELECT_VRRC (CRANDC $lhs, $rhs), $tval, $fval)>;
def : Pat<(v4i32 (selectcc i1:$lhs, i1:$rhs, v4i32:$tval, v4i32:$fval, SETNE)),
          (SELECT_VRRC (CRXOR $lhs, $rhs), $tval, $fval)>;

def ANDI_rec_1_EQ_BIT : PPCCustomInserterPseudo<(outs crbitrc:$dst), (ins gprc:$in),
                             "#ANDI_rec_1_EQ_BIT",
                             [(set i1:$dst, (trunc (not i32:$in)))]>;
def ANDI_rec_1_GT_BIT : PPCCustomInserterPseudo<(outs crbitrc:$dst), (ins gprc:$in),
                             "#ANDI_rec_1_GT_BIT",
                             [(set i1:$dst, (trunc i32:$in))]>;

def ANDI_rec_1_EQ_BIT8 : PPCCustomInserterPseudo<(outs crbitrc:$dst), (ins g8rc:$in),
                              "#ANDI_rec_1_EQ_BIT8",
                              [(set i1:$dst, (trunc (not i64:$in)))]>;
def ANDI_rec_1_GT_BIT8 : PPCCustomInserterPseudo<(outs crbitrc:$dst), (ins g8rc:$in),
                              "#ANDI_rec_1_GT_BIT8",
                              [(set i1:$dst, (trunc i64:$in))]>;

def : Pat<(i1 (not (trunc i32:$in))),
           (ANDI_rec_1_EQ_BIT $in)>;
def : Pat<(i1 (not (trunc i64:$in))),
           (ANDI_rec_1_EQ_BIT8 $in)>;

def : Pat<(int_ppc_fsel f8rc:$FRA, f8rc:$FRC, f8rc:$FRB), (FSELD $FRA, $FRC, $FRB)>;
def : Pat<(int_ppc_frsqrte f8rc:$frB), (FRSQRTE $frB)>;
def : Pat<(int_ppc_frsqrtes f4rc:$frB), (FRSQRTES $frB)>;

//===----------------------------------------------------------------------===//
// PowerPC Instructions used for assembler/disassembler only
//

// FIXME: For B=0 or B > 8, the registers following RT are used.
// WARNING: Do not add patterns for this instruction without fixing this.
def LSWI  : XForm_base_r3xo_memOp<31, 597, (outs gprc:$RT),
                                  (ins gprc:$A, u5imm:$B),
                                  "lswi $RT, $A, $B", IIC_LdStLoad, []>;

// FIXME: For B=0 or B > 8, the registers following RT are used.
// WARNING: Do not add patterns for this instruction without fixing this.
def STSWI : XForm_base_r3xo_memOp<31, 725, (outs),
                                  (ins gprc:$RT, gprc:$A, u5imm:$B),
                                  "stswi $RT, $A, $B", IIC_LdStLoad, []>;

def ISYNC : XLForm_2_ext<19, 150, 0, 0, 0, (outs), (ins),
                         "isync", IIC_SprISYNC, []>;

def ICBI : XForm_1a<31, 982, (outs), (ins memrr:$src),
                    "icbi $src", IIC_LdStICBI, []>;

def WAIT : XForm_24_sync<31, 30, (outs), (ins u2imm:$L),
                         "wait $L", IIC_LdStLoad, []>;

def MBAR : XForm_mbar<31, 854, (outs), (ins u5imm:$MO),
                         "mbar $MO", IIC_LdStLoad>, Requires<[IsBookE]>;

def MTSR: XForm_sr<31, 210, (outs), (ins gprc:$RS, u4imm:$SR),
            "mtsr $SR, $RS", IIC_SprMTSR>;

def MFSR: XForm_sr<31, 595, (outs gprc:$RS), (ins u4imm:$SR),
            "mfsr $RS, $SR", IIC_SprMFSR>;

def MTSRIN: XForm_srin<31, 242, (outs), (ins gprc:$RS, gprc:$RB),
            "mtsrin $RS, $RB", IIC_SprMTSR>;

def MFSRIN: XForm_srin<31, 659, (outs gprc:$RS), (ins gprc:$RB),
            "mfsrin $RS, $RB", IIC_SprMFSR>;

def MTMSR: XForm_mtmsr<31, 146, (outs), (ins gprc:$RS, u1imm:$L),
                    "mtmsr $RS, $L", IIC_SprMTMSR>;

def WRTEE: XForm_mtmsr<31, 131, (outs), (ins gprc:$RS),
                    "wrtee $RS", IIC_SprMTMSR>, Requires<[IsBookE]> {
  let L = 0;
}

def WRTEEI: I<31, (outs), (ins i1imm:$E), "wrteei $E", IIC_SprMTMSR>,
              Requires<[IsBookE]> {
  bits<1> E;

  let Inst{16} = E;
  let Inst{21-30} = 163;
}

def DCCCI : XForm_tlb<454, (outs), (ins gprc:$A, gprc:$B),
               "dccci $A, $B", IIC_LdStLoad>, Requires<[IsPPC4xx]>;
def ICCCI : XForm_tlb<966, (outs), (ins gprc:$A, gprc:$B),
               "iccci $A, $B", IIC_LdStLoad>, Requires<[IsPPC4xx]>;

def : InstAlias<"dci 0", (DCCCI R0, R0)>, Requires<[IsPPC4xx]>;
def : InstAlias<"dccci", (DCCCI R0, R0)>, Requires<[IsPPC4xx]>;
def : InstAlias<"ici 0", (ICCCI R0, R0)>, Requires<[IsPPC4xx]>;
def : InstAlias<"iccci", (ICCCI R0, R0)>, Requires<[IsPPC4xx]>;

def MFMSR : XForm_rs<31, 83, (outs gprc:$RT), (ins),
                  "mfmsr $RT", IIC_SprMFMSR, []>;

def MTMSRD : XForm_mtmsr<31, 178, (outs), (ins gprc:$RS, u1imm:$L),
                    "mtmsrd $RS, $L", IIC_SprMTMSRD>;

def MCRFS : XLForm_3<63, 64, (outs crrc:$BF), (ins crrc:$BFA),
                     "mcrfs $BF, $BFA", IIC_BrMCR>;

// All MTFSF variants may change the rounding mode so conservatively set it
// as an implicit def for all of them.
let Predicates = [HasFPU] in {
let Defs = [RM] in {
let isCodeGenOnly = 1,
    Pattern = [(int_ppc_mtfsfi timm:$BF, timm:$U)], W = 0 in
def MTFSFIb : XLForm_4<63, 134, (outs), (ins u3imm:$BF, u4imm:$U),
                       "mtfsfi $BF, $U", IIC_IntMFFS>;
def MTFSFI : XLForm_4<63, 134, (outs), (ins u3imm:$BF, u4imm:$U, i32imm:$W),
                      "mtfsfi $BF, $U, $W", IIC_IntMFFS>;
let Defs = [CR1] in
def MTFSFI_rec : XLForm_4<63, 134, (outs), (ins u3imm:$BF, u4imm:$U, u1imm:$W),
                       "mtfsfi. $BF, $U, $W", IIC_IntMFFS>, isRecordForm;

def MTFSF : XFLForm_1<63, 711, (outs),
                      (ins i32imm:$FLM, f8rc:$FRB, u1imm:$L, i32imm:$W),
                      "mtfsf $FLM, $FRB, $L, $W", IIC_IntMFFS, []>;
let Defs = [CR1] in
def MTFSF_rec : XFLForm_1<63, 711, (outs),
                       (ins i32imm:$FLM, f8rc:$FRB, u1imm:$L, i32imm:$W),
                       "mtfsf. $FLM, $FRB, $L, $W", IIC_IntMFFS, []>, isRecordForm;
}

def : InstAlias<"mtfsfi $BF, $U", (MTFSFI u3imm:$BF, u4imm:$U, 0)>;
def : InstAlias<"mtfsfi. $BF, $U", (MTFSFI_rec u3imm:$BF, u4imm:$U, 0)>;
def : InstAlias<"mtfsf $FLM, $FRB", (MTFSF i32imm:$FLM, f8rc:$FRB, 0, 0)>;
def : InstAlias<"mtfsf. $FLM, $FRB", (MTFSF_rec i32imm:$FLM, f8rc:$FRB, 0, 0)>;
}

def SLBIE : XForm_16b<31, 434, (outs), (ins gprc:$RB),
                        "slbie $RB", IIC_SprSLBIE, []>;

def SLBMTE : XForm_26<31, 402, (outs), (ins gprc:$RS, gprc:$RB),
                    "slbmte $RS, $RB", IIC_SprSLBMTE, []>;

def SLBMFEE : XForm_26<31, 915, (outs gprc:$RT), (ins gprc:$RB),
                       "slbmfee $RT, $RB", IIC_SprSLBMFEE, []>;

def SLBMFEV : XLForm_1_gen<31, 851, (outs gprc:$RT), (ins gprc:$RB),
                       "slbmfev $RT, $RB", IIC_SprSLBMFEV, []>;

def SLBIA : XForm_0<31, 498, (outs), (ins), "slbia", IIC_SprSLBIA, []>;

let Defs = [CR0] in
def SLBFEE_rec : XForm_26<31, 979, (outs gprc:$RT), (ins gprc:$RB),
                         "slbfee. $RT, $RB", IIC_SprSLBFEE, []>, isRecordForm;

def TLBIA : XForm_0<31, 370, (outs), (ins),
                        "tlbia", IIC_SprTLBIA, []>;

def TLBSYNC : XForm_0<31, 566, (outs), (ins),
                        "tlbsync", IIC_SprTLBSYNC, []>;

def TLBIEL : XForm_16b<31, 274, (outs), (ins gprc:$RB),
                          "tlbiel $RB", IIC_SprTLBIEL, []>;

def TLBLD : XForm_16b<31, 978, (outs), (ins gprc:$RB),
                          "tlbld $RB", IIC_LdStLoad, []>, Requires<[IsPPC6xx]>;
def TLBLI : XForm_16b<31, 1010, (outs), (ins gprc:$RB),
                          "tlbli $RB", IIC_LdStLoad, []>, Requires<[IsPPC6xx]>;

def TLBIE : XForm_26<31, 306, (outs), (ins gprc:$RS, gprc:$RB),
                          "tlbie $RB,$RS", IIC_SprTLBIE, []>;

def TLBSX : XForm_tlb<914, (outs), (ins gprc:$A, gprc:$B), "tlbsx $A, $B",
                IIC_LdStLoad>, Requires<[IsBookE]>;

def TLBIVAX : XForm_tlb<786, (outs), (ins gprc:$A, gprc:$B), "tlbivax $A, $B",
                IIC_LdStLoad>, Requires<[IsBookE]>;

def TLBRE : XForm_24_eieio<31, 946, (outs), (ins),
                           "tlbre", IIC_LdStLoad, []>, Requires<[IsBookE]>;

def TLBWE : XForm_24_eieio<31, 978, (outs), (ins),
                           "tlbwe", IIC_LdStLoad, []>, Requires<[IsBookE]>;

def TLBRE2 : XForm_tlbws<31, 946, (outs gprc:$RS), (ins gprc:$A, i1imm:$WS),
               "tlbre $RS, $A, $WS", IIC_LdStLoad, []>, Requires<[IsPPC4xx]>;

def TLBWE2 : XForm_tlbws<31, 978, (outs), (ins gprc:$RS, gprc:$A, i1imm:$WS),
               "tlbwe $RS, $A, $WS", IIC_LdStLoad, []>, Requires<[IsPPC4xx]>;

def TLBSX2 : XForm_base_r3xo<31, 914, (outs), (ins gprc:$RST, gprc:$A, gprc:$B),
                             "tlbsx $RST, $A, $B", IIC_LdStLoad, []>,
                             Requires<[IsPPC4xx]>;
def TLBSX2D : XForm_base_r3xo<31, 914, (outs),
                              (ins gprc:$RST, gprc:$A, gprc:$B),
                              "tlbsx. $RST, $A, $B", IIC_LdStLoad, []>,
                              Requires<[IsPPC4xx]>, isRecordForm;

def RFID : XForm_0<19, 18, (outs), (ins), "rfid", IIC_IntRFID, []>;

def RFI : XForm_0<19, 50, (outs), (ins), "rfi", IIC_SprRFI, []>,
                  Requires<[IsBookE]>;
def RFCI : XForm_0<19, 51, (outs), (ins), "rfci", IIC_BrB, []>,
                   Requires<[IsBookE]>;

def RFDI : XForm_0<19, 39, (outs), (ins), "rfdi", IIC_BrB, []>,
                   Requires<[IsE500]>;
def RFMCI : XForm_0<19, 38, (outs), (ins), "rfmci", IIC_BrB, []>,
                    Requires<[IsE500]>;

def MFDCR : XFXForm_1<31, 323, (outs gprc:$RT), (ins i32imm:$SPR),
                      "mfdcr $RT, $SPR", IIC_SprMFSPR>, Requires<[IsPPC4xx]>;
def MTDCR : XFXForm_1<31, 451, (outs), (ins gprc:$RT, i32imm:$SPR),
                      "mtdcr $SPR, $RT", IIC_SprMTSPR>, Requires<[IsPPC4xx]>;

def HRFID : XLForm_1_np<19, 274, (outs), (ins), "hrfid", IIC_BrB, []>;
def NAP   : XLForm_1_np<19, 434, (outs), (ins), "nap", IIC_BrB, []>;

def ATTN : XForm_attn<0, 256, (outs), (ins), "attn", IIC_BrB>;

def LBZCIX : XForm_base_r3xo_memOp<31, 853, (outs gprc:$RST),
                                  (ins gprc:$A, gprc:$B),
                                  "lbzcix $RST, $A, $B", IIC_LdStLoad, []>;
def LHZCIX : XForm_base_r3xo_memOp<31, 821, (outs gprc:$RST),
                                  (ins gprc:$A, gprc:$B),
                                  "lhzcix $RST, $A, $B", IIC_LdStLoad, []>;
def LWZCIX : XForm_base_r3xo_memOp<31, 789, (outs gprc:$RST),
                                  (ins gprc:$A, gprc:$B),
                                  "lwzcix $RST, $A, $B", IIC_LdStLoad, []>;
def LDCIX :  XForm_base_r3xo_memOp<31, 885, (outs gprc:$RST),
                                  (ins gprc:$A, gprc:$B),
                                  "ldcix $RST, $A, $B", IIC_LdStLoad, []>;

def STBCIX : XForm_base_r3xo_memOp<31, 981, (outs),
                                  (ins gprc:$RST, gprc:$A, gprc:$B),
                                  "stbcix $RST, $A, $B", IIC_LdStLoad, []>;
def STHCIX : XForm_base_r3xo_memOp<31, 949, (outs),
                                  (ins gprc:$RST, gprc:$A, gprc:$B),
                                  "sthcix $RST, $A, $B", IIC_LdStLoad, []>;
def STWCIX : XForm_base_r3xo_memOp<31, 917, (outs),
                                  (ins gprc:$RST, gprc:$A, gprc:$B),
                                  "stwcix $RST, $A, $B", IIC_LdStLoad, []>;
def STDCIX : XForm_base_r3xo_memOp<31, 1013, (outs),
                                  (ins gprc:$RST, gprc:$A, gprc:$B),
                                  "stdcix $RST, $A, $B", IIC_LdStLoad, []>;

// External PID Load Store Instructions

def LBEPX   : XForm_1<31, 95, (outs gprc:$rD), (ins memrr:$src),
                      "lbepx $rD, $src", IIC_LdStLoad, []>,
                      Requires<[IsE500]>;

def LFDEPX  : XForm_25<31, 607, (outs f8rc:$frD), (ins memrr:$src),
                      "lfdepx $frD, $src", IIC_LdStLFD, []>,
                      Requires<[IsE500]>;

def LHEPX   : XForm_1<31, 287, (outs gprc:$rD), (ins memrr:$src),
                      "lhepx $rD, $src", IIC_LdStLoad, []>,
                      Requires<[IsE500]>;

def LWEPX   : XForm_1<31, 31, (outs gprc:$rD), (ins memrr:$src),
                      "lwepx $rD, $src", IIC_LdStLoad, []>,
                      Requires<[IsE500]>;

def STBEPX  : XForm_8<31, 223, (outs), (ins gprc:$rS, memrr:$dst),
                      "stbepx $rS, $dst", IIC_LdStStore, []>,
                      Requires<[IsE500]>;

def STFDEPX : XForm_28_memOp<31, 735, (outs), (ins f8rc:$frS, memrr:$dst),
                      "stfdepx $frS, $dst", IIC_LdStSTFD, []>,
                      Requires<[IsE500]>;

def STHEPX  : XForm_8<31, 415, (outs), (ins gprc:$rS, memrr:$dst),
                      "sthepx $rS, $dst", IIC_LdStStore, []>,
                      Requires<[IsE500]>;

def STWEPX  : XForm_8<31, 159, (outs), (ins gprc:$rS, memrr:$dst),
                      "stwepx $rS, $dst", IIC_LdStStore, []>,
                      Requires<[IsE500]>;

def DCBFEP  : DCB_Form<127, 0, (outs), (ins memrr:$dst), "dcbfep $dst",
                      IIC_LdStDCBF, []>, Requires<[IsE500]>;

def DCBSTEP : DCB_Form<63, 0, (outs), (ins memrr:$dst), "dcbstep $dst",
                      IIC_LdStDCBF, []>, Requires<[IsE500]>;

def DCBTEP  : DCB_Form_hint<319, (outs), (ins memrr:$dst, u5imm:$TH),
                      "dcbtep $TH, $dst", IIC_LdStDCBF, []>,
                      Requires<[IsE500]>;

def DCBTSTEP : DCB_Form_hint<255, (outs), (ins memrr:$dst, u5imm:$TH),
                      "dcbtstep $TH, $dst", IIC_LdStDCBF, []>,
                      Requires<[IsE500]>;

def DCBZEP  : DCB_Form<1023, 0, (outs), (ins memrr:$dst), "dcbzep $dst",
                      IIC_LdStDCBF, []>, Requires<[IsE500]>;

def DCBZLEP : DCB_Form<1023, 1, (outs), (ins memrr:$dst), "dcbzlep $dst",
                      IIC_LdStDCBF, []>, Requires<[IsE500]>;

def ICBIEP  : XForm_1a<31, 991, (outs), (ins memrr:$src), "icbiep $src",
                      IIC_LdStICBI, []>, Requires<[IsE500]>;

//===----------------------------------------------------------------------===//
// PowerPC Assembler Instruction Aliases
//

// Pseudo-instructions for alternate assembly syntax (never used by codegen).
// These are aliases that require C++ handling to convert to the target
// instruction, while InstAliases can be handled directly by tblgen.
class PPCAsmPseudo<string asm, dag iops>
  : Instruction {
  let Namespace = "PPC";
  bit PPC64 = 0;  // Default value, override with isPPC64

  let OutOperandList = (outs);
  let InOperandList = iops;
  let Pattern = [];
  let AsmString = asm;
  let isAsmParserOnly = 1;
  let isPseudo = 1;
  let hasNoSchedulingInfo = 1;
}

def : InstAlias<"sc", (SC 0)>;

def : InstAlias<"sync", (SYNC 0)>, Requires<[HasSYNC]>;
def : InstAlias<"msync", (SYNC 0), 0>, Requires<[HasSYNC]>;
def : InstAlias<"lwsync", (SYNC 1)>, Requires<[HasSYNC]>;
def : InstAlias<"ptesync", (SYNC 2)>, Requires<[HasSYNC]>;

def : InstAlias<"wait", (WAIT 0)>;
def : InstAlias<"waitrsv", (WAIT 1)>;
def : InstAlias<"waitimpl", (WAIT 2)>;

def : InstAlias<"mbar", (MBAR 0)>, Requires<[IsBookE]>;

def DCBTx   : PPCAsmPseudo<"dcbt $dst", (ins memrr:$dst)>;
def DCBTSTx : PPCAsmPseudo<"dcbtst $dst", (ins memrr:$dst)>;

def DCBTCT : PPCAsmPseudo<"dcbtct $dst, $TH", (ins memrr:$dst, u5imm:$TH)>;
def DCBTDS : PPCAsmPseudo<"dcbtds $dst, $TH", (ins memrr:$dst, u5imm:$TH)>;
def DCBTT  : PPCAsmPseudo<"dcbtt $dst", (ins memrr:$dst)>;

def DCBTSTCT : PPCAsmPseudo<"dcbtstct $dst, $TH", (ins memrr:$dst, u5imm:$TH)>;
def DCBTSTDS : PPCAsmPseudo<"dcbtstds $dst, $TH", (ins memrr:$dst, u5imm:$TH)>;
def DCBTSTT  : PPCAsmPseudo<"dcbtstt $dst", (ins memrr:$dst)>;

def DCBFx  : PPCAsmPseudo<"dcbf $dst", (ins memrr:$dst)>;
def DCBFL  : PPCAsmPseudo<"dcbfl $dst", (ins memrr:$dst)>;
def DCBFLP : PPCAsmPseudo<"dcbflp $dst", (ins memrr:$dst)>;

def : Pat<(int_ppc_isync),  (ISYNC)>;
def : Pat<(int_ppc_dcbfl xoaddr:$dst),
          (DCBF 1, xoaddr:$dst)>;
def : Pat<(int_ppc_dcbflp xoaddr:$dst),
          (DCBF 3, xoaddr:$dst)>;

let Predicates = [IsISA3_1] in {
  def DCBFPS  : PPCAsmPseudo<"dcbfps $dst", (ins memrr:$dst)>;
  def DCBSTPS : PPCAsmPseudo<"dcbstps $dst", (ins memrr:$dst)>;

  def : Pat<(int_ppc_dcbfps xoaddr:$dst),
            (DCBF 4, xoaddr:$dst)>;
  def : Pat<(int_ppc_dcbstps xoaddr:$dst),
            (DCBF 6, xoaddr:$dst)>;
}

def : InstAlias<"crset $bx", (CREQV crbitrc:$bx, crbitrc:$bx, crbitrc:$bx)>;
def : InstAlias<"crclr $bx", (CRXOR crbitrc:$bx, crbitrc:$bx, crbitrc:$bx)>;
def : InstAlias<"crmove $bx, $by", (CROR crbitrc:$bx, crbitrc:$by, crbitrc:$by)>;
def : InstAlias<"crnot $bx, $by", (CRNOR crbitrc:$bx, crbitrc:$by, crbitrc:$by)>;

def : InstAlias<"mftb $Rx", (MFTB gprc:$Rx, 268)>;
def : InstAlias<"mftbl $Rx", (MFTB gprc:$Rx, 268)>;
def : InstAlias<"mftbu $Rx", (MFTB gprc:$Rx, 269)>;

def : InstAlias<"xnop", (XORI R0, R0, 0)>;

def : InstAlias<"mtxer $Rx", (MTSPR 1, gprc:$Rx)>;
def : InstAlias<"mfxer $Rx", (MFSPR gprc:$Rx, 1)>;

//Disable this alias on AIX for now because as does not support them.
let Predicates = [ModernAs] in {

foreach BR = 0-7 in {
    def : InstAlias<"mfbr"#BR#" $Rx",
                    (MFDCR gprc:$Rx, !add(BR, 0x80))>,
                    Requires<[IsPPC4xx]>;
    def : InstAlias<"mtbr"#BR#" $Rx",
                    (MTDCR gprc:$Rx, !add(BR, 0x80))>,
                    Requires<[IsPPC4xx]>;
}

def : InstAlias<"mtmsrd $RS", (MTMSRD gprc:$RS, 0)>;
def : InstAlias<"mtmsr $RS", (MTMSR gprc:$RS, 0)>;
def : InstAlias<"mtudscr $Rx", (MTSPR 3, gprc:$Rx)>;
def : InstAlias<"mfudscr $Rx", (MFSPR gprc:$Rx, 3)>;

def : InstAlias<"mfrtcu $Rx", (MFSPR gprc:$Rx, 4)>;
def : InstAlias<"mfrtcl $Rx", (MFSPR gprc:$Rx, 5)>;

def : InstAlias<"mtlr $Rx", (MTSPR 8, gprc:$Rx)>;
def : InstAlias<"mflr $Rx", (MFSPR gprc:$Rx, 8)>;

def : InstAlias<"mtctr $Rx", (MTSPR 9, gprc:$Rx)>;
def : InstAlias<"mfctr $Rx", (MFSPR gprc:$Rx, 9)>;

def : InstAlias<"mtuamr $Rx", (MTSPR 13, gprc:$Rx)>;
def : InstAlias<"mfuamr $Rx", (MFSPR gprc:$Rx, 13)>;

def : InstAlias<"mtdscr $Rx", (MTSPR 17, gprc:$Rx)>;
def : InstAlias<"mfdscr $Rx", (MFSPR gprc:$Rx, 17)>;

def : InstAlias<"mtdsisr $Rx", (MTSPR 18, gprc:$Rx)>;
def : InstAlias<"mfdsisr $Rx", (MFSPR gprc:$Rx, 18)>;

def : InstAlias<"mtdar $Rx", (MTSPR 19, gprc:$Rx)>;
def : InstAlias<"mfdar $Rx", (MFSPR gprc:$Rx, 19)>;

def : InstAlias<"mtdec $Rx", (MTSPR 22, gprc:$Rx)>;
def : InstAlias<"mfdec $Rx", (MFSPR gprc:$Rx, 22)>;

def : InstAlias<"mtsdr1 $Rx", (MTSPR 25, gprc:$Rx)>;
def : InstAlias<"mfsdr1 $Rx", (MFSPR gprc:$Rx, 25)>;

def : InstAlias<"mtsrr0 $Rx", (MTSPR 26, gprc:$Rx)>;
def : InstAlias<"mfsrr0 $Rx", (MFSPR gprc:$Rx, 26)>;

def : InstAlias<"mtsrr1 $Rx", (MTSPR 27, gprc:$Rx)>;
def : InstAlias<"mfsrr1 $Rx", (MFSPR gprc:$Rx, 27)>;

def : InstAlias<"mtcfar $Rx", (MTSPR 28, gprc:$Rx)>;
def : InstAlias<"mfcfar $Rx", (MFSPR gprc:$Rx, 28)>;

def : InstAlias<"mtamr $Rx", (MTSPR 29, gprc:$Rx)>;
def : InstAlias<"mfamr $Rx", (MFSPR gprc:$Rx, 29)>;

def : InstAlias<"mtpid $Rx", (MTSPR 48, gprc:$Rx)>, Requires<[IsBookE]>;
def : InstAlias<"mfpid $Rx", (MFSPR gprc:$Rx, 48)>, Requires<[IsBookE]>;

foreach SPRG = 4-7 in {
  def : InstAlias<"mfsprg $RT, "#SPRG, (MFSPR gprc:$RT, !add(SPRG, 256))>,
                  Requires<[IsBookE]>;
  def : InstAlias<"mfsprg"#SPRG#" $RT", (MFSPR gprc:$RT, !add(SPRG, 256))>,
                  Requires<[IsBookE]>;
  def : InstAlias<"mtsprg "#SPRG#", $RT", (MTSPR !add(SPRG, 256), gprc:$RT)>,
                  Requires<[IsBookE]>;
  def : InstAlias<"mtsprg"#SPRG#" $RT", (MTSPR !add(SPRG, 256), gprc:$RT)>,
                  Requires<[IsBookE]>;
}

foreach SPRG = 0-3 in {
  def : InstAlias<"mfsprg $RT, "#SPRG, (MFSPR gprc:$RT, !add(SPRG, 272))>;
  def : InstAlias<"mfsprg"#SPRG#" $RT", (MFSPR gprc:$RT, !add(SPRG, 272))>;
  def : InstAlias<"mtsprg "#SPRG#", $RT", (MTSPR !add(SPRG, 272), gprc:$RT)>;
  def : InstAlias<"mtsprg"#SPRG#" $RT", (MTSPR !add(SPRG, 272), gprc:$RT)>;
}

def : InstAlias<"mfasr $RT", (MFSPR gprc:$RT, 280)>;
def : InstAlias<"mtasr $RT", (MTSPR 280, gprc:$RT)>;

def : InstAlias<"mttbl $Rx", (MTSPR 284, gprc:$Rx)>;
def : InstAlias<"mttbu $Rx", (MTSPR 285, gprc:$Rx)>;

def : InstAlias<"mfpvr $RT", (MFSPR gprc:$RT, 287)>;

def : InstAlias<"mfspefscr $Rx", (MFSPR gprc:$Rx, 512)>;
def : InstAlias<"mtspefscr $Rx", (MTSPR 512, gprc:$Rx)>;

foreach BATR = 0-3 in {
    def : InstAlias<"mtdbatu "#BATR#", $Rx",
                    (MTSPR !add(BATR, !add(BATR, 536)), gprc:$Rx)>,
                    Requires<[IsPPC6xx]>;
    def : InstAlias<"mfdbatu $Rx, "#BATR,
                    (MFSPR gprc:$Rx, !add(BATR, !add(BATR, 536)))>,
                    Requires<[IsPPC6xx]>;
    def : InstAlias<"mtdbatl "#BATR#", $Rx",
                    (MTSPR !add(BATR, !add(BATR, 537)), gprc:$Rx)>,
                    Requires<[IsPPC6xx]>;
    def : InstAlias<"mfdbatl $Rx, "#BATR,
                    (MFSPR gprc:$Rx, !add(BATR, !add(BATR, 537)))>,
                    Requires<[IsPPC6xx]>;
    def : InstAlias<"mtibatu "#BATR#", $Rx",
                    (MTSPR !add(BATR, !add(BATR, 528)), gprc:$Rx)>,
                    Requires<[IsPPC6xx]>;
    def : InstAlias<"mfibatu $Rx, "#BATR,
                    (MFSPR gprc:$Rx, !add(BATR, !add(BATR, 528)))>,
                    Requires<[IsPPC6xx]>;
    def : InstAlias<"mtibatl "#BATR#", $Rx",
                    (MTSPR !add(BATR, !add(BATR, 529)), gprc:$Rx)>,
                    Requires<[IsPPC6xx]>;
    def : InstAlias<"mfibatl $Rx, "#BATR,
                    (MFSPR gprc:$Rx, !add(BATR, !add(BATR, 529)))>,
                    Requires<[IsPPC6xx]>;
}

def : InstAlias<"mtppr $RT", (MTSPR 896, gprc:$RT)>;
def : InstAlias<"mfppr $RT", (MFSPR gprc:$RT, 896)>;

def : InstAlias<"mtesr $Rx", (MTSPR 980, gprc:$Rx)>, Requires<[IsPPC4xx]>;
def : InstAlias<"mfesr $Rx", (MFSPR gprc:$Rx, 980)>, Requires<[IsPPC4xx]>;

def : InstAlias<"mtdear $Rx", (MTSPR 981, gprc:$Rx)>, Requires<[IsPPC4xx]>;
def : InstAlias<"mfdear $Rx", (MFSPR gprc:$Rx, 981)>, Requires<[IsPPC4xx]>;

def : InstAlias<"mttcr $Rx", (MTSPR 986, gprc:$Rx)>, Requires<[IsPPC4xx]>;
def : InstAlias<"mftcr $Rx", (MFSPR gprc:$Rx, 986)>, Requires<[IsPPC4xx]>;

def : InstAlias<"mftbhi $Rx", (MFSPR gprc:$Rx, 988)>, Requires<[IsPPC4xx]>;
def : InstAlias<"mttbhi $Rx", (MTSPR 988, gprc:$Rx)>, Requires<[IsPPC4xx]>;

def : InstAlias<"mftblo $Rx", (MFSPR gprc:$Rx, 989)>, Requires<[IsPPC4xx]>;
def : InstAlias<"mttblo $Rx", (MTSPR 989, gprc:$Rx)>, Requires<[IsPPC4xx]>;

def : InstAlias<"mtsrr2 $Rx", (MTSPR 990, gprc:$Rx)>, Requires<[IsPPC4xx]>;
def : InstAlias<"mfsrr2 $Rx", (MFSPR gprc:$Rx, 990)>, Requires<[IsPPC4xx]>;

def : InstAlias<"mtsrr3 $Rx", (MTSPR 991, gprc:$Rx)>, Requires<[IsPPC4xx]>;
def : InstAlias<"mfsrr3 $Rx", (MFSPR gprc:$Rx, 991)>, Requires<[IsPPC4xx]>;

def : InstAlias<"mtdccr $Rx", (MTSPR 1018, gprc:$Rx)>, Requires<[IsPPC4xx]>;
def : InstAlias<"mfdccr $Rx", (MFSPR gprc:$Rx, 1018)>, Requires<[IsPPC4xx]>;

def : InstAlias<"mticcr $Rx", (MTSPR 1019, gprc:$Rx)>, Requires<[IsPPC4xx]>;
def : InstAlias<"mficcr $Rx", (MFSPR gprc:$Rx, 1019)>, Requires<[IsPPC4xx]>;

}

def : InstAlias<"tlbie $RB", (TLBIE R0, gprc:$RB)>;

def : InstAlias<"tlbrehi $RS, $A", (TLBRE2 gprc:$RS, gprc:$A, 0)>,
                Requires<[IsPPC4xx]>;
def : InstAlias<"tlbrelo $RS, $A", (TLBRE2 gprc:$RS, gprc:$A, 1)>,
                Requires<[IsPPC4xx]>;
def : InstAlias<"tlbwehi $RS, $A", (TLBWE2 gprc:$RS, gprc:$A, 0)>,
                Requires<[IsPPC4xx]>;
def : InstAlias<"tlbwelo $RS, $A", (TLBWE2 gprc:$RS, gprc:$A, 1)>,
                Requires<[IsPPC4xx]>;

def LAx : PPCAsmPseudo<"la $rA, $addr", (ins gprc:$rA, memri:$addr)>;

def SUBI : PPCAsmPseudo<"subi $rA, $rB, $imm",
                        (ins gprc:$rA, gprc:$rB, s16imm:$imm)>;
def SUBIS : PPCAsmPseudo<"subis $rA, $rB, $imm",
                         (ins gprc:$rA, gprc:$rB, s16imm:$imm)>;
def SUBIC : PPCAsmPseudo<"subic $rA, $rB, $imm",
                         (ins gprc:$rA, gprc:$rB, s16imm:$imm)>;
def SUBIC_rec : PPCAsmPseudo<"subic. $rA, $rB, $imm",
                          (ins gprc:$rA, gprc:$rB, s16imm:$imm)>;

def EXTLWI : PPCAsmPseudo<"extlwi $rA, $rS, $n, $b",
                          (ins gprc:$rA, gprc:$rS, u5imm:$n, u5imm:$b)>;
def EXTLWI_rec : PPCAsmPseudo<"extlwi. $rA, $rS, $n, $b",
                           (ins gprc:$rA, gprc:$rS, u5imm:$n, u5imm:$b)>;
def EXTRWI : PPCAsmPseudo<"extrwi $rA, $rS, $n, $b",
                          (ins gprc:$rA, gprc:$rS, u5imm:$n, u5imm:$b)>;
def EXTRWI_rec : PPCAsmPseudo<"extrwi. $rA, $rS, $n, $b",
                           (ins gprc:$rA, gprc:$rS, u5imm:$n, u5imm:$b)>;
def INSLWI : PPCAsmPseudo<"inslwi $rA, $rS, $n, $b",
                          (ins gprc:$rA, gprc:$rS, u5imm:$n, u5imm:$b)>;
def INSLWI_rec : PPCAsmPseudo<"inslwi. $rA, $rS, $n, $b",
                           (ins gprc:$rA, gprc:$rS, u5imm:$n, u5imm:$b)>;
def INSRWI : PPCAsmPseudo<"insrwi $rA, $rS, $n, $b",
                          (ins gprc:$rA, gprc:$rS, u5imm:$n, u5imm:$b)>;
def INSRWI_rec : PPCAsmPseudo<"insrwi. $rA, $rS, $n, $b",
                           (ins gprc:$rA, gprc:$rS, u5imm:$n, u5imm:$b)>;
def ROTRWI : PPCAsmPseudo<"rotrwi $rA, $rS, $n",
                          (ins gprc:$rA, gprc:$rS, u5imm:$n)>;
def ROTRWI_rec : PPCAsmPseudo<"rotrwi. $rA, $rS, $n",
                           (ins gprc:$rA, gprc:$rS, u5imm:$n)>;
def SLWI : PPCAsmPseudo<"slwi $rA, $rS, $n",
                        (ins gprc:$rA, gprc:$rS, u5imm:$n)>;
def SLWI_rec : PPCAsmPseudo<"slwi. $rA, $rS, $n",
                         (ins gprc:$rA, gprc:$rS, u5imm:$n)>;
def SRWI : PPCAsmPseudo<"srwi $rA, $rS, $n",
                        (ins gprc:$rA, gprc:$rS, u5imm:$n)>;
def SRWI_rec : PPCAsmPseudo<"srwi. $rA, $rS, $n",
                         (ins gprc:$rA, gprc:$rS, u5imm:$n)>;
def CLRRWI : PPCAsmPseudo<"clrrwi $rA, $rS, $n",
                          (ins gprc:$rA, gprc:$rS, u5imm:$n)>;
def CLRRWI_rec : PPCAsmPseudo<"clrrwi. $rA, $rS, $n",
                           (ins gprc:$rA, gprc:$rS, u5imm:$n)>;
def CLRLSLWI : PPCAsmPseudo<"clrlslwi $rA, $rS, $b, $n",
                            (ins gprc:$rA, gprc:$rS, u5imm:$b, u5imm:$n)>;
def CLRLSLWI_rec : PPCAsmPseudo<"clrlslwi. $rA, $rS, $b, $n",
                             (ins gprc:$rA, gprc:$rS, u5imm:$b, u5imm:$n)>;

def : InstAlias<"isellt $rT, $rA, $rB",
                (ISEL gprc:$rT, gprc_nor0:$rA, gprc:$rB, CR0LT)>;
def : InstAlias<"iselgt $rT, $rA, $rB",
                (ISEL gprc:$rT, gprc_nor0:$rA, gprc:$rB, CR0GT)>;
def : InstAlias<"iseleq $rT, $rA, $rB",
                (ISEL gprc:$rT, gprc_nor0:$rA, gprc:$rB, CR0EQ)>;

def : InstAlias<"rotlwi $rA, $rS, $n", (RLWINM gprc:$rA, gprc:$rS, u5imm:$n, 0, 31)>;
def : InstAlias<"rotlwi. $rA, $rS, $n", (RLWINM_rec gprc:$rA, gprc:$rS, u5imm:$n, 0, 31)>;
def : InstAlias<"rotlw $rA, $rS, $rB", (RLWNM gprc:$rA, gprc:$rS, gprc:$rB, 0, 31)>;
def : InstAlias<"rotlw. $rA, $rS, $rB", (RLWNM_rec gprc:$rA, gprc:$rS, gprc:$rB, 0, 31)>;
def : InstAlias<"clrlwi $rA, $rS, $n", (RLWINM gprc:$rA, gprc:$rS, 0, u5imm:$n, 31)>;
def : InstAlias<"clrlwi. $rA, $rS, $n", (RLWINM_rec gprc:$rA, gprc:$rS, 0, u5imm:$n, 31)>;

def : InstAlias<"cntlzw $rA, $rS", (CNTLZW gprc:$rA, gprc:$rS)>;
def : InstAlias<"cntlzw. $rA, $rS", (CNTLZW_rec gprc:$rA, gprc:$rS)>;
// The POWER variant
def : MnemonicAlias<"cntlz",  "cntlzw">;
def : MnemonicAlias<"cntlz.", "cntlzw.">;

def EXTLDI : PPCAsmPseudo<"extldi $rA, $rS, $n, $b",
                          (ins g8rc:$rA, g8rc:$rS, u6imm:$n, u6imm:$b)>;
def EXTLDI_rec : PPCAsmPseudo<"extldi. $rA, $rS, $n, $b",
                           (ins g8rc:$rA, g8rc:$rS, u6imm:$n, u6imm:$b)>;
def EXTRDI : PPCAsmPseudo<"extrdi $rA, $rS, $n, $b",
                          (ins g8rc:$rA, g8rc:$rS, u6imm:$n, u6imm:$b)>;
def EXTRDI_rec : PPCAsmPseudo<"extrdi. $rA, $rS, $n, $b",
                           (ins g8rc:$rA, g8rc:$rS, u6imm:$n, u6imm:$b)>;
def INSRDI : PPCAsmPseudo<"insrdi $rA, $rS, $n, $b",
                          (ins g8rc:$rA, g8rc:$rS, u6imm:$n, u6imm:$b)>;
def INSRDI_rec : PPCAsmPseudo<"insrdi. $rA, $rS, $n, $b",
                           (ins g8rc:$rA, g8rc:$rS, u6imm:$n, u6imm:$b)>;
def ROTRDI : PPCAsmPseudo<"rotrdi $rA, $rS, $n",
                          (ins g8rc:$rA, g8rc:$rS, u6imm:$n)>;
def ROTRDI_rec : PPCAsmPseudo<"rotrdi. $rA, $rS, $n",
                           (ins g8rc:$rA, g8rc:$rS, u6imm:$n)>;
def SLDI : PPCAsmPseudo<"sldi $rA, $rS, $n",
                        (ins g8rc:$rA, g8rc:$rS, u6imm:$n)>;
def SLDI_rec : PPCAsmPseudo<"sldi. $rA, $rS, $n",
                         (ins g8rc:$rA, g8rc:$rS, u6imm:$n)>;
def SRDI : PPCAsmPseudo<"srdi $rA, $rS, $n",
                        (ins g8rc:$rA, g8rc:$rS, u6imm:$n)>;
def SRDI_rec : PPCAsmPseudo<"srdi. $rA, $rS, $n",
                         (ins g8rc:$rA, g8rc:$rS, u6imm:$n)>;
def CLRRDI : PPCAsmPseudo<"clrrdi $rA, $rS, $n",
                          (ins g8rc:$rA, g8rc:$rS, u6imm:$n)>;
def CLRRDI_rec : PPCAsmPseudo<"clrrdi. $rA, $rS, $n",
                           (ins g8rc:$rA, g8rc:$rS, u6imm:$n)>;
def CLRLSLDI : PPCAsmPseudo<"clrlsldi $rA, $rS, $b, $n",
                            (ins g8rc:$rA, g8rc:$rS, u6imm:$b, u6imm:$n)>;
def CLRLSLDI_rec : PPCAsmPseudo<"clrlsldi. $rA, $rS, $b, $n",
                             (ins g8rc:$rA, g8rc:$rS, u6imm:$b, u6imm:$n)>;
def SUBPCIS : PPCAsmPseudo<"subpcis $RT, $D", (ins g8rc:$RT, s16imm:$D)>;

def : InstAlias<"rotldi $rA, $rS, $n", (RLDICL g8rc:$rA, g8rc:$rS, u6imm:$n, 0)>;
def : InstAlias<"rotldi $rA, $rS, $n",
                (RLDICL_32_64 g8rc:$rA, gprc:$rS, u6imm:$n, 0)>;
def : InstAlias<"rotldi. $rA, $rS, $n", (RLDICL_rec g8rc:$rA, g8rc:$rS, u6imm:$n, 0)>;
def : InstAlias<"rotld $rA, $rS, $rB", (RLDCL g8rc:$rA, g8rc:$rS, gprc:$rB, 0)>;
def : InstAlias<"rotld. $rA, $rS, $rB", (RLDCL_rec g8rc:$rA, g8rc:$rS, gprc:$rB, 0)>;
def : InstAlias<"clrldi $rA, $rS, $n", (RLDICL g8rc:$rA, g8rc:$rS, 0, u6imm:$n)>;
def : InstAlias<"clrldi $rA, $rS, $n",
                (RLDICL_32_64 g8rc:$rA, gprc:$rS, 0, u6imm:$n)>;
def : InstAlias<"clrldi. $rA, $rS, $n", (RLDICL_rec g8rc:$rA, g8rc:$rS, 0, u6imm:$n)>;
def : InstAlias<"lnia $RT", (ADDPCIS g8rc:$RT, 0)>;

def RLWINMbm : PPCAsmPseudo<"rlwinm $rA, $rS, $n, $b",
                            (ins g8rc:$rA, g8rc:$rS, u5imm:$n, i32imm:$b)>;
def RLWINMbm_rec : PPCAsmPseudo<"rlwinm. $rA, $rS, $n, $b",
                            (ins g8rc:$rA, g8rc:$rS, u5imm:$n, i32imm:$b)>;
def RLWIMIbm : PPCAsmPseudo<"rlwimi $rA, $rS, $n, $b",
                           (ins g8rc:$rA, g8rc:$rS, u5imm:$n, i32imm:$b)>;
def RLWIMIbm_rec : PPCAsmPseudo<"rlwimi. $rA, $rS, $n, $b",
                            (ins g8rc:$rA, g8rc:$rS, u5imm:$n, i32imm:$b)>;
def RLWNMbm : PPCAsmPseudo<"rlwnm $rA, $rS, $n, $b",
                          (ins g8rc:$rA, g8rc:$rS, u5imm:$n, i32imm:$b)>;
def RLWNMbm_rec : PPCAsmPseudo<"rlwnm. $rA, $rS, $n, $b",
                           (ins g8rc:$rA, g8rc:$rS, u5imm:$n, i32imm:$b)>;

// These generic branch instruction forms are used for the assembler parser only.
// Defs and Uses are conservative, since we don't know the BO value.
let PPC970_Unit = 7, isBranch = 1 in {
  let Defs = [CTR], Uses = [CTR, RM] in {
    def gBC : BForm_3<16, 0, 0, (outs),
                      (ins u5imm:$bo, crbitrc:$bi, condbrtarget:$dst),
                      "bc $bo, $bi, $dst">;
    def gBCA : BForm_3<16, 1, 0, (outs),
                       (ins u5imm:$bo, crbitrc:$bi, abscondbrtarget:$dst),
                       "bca $bo, $bi, $dst">;
    let isAsmParserOnly = 1 in {
      def gBCat : BForm_3_at<16, 0, 0, (outs),
                             (ins u5imm:$bo, atimm:$at, crbitrc:$bi,
                                  condbrtarget:$dst),
                                  "bc$at $bo, $bi, $dst">;
      def gBCAat : BForm_3_at<16, 1, 0, (outs),
                              (ins u5imm:$bo, atimm:$at, crbitrc:$bi,
                                   abscondbrtarget:$dst),
                                   "bca$at $bo, $bi, $dst">;
    } // isAsmParserOnly = 1
  }
  let Defs = [LR, CTR], Uses = [CTR, RM] in {
    def gBCL : BForm_3<16, 0, 1, (outs),
                       (ins u5imm:$bo, crbitrc:$bi, condbrtarget:$dst),
                       "bcl $bo, $bi, $dst">;
    def gBCLA : BForm_3<16, 1, 1, (outs),
                        (ins u5imm:$bo, crbitrc:$bi, abscondbrtarget:$dst),
                        "bcla $bo, $bi, $dst">;
    let isAsmParserOnly = 1 in {
      def gBCLat : BForm_3_at<16, 0, 1, (outs),
                         (ins u5imm:$bo, atimm:$at, crbitrc:$bi,
                              condbrtarget:$dst),
                              "bcl$at $bo, $bi, $dst">;
      def gBCLAat : BForm_3_at<16, 1, 1, (outs),
                          (ins u5imm:$bo, atimm:$at, crbitrc:$bi,
                               abscondbrtarget:$dst),
                               "bcla$at $bo, $bi, $dst">;
    } // // isAsmParserOnly = 1
  }
  let Defs = [CTR], Uses = [CTR, LR, RM] in
    def gBCLR : XLForm_2<19, 16, 0, (outs),
                         (ins u5imm:$bo, crbitrc:$bi, i32imm:$bh),
                         "bclr $bo, $bi, $bh", IIC_BrB, []>;
  let Defs = [LR, CTR], Uses = [CTR, LR, RM] in
    def gBCLRL : XLForm_2<19, 16, 1, (outs),
                          (ins u5imm:$bo, crbitrc:$bi, i32imm:$bh),
                          "bclrl $bo, $bi, $bh", IIC_BrB, []>;
  let Defs = [CTR], Uses = [CTR, LR, RM] in
    def gBCCTR : XLForm_2<19, 528, 0, (outs),
                          (ins u5imm:$bo, crbitrc:$bi, i32imm:$bh),
                          "bcctr $bo, $bi, $bh", IIC_BrB, []>;
  let Defs = [LR, CTR], Uses = [CTR, LR, RM] in
    def gBCCTRL : XLForm_2<19, 528, 1, (outs),
                           (ins u5imm:$bo, crbitrc:$bi, i32imm:$bh),
                           "bcctrl $bo, $bi, $bh", IIC_BrB, []>;
}

multiclass BranchSimpleMnemonicAT<string pm, int at> {
  def : InstAlias<"bc"#pm#" $bo, $bi, $dst", (gBCat u5imm:$bo, at, crbitrc:$bi,
                                                    condbrtarget:$dst)>;
  def : InstAlias<"bca"#pm#" $bo, $bi, $dst", (gBCAat u5imm:$bo, at, crbitrc:$bi,
                                                      condbrtarget:$dst)>;
  def : InstAlias<"bcl"#pm#" $bo, $bi, $dst", (gBCLat u5imm:$bo, at, crbitrc:$bi,
                                                      condbrtarget:$dst)>;
  def : InstAlias<"bcla"#pm#" $bo, $bi, $dst", (gBCLAat u5imm:$bo, at, crbitrc:$bi,
                                                        condbrtarget:$dst)>;
}
defm : BranchSimpleMnemonicAT<"+", 3>;
defm : BranchSimpleMnemonicAT<"-", 2>;

def : InstAlias<"bclr $bo, $bi", (gBCLR u5imm:$bo, crbitrc:$bi, 0)>;
def : InstAlias<"bclrl $bo, $bi", (gBCLRL u5imm:$bo, crbitrc:$bi, 0)>;
def : InstAlias<"bcctr $bo, $bi", (gBCCTR u5imm:$bo, crbitrc:$bi, 0)>;
def : InstAlias<"bcctrl $bo, $bi", (gBCCTRL u5imm:$bo, crbitrc:$bi, 0)>;

multiclass BranchSimpleMnemonic1<string name, string pm, int bo> {
  def : InstAlias<"b"#name#pm#" $bi, $dst", (gBC bo, crbitrc:$bi, condbrtarget:$dst)>;
  def : InstAlias<"b"#name#"a"#pm#" $bi, $dst", (gBCA bo, crbitrc:$bi, abscondbrtarget:$dst)>;
  def : InstAlias<"b"#name#"lr"#pm#" $bi", (gBCLR bo, crbitrc:$bi, 0)>;
  def : InstAlias<"b"#name#"l"#pm#" $bi, $dst", (gBCL bo, crbitrc:$bi, condbrtarget:$dst)>;
  def : InstAlias<"b"#name#"la"#pm#" $bi, $dst", (gBCLA bo, crbitrc:$bi, abscondbrtarget:$dst)>;
  def : InstAlias<"b"#name#"lrl"#pm#" $bi", (gBCLRL bo, crbitrc:$bi, 0)>;
}
multiclass BranchSimpleMnemonic2<string name, string pm, int bo>
  : BranchSimpleMnemonic1<name, pm, bo> {
  def : InstAlias<"b"#name#"ctr"#pm#" $bi", (gBCCTR bo, crbitrc:$bi, 0)>;
  def : InstAlias<"b"#name#"ctrl"#pm#" $bi", (gBCCTRL bo, crbitrc:$bi, 0)>;
}
defm : BranchSimpleMnemonic2<"t", "", 12>;
defm : BranchSimpleMnemonic2<"f", "", 4>;
defm : BranchSimpleMnemonic2<"t", "-", 14>;
defm : BranchSimpleMnemonic2<"f", "-", 6>;
defm : BranchSimpleMnemonic2<"t", "+", 15>;
defm : BranchSimpleMnemonic2<"f", "+", 7>;
defm : BranchSimpleMnemonic1<"dnzt", "", 8>;
defm : BranchSimpleMnemonic1<"dnzf", "", 0>;
defm : BranchSimpleMnemonic1<"dzt", "", 10>;
defm : BranchSimpleMnemonic1<"dzf", "", 2>;

multiclass BranchExtendedMnemonicPM<string name, string pm, int bibo> {
  def : InstAlias<"b"#name#pm#" $cc, $dst",
                  (BCC bibo, crrc:$cc, condbrtarget:$dst)>;
  def : InstAlias<"b"#name#pm#" $dst",
                  (BCC bibo, CR0, condbrtarget:$dst)>;

  def : InstAlias<"b"#name#"a"#pm#" $cc, $dst",
                  (BCCA bibo, crrc:$cc, abscondbrtarget:$dst)>;
  def : InstAlias<"b"#name#"a"#pm#" $dst",
                  (BCCA bibo, CR0, abscondbrtarget:$dst)>;

  def : InstAlias<"b"#name#"lr"#pm#" $cc",
                  (BCCLR bibo, crrc:$cc)>;
  def : InstAlias<"b"#name#"lr"#pm,
                  (BCCLR bibo, CR0)>;

  def : InstAlias<"b"#name#"ctr"#pm#" $cc",
                  (BCCCTR bibo, crrc:$cc)>;
  def : InstAlias<"b"#name#"ctr"#pm,
                  (BCCCTR bibo, CR0)>;

  def : InstAlias<"b"#name#"l"#pm#" $cc, $dst",
                  (BCCL bibo, crrc:$cc, condbrtarget:$dst)>;
  def : InstAlias<"b"#name#"l"#pm#" $dst",
                  (BCCL bibo, CR0, condbrtarget:$dst)>;

  def : InstAlias<"b"#name#"la"#pm#" $cc, $dst",
                  (BCCLA bibo, crrc:$cc, abscondbrtarget:$dst)>;
  def : InstAlias<"b"#name#"la"#pm#" $dst",
                  (BCCLA bibo, CR0, abscondbrtarget:$dst)>;

  def : InstAlias<"b"#name#"lrl"#pm#" $cc",
                  (BCCLRL bibo, crrc:$cc)>;
  def : InstAlias<"b"#name#"lrl"#pm,
                  (BCCLRL bibo, CR0)>;

  def : InstAlias<"b"#name#"ctrl"#pm#" $cc",
                  (BCCCTRL bibo, crrc:$cc)>;
  def : InstAlias<"b"#name#"ctrl"#pm,
                  (BCCCTRL bibo, CR0)>;
}
multiclass BranchExtendedMnemonic<string name, int bibo> {
  defm : BranchExtendedMnemonicPM<name, "", bibo>;
  defm : BranchExtendedMnemonicPM<name, "-", !add(bibo, 2)>;
  defm : BranchExtendedMnemonicPM<name, "+", !add(bibo, 3)>;
}
defm : BranchExtendedMnemonic<"lt", 12>;
defm : BranchExtendedMnemonic<"gt", 44>;
defm : BranchExtendedMnemonic<"eq", 76>;
defm : BranchExtendedMnemonic<"un", 108>;
defm : BranchExtendedMnemonic<"so", 108>;
defm : BranchExtendedMnemonic<"ge", 4>;
defm : BranchExtendedMnemonic<"nl", 4>;
defm : BranchExtendedMnemonic<"le", 36>;
defm : BranchExtendedMnemonic<"ng", 36>;
defm : BranchExtendedMnemonic<"ne", 68>;
defm : BranchExtendedMnemonic<"nu", 100>;
defm : BranchExtendedMnemonic<"ns", 100>;

def : InstAlias<"cmpwi $rA, $imm", (CMPWI CR0, gprc:$rA, s16imm:$imm)>;
def : InstAlias<"cmpw $rA, $rB", (CMPW CR0, gprc:$rA, gprc:$rB)>;
def : InstAlias<"cmplwi $rA, $imm", (CMPLWI CR0, gprc:$rA, u16imm:$imm)>;
def : InstAlias<"cmplw $rA, $rB", (CMPLW CR0, gprc:$rA, gprc:$rB)>;
def : InstAlias<"cmpdi $rA, $imm", (CMPDI CR0, g8rc:$rA, s16imm64:$imm)>;
def : InstAlias<"cmpd $rA, $rB", (CMPD CR0, g8rc:$rA, g8rc:$rB)>;
def : InstAlias<"cmpldi $rA, $imm", (CMPLDI CR0, g8rc:$rA, u16imm64:$imm)>;
def : InstAlias<"cmpld $rA, $rB", (CMPLD CR0, g8rc:$rA, g8rc:$rB)>;

def : InstAlias<"cmpi $bf, 0, $rA, $imm", (CMPWI crrc:$bf, gprc:$rA, s16imm:$imm)>;
def : InstAlias<"cmp $bf, 0, $rA, $rB", (CMPW crrc:$bf, gprc:$rA, gprc:$rB)>;
def : InstAlias<"cmpli $bf, 0, $rA, $imm", (CMPLWI crrc:$bf, gprc:$rA, u16imm:$imm)>;
def : InstAlias<"cmpl $bf, 0, $rA, $rB", (CMPLW crrc:$bf, gprc:$rA, gprc:$rB)>;
def : InstAlias<"cmpi $bf, 1, $rA, $imm", (CMPDI crrc:$bf, g8rc:$rA, s16imm64:$imm)>;
def : InstAlias<"cmp $bf, 1, $rA, $rB", (CMPD crrc:$bf, g8rc:$rA, g8rc:$rB)>;
def : InstAlias<"cmpli $bf, 1, $rA, $imm", (CMPLDI crrc:$bf, g8rc:$rA, u16imm64:$imm)>;
def : InstAlias<"cmpl $bf, 1, $rA, $rB", (CMPLD crrc:$bf, g8rc:$rA, g8rc:$rB)>;

def : InstAlias<"trap", (TW 31, R0, R0)>;

multiclass TrapExtendedMnemonic<string name, int to> {
  def : InstAlias<"td"#name#"i $rA, $imm", (TDI to, g8rc:$rA, s16imm:$imm)>;
  def : InstAlias<"td"#name#" $rA, $rB", (TD to, g8rc:$rA, g8rc:$rB)>;
  def : InstAlias<"tw"#name#"i $rA, $imm", (TWI to, gprc:$rA, s16imm:$imm)>;
  def : InstAlias<"tw"#name#" $rA, $rB", (TW to, gprc:$rA, gprc:$rB)>;
}
defm : TrapExtendedMnemonic<"lt", 16>;
defm : TrapExtendedMnemonic<"le", 20>;
defm : TrapExtendedMnemonic<"eq", 4>;
defm : TrapExtendedMnemonic<"ge", 12>;
defm : TrapExtendedMnemonic<"gt", 8>;
defm : TrapExtendedMnemonic<"nl", 12>;
defm : TrapExtendedMnemonic<"ne", 24>;
defm : TrapExtendedMnemonic<"ng", 20>;
defm : TrapExtendedMnemonic<"llt", 2>;
defm : TrapExtendedMnemonic<"lle", 6>;
defm : TrapExtendedMnemonic<"lge", 5>;
defm : TrapExtendedMnemonic<"lgt", 1>;
defm : TrapExtendedMnemonic<"lnl", 5>;
defm : TrapExtendedMnemonic<"lng", 6>;
defm : TrapExtendedMnemonic<"u", 31>;

// Atomic loads
def : Pat<(atomic_load_8  DForm:$src), (LBZ  memri:$src)>;
def : Pat<(atomic_load_16 DForm:$src), (LHZ  memri:$src)>;
def : Pat<(atomic_load_32 DForm:$src), (LWZ  memri:$src)>;
def : Pat<(atomic_load_8  XForm:$src), (LBZX memrr:$src)>;
def : Pat<(atomic_load_16 XForm:$src), (LHZX memrr:$src)>;
def : Pat<(atomic_load_32 XForm:$src), (LWZX memrr:$src)>;

// Atomic stores
def : Pat<(atomic_store_8  DForm:$ptr, i32:$val), (STB  gprc:$val, memri:$ptr)>;
def : Pat<(atomic_store_16 DForm:$ptr, i32:$val), (STH  gprc:$val, memri:$ptr)>;
def : Pat<(atomic_store_32 DForm:$ptr, i32:$val), (STW  gprc:$val, memri:$ptr)>;
def : Pat<(atomic_store_8  XForm:$ptr, i32:$val), (STBX gprc:$val, memrr:$ptr)>;
def : Pat<(atomic_store_16 XForm:$ptr, i32:$val), (STHX gprc:$val, memrr:$ptr)>;
def : Pat<(atomic_store_32 XForm:$ptr, i32:$val), (STWX gprc:$val, memrr:$ptr)>;

let Predicates = [IsISA3_0] in {

// Copy-Paste Facility
// We prefix 'CP' to COPY due to name conflict in Target.td. We also prefix to
// PASTE for naming consistency.
let mayLoad = 1 in
def CP_COPY   : X_RA5_RB5<31, 774, "copy"  , gprc, IIC_LdStCOPY, []>;

let mayStore = 1, Defs = [CR0] in
def CP_PASTE_rec : X_L1_RA5_RB5<31, 902, "paste.", gprc, IIC_LdStPASTE, []>, isRecordForm;

def : InstAlias<"paste. $RA, $RB", (CP_PASTE_rec gprc:$RA, gprc:$RB, 1)>;
def CP_ABORT : XForm_0<31, 838, (outs), (ins), "cpabort", IIC_SprABORT, []>;

// Message Synchronize
def MSGSYNC : XForm_0<31, 886, (outs), (ins), "msgsync", IIC_SprMSGSYNC, []>;

// Power-Saving Mode Instruction:
def STOP : XForm_0<19, 370, (outs), (ins), "stop", IIC_SprSTOP, []>;

def SETB : XForm_44<31, 128, (outs gprc:$RT), (ins crrc:$BFA),
                       "setb $RT, $BFA", IIC_IntGeneral>;
} // IsISA3_0

let Predicates = [IsISA3_0] in {
def : Pat<(i32 (int_ppc_cmprb i32:$a, gprc:$b, gprc:$c)),
          (i32 (SETB (CMPRB u1imm:$a, $b, $c)))>;
}
def : Pat<(i32 (int_ppc_mulhw gprc:$a, gprc:$b)),
          (i32 (MULHW $a, $b))>;
def : Pat<(i32 (int_ppc_mulhwu gprc:$a, gprc:$b)),
          (i32 (MULHWU $a, $b))>;
<<<<<<< HEAD
=======
def : Pat<(i32 (int_ppc_cmpb gprc:$a, gprc:$b)),
          (i32 (CMPB $a, $b))>;
>>>>>>> 8c82cf7b

def : Pat<(int_ppc_load2r ForceXForm:$ptr),
          (LHBRX ForceXForm:$ptr)>;
def : Pat<(int_ppc_load4r ForceXForm:$ptr),
          (LWBRX ForceXForm:$ptr)>;
def : Pat<(int_ppc_store2r gprc:$a, ForceXForm:$ptr),
          (STHBRX gprc:$a, ForceXForm:$ptr)>;
def : Pat<(int_ppc_store4r gprc:$a, ForceXForm:$ptr),
          (STWBRX gprc:$a, ForceXForm:$ptr)>;


// Fast 32-bit reverse bits algorithm:
// Step 1: 1-bit swap (swap odd 1-bit and even 1-bit):
// n = ((n >> 1) & 0x55555555) | ((n << 1) & 0xAAAAAAAA);
// Step 2: 2-bit swap (swap odd 2-bit and even 2-bit):
// n = ((n >> 2) & 0x33333333) | ((n << 2) & 0xCCCCCCCC);
// Step 3: 4-bit swap (swap odd 4-bit and even 4-bit):
// n = ((n >> 4) & 0x0F0F0F0F) | ((n << 4) & 0xF0F0F0F0);
// Step 4: byte reverse (Suppose n = [B1,B2,B3,B4]):
// Step 4.1: Put B4,B2 in the right position (rotate left 3 bytes):
// n' = (n rotl 24);  After which n' = [B4, B1, B2, B3]
// Step 4.2: Insert B3 to the right position:
// n' = rlwimi n', n, 8, 8, 15;  After which n' = [B4, B3, B2, B3]
// Step 4.3: Insert B1 to the right position:
// n' = rlwimi n', n, 8, 24, 31;  After which n' = [B4, B3, B2, B1]
def MaskValues {
  dag Lo1 = (ORI (LIS 0x5555), 0x5555);
  dag Hi1 = (ORI (LIS 0xAAAA), 0xAAAA);
  dag Lo2 = (ORI (LIS 0x3333), 0x3333);
  dag Hi2 = (ORI (LIS 0xCCCC), 0xCCCC);
  dag Lo4 = (ORI (LIS 0x0F0F), 0x0F0F);
  dag Hi4 = (ORI (LIS 0xF0F0), 0xF0F0);
}

def Shift1 {
  dag Right = (RLWINM $A, 31, 1, 31);
  dag Left = (RLWINM $A, 1, 0, 30);
}

def Swap1 {
  dag Bit = (OR (AND Shift1.Right, MaskValues.Lo1),
   (AND Shift1.Left, MaskValues.Hi1));
}

def Shift2 {
  dag Right = (RLWINM Swap1.Bit, 30, 2, 31);
  dag Left = (RLWINM Swap1.Bit, 2, 0, 29);
}

def Swap2 {
  dag Bits = (OR (AND Shift2.Right, MaskValues.Lo2),
                 (AND Shift2.Left, MaskValues.Hi2));
}

def Shift4 {
  dag Right = (RLWINM Swap2.Bits, 28, 4, 31);
  dag Left = (RLWINM Swap2.Bits, 4, 0, 27);
}

def Swap4 {
  dag Bits = (OR (AND Shift4.Right, MaskValues.Lo4),
                 (AND Shift4.Left, MaskValues.Hi4));
}

def Rotate {
  dag Left3Bytes = (RLWINM Swap4.Bits, 24, 0, 31);
}

def RotateInsertByte3 {
  dag Left = (RLWIMI Rotate.Left3Bytes, Swap4.Bits, 8, 8, 15);
}

def RotateInsertByte1 {
  dag Left = (RLWIMI RotateInsertByte3.Left, Swap4.Bits, 8, 24, 31);
}

// Clear the upper half of the register when in 64-bit mode
let Predicates = [In64BitMode] in
def : Pat<(i32 (bitreverse i32:$A)), (RLDICL_32 RotateInsertByte1.Left, 0, 32)>;
let Predicates = [In32BitMode] in
def : Pat<(i32 (bitreverse i32:$A)), RotateInsertByte1.Left>;

// Fast 64-bit reverse bits algorithm:
// Step 1: 1-bit swap (swap odd 1-bit and even 1-bit):
// n = ((n >> 1) & 0x5555555555555555) | ((n << 1) & 0xAAAAAAAAAAAAAAAA);
// Step 2: 2-bit swap (swap odd 2-bit and even 2-bit):
// n = ((n >> 2) & 0x3333333333333333) | ((n << 2) & 0xCCCCCCCCCCCCCCCC);
// Step 3: 4-bit swap (swap odd 4-bit and even 4-bit):
// n = ((n >> 4) & 0x0F0F0F0F0F0F0F0F) | ((n << 4) & 0xF0F0F0F0F0F0F0F0);
// Step 4: byte reverse (Suppose n = [B0,B1,B2,B3,B4,B5,B6,B7]):
// Apply the same byte reverse algorithm mentioned above for the fast 32-bit
// reverse to both the high 32 bit and low 32 bit of the 64 bit value. And
// then OR them together to get the final result.
def MaskValues64 {
  dag Lo1 = (i64 (INSERT_SUBREG (i64 (IMPLICIT_DEF)), MaskValues.Lo1, sub_32));
  dag Hi1 = (i64 (INSERT_SUBREG (i64 (IMPLICIT_DEF)), MaskValues.Hi1, sub_32));
  dag Lo2 = (i64 (INSERT_SUBREG (i64 (IMPLICIT_DEF)), MaskValues.Lo2, sub_32));
  dag Hi2 = (i64 (INSERT_SUBREG (i64 (IMPLICIT_DEF)), MaskValues.Hi2, sub_32));
  dag Lo4 = (i64 (INSERT_SUBREG (i64 (IMPLICIT_DEF)), MaskValues.Lo4, sub_32));
  dag Hi4 = (i64 (INSERT_SUBREG (i64 (IMPLICIT_DEF)), MaskValues.Hi4, sub_32));
}

def DWMaskValues {
  dag Lo1 = (ORI8 (ORIS8 (RLDICR MaskValues64.Lo1, 32, 31), 0x5555), 0x5555);
  dag Hi1 = (ORI8 (ORIS8 (RLDICR MaskValues64.Hi1, 32, 31), 0xAAAA), 0xAAAA);
  dag Lo2 = (ORI8 (ORIS8 (RLDICR MaskValues64.Lo2, 32, 31), 0x3333), 0x3333);
  dag Hi2 = (ORI8 (ORIS8 (RLDICR MaskValues64.Hi2, 32, 31), 0xCCCC), 0xCCCC);
  dag Lo4 = (ORI8 (ORIS8 (RLDICR MaskValues64.Lo4, 32, 31), 0x0F0F), 0x0F0F);
  dag Hi4 = (ORI8 (ORIS8 (RLDICR MaskValues64.Hi4, 32, 31), 0xF0F0), 0xF0F0);
}

def DWSwapInByte {
  dag Swap1 = (OR8 (AND8 (RLDICL $A, 63, 1), DWMaskValues.Lo1),
                   (AND8 (RLDICR $A, 1, 62), DWMaskValues.Hi1));
  dag Swap2 = (OR8 (AND8 (RLDICL Swap1, 62, 2), DWMaskValues.Lo2),
                   (AND8 (RLDICR Swap1, 2, 61), DWMaskValues.Hi2));
  dag Swap4 = (OR8 (AND8 (RLDICL Swap2, 60, 4), DWMaskValues.Lo4),
                   (AND8 (RLDICR Swap2, 4, 59), DWMaskValues.Hi4));
}

// Intra-byte swap is done, now start inter-byte swap.
def DWBytes4567 {
  dag Word = (i32 (EXTRACT_SUBREG DWSwapInByte.Swap4, sub_32));
}

def DWBytes7456 {
  dag Word = (RLWINM DWBytes4567.Word, 24, 0, 31);
}

def DWBytes7656 {
  dag Word = (RLWIMI DWBytes7456.Word, DWBytes4567.Word, 8, 8, 15);
}

// B7 B6 B5 B4 in the right order
def DWBytes7654 {
  dag Word = (RLWIMI DWBytes7656.Word, DWBytes4567.Word, 8, 24, 31);
  dag DWord =
    (i64 (INSERT_SUBREG (i64 (IMPLICIT_DEF)), Word, sub_32));
}

def DWBytes0123 {
  dag Word = (i32 (EXTRACT_SUBREG (RLDICL DWSwapInByte.Swap4, 32, 32), sub_32));
}

def DWBytes3012 {
  dag Word = (RLWINM DWBytes0123.Word, 24, 0, 31);
}

def DWBytes3212 {
  dag Word = (RLWIMI DWBytes3012.Word, DWBytes0123.Word, 8, 8, 15);
}

// B3 B2 B1 B0 in the right order
def DWBytes3210 {
  dag Word = (RLWIMI DWBytes3212.Word, DWBytes0123.Word, 8, 24, 31);
  dag DWord =
    (i64 (INSERT_SUBREG (i64 (IMPLICIT_DEF)), Word, sub_32));
}

// Now both high word and low word are reversed, next
// swap the high word and low word.
def : Pat<(i64 (bitreverse i64:$A)),
  (OR8 (RLDICR DWBytes7654.DWord, 32, 31), DWBytes3210.DWord)>;

def : Pat<(int_ppc_stwcx ForceXForm:$dst, gprc:$A),
          (STWCX gprc:$A, ForceXForm:$dst)>;
def : Pat<(int_ppc_tw gprc:$A, gprc:$B, i32:$IMM),
          (TW $IMM, $A, $B)>;
def : Pat<(int_ppc_trap gprc:$A),
          (TWI 24, $A, 0)>;

def : Pat<(int_ppc_fcfid f64:$A),
        (XSCVSXDDP $A)>;
def : Pat<(int_ppc_fcfud f64:$A),
        (XSCVUXDDP $A)>;
def : Pat<(int_ppc_fctid f64:$A),
        (FCTID $A)>;
def : Pat<(int_ppc_fctidz f64:$A),
        (XSCVDPSXDS $A)>;
def : Pat<(int_ppc_fctiw f64:$A),
        (FCTIW $A)>;
def : Pat<(int_ppc_fctiwz f64:$A),
        (XSCVDPSXWS $A)>;
def : Pat<(int_ppc_fctudz f64:$A),
        (XSCVDPUXDS $A)>;
def : Pat<(int_ppc_fctuwz f64:$A),
<<<<<<< HEAD
        (XSCVDPUXWS $A)>;
=======
        (XSCVDPUXWS $A)>;

def : Pat<(int_ppc_mfmsr), (MFMSR)>;
def : Pat<(int_ppc_mftbu), (MFTB 269)>;
def : Pat<(i32 (int_ppc_mfspr timm:$SPR)),
          (MFSPR $SPR)>;
def : Pat<(int_ppc_mtspr timm:$SPR, gprc:$RT),
          (MTSPR $SPR, $RT)>;
def : Pat<(int_ppc_mtmsr gprc:$RS),
          (MTMSR $RS, 0)>;

let Predicates = [IsISA2_07] in {
  def : Pat<(int_ppc_sthcx ForceXForm:$dst, gprc:$A),
          (STHCX gprc:$A, ForceXForm:$dst)>;
}
def : Pat<(int_ppc_dcbtstt ForceXForm:$dst),
          (DCBTST 16, ForceXForm:$dst)>;
def : Pat<(int_ppc_dcbtt ForceXForm:$dst),
          (DCBT 16, ForceXForm:$dst)>;

def : Pat<(int_ppc_stfiw ForceXForm:$dst, f64:$XT),
          (STFIWX f64:$XT, ForceXForm:$dst)>;
>>>>>>> 8c82cf7b
<|MERGE_RESOLUTION|>--- conflicted
+++ resolved
@@ -5295,11 +5295,8 @@
           (i32 (MULHW $a, $b))>;
 def : Pat<(i32 (int_ppc_mulhwu gprc:$a, gprc:$b)),
           (i32 (MULHWU $a, $b))>;
-<<<<<<< HEAD
-=======
 def : Pat<(i32 (int_ppc_cmpb gprc:$a, gprc:$b)),
           (i32 (CMPB $a, $b))>;
->>>>>>> 8c82cf7b
 
 def : Pat<(int_ppc_load2r ForceXForm:$ptr),
           (LHBRX ForceXForm:$ptr)>;
@@ -5486,9 +5483,6 @@
 def : Pat<(int_ppc_fctudz f64:$A),
         (XSCVDPUXDS $A)>;
 def : Pat<(int_ppc_fctuwz f64:$A),
-<<<<<<< HEAD
-        (XSCVDPUXWS $A)>;
-=======
         (XSCVDPUXWS $A)>;
 
 def : Pat<(int_ppc_mfmsr), (MFMSR)>;
@@ -5510,5 +5504,4 @@
           (DCBT 16, ForceXForm:$dst)>;
 
 def : Pat<(int_ppc_stfiw ForceXForm:$dst, f64:$XT),
-          (STFIWX f64:$XT, ForceXForm:$dst)>;
->>>>>>> 8c82cf7b
+          (STFIWX f64:$XT, ForceXForm:$dst)>;