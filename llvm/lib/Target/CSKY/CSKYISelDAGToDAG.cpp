--- conflicted
+++ resolved
@@ -68,8 +68,6 @@
   case ISD::SUBCARRY:
     IsSelected = selectSubCarry(N);
     break;
-<<<<<<< HEAD
-=======
   case ISD::GLOBAL_OFFSET_TABLE: {
     Register GP = Subtarget->getInstrInfo()->getGlobalBaseReg(*MF);
     ReplaceNode(N, CurDAG->getRegister(GP, N->getValueType(0)).getNode());
@@ -77,7 +75,6 @@
     IsSelected = true;
     break;
   }
->>>>>>> 1e8336c5
   case ISD::FrameIndex: {
     SDValue Imm = CurDAG->getTargetConstant(0, Dl, MVT::i32);
     int FI = cast<FrameIndexSDNode>(N)->getIndex();
