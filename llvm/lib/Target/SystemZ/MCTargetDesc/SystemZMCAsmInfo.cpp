--- conflicted
+++ resolved
@@ -24,14 +24,11 @@
   CommentString = AssemblerDialect == AD_HLASM ? "*" : "#";
   RestrictCommentStringToStartOfStatement = (AssemblerDialect == AD_HLASM);
   AllowAdditionalComments = (AssemblerDialect == AD_ATT);
-<<<<<<< HEAD
-=======
   AllowAtAtStartOfIdentifier = (AssemblerDialect == AD_HLASM);
   AllowDollarAtStartOfIdentifier = (AssemblerDialect == AD_HLASM);
   AllowHashAtStartOfIdentifier = (AssemblerDialect == AD_HLASM);
   DotIsPC = (AssemblerDialect == AD_ATT);
 
->>>>>>> 11299179
   ZeroDirective = "\t.space\t";
   Data64bitsDirective = "\t.quad\t";
   UsesELFSectionDirectiveForBSS = true;
