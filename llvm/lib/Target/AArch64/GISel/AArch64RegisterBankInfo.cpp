--- conflicted
+++ resolved
@@ -532,10 +532,7 @@
   case TargetOpcode::G_FPTOUI:
   case TargetOpcode::G_FCMP:
   case TargetOpcode::G_LROUND:
-<<<<<<< HEAD
-=======
   case TargetOpcode::G_LLROUND:
->>>>>>> ac168fe6
     return true;
   default:
     break;
@@ -964,12 +961,8 @@
     }
     break;
   }
-<<<<<<< HEAD
-  case TargetOpcode::G_LROUND: {
-=======
   case TargetOpcode::G_LROUND:
   case TargetOpcode::G_LLROUND: {
->>>>>>> ac168fe6
     // Source is always floating point and destination is always integer.
     OpRegBankIdx = {PMI_FirstGPR, PMI_FirstFPR};
     break;
