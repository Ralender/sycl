//=- AArch64SVEInstrInfo.td -  AArch64 SVE Instructions -*- tablegen -*-----=//
//
// Part of the LLVM Project, under the Apache License v2.0 with LLVM Exceptions.
// See https://llvm.org/LICENSE.txt for license information.
// SPDX-License-Identifier: Apache-2.0 WITH LLVM-exception
//
//===----------------------------------------------------------------------===//
//
// AArch64 Scalable Vector Extension (SVE) Instruction definitions.
//
//===----------------------------------------------------------------------===//

// For predicated nodes where the entire operation is controlled by a governing
// predicate, please stick to a similar naming convention as used for the
// ISD nodes:
//
//    SDNode      <=>     AArch64ISD
//    -------------------------------
//    _m<n>       <=>     _MERGE_OP<n>
//    _mt         <=>     _MERGE_PASSTHRU
//    _z          <=>     _MERGE_ZERO
//    _p          <=>     _PRED
//
//  Given the context of this file, it is not strictly necessary to use _p to
//  distinguish predicated from unpredicated nodes given that most SVE
//  instructions are predicated.

// Contiguous loads - node definitions
//
def SDT_AArch64_LD1 : SDTypeProfile<1, 3, [
  SDTCisVec<0>, SDTCisVec<1>, SDTCisPtrTy<2>,
  SDTCVecEltisVT<1,i1>, SDTCisSameNumEltsAs<0,1>
]>;

def AArch64ld1_z  : SDNode<"AArch64ISD::LD1_MERGE_ZERO",    SDT_AArch64_LD1, [SDNPHasChain, SDNPMayLoad, SDNPOptInGlue]>;
def AArch64ld1s_z : SDNode<"AArch64ISD::LD1S_MERGE_ZERO",   SDT_AArch64_LD1, [SDNPHasChain, SDNPMayLoad, SDNPOptInGlue]>;

// Non-faulting & first-faulting loads - node definitions
//
def AArch64ldnf1_z : SDNode<"AArch64ISD::LDNF1_MERGE_ZERO", SDT_AArch64_LD1, [SDNPHasChain, SDNPMayLoad, SDNPOptInGlue, SDNPOutGlue]>;
def AArch64ldff1_z : SDNode<"AArch64ISD::LDFF1_MERGE_ZERO", SDT_AArch64_LD1, [SDNPHasChain, SDNPMayLoad, SDNPOptInGlue, SDNPOutGlue]>;

def AArch64ldnf1s_z : SDNode<"AArch64ISD::LDNF1S_MERGE_ZERO", SDT_AArch64_LD1, [SDNPHasChain, SDNPMayLoad, SDNPOptInGlue, SDNPOutGlue]>;
def AArch64ldff1s_z : SDNode<"AArch64ISD::LDFF1S_MERGE_ZERO", SDT_AArch64_LD1, [SDNPHasChain, SDNPMayLoad, SDNPOptInGlue, SDNPOutGlue]>;

// Contiguous load and replicate - node definitions
//

def SDT_AArch64_LD1Replicate : SDTypeProfile<1, 2, [
  SDTCisVec<0>, SDTCisVec<1>, SDTCisPtrTy<2>,
  SDTCVecEltisVT<1,i1>, SDTCisSameNumEltsAs<0,1>
]>;

def AArch64ld1rq_z : SDNode<"AArch64ISD::LD1RQ_MERGE_ZERO",  SDT_AArch64_LD1Replicate, [SDNPHasChain, SDNPMayLoad]>;
def AArch64ld1ro_z : SDNode<"AArch64ISD::LD1RO_MERGE_ZERO",  SDT_AArch64_LD1Replicate, [SDNPHasChain, SDNPMayLoad]>;

// Gather loads - node definitions
//
def SDT_AArch64_GATHER_SV : SDTypeProfile<1, 4, [
  SDTCisVec<0>, SDTCisVec<1>, SDTCisPtrTy<2>, SDTCisVec<3>, SDTCisVT<4, OtherVT>,
  SDTCVecEltisVT<1,i1>, SDTCisSameNumEltsAs<0,1>
]>;

def SDT_AArch64_GATHER_VS : SDTypeProfile<1, 4, [
  SDTCisVec<0>, SDTCisVec<1>, SDTCisVec<2>, SDTCisInt<3>, SDTCisVT<4, OtherVT>,
  SDTCVecEltisVT<1,i1>, SDTCisSameNumEltsAs<0,1>
]>;

def AArch64ld1_gather_z             : SDNode<"AArch64ISD::GLD1_MERGE_ZERO",             SDT_AArch64_GATHER_SV, [SDNPHasChain, SDNPMayLoad]>;
def AArch64ld1_gather_scaled_z      : SDNode<"AArch64ISD::GLD1_SCALED_MERGE_ZERO",      SDT_AArch64_GATHER_SV, [SDNPHasChain, SDNPMayLoad]>;
def AArch64ld1_gather_uxtw_z        : SDNode<"AArch64ISD::GLD1_UXTW_MERGE_ZERO",        SDT_AArch64_GATHER_SV, [SDNPHasChain, SDNPMayLoad]>;
def AArch64ld1_gather_sxtw_z        : SDNode<"AArch64ISD::GLD1_SXTW_MERGE_ZERO",        SDT_AArch64_GATHER_SV, [SDNPHasChain, SDNPMayLoad]>;
def AArch64ld1_gather_uxtw_scaled_z : SDNode<"AArch64ISD::GLD1_UXTW_SCALED_MERGE_ZERO", SDT_AArch64_GATHER_SV, [SDNPHasChain, SDNPMayLoad]>;
def AArch64ld1_gather_sxtw_scaled_z : SDNode<"AArch64ISD::GLD1_SXTW_SCALED_MERGE_ZERO", SDT_AArch64_GATHER_SV, [SDNPHasChain, SDNPMayLoad]>;
def AArch64ld1_gather_imm_z         : SDNode<"AArch64ISD::GLD1_IMM_MERGE_ZERO",         SDT_AArch64_GATHER_VS, [SDNPHasChain, SDNPMayLoad]>;

def AArch64ld1s_gather_z             : SDNode<"AArch64ISD::GLD1S_MERGE_ZERO",             SDT_AArch64_GATHER_SV, [SDNPHasChain, SDNPMayLoad]>;
def AArch64ld1s_gather_scaled_z      : SDNode<"AArch64ISD::GLD1S_SCALED_MERGE_ZERO",      SDT_AArch64_GATHER_SV, [SDNPHasChain, SDNPMayLoad]>;
def AArch64ld1s_gather_uxtw_z        : SDNode<"AArch64ISD::GLD1S_UXTW_MERGE_ZERO",        SDT_AArch64_GATHER_SV, [SDNPHasChain, SDNPMayLoad]>;
def AArch64ld1s_gather_sxtw_z        : SDNode<"AArch64ISD::GLD1S_SXTW_MERGE_ZERO",        SDT_AArch64_GATHER_SV, [SDNPHasChain, SDNPMayLoad]>;
def AArch64ld1s_gather_uxtw_scaled_z : SDNode<"AArch64ISD::GLD1S_UXTW_SCALED_MERGE_ZERO", SDT_AArch64_GATHER_SV, [SDNPHasChain, SDNPMayLoad]>;
def AArch64ld1s_gather_sxtw_scaled_z : SDNode<"AArch64ISD::GLD1S_SXTW_SCALED_MERGE_ZERO", SDT_AArch64_GATHER_SV, [SDNPHasChain, SDNPMayLoad]>;
def AArch64ld1s_gather_imm_z         : SDNode<"AArch64ISD::GLD1S_IMM_MERGE_ZERO",         SDT_AArch64_GATHER_VS, [SDNPHasChain, SDNPMayLoad]>;

def AArch64ldff1_gather_z             : SDNode<"AArch64ISD::GLDFF1_MERGE_ZERO",             SDT_AArch64_GATHER_SV, [SDNPHasChain, SDNPMayLoad, SDNPOptInGlue, SDNPOutGlue]>;
def AArch64ldff1_gather_scaled_z      : SDNode<"AArch64ISD::GLDFF1_SCALED_MERGE_ZERO",      SDT_AArch64_GATHER_SV, [SDNPHasChain, SDNPMayLoad, SDNPOptInGlue, SDNPOutGlue]>;
def AArch64ldff1_gather_uxtw_z        : SDNode<"AArch64ISD::GLDFF1_UXTW_MERGE_ZERO",        SDT_AArch64_GATHER_SV, [SDNPHasChain, SDNPMayLoad, SDNPOptInGlue, SDNPOutGlue]>;
def AArch64ldff1_gather_sxtw_z        : SDNode<"AArch64ISD::GLDFF1_SXTW_MERGE_ZERO",        SDT_AArch64_GATHER_SV, [SDNPHasChain, SDNPMayLoad, SDNPOptInGlue, SDNPOutGlue]>;
def AArch64ldff1_gather_uxtw_scaled_z : SDNode<"AArch64ISD::GLDFF1_UXTW_SCALED_MERGE_ZERO", SDT_AArch64_GATHER_SV, [SDNPHasChain, SDNPMayLoad, SDNPOptInGlue, SDNPOutGlue]>;
def AArch64ldff1_gather_sxtw_scaled_z : SDNode<"AArch64ISD::GLDFF1_SXTW_SCALED_MERGE_ZERO", SDT_AArch64_GATHER_SV, [SDNPHasChain, SDNPMayLoad, SDNPOptInGlue, SDNPOutGlue]>;
def AArch64ldff1_gather_imm_z         : SDNode<"AArch64ISD::GLDFF1_IMM_MERGE_ZERO",         SDT_AArch64_GATHER_VS, [SDNPHasChain, SDNPMayLoad, SDNPOptInGlue, SDNPOutGlue]>;

def AArch64ldff1s_gather_z             : SDNode<"AArch64ISD::GLDFF1S_MERGE_ZERO",             SDT_AArch64_GATHER_SV, [SDNPHasChain, SDNPMayLoad, SDNPOptInGlue, SDNPOutGlue]>;
def AArch64ldff1s_gather_scaled_z      : SDNode<"AArch64ISD::GLDFF1S_SCALED_MERGE_ZERO",      SDT_AArch64_GATHER_SV, [SDNPHasChain, SDNPMayLoad, SDNPOptInGlue, SDNPOutGlue]>;
def AArch64ldff1s_gather_uxtw_z        : SDNode<"AArch64ISD::GLDFF1S_UXTW_MERGE_ZERO",        SDT_AArch64_GATHER_SV, [SDNPHasChain, SDNPMayLoad, SDNPOptInGlue, SDNPOutGlue]>;
def AArch64ldff1s_gather_sxtw_z        : SDNode<"AArch64ISD::GLDFF1S_SXTW_MERGE_ZERO",        SDT_AArch64_GATHER_SV, [SDNPHasChain, SDNPMayLoad, SDNPOptInGlue, SDNPOutGlue]>;
def AArch64ldff1s_gather_uxtw_scaled_z : SDNode<"AArch64ISD::GLDFF1S_UXTW_SCALED_MERGE_ZERO", SDT_AArch64_GATHER_SV, [SDNPHasChain, SDNPMayLoad, SDNPOptInGlue, SDNPOutGlue]>;
def AArch64ldff1s_gather_sxtw_scaled_z : SDNode<"AArch64ISD::GLDFF1S_SXTW_SCALED_MERGE_ZERO", SDT_AArch64_GATHER_SV, [SDNPHasChain, SDNPMayLoad, SDNPOptInGlue, SDNPOutGlue]>;
def AArch64ldff1s_gather_imm_z         : SDNode<"AArch64ISD::GLDFF1S_IMM_MERGE_ZERO",         SDT_AArch64_GATHER_VS, [SDNPHasChain, SDNPMayLoad, SDNPOptInGlue, SDNPOutGlue]>;

def AArch64ldnt1_gather_z  : SDNode<"AArch64ISD::GLDNT1_MERGE_ZERO",  SDT_AArch64_GATHER_VS, [SDNPHasChain, SDNPMayLoad]>;
def AArch64ldnt1s_gather_z : SDNode<"AArch64ISD::GLDNT1S_MERGE_ZERO", SDT_AArch64_GATHER_VS, [SDNPHasChain, SDNPMayLoad]>;

// Contiguous stores - node definitions
//
def SDT_AArch64_ST1 : SDTypeProfile<0, 4, [
  SDTCisVec<0>, SDTCisPtrTy<1>, SDTCisVec<2>,
  SDTCVecEltisVT<2,i1>, SDTCisSameNumEltsAs<0,2>
]>;

def AArch64st1 : SDNode<"AArch64ISD::ST1_PRED", SDT_AArch64_ST1, [SDNPHasChain, SDNPMayStore]>;

// Scatter stores - node definitions
//
def SDT_AArch64_SCATTER_SV : SDTypeProfile<0, 5, [
  SDTCisVec<0>, SDTCisVec<1>, SDTCisPtrTy<2>, SDTCisVec<3>, SDTCisVT<4, OtherVT>,
  SDTCVecEltisVT<1,i1>, SDTCisSameNumEltsAs<0,1>
]>;

def SDT_AArch64_SCATTER_VS : SDTypeProfile<0, 5, [
  SDTCisVec<0>, SDTCisVec<1>, SDTCisVec<2>, SDTCisInt<3>, SDTCisVT<4, OtherVT>,
  SDTCVecEltisVT<1,i1>, SDTCisSameNumEltsAs<0,1>
]>;

def AArch64st1_scatter             : SDNode<"AArch64ISD::SST1_PRED",             SDT_AArch64_SCATTER_SV, [SDNPHasChain, SDNPMayStore]>;
def AArch64st1_scatter_scaled      : SDNode<"AArch64ISD::SST1_SCALED_PRED",      SDT_AArch64_SCATTER_SV, [SDNPHasChain, SDNPMayStore]>;
def AArch64st1_scatter_uxtw        : SDNode<"AArch64ISD::SST1_UXTW_PRED",        SDT_AArch64_SCATTER_SV, [SDNPHasChain, SDNPMayStore]>;
def AArch64st1_scatter_sxtw        : SDNode<"AArch64ISD::SST1_SXTW_PRED",        SDT_AArch64_SCATTER_SV, [SDNPHasChain, SDNPMayStore]>;
def AArch64st1_scatter_uxtw_scaled : SDNode<"AArch64ISD::SST1_UXTW_SCALED_PRED", SDT_AArch64_SCATTER_SV, [SDNPHasChain, SDNPMayStore]>;
def AArch64st1_scatter_sxtw_scaled : SDNode<"AArch64ISD::SST1_SXTW_SCALED_PRED", SDT_AArch64_SCATTER_SV, [SDNPHasChain, SDNPMayStore]>;
def AArch64st1_scatter_imm         : SDNode<"AArch64ISD::SST1_IMM_PRED",         SDT_AArch64_SCATTER_VS, [SDNPHasChain, SDNPMayStore]>;

def AArch64stnt1_scatter : SDNode<"AArch64ISD::SSTNT1_PRED", SDT_AArch64_SCATTER_VS, [SDNPHasChain, SDNPMayStore]>;

// AArch64 SVE/SVE2 - the remaining node definitions
//

// SVE CNT/INC/RDVL
def sve_rdvl_imm : ComplexPattern<i32, 1, "SelectRDVLImm<-32, 31, 16>">;
def sve_cnth_imm : ComplexPattern<i32, 1, "SelectRDVLImm<1, 16, 8>">;
def sve_cntw_imm : ComplexPattern<i32, 1, "SelectRDVLImm<1, 16, 4>">;
def sve_cntd_imm : ComplexPattern<i32, 1, "SelectRDVLImm<1, 16, 2>">;

// SVE DEC
def sve_cnth_imm_neg : ComplexPattern<i32, 1, "SelectRDVLImm<1, 16, -8>">;
def sve_cntw_imm_neg : ComplexPattern<i32, 1, "SelectRDVLImm<1, 16, -4>">;
def sve_cntd_imm_neg : ComplexPattern<i32, 1, "SelectRDVLImm<1, 16, -2>">;

def SDT_AArch64Reduce : SDTypeProfile<1, 2, [SDTCisVec<1>, SDTCisVec<2>]>;
def AArch64faddv_p   : SDNode<"AArch64ISD::FADDV_PRED",   SDT_AArch64Reduce>;
def AArch64fmaxv_p   : SDNode<"AArch64ISD::FMAXV_PRED",   SDT_AArch64Reduce>;
def AArch64fmaxnmv_p : SDNode<"AArch64ISD::FMAXNMV_PRED", SDT_AArch64Reduce>;
def AArch64fminv_p   : SDNode<"AArch64ISD::FMINV_PRED",   SDT_AArch64Reduce>;
def AArch64fminnmv_p : SDNode<"AArch64ISD::FMINNMV_PRED", SDT_AArch64Reduce>;
def AArch64saddv_p   : SDNode<"AArch64ISD::SADDV_PRED",   SDT_AArch64Reduce>;
def AArch64uaddv_p   : SDNode<"AArch64ISD::UADDV_PRED",   SDT_AArch64Reduce>;
def AArch64smaxv_p   : SDNode<"AArch64ISD::SMAXV_PRED",   SDT_AArch64Reduce>;
def AArch64umaxv_p   : SDNode<"AArch64ISD::UMAXV_PRED",   SDT_AArch64Reduce>;
def AArch64sminv_p   : SDNode<"AArch64ISD::SMINV_PRED",   SDT_AArch64Reduce>;
def AArch64uminv_p   : SDNode<"AArch64ISD::UMINV_PRED",   SDT_AArch64Reduce>;
def AArch64orv_p     : SDNode<"AArch64ISD::ORV_PRED",     SDT_AArch64Reduce>;
def AArch64eorv_p    : SDNode<"AArch64ISD::EORV_PRED",    SDT_AArch64Reduce>;
def AArch64andv_p    : SDNode<"AArch64ISD::ANDV_PRED",    SDT_AArch64Reduce>;
def AArch64lasta     : SDNode<"AArch64ISD::LASTA",        SDT_AArch64Reduce>;
def AArch64lastb     : SDNode<"AArch64ISD::LASTB",        SDT_AArch64Reduce>;

def SDT_AArch64Arith : SDTypeProfile<1, 3, [
  SDTCisVec<0>, SDTCisVec<1>, SDTCisVec<2>, SDTCisVec<3>,
  SDTCVecEltisVT<1,i1>, SDTCisSameAs<0,2>, SDTCisSameAs<2,3>
]>;

def SDT_AArch64FMA : SDTypeProfile<1, 4, [
  SDTCisVec<0>, SDTCisVec<1>, SDTCisVec<2>, SDTCisVec<3>, SDTCisVec<4>,
  SDTCVecEltisVT<1,i1>, SDTCisSameAs<0,2>, SDTCisSameAs<2,3>, SDTCisSameAs<3,4>
]>;

// Predicated operations with the result of inactive lanes being unspecified.
def AArch64add_p  : SDNode<"AArch64ISD::ADD_PRED",  SDT_AArch64Arith>;
def AArch64asr_p  : SDNode<"AArch64ISD::SRA_PRED",  SDT_AArch64Arith>;
def AArch64fadd_p : SDNode<"AArch64ISD::FADD_PRED", SDT_AArch64Arith>;
def AArch64fdiv_p : SDNode<"AArch64ISD::FDIV_PRED", SDT_AArch64Arith>;
def AArch64fma_p  : SDNode<"AArch64ISD::FMA_PRED",  SDT_AArch64FMA>;
def AArch64fmaxnm_p : SDNode<"AArch64ISD::FMAXNM_PRED", SDT_AArch64Arith>;
def AArch64fminnm_p : SDNode<"AArch64ISD::FMINNM_PRED", SDT_AArch64Arith>;
def AArch64fmax_p : SDNode<"AArch64ISD::FMAX_PRED", SDT_AArch64Arith>;
def AArch64fmin_p : SDNode<"AArch64ISD::FMIN_PRED", SDT_AArch64Arith>;
def AArch64fmul_p : SDNode<"AArch64ISD::FMUL_PRED", SDT_AArch64Arith>;
def AArch64fsub_p : SDNode<"AArch64ISD::FSUB_PRED", SDT_AArch64Arith>;
def AArch64lsl_p  : SDNode<"AArch64ISD::SHL_PRED",  SDT_AArch64Arith>;
def AArch64lsr_p  : SDNode<"AArch64ISD::SRL_PRED",  SDT_AArch64Arith>;
def AArch64mul_p  : SDNode<"AArch64ISD::MUL_PRED",  SDT_AArch64Arith>;
def AArch64sdiv_p : SDNode<"AArch64ISD::SDIV_PRED", SDT_AArch64Arith>;
def AArch64smax_p : SDNode<"AArch64ISD::SMAX_PRED", SDT_AArch64Arith>;
def AArch64smin_p : SDNode<"AArch64ISD::SMIN_PRED", SDT_AArch64Arith>;
def AArch64smulh_p : SDNode<"AArch64ISD::MULHS_PRED", SDT_AArch64Arith>;
def AArch64sub_p  : SDNode<"AArch64ISD::SUB_PRED",  SDT_AArch64Arith>;
def AArch64udiv_p : SDNode<"AArch64ISD::UDIV_PRED", SDT_AArch64Arith>;
def AArch64umax_p : SDNode<"AArch64ISD::UMAX_PRED", SDT_AArch64Arith>;
def AArch64umin_p : SDNode<"AArch64ISD::UMIN_PRED", SDT_AArch64Arith>;
def AArch64umulh_p : SDNode<"AArch64ISD::MULHU_PRED", SDT_AArch64Arith>;

def SDT_AArch64IntExtend : SDTypeProfile<1, 4, [
  SDTCisVec<0>, SDTCisVec<1>, SDTCisVec<2>, SDTCisVT<3, OtherVT>, SDTCisVec<4>,
  SDTCVecEltisVT<1,i1>, SDTCisSameAs<0,2>, SDTCisVTSmallerThanOp<3, 2>, SDTCisSameAs<0,4>
]>;

// Predicated operations with the result of inactive lanes provided by the last operand.
def AArch64clz_mt    : SDNode<"AArch64ISD::CTLZ_MERGE_PASSTHRU", SDT_AArch64Arith>;
def AArch64cnt_mt    : SDNode<"AArch64ISD::CTPOP_MERGE_PASSTHRU", SDT_AArch64Arith>;
def AArch64fneg_mt   : SDNode<"AArch64ISD::FNEG_MERGE_PASSTHRU", SDT_AArch64Arith>;
def AArch64fabs_mt   : SDNode<"AArch64ISD::FABS_MERGE_PASSTHRU", SDT_AArch64Arith>;
def AArch64abs_mt   : SDNode<"AArch64ISD::ABS_MERGE_PASSTHRU", SDT_AArch64Arith>;
def AArch64neg_mt   : SDNode<"AArch64ISD::NEG_MERGE_PASSTHRU", SDT_AArch64Arith>;
def AArch64sxt_mt    : SDNode<"AArch64ISD::SIGN_EXTEND_INREG_MERGE_PASSTHRU", SDT_AArch64IntExtend>;
def AArch64uxt_mt    : SDNode<"AArch64ISD::ZERO_EXTEND_INREG_MERGE_PASSTHRU", SDT_AArch64IntExtend>;
def AArch64frintp_mt : SDNode<"AArch64ISD::FCEIL_MERGE_PASSTHRU", SDT_AArch64Arith>;
def AArch64frintm_mt : SDNode<"AArch64ISD::FFLOOR_MERGE_PASSTHRU", SDT_AArch64Arith>;
def AArch64frinti_mt : SDNode<"AArch64ISD::FNEARBYINT_MERGE_PASSTHRU", SDT_AArch64Arith>;
def AArch64frintx_mt : SDNode<"AArch64ISD::FRINT_MERGE_PASSTHRU", SDT_AArch64Arith>;
def AArch64frinta_mt : SDNode<"AArch64ISD::FROUND_MERGE_PASSTHRU", SDT_AArch64Arith>;
def AArch64frintn_mt : SDNode<"AArch64ISD::FROUNDEVEN_MERGE_PASSTHRU", SDT_AArch64Arith>;
def AArch64frintz_mt : SDNode<"AArch64ISD::FTRUNC_MERGE_PASSTHRU", SDT_AArch64Arith>;
def AArch64fsqrt_mt  : SDNode<"AArch64ISD::FSQRT_MERGE_PASSTHRU", SDT_AArch64Arith>;
def AArch64frecpx_mt : SDNode<"AArch64ISD::FRECPX_MERGE_PASSTHRU", SDT_AArch64Arith>;
def AArch64rbit_mt   : SDNode<"AArch64ISD::BITREVERSE_MERGE_PASSTHRU", SDT_AArch64Arith>;
def AArch64revb_mt   : SDNode<"AArch64ISD::BSWAP_MERGE_PASSTHRU", SDT_AArch64Arith>;

// These are like the above but we don't yet have need for ISD nodes. They allow
// a single pattern to match intrinsic and ISD operand layouts.
def AArch64cls_mt  : PatFrags<(ops node:$pg, node:$op, node:$pt), [(int_aarch64_sve_cls  node:$pt, node:$pg, node:$op)]>;
def AArch64cnot_mt : PatFrags<(ops node:$pg, node:$op, node:$pt), [(int_aarch64_sve_cnot node:$pt, node:$pg, node:$op)]>;
def AArch64not_mt  : PatFrags<(ops node:$pg, node:$op, node:$pt), [(int_aarch64_sve_not  node:$pt, node:$pg, node:$op)]>;

def SDT_AArch64FCVT : SDTypeProfile<1, 3, [
  SDTCisVec<0>, SDTCisVec<1>, SDTCisVec<2>, SDTCisVec<3>,
  SDTCVecEltisVT<1,i1>
]>;

def SDT_AArch64FCVTR : SDTypeProfile<1, 4, [
  SDTCisVec<0>, SDTCisVec<1>, SDTCisVec<2>, SDTCisInt<3>, SDTCisVec<4>,
  SDTCVecEltisVT<1,i1>
]>;

def AArch64fcvtr_mt  : SDNode<"AArch64ISD::FP_ROUND_MERGE_PASSTHRU", SDT_AArch64FCVTR>;
def AArch64fcvte_mt  : SDNode<"AArch64ISD::FP_EXTEND_MERGE_PASSTHRU", SDT_AArch64FCVT>;
def AArch64ucvtf_mt  : SDNode<"AArch64ISD::UINT_TO_FP_MERGE_PASSTHRU", SDT_AArch64FCVT>;
def AArch64scvtf_mt  : SDNode<"AArch64ISD::SINT_TO_FP_MERGE_PASSTHRU", SDT_AArch64FCVT>;
def AArch64fcvtzu_mt : SDNode<"AArch64ISD::FCVTZU_MERGE_PASSTHRU", SDT_AArch64FCVT>;
def AArch64fcvtzs_mt : SDNode<"AArch64ISD::FCVTZS_MERGE_PASSTHRU", SDT_AArch64FCVT>;

def SDT_AArch64ReduceWithInit : SDTypeProfile<1, 3, [SDTCisVec<1>, SDTCisVec<3>]>;
def AArch64clasta_n   : SDNode<"AArch64ISD::CLASTA_N",   SDT_AArch64ReduceWithInit>;
def AArch64clastb_n   : SDNode<"AArch64ISD::CLASTB_N",   SDT_AArch64ReduceWithInit>;
def AArch64fadda_p    : SDNode<"AArch64ISD::FADDA_PRED", SDT_AArch64ReduceWithInit>;

def SDT_AArch64PTest : SDTypeProfile<0, 2, [SDTCisVec<0>, SDTCisSameAs<0,1>]>;
def AArch64ptest     : SDNode<"AArch64ISD::PTEST", SDT_AArch64PTest>;

def SDT_AArch64DUP_PRED  : SDTypeProfile<1, 3, [SDTCisVec<0>, SDTCisSameAs<0, 3>, SDTCisVec<1>, SDTCVecEltisVT<1,i1>]>;
def AArch64dup_mt : SDNode<"AArch64ISD::DUP_MERGE_PASSTHRU", SDT_AArch64DUP_PRED>;

def SDT_IndexVector : SDTypeProfile<1, 2, [SDTCisVec<0>, SDTCisSameAs<1, 2>, SDTCisInt<2>]>;
def index_vector : SDNode<"AArch64ISD::INDEX_VECTOR", SDT_IndexVector, []>;
def index_vector_oneuse : PatFrag<(ops node:$base, node:$idx),
                                  (index_vector node:$base, node:$idx), [{
  return N->hasOneUse();
}]>;

def reinterpret_cast : SDNode<"AArch64ISD::REINTERPRET_CAST", SDTUnaryOp>;

def AArch64mul_p_oneuse : PatFrag<(ops node:$pred, node:$src1, node:$src2),
                                  (AArch64mul_p node:$pred, node:$src1, node:$src2), [{
  return N->hasOneUse();
}]>;


let Predicates = [HasSVE] in {
  defm RDFFR_PPz  : sve_int_rdffr_pred<0b0, "rdffr", int_aarch64_sve_rdffr_z>;
  def  RDFFRS_PPz : sve_int_rdffr_pred<0b1, "rdffrs">;
  defm RDFFR_P    : sve_int_rdffr_unpred<"rdffr", int_aarch64_sve_rdffr>;
  def  SETFFR     : sve_int_setffr<"setffr", int_aarch64_sve_setffr>;
  def  WRFFR      : sve_int_wrffr<"wrffr", int_aarch64_sve_wrffr>;

  defm ADD_ZZZ   : sve_int_bin_cons_arit_0<0b000, "add", add, null_frag>;
  defm SUB_ZZZ   : sve_int_bin_cons_arit_0<0b001, "sub", sub, null_frag>;
  defm SQADD_ZZZ : sve_int_bin_cons_arit_0<0b100, "sqadd", saddsat, int_aarch64_sve_sqadd_x>;
  defm UQADD_ZZZ : sve_int_bin_cons_arit_0<0b101, "uqadd", uaddsat, int_aarch64_sve_uqadd_x>;
  defm SQSUB_ZZZ : sve_int_bin_cons_arit_0<0b110, "sqsub", ssubsat, int_aarch64_sve_sqsub_x>;
  defm UQSUB_ZZZ : sve_int_bin_cons_arit_0<0b111, "uqsub", usubsat, int_aarch64_sve_uqsub_x>;

  defm AND_ZZZ : sve_int_bin_cons_log<0b00, "and", and>;
  defm ORR_ZZZ : sve_int_bin_cons_log<0b01, "orr", or>;
  defm EOR_ZZZ : sve_int_bin_cons_log<0b10, "eor", xor>;
  defm BIC_ZZZ : sve_int_bin_cons_log<0b11, "bic", null_frag>;

  defm ADD_ZPmZ  : sve_int_bin_pred_arit_0<0b000, "add",  "ADD_ZPZZ", int_aarch64_sve_add, DestructiveBinaryComm>;
  defm SUB_ZPmZ  : sve_int_bin_pred_arit_0<0b001, "sub",  "SUB_ZPZZ", int_aarch64_sve_sub, DestructiveBinaryCommWithRev, "SUBR_ZPmZ">;
  defm SUBR_ZPmZ : sve_int_bin_pred_arit_0<0b011, "subr", "SUBR_ZPZZ", int_aarch64_sve_subr, DestructiveBinaryCommWithRev, "SUB_ZPmZ", /*isReverseInstr*/ 1>;

  defm ADD_ZPZZ  : sve_int_bin_pred_bhsd<AArch64add_p>;
  defm SUB_ZPZZ  : sve_int_bin_pred_bhsd<AArch64sub_p>;

  let Predicates = [HasSVE, UseExperimentalZeroingPseudos] in {
    defm ADD_ZPZZ  : sve_int_bin_pred_zeroing_bhsd<int_aarch64_sve_add>;
    defm SUB_ZPZZ  : sve_int_bin_pred_zeroing_bhsd<int_aarch64_sve_sub>;
    defm SUBR_ZPZZ : sve_int_bin_pred_zeroing_bhsd<int_aarch64_sve_subr>;
  }

  defm ORR_ZPmZ : sve_int_bin_pred_log<0b000, "orr", int_aarch64_sve_orr>;
  defm EOR_ZPmZ : sve_int_bin_pred_log<0b001, "eor", int_aarch64_sve_eor>;
  defm AND_ZPmZ : sve_int_bin_pred_log<0b010, "and", int_aarch64_sve_and>;
  defm BIC_ZPmZ : sve_int_bin_pred_log<0b011, "bic", int_aarch64_sve_bic>;

  defm ADD_ZI   : sve_int_arith_imm0<0b000, "add", add, null_frag>;
  defm SUB_ZI   : sve_int_arith_imm0<0b001, "sub", sub, null_frag>;
  defm SUBR_ZI  : sve_int_arith_imm0_subr<0b011, "subr", sub>;
  defm SQADD_ZI : sve_int_arith_imm0<0b100, "sqadd", saddsat, int_aarch64_sve_sqadd_x>;
  defm UQADD_ZI : sve_int_arith_imm0<0b101, "uqadd", uaddsat, int_aarch64_sve_uqadd_x>;
  defm SQSUB_ZI : sve_int_arith_imm0<0b110, "sqsub", ssubsat, int_aarch64_sve_sqsub_x>;
  defm UQSUB_ZI : sve_int_arith_imm0<0b111, "uqsub", usubsat, int_aarch64_sve_uqsub_x>;

  defm MAD_ZPmZZ : sve_int_mladdsub_vvv_pred<0b0, "mad", int_aarch64_sve_mad>;
  defm MSB_ZPmZZ : sve_int_mladdsub_vvv_pred<0b1, "msb", int_aarch64_sve_msb>;
  defm MLA_ZPmZZ : sve_int_mlas_vvv_pred<0b0, "mla", int_aarch64_sve_mla, add, AArch64mul_p_oneuse>;
  defm MLS_ZPmZZ : sve_int_mlas_vvv_pred<0b1, "mls", int_aarch64_sve_mls, sub, AArch64mul_p_oneuse>;

  // SVE predicated integer reductions.
  defm SADDV_VPZ : sve_int_reduce_0_saddv<0b000, "saddv", AArch64saddv_p>;
  defm UADDV_VPZ : sve_int_reduce_0_uaddv<0b001, "uaddv", AArch64uaddv_p>;
  defm SMAXV_VPZ : sve_int_reduce_1<0b000, "smaxv", AArch64smaxv_p>;
  defm UMAXV_VPZ : sve_int_reduce_1<0b001, "umaxv", AArch64umaxv_p>;
  defm SMINV_VPZ : sve_int_reduce_1<0b010, "sminv", AArch64sminv_p>;
  defm UMINV_VPZ : sve_int_reduce_1<0b011, "uminv", AArch64uminv_p>;
  defm ORV_VPZ   : sve_int_reduce_2<0b000, "orv", AArch64orv_p>;
  defm EORV_VPZ  : sve_int_reduce_2<0b001, "eorv", AArch64eorv_p>;
  defm ANDV_VPZ  : sve_int_reduce_2<0b010, "andv", AArch64andv_p>;

  defm ORR_ZI : sve_int_log_imm<0b00, "orr", "orn", or>;
  defm EOR_ZI : sve_int_log_imm<0b01, "eor", "eon", xor>;
  defm AND_ZI : sve_int_log_imm<0b10, "and", "bic", and>;

  defm SMAX_ZI   : sve_int_arith_imm1<0b00, "smax", AArch64smax_p>;
  defm SMIN_ZI   : sve_int_arith_imm1<0b10, "smin", AArch64smin_p>;
  defm UMAX_ZI   : sve_int_arith_imm1_unsigned<0b01, "umax", AArch64umax_p>;
  defm UMIN_ZI   : sve_int_arith_imm1_unsigned<0b11, "umin", AArch64umin_p>;

  defm MUL_ZI     : sve_int_arith_imm2<"mul", AArch64mul_p>;
  defm MUL_ZPmZ   : sve_int_bin_pred_arit_2<0b000, "mul",   "MUL_ZPZZ",   int_aarch64_sve_mul,   DestructiveBinaryComm>;
  defm SMULH_ZPmZ : sve_int_bin_pred_arit_2<0b010, "smulh", "SMULH_ZPZZ", int_aarch64_sve_smulh, DestructiveBinaryComm>;
  defm UMULH_ZPmZ : sve_int_bin_pred_arit_2<0b011, "umulh", "UMULH_ZPZZ", int_aarch64_sve_umulh, DestructiveBinaryComm>;

  defm MUL_ZPZZ   : sve_int_bin_pred_bhsd<AArch64mul_p>;
  defm SMULH_ZPZZ : sve_int_bin_pred_bhsd<AArch64smulh_p>;
  defm UMULH_ZPZZ : sve_int_bin_pred_bhsd<AArch64umulh_p>;

  defm SDIV_ZPmZ  : sve_int_bin_pred_arit_2_div<0b100, "sdiv",  "SDIV_ZPZZ", int_aarch64_sve_sdiv, DestructiveBinaryCommWithRev, "SDIVR_ZPmZ">;
  defm UDIV_ZPmZ  : sve_int_bin_pred_arit_2_div<0b101, "udiv",  "UDIV_ZPZZ", int_aarch64_sve_udiv, DestructiveBinaryCommWithRev, "UDIVR_ZPmZ">;
  defm SDIVR_ZPmZ : sve_int_bin_pred_arit_2_div<0b110, "sdivr", "SDIVR_ZPZZ", int_aarch64_sve_sdivr, DestructiveBinaryCommWithRev, "SDIV_ZPmZ", /*isReverseInstr*/ 1>;
  defm UDIVR_ZPmZ : sve_int_bin_pred_arit_2_div<0b111, "udivr", "UDIVR_ZPZZ", int_aarch64_sve_udivr, DestructiveBinaryCommWithRev, "UDIV_ZPmZ", /*isReverseInstr*/ 1>;

  defm SDIV_ZPZZ  : sve_int_bin_pred_sd<AArch64sdiv_p>;
  defm UDIV_ZPZZ  : sve_int_bin_pred_sd<AArch64udiv_p>;

  defm SDOT_ZZZ : sve_intx_dot<0b0, "sdot", AArch64sdot>;
  defm UDOT_ZZZ : sve_intx_dot<0b1, "udot", AArch64udot>;

  defm SDOT_ZZZI : sve_intx_dot_by_indexed_elem<0b0, "sdot", int_aarch64_sve_sdot_lane>;
  defm UDOT_ZZZI : sve_intx_dot_by_indexed_elem<0b1, "udot", int_aarch64_sve_udot_lane>;

  defm SXTB_ZPmZ : sve_int_un_pred_arit_0_h<0b000, "sxtb", AArch64sxt_mt>;
  defm UXTB_ZPmZ : sve_int_un_pred_arit_0_h<0b001, "uxtb", AArch64uxt_mt>;
  defm SXTH_ZPmZ : sve_int_un_pred_arit_0_w<0b010, "sxth", AArch64sxt_mt>;
  defm UXTH_ZPmZ : sve_int_un_pred_arit_0_w<0b011, "uxth", AArch64uxt_mt>;
  defm SXTW_ZPmZ : sve_int_un_pred_arit_0_d<0b100, "sxtw", AArch64sxt_mt>;
  defm UXTW_ZPmZ : sve_int_un_pred_arit_0_d<0b101, "uxtw", AArch64uxt_mt>;
  defm ABS_ZPmZ  : sve_int_un_pred_arit_0<  0b110, "abs",  AArch64abs_mt>;
  defm NEG_ZPmZ  : sve_int_un_pred_arit_0<  0b111, "neg",  AArch64neg_mt>;

  defm CLS_ZPmZ  : sve_int_un_pred_arit_1<   0b000, "cls",  AArch64cls_mt>;
  defm CLZ_ZPmZ  : sve_int_un_pred_arit_1<   0b001, "clz",  AArch64clz_mt>;
  defm CNT_ZPmZ  : sve_int_un_pred_arit_1<   0b010, "cnt",  AArch64cnt_mt>;
  defm CNOT_ZPmZ : sve_int_un_pred_arit_1<   0b011, "cnot", AArch64cnot_mt>;
  defm NOT_ZPmZ  : sve_int_un_pred_arit_1<   0b110, "not",  AArch64not_mt>;
  defm FABS_ZPmZ : sve_int_un_pred_arit_1_fp<0b100, "fabs", AArch64fabs_mt>;
  defm FNEG_ZPmZ : sve_int_un_pred_arit_1_fp<0b101, "fneg", AArch64fneg_mt>;

  defm SMAX_ZPmZ : sve_int_bin_pred_arit_1<0b000, "smax", "SMAX_ZPZZ", int_aarch64_sve_smax, DestructiveBinaryComm>;
  defm UMAX_ZPmZ : sve_int_bin_pred_arit_1<0b001, "umax", "UMAX_ZPZZ", int_aarch64_sve_umax, DestructiveBinaryComm>;
  defm SMIN_ZPmZ : sve_int_bin_pred_arit_1<0b010, "smin", "SMIN_ZPZZ", int_aarch64_sve_smin, DestructiveBinaryComm>;
  defm UMIN_ZPmZ : sve_int_bin_pred_arit_1<0b011, "umin", "UMIN_ZPZZ", int_aarch64_sve_umin, DestructiveBinaryComm>;
  defm SABD_ZPmZ : sve_int_bin_pred_arit_1<0b100, "sabd", "SABD_ZPZZ", int_aarch64_sve_sabd, DestructiveBinaryComm>;
  defm UABD_ZPmZ : sve_int_bin_pred_arit_1<0b101, "uabd", "UABD_ZPZZ", int_aarch64_sve_uabd, DestructiveBinaryComm>;

  defm SMAX_ZPZZ  : sve_int_bin_pred_bhsd<AArch64smax_p>;
  defm UMAX_ZPZZ  : sve_int_bin_pred_bhsd<AArch64umax_p>;
  defm SMIN_ZPZZ  : sve_int_bin_pred_bhsd<AArch64smin_p>;
  defm UMIN_ZPZZ  : sve_int_bin_pred_bhsd<AArch64umin_p>;

  defm FRECPE_ZZ  : sve_fp_2op_u_zd<0b110, "frecpe",  int_aarch64_sve_frecpe_x>;
  defm FRSQRTE_ZZ : sve_fp_2op_u_zd<0b111, "frsqrte", int_aarch64_sve_frsqrte_x>;

  defm FADD_ZPmI    : sve_fp_2op_i_p_zds<0b000, "fadd", sve_fpimm_half_one>;
  defm FSUB_ZPmI    : sve_fp_2op_i_p_zds<0b001, "fsub", sve_fpimm_half_one>;
  defm FMUL_ZPmI    : sve_fp_2op_i_p_zds<0b010, "fmul", sve_fpimm_half_two>;
  defm FSUBR_ZPmI   : sve_fp_2op_i_p_zds<0b011, "fsubr", sve_fpimm_half_one>;
  defm FMAXNM_ZPmI  : sve_fp_2op_i_p_zds<0b100, "fmaxnm", sve_fpimm_zero_one>;
  defm FMINNM_ZPmI  : sve_fp_2op_i_p_zds<0b101, "fminnm", sve_fpimm_zero_one>;
  defm FMAX_ZPmI    : sve_fp_2op_i_p_zds<0b110, "fmax", sve_fpimm_zero_one>;
  defm FMIN_ZPmI    : sve_fp_2op_i_p_zds<0b111, "fmin", sve_fpimm_zero_one>;

  defm FADD_ZPmZ   : sve_fp_2op_p_zds<0b0000, "fadd", "FADD_ZPZZ", int_aarch64_sve_fadd, DestructiveBinaryComm>;
  defm FSUB_ZPmZ   : sve_fp_2op_p_zds<0b0001, "fsub", "FSUB_ZPZZ", int_aarch64_sve_fsub, DestructiveBinaryCommWithRev, "FSUBR_ZPmZ">;
  defm FMUL_ZPmZ   : sve_fp_2op_p_zds<0b0010, "fmul", "FMUL_ZPZZ", int_aarch64_sve_fmul, DestructiveBinaryComm>;
  defm FSUBR_ZPmZ  : sve_fp_2op_p_zds<0b0011, "fsubr", "FSUBR_ZPZZ", int_aarch64_sve_fsubr, DestructiveBinaryCommWithRev, "FSUB_ZPmZ", /*isReverseInstr*/ 1>;
  defm FMAXNM_ZPmZ : sve_fp_2op_p_zds<0b0100, "fmaxnm", "FMAXNM_ZPZZ", int_aarch64_sve_fmaxnm, DestructiveBinaryComm>;
  defm FMINNM_ZPmZ : sve_fp_2op_p_zds<0b0101, "fminnm", "FMINNM_ZPZZ", int_aarch64_sve_fminnm, DestructiveBinaryComm>;
  defm FMAX_ZPmZ   : sve_fp_2op_p_zds<0b0110, "fmax", "FMAX_ZPZZ", int_aarch64_sve_fmax, DestructiveBinaryComm>;
  defm FMIN_ZPmZ   : sve_fp_2op_p_zds<0b0111, "fmin", "FMIN_ZPZZ", int_aarch64_sve_fmin, DestructiveBinaryComm>;
  defm FABD_ZPmZ   : sve_fp_2op_p_zds<0b1000, "fabd", "FABD_ZPZZ", int_aarch64_sve_fabd, DestructiveBinaryComm>;
  defm FSCALE_ZPmZ : sve_fp_2op_p_zds_fscale<0b1001, "fscale", int_aarch64_sve_fscale>;
  defm FMULX_ZPmZ  : sve_fp_2op_p_zds<0b1010, "fmulx", "FMULX_ZPZZ", int_aarch64_sve_fmulx, DestructiveBinaryComm>;
  defm FDIVR_ZPmZ  : sve_fp_2op_p_zds<0b1100, "fdivr", "FDIVR_ZPZZ", int_aarch64_sve_fdivr, DestructiveBinaryCommWithRev, "FDIV_ZPmZ", /*isReverseInstr*/ 1>;
  defm FDIV_ZPmZ   : sve_fp_2op_p_zds<0b1101, "fdiv", "FDIV_ZPZZ", int_aarch64_sve_fdiv, DestructiveBinaryCommWithRev, "FDIVR_ZPmZ">;

  defm FADD_ZPZZ   : sve_fp_bin_pred_hfd<AArch64fadd_p>;
  defm FSUB_ZPZZ   : sve_fp_bin_pred_hfd<AArch64fsub_p>;
  defm FMUL_ZPZZ   : sve_fp_bin_pred_hfd<AArch64fmul_p>;
  defm FMAXNM_ZPZZ : sve_fp_bin_pred_hfd<AArch64fmaxnm_p>;
  defm FMINNM_ZPZZ : sve_fp_bin_pred_hfd<AArch64fminnm_p>;
  defm FMAX_ZPZZ   : sve_fp_bin_pred_hfd<AArch64fmax_p>;
  defm FMIN_ZPZZ   : sve_fp_bin_pred_hfd<AArch64fmin_p>;
  defm FDIV_ZPZZ   : sve_fp_bin_pred_hfd<AArch64fdiv_p>;

  let Predicates = [HasSVE, UseExperimentalZeroingPseudos] in {
    defm FADD_ZPZZ   : sve_fp_2op_p_zds_zeroing_hsd<int_aarch64_sve_fadd>;
    defm FSUB_ZPZZ   : sve_fp_2op_p_zds_zeroing_hsd<int_aarch64_sve_fsub>;
    defm FMUL_ZPZZ   : sve_fp_2op_p_zds_zeroing_hsd<int_aarch64_sve_fmul>;
    defm FSUBR_ZPZZ  : sve_fp_2op_p_zds_zeroing_hsd<int_aarch64_sve_fsubr>;
    defm FMAXNM_ZPZZ : sve_fp_2op_p_zds_zeroing_hsd<int_aarch64_sve_fmaxnm>;
    defm FMINNM_ZPZZ : sve_fp_2op_p_zds_zeroing_hsd<int_aarch64_sve_fminnm>;
    defm FMAX_ZPZZ   : sve_fp_2op_p_zds_zeroing_hsd<int_aarch64_sve_fmax>;
    defm FMIN_ZPZZ   : sve_fp_2op_p_zds_zeroing_hsd<int_aarch64_sve_fmin>;
    defm FABD_ZPZZ   : sve_fp_2op_p_zds_zeroing_hsd<int_aarch64_sve_fabd>;
    defm FMULX_ZPZZ  : sve_fp_2op_p_zds_zeroing_hsd<int_aarch64_sve_fmulx>;
    defm FDIVR_ZPZZ  : sve_fp_2op_p_zds_zeroing_hsd<int_aarch64_sve_fdivr>;
    defm FDIV_ZPZZ   : sve_fp_2op_p_zds_zeroing_hsd<int_aarch64_sve_fdiv>;
  }

  defm FADD_ZZZ    : sve_fp_3op_u_zd<0b000, "fadd", fadd, AArch64fadd_p>;
  defm FSUB_ZZZ    : sve_fp_3op_u_zd<0b001, "fsub", fsub, AArch64fsub_p>;
  defm FMUL_ZZZ    : sve_fp_3op_u_zd<0b010, "fmul", fmul, AArch64fmul_p>;
  defm FTSMUL_ZZZ  : sve_fp_3op_u_zd_ftsmul<0b011, "ftsmul", int_aarch64_sve_ftsmul_x>;
  defm FRECPS_ZZZ  : sve_fp_3op_u_zd<0b110, "frecps",  int_aarch64_sve_frecps_x>;
  defm FRSQRTS_ZZZ : sve_fp_3op_u_zd<0b111, "frsqrts", int_aarch64_sve_frsqrts_x>;

  defm FTSSEL_ZZZ : sve_int_bin_cons_misc_0_b<"ftssel", int_aarch64_sve_ftssel_x>;

  defm FCADD_ZPmZ : sve_fp_fcadd<"fcadd", int_aarch64_sve_fcadd>;
  defm FCMLA_ZPmZZ : sve_fp_fcmla<"fcmla", int_aarch64_sve_fcmla>;

  defm FMLA_ZPmZZ  : sve_fp_3op_p_zds_a<0b00, "fmla",  "FMLA_ZPZZZ", int_aarch64_sve_fmla, "FMAD_ZPmZZ">;
  defm FMLS_ZPmZZ  : sve_fp_3op_p_zds_a<0b01, "fmls",  "FMLS_ZPZZZ", int_aarch64_sve_fmls, "FMSB_ZPmZZ">;
  defm FNMLA_ZPmZZ : sve_fp_3op_p_zds_a<0b10, "fnmla", "FNMLA_ZPZZZ", int_aarch64_sve_fnmla, "FNMAD_ZPmZZ">;
  defm FNMLS_ZPmZZ : sve_fp_3op_p_zds_a<0b11, "fnmls", "FNMLS_ZPZZZ", int_aarch64_sve_fnmls, "FNMSB_ZPmZZ">;

  defm FMAD_ZPmZZ  : sve_fp_3op_p_zds_b<0b00, "fmad",  int_aarch64_sve_fmad, "FMLA_ZPmZZ", /*isReverseInstr*/ 1>;
  defm FMSB_ZPmZZ  : sve_fp_3op_p_zds_b<0b01, "fmsb",  int_aarch64_sve_fmsb, "FMLS_ZPmZZ", /*isReverseInstr*/ 1>;
  defm FNMAD_ZPmZZ : sve_fp_3op_p_zds_b<0b10, "fnmad", int_aarch64_sve_fnmad, "FNMLA_ZPmZZ", /*isReverseInstr*/ 1>;
  defm FNMSB_ZPmZZ : sve_fp_3op_p_zds_b<0b11, "fnmsb", int_aarch64_sve_fnmsb, "FNMLS_ZPmZZ", /*isReverseInstr*/ 1>;

  defm FMLA_ZPZZZ  : sve_fp_3op_p_zds_zx<int_aarch64_sve_fmla, int_aarch64_sve_fmad>;
  defm FMLS_ZPZZZ  : sve_fp_3op_p_zds_zx<int_aarch64_sve_fmls, int_aarch64_sve_fmsb>;
  defm FNMLA_ZPZZZ : sve_fp_3op_p_zds_zx<int_aarch64_sve_fnmla, int_aarch64_sve_fnmad>;
  defm FNMLS_ZPZZZ : sve_fp_3op_p_zds_zx<int_aarch64_sve_fnmls, int_aarch64_sve_fnmsb>;

  multiclass fma<ValueType Ty, ValueType PredTy, string Suffix> {
    // Zd = Za + Zn * Zm
    def : Pat<(Ty (AArch64fma_p PredTy:$P, Ty:$Zn, Ty:$Zm, Ty:$Za)),
              (!cast<Instruction>("FMLA_ZPZZZ_UNDEF_"#Suffix) $P, ZPR:$Za, ZPR:$Zn, ZPR:$Zm)>;

    // Zd = Za + -Zn * Zm
    def : Pat<(Ty (AArch64fma_p PredTy:$P, (AArch64fneg_mt PredTy:$P, Ty:$Zn, (Ty (undef))), Ty:$Zm, Ty:$Za)),
              (!cast<Instruction>("FMLS_ZPZZZ_UNDEF_"#Suffix) $P, ZPR:$Za, ZPR:$Zn, ZPR:$Zm)>;

    // Zd = -Za + Zn * Zm
    def : Pat<(Ty (AArch64fma_p PredTy:$P, Ty:$Zn, Ty:$Zm, (AArch64fneg_mt PredTy:$P, Ty:$Za, (Ty (undef))))),
              (!cast<Instruction>("FNMLS_ZPZZZ_UNDEF_"#Suffix) $P, ZPR:$Za, ZPR:$Zn, ZPR:$Zm)>;

    // Zd = -Za + -Zn * Zm
    def : Pat<(Ty (AArch64fma_p PredTy:$P, (AArch64fneg_mt PredTy:$P, Ty:$Zn, (Ty (undef))), Ty:$Zm, (AArch64fneg_mt PredTy:$P, Ty:$Za, (Ty (undef))))),
              (!cast<Instruction>("FNMLA_ZPZZZ_UNDEF_"#Suffix) $P, ZPR:$Za, ZPR:$Zn, ZPR:$Zm)>;

    // Zd = -(Za + Zn * Zm)
    def : Pat<(AArch64fneg_mt PredTy:$P, (AArch64fma_p PredTy:$P, Ty:$Zn, Ty:$Zm, Ty:$Za), (Ty (undef))),
              (!cast<Instruction>("FNMLA_ZPZZZ_UNDEF_"#Suffix) $P, ZPR:$Za, ZPR:$Zn, ZPR:$Zm)>;

    // Zda = Zda + Zn * Zm
    def : Pat<(vselect (PredTy PPR:$Pg), (Ty (AArch64fma_p (PredTy (AArch64ptrue 31)), ZPR:$Zn, ZPR:$Zm, ZPR:$Za)), ZPR:$Za),
              (!cast<Instruction>("FMLA_ZPmZZ_"#Suffix) PPR:$Pg, ZPR:$Za, ZPR:$Zn, ZPR:$Zm)>;

    // Zda = Zda + -Zn * Zm
    def : Pat<(vselect (PredTy PPR:$Pg), (Ty (AArch64fma_p (PredTy (AArch64ptrue 31)), (AArch64fneg_mt (PredTy (AArch64ptrue 31)), Ty:$Zn, (Ty (undef))), ZPR:$Zm, ZPR:$Za)), ZPR:$Za),
              (!cast<Instruction>("FMLS_ZPmZZ_"#Suffix) PPR:$Pg, ZPR:$Za, ZPR:$Zn, ZPR:$Zm)>;
  }

  defm : fma<nxv8f16, nxv8i1, "H">;
  defm : fma<nxv4f16, nxv4i1, "H">;
  defm : fma<nxv2f16, nxv2i1, "H">;
  defm : fma<nxv4f32, nxv4i1, "S">;
  defm : fma<nxv2f32, nxv2i1, "S">;
  defm : fma<nxv2f64, nxv2i1, "D">;

  defm FTMAD_ZZI : sve_fp_ftmad<"ftmad", int_aarch64_sve_ftmad_x>;

  defm FMLA_ZZZI : sve_fp_fma_by_indexed_elem<0b0, "fmla", int_aarch64_sve_fmla_lane>;
  defm FMLS_ZZZI : sve_fp_fma_by_indexed_elem<0b1, "fmls", int_aarch64_sve_fmls_lane>;

  defm FCMLA_ZZZI : sve_fp_fcmla_by_indexed_elem<"fcmla", int_aarch64_sve_fcmla_lane>;
  defm FMUL_ZZZI   : sve_fp_fmul_by_indexed_elem<"fmul", int_aarch64_sve_fmul_lane>;

  // SVE floating point reductions.
  defm FADDA_VPZ   : sve_fp_2op_p_vd<0b000, "fadda",   AArch64fadda_p>;
  defm FADDV_VPZ   : sve_fp_fast_red<0b000, "faddv",   AArch64faddv_p>;
  defm FMAXNMV_VPZ : sve_fp_fast_red<0b100, "fmaxnmv", AArch64fmaxnmv_p>;
  defm FMINNMV_VPZ : sve_fp_fast_red<0b101, "fminnmv", AArch64fminnmv_p>;
  defm FMAXV_VPZ   : sve_fp_fast_red<0b110, "fmaxv",   AArch64fmaxv_p>;
  defm FMINV_VPZ   : sve_fp_fast_red<0b111, "fminv",   AArch64fminv_p>;

  // Splat immediate (unpredicated)
  defm DUP_ZI   : sve_int_dup_imm<"dup">;
  defm FDUP_ZI  : sve_int_dup_fpimm<"fdup">;
  defm DUPM_ZI : sve_int_dup_mask_imm<"dupm">;

  // Splat immediate (predicated)
  defm CPY_ZPmI  : sve_int_dup_imm_pred_merge<"cpy">;
  defm CPY_ZPzI  : sve_int_dup_imm_pred_zero<"cpy">;
  defm FCPY_ZPmI : sve_int_dup_fpimm_pred<"fcpy">;

  // Splat scalar register (unpredicated, GPR or vector + element index)
  defm DUP_ZR  : sve_int_perm_dup_r<"dup", AArch64dup>;
  defm DUP_ZZI : sve_int_perm_dup_i<"dup">;

  // Splat scalar register (predicated)
  defm CPY_ZPmR : sve_int_perm_cpy_r<"cpy", AArch64dup_mt>;
  defm CPY_ZPmV : sve_int_perm_cpy_v<"cpy", AArch64dup_mt>;

  // Duplicate FP scalar into all vector elements
  def : Pat<(nxv8f16 (AArch64dup (f16 FPR16:$src))),
            (DUP_ZZI_H (INSERT_SUBREG (IMPLICIT_DEF), FPR16:$src, hsub), 0)>;
  def : Pat<(nxv4f16 (AArch64dup (f16 FPR16:$src))),
            (DUP_ZZI_H (INSERT_SUBREG (IMPLICIT_DEF), FPR16:$src, hsub), 0)>;
  def : Pat<(nxv2f16 (AArch64dup (f16 FPR16:$src))),
            (DUP_ZZI_H (INSERT_SUBREG (IMPLICIT_DEF), FPR16:$src, hsub), 0)>;
  def : Pat<(nxv4f32 (AArch64dup (f32 FPR32:$src))),
            (DUP_ZZI_S (INSERT_SUBREG (IMPLICIT_DEF), FPR32:$src, ssub), 0)>;
  def : Pat<(nxv2f32 (AArch64dup (f32 FPR32:$src))),
            (DUP_ZZI_S (INSERT_SUBREG (IMPLICIT_DEF), FPR32:$src, ssub), 0)>;
  def : Pat<(nxv2f64 (AArch64dup (f64 FPR64:$src))),
            (DUP_ZZI_D (INSERT_SUBREG (IMPLICIT_DEF), FPR64:$src, dsub), 0)>;
  def : Pat<(nxv8bf16 (AArch64dup (bf16 FPR16:$src))),
            (DUP_ZZI_H (INSERT_SUBREG (IMPLICIT_DEF), FPR16:$src, hsub), 0)>;

  // Duplicate +0.0 into all vector elements
  def : Pat<(nxv8f16 (AArch64dup (f16 fpimm0))), (DUP_ZI_H 0, 0)>;
  def : Pat<(nxv4f16 (AArch64dup (f16 fpimm0))), (DUP_ZI_H 0, 0)>;
  def : Pat<(nxv2f16 (AArch64dup (f16 fpimm0))), (DUP_ZI_H 0, 0)>;
  def : Pat<(nxv4f32 (AArch64dup (f32 fpimm0))), (DUP_ZI_S 0, 0)>;
  def : Pat<(nxv2f32 (AArch64dup (f32 fpimm0))), (DUP_ZI_S 0, 0)>;
  def : Pat<(nxv2f64 (AArch64dup (f64 fpimm0))), (DUP_ZI_D 0, 0)>;
  def : Pat<(nxv8bf16 (AArch64dup (bf16 fpimm0))), (DUP_ZI_H 0, 0)>;

  // Duplicate Int immediate into all vector elements
  def : Pat<(nxv16i8 (AArch64dup (i32 (SVE8BitLslImm i32:$a, i32:$b)))),
            (DUP_ZI_B $a, $b)>;
  def : Pat<(nxv8i16 (AArch64dup (i32 (SVE8BitLslImm i32:$a, i32:$b)))),
            (DUP_ZI_H $a, $b)>;
  def : Pat<(nxv4i32 (AArch64dup (i32 (SVE8BitLslImm i32:$a, i32:$b)))),
            (DUP_ZI_S $a, $b)>;
  def : Pat<(nxv2i64 (AArch64dup (i64 (SVE8BitLslImm i32:$a, i32:$b)))),
            (DUP_ZI_D $a, $b)>;

  // Duplicate immediate FP into all vector elements.
 def : Pat<(nxv2f32 (AArch64dup (f32 fpimm:$val))),
            (DUP_ZR_S (MOVi32imm (bitcast_fpimm_to_i32 f32:$val)))>;
 def : Pat<(nxv4f32 (AArch64dup (f32 fpimm:$val))),
            (DUP_ZR_S (MOVi32imm (bitcast_fpimm_to_i32 f32:$val)))>;
 def : Pat<(nxv2f64 (AArch64dup (f64 fpimm:$val))),
            (DUP_ZR_D (MOVi64imm (bitcast_fpimm_to_i64 f64:$val)))>;

  // Duplicate FP immediate into all vector elements
  let AddedComplexity = 2 in {
    def : Pat<(nxv8f16 (AArch64dup fpimm16:$imm8)),
              (FDUP_ZI_H fpimm16:$imm8)>;
    def : Pat<(nxv4f16 (AArch64dup fpimm16:$imm8)),
              (FDUP_ZI_H fpimm16:$imm8)>;
    def : Pat<(nxv2f16 (AArch64dup fpimm16:$imm8)),
              (FDUP_ZI_H fpimm16:$imm8)>;
    def : Pat<(nxv4f32 (AArch64dup fpimm32:$imm8)),
              (FDUP_ZI_S fpimm32:$imm8)>;
    def : Pat<(nxv2f32 (AArch64dup fpimm32:$imm8)),
              (FDUP_ZI_S fpimm32:$imm8)>;
    def : Pat<(nxv2f64 (AArch64dup fpimm64:$imm8)),
              (FDUP_ZI_D fpimm64:$imm8)>;
  }

  // Select elements from either vector (predicated)
  defm SEL_ZPZZ   : sve_int_sel_vvv<"sel", vselect>;

  defm SPLICE_ZPZ : sve_int_perm_splice<"splice", int_aarch64_sve_splice>;

  defm COMPACT_ZPZ : sve_int_perm_compact<"compact", int_aarch64_sve_compact>;
  defm INSR_ZR : sve_int_perm_insrs<"insr", AArch64insr>;
  defm INSR_ZV : sve_int_perm_insrv<"insr", AArch64insr>;
  defm EXT_ZZI : sve_int_perm_extract_i<"ext", AArch64ext>;

  defm RBIT_ZPmZ : sve_int_perm_rev_rbit<"rbit", AArch64rbit_mt>;
  defm REVB_ZPmZ : sve_int_perm_rev_revb<"revb", AArch64revb_mt>;
  defm REVH_ZPmZ : sve_int_perm_rev_revh<"revh", int_aarch64_sve_revh>;
  defm REVW_ZPmZ : sve_int_perm_rev_revw<"revw", int_aarch64_sve_revw>;

  defm REV_PP : sve_int_perm_reverse_p<"rev", vector_reverse>;
  defm REV_ZZ : sve_int_perm_reverse_z<"rev", vector_reverse>;

  defm SUNPKLO_ZZ : sve_int_perm_unpk<0b00, "sunpklo", AArch64sunpklo>;
  defm SUNPKHI_ZZ : sve_int_perm_unpk<0b01, "sunpkhi", AArch64sunpkhi>;
  defm UUNPKLO_ZZ : sve_int_perm_unpk<0b10, "uunpklo", AArch64uunpklo>;
  defm UUNPKHI_ZZ : sve_int_perm_unpk<0b11, "uunpkhi", AArch64uunpkhi>;

  defm PUNPKLO_PP : sve_int_perm_punpk<0b0, "punpklo", int_aarch64_sve_punpklo>;
  defm PUNPKHI_PP : sve_int_perm_punpk<0b1, "punpkhi", int_aarch64_sve_punpkhi>;

  defm MOVPRFX_ZPzZ : sve_int_movprfx_pred_zero<0b000, "movprfx">;
  defm MOVPRFX_ZPmZ : sve_int_movprfx_pred_merge<0b001, "movprfx">;
  def MOVPRFX_ZZ : sve_int_bin_cons_misc_0_c<0b00000001, "movprfx", ZPRAny>;
  defm FEXPA_ZZ : sve_int_bin_cons_misc_0_c_fexpa<"fexpa", int_aarch64_sve_fexpa_x>;

  defm BRKPA_PPzPP  : sve_int_brkp<0b00, "brkpa",  int_aarch64_sve_brkpa_z>;
  defm BRKPAS_PPzPP : sve_int_brkp<0b10, "brkpas", null_frag>;
  defm BRKPB_PPzPP  : sve_int_brkp<0b01, "brkpb",  int_aarch64_sve_brkpb_z>;
  defm BRKPBS_PPzPP : sve_int_brkp<0b11, "brkpbs", null_frag>;

  defm BRKN_PPzP  : sve_int_brkn<0b0, "brkn",  int_aarch64_sve_brkn_z>;
  defm BRKNS_PPzP : sve_int_brkn<0b1, "brkns", null_frag>;

  defm BRKA_PPzP  : sve_int_break_z<0b000, "brka",  int_aarch64_sve_brka_z>;
  defm BRKA_PPmP  : sve_int_break_m<0b001, "brka",  int_aarch64_sve_brka>;
  defm BRKAS_PPzP : sve_int_break_z<0b010, "brkas", null_frag>;
  defm BRKB_PPzP  : sve_int_break_z<0b100, "brkb",  int_aarch64_sve_brkb_z>;
  defm BRKB_PPmP  : sve_int_break_m<0b101, "brkb",  int_aarch64_sve_brkb>;
  defm BRKBS_PPzP : sve_int_break_z<0b110, "brkbs", null_frag>;

  def PTEST_PP : sve_int_ptest<0b010000, "ptest">;
  def PFALSE   : sve_int_pfalse<0b000000, "pfalse">;
  defm PFIRST  : sve_int_pfirst<0b00000, "pfirst", int_aarch64_sve_pfirst>;
  defm PNEXT   : sve_int_pnext<0b00110, "pnext", int_aarch64_sve_pnext>;

  defm AND_PPzPP   : sve_int_pred_log<0b0000, "and", int_aarch64_sve_and_z, and>;
  defm BIC_PPzPP   : sve_int_pred_log<0b0001, "bic", int_aarch64_sve_bic_z>;
  defm EOR_PPzPP   : sve_int_pred_log<0b0010, "eor", int_aarch64_sve_eor_z, xor>;
  defm SEL_PPPP    : sve_int_pred_log<0b0011, "sel", vselect>;
  defm ANDS_PPzPP  : sve_int_pred_log<0b0100, "ands", null_frag>;
  defm BICS_PPzPP  : sve_int_pred_log<0b0101, "bics", null_frag>;
  defm EORS_PPzPP  : sve_int_pred_log<0b0110, "eors", null_frag>;
  defm ORR_PPzPP   : sve_int_pred_log<0b1000, "orr", int_aarch64_sve_orr_z, or>;
  defm ORN_PPzPP   : sve_int_pred_log<0b1001, "orn", int_aarch64_sve_orn_z>;
  defm NOR_PPzPP   : sve_int_pred_log<0b1010, "nor", int_aarch64_sve_nor_z>;
  defm NAND_PPzPP  : sve_int_pred_log<0b1011, "nand", int_aarch64_sve_nand_z>;
  defm ORRS_PPzPP  : sve_int_pred_log<0b1100, "orrs", null_frag>;
  defm ORNS_PPzPP  : sve_int_pred_log<0b1101, "orns", null_frag>;
  defm NORS_PPzPP  : sve_int_pred_log<0b1110, "nors", null_frag>;
  defm NANDS_PPzPP : sve_int_pred_log<0b1111, "nands", null_frag>;

  defm CLASTA_RPZ : sve_int_perm_clast_rz<0, "clasta", AArch64clasta_n>;
  defm CLASTB_RPZ : sve_int_perm_clast_rz<1, "clastb", AArch64clastb_n>;
  defm CLASTA_VPZ : sve_int_perm_clast_vz<0, "clasta", AArch64clasta_n>;
  defm CLASTB_VPZ : sve_int_perm_clast_vz<1, "clastb", AArch64clastb_n>;
  defm CLASTA_ZPZ : sve_int_perm_clast_zz<0, "clasta", int_aarch64_sve_clasta>;
  defm CLASTB_ZPZ : sve_int_perm_clast_zz<1, "clastb", int_aarch64_sve_clastb>;

  defm LASTA_RPZ : sve_int_perm_last_r<0, "lasta", AArch64lasta>;
  defm LASTB_RPZ : sve_int_perm_last_r<1, "lastb", AArch64lastb>;
  defm LASTA_VPZ : sve_int_perm_last_v<0, "lasta", AArch64lasta>;
  defm LASTB_VPZ : sve_int_perm_last_v<1, "lastb", AArch64lastb>;

  // continuous load with reg+immediate
  defm LD1B_IMM    : sve_mem_cld_si<0b0000, "ld1b",  Z_b, ZPR8>;
  defm LD1B_H_IMM  : sve_mem_cld_si<0b0001, "ld1b",  Z_h, ZPR16>;
  defm LD1B_S_IMM  : sve_mem_cld_si<0b0010, "ld1b",  Z_s, ZPR32>;
  defm LD1B_D_IMM  : sve_mem_cld_si<0b0011, "ld1b",  Z_d, ZPR64>;
  defm LD1SW_D_IMM : sve_mem_cld_si<0b0100, "ld1sw", Z_d, ZPR64>;
  defm LD1H_IMM    : sve_mem_cld_si<0b0101, "ld1h",  Z_h, ZPR16>;
  defm LD1H_S_IMM  : sve_mem_cld_si<0b0110, "ld1h",  Z_s, ZPR32>;
  defm LD1H_D_IMM  : sve_mem_cld_si<0b0111, "ld1h",  Z_d, ZPR64>;
  defm LD1SH_D_IMM : sve_mem_cld_si<0b1000, "ld1sh", Z_d, ZPR64>;
  defm LD1SH_S_IMM : sve_mem_cld_si<0b1001, "ld1sh", Z_s, ZPR32>;
  defm LD1W_IMM    : sve_mem_cld_si<0b1010, "ld1w",  Z_s, ZPR32>;
  defm LD1W_D_IMM  : sve_mem_cld_si<0b1011, "ld1w",  Z_d, ZPR64>;
  defm LD1SB_D_IMM : sve_mem_cld_si<0b1100, "ld1sb", Z_d, ZPR64>;
  defm LD1SB_S_IMM : sve_mem_cld_si<0b1101, "ld1sb", Z_s, ZPR32>;
  defm LD1SB_H_IMM : sve_mem_cld_si<0b1110, "ld1sb", Z_h, ZPR16>;
  defm LD1D_IMM    : sve_mem_cld_si<0b1111, "ld1d",  Z_d, ZPR64>;

  // LD1R loads (splat scalar to vector)
  defm LD1RB_IMM    : sve_mem_ld_dup<0b00, 0b00, "ld1rb",  Z_b, ZPR8,  uimm6s1>;
  defm LD1RB_H_IMM  : sve_mem_ld_dup<0b00, 0b01, "ld1rb",  Z_h, ZPR16, uimm6s1>;
  defm LD1RB_S_IMM  : sve_mem_ld_dup<0b00, 0b10, "ld1rb",  Z_s, ZPR32, uimm6s1>;
  defm LD1RB_D_IMM  : sve_mem_ld_dup<0b00, 0b11, "ld1rb",  Z_d, ZPR64, uimm6s1>;
  defm LD1RSW_IMM   : sve_mem_ld_dup<0b01, 0b00, "ld1rsw", Z_d, ZPR64, uimm6s4>;
  defm LD1RH_IMM    : sve_mem_ld_dup<0b01, 0b01, "ld1rh",  Z_h, ZPR16, uimm6s2>;
  defm LD1RH_S_IMM  : sve_mem_ld_dup<0b01, 0b10, "ld1rh",  Z_s, ZPR32, uimm6s2>;
  defm LD1RH_D_IMM  : sve_mem_ld_dup<0b01, 0b11, "ld1rh",  Z_d, ZPR64, uimm6s2>;
  defm LD1RSH_D_IMM : sve_mem_ld_dup<0b10, 0b00, "ld1rsh", Z_d, ZPR64, uimm6s2>;
  defm LD1RSH_S_IMM : sve_mem_ld_dup<0b10, 0b01, "ld1rsh", Z_s, ZPR32, uimm6s2>;
  defm LD1RW_IMM    : sve_mem_ld_dup<0b10, 0b10, "ld1rw",  Z_s, ZPR32, uimm6s4>;
  defm LD1RW_D_IMM  : sve_mem_ld_dup<0b10, 0b11, "ld1rw",  Z_d, ZPR64, uimm6s4>;
  defm LD1RSB_D_IMM : sve_mem_ld_dup<0b11, 0b00, "ld1rsb", Z_d, ZPR64, uimm6s1>;
  defm LD1RSB_S_IMM : sve_mem_ld_dup<0b11, 0b01, "ld1rsb", Z_s, ZPR32, uimm6s1>;
  defm LD1RSB_H_IMM : sve_mem_ld_dup<0b11, 0b10, "ld1rsb", Z_h, ZPR16, uimm6s1>;
  defm LD1RD_IMM    : sve_mem_ld_dup<0b11, 0b11, "ld1rd",  Z_d, ZPR64, uimm6s8>;

  // LD1RQ loads (load quadword-vector and splat to scalable vector)
  defm LD1RQ_B_IMM  : sve_mem_ldqr_si<0b00, "ld1rqb", Z_b, ZPR8>;
  defm LD1RQ_H_IMM  : sve_mem_ldqr_si<0b01, "ld1rqh", Z_h, ZPR16>;
  defm LD1RQ_W_IMM  : sve_mem_ldqr_si<0b10, "ld1rqw", Z_s, ZPR32>;
  defm LD1RQ_D_IMM  : sve_mem_ldqr_si<0b11, "ld1rqd", Z_d, ZPR64>;
  defm LD1RQ_B      : sve_mem_ldqr_ss<0b00, "ld1rqb", Z_b, ZPR8,  GPR64NoXZRshifted8>;
  defm LD1RQ_H      : sve_mem_ldqr_ss<0b01, "ld1rqh", Z_h, ZPR16, GPR64NoXZRshifted16>;
  defm LD1RQ_W      : sve_mem_ldqr_ss<0b10, "ld1rqw", Z_s, ZPR32, GPR64NoXZRshifted32>;
  defm LD1RQ_D      : sve_mem_ldqr_ss<0b11, "ld1rqd", Z_d, ZPR64, GPR64NoXZRshifted64>;

  // continuous load with reg+reg addressing.
  defm LD1B    : sve_mem_cld_ss<0b0000, "ld1b",  Z_b, ZPR8,  GPR64NoXZRshifted8>;
  defm LD1B_H  : sve_mem_cld_ss<0b0001, "ld1b",  Z_h, ZPR16, GPR64NoXZRshifted8>;
  defm LD1B_S  : sve_mem_cld_ss<0b0010, "ld1b",  Z_s, ZPR32, GPR64NoXZRshifted8>;
  defm LD1B_D  : sve_mem_cld_ss<0b0011, "ld1b",  Z_d, ZPR64, GPR64NoXZRshifted8>;
  defm LD1SW_D : sve_mem_cld_ss<0b0100, "ld1sw", Z_d, ZPR64, GPR64NoXZRshifted32>;
  defm LD1H    : sve_mem_cld_ss<0b0101, "ld1h",  Z_h, ZPR16, GPR64NoXZRshifted16>;
  defm LD1H_S  : sve_mem_cld_ss<0b0110, "ld1h",  Z_s, ZPR32, GPR64NoXZRshifted16>;
  defm LD1H_D  : sve_mem_cld_ss<0b0111, "ld1h",  Z_d, ZPR64, GPR64NoXZRshifted16>;
  defm LD1SH_D : sve_mem_cld_ss<0b1000, "ld1sh", Z_d, ZPR64, GPR64NoXZRshifted16>;
  defm LD1SH_S : sve_mem_cld_ss<0b1001, "ld1sh", Z_s, ZPR32, GPR64NoXZRshifted16>;
  defm LD1W    : sve_mem_cld_ss<0b1010, "ld1w",  Z_s, ZPR32, GPR64NoXZRshifted32>;
  defm LD1W_D  : sve_mem_cld_ss<0b1011, "ld1w",  Z_d, ZPR64, GPR64NoXZRshifted32>;
  defm LD1SB_D : sve_mem_cld_ss<0b1100, "ld1sb", Z_d, ZPR64, GPR64NoXZRshifted8>;
  defm LD1SB_S : sve_mem_cld_ss<0b1101, "ld1sb", Z_s, ZPR32, GPR64NoXZRshifted8>;
  defm LD1SB_H : sve_mem_cld_ss<0b1110, "ld1sb", Z_h, ZPR16, GPR64NoXZRshifted8>;
  defm LD1D    : sve_mem_cld_ss<0b1111, "ld1d",  Z_d, ZPR64, GPR64NoXZRshifted64>;

  // non-faulting continuous load with reg+immediate
  defm LDNF1B_IMM    : sve_mem_cldnf_si<0b0000, "ldnf1b",  Z_b, ZPR8>;
  defm LDNF1B_H_IMM  : sve_mem_cldnf_si<0b0001, "ldnf1b",  Z_h, ZPR16>;
  defm LDNF1B_S_IMM  : sve_mem_cldnf_si<0b0010, "ldnf1b",  Z_s, ZPR32>;
  defm LDNF1B_D_IMM  : sve_mem_cldnf_si<0b0011, "ldnf1b",  Z_d, ZPR64>;
  defm LDNF1SW_D_IMM : sve_mem_cldnf_si<0b0100, "ldnf1sw", Z_d, ZPR64>;
  defm LDNF1H_IMM    : sve_mem_cldnf_si<0b0101, "ldnf1h",  Z_h, ZPR16>;
  defm LDNF1H_S_IMM  : sve_mem_cldnf_si<0b0110, "ldnf1h",  Z_s, ZPR32>;
  defm LDNF1H_D_IMM  : sve_mem_cldnf_si<0b0111, "ldnf1h",  Z_d, ZPR64>;
  defm LDNF1SH_D_IMM : sve_mem_cldnf_si<0b1000, "ldnf1sh", Z_d, ZPR64>;
  defm LDNF1SH_S_IMM : sve_mem_cldnf_si<0b1001, "ldnf1sh", Z_s, ZPR32>;
  defm LDNF1W_IMM    : sve_mem_cldnf_si<0b1010, "ldnf1w",  Z_s, ZPR32>;
  defm LDNF1W_D_IMM  : sve_mem_cldnf_si<0b1011, "ldnf1w",  Z_d, ZPR64>;
  defm LDNF1SB_D_IMM : sve_mem_cldnf_si<0b1100, "ldnf1sb", Z_d, ZPR64>;
  defm LDNF1SB_S_IMM : sve_mem_cldnf_si<0b1101, "ldnf1sb", Z_s, ZPR32>;
  defm LDNF1SB_H_IMM : sve_mem_cldnf_si<0b1110, "ldnf1sb", Z_h, ZPR16>;
  defm LDNF1D_IMM    : sve_mem_cldnf_si<0b1111, "ldnf1d",  Z_d, ZPR64>;

  // First-faulting loads with reg+reg addressing.
  defm LDFF1B    : sve_mem_cldff_ss<0b0000, "ldff1b",  Z_b, ZPR8,  GPR64shifted8>;
  defm LDFF1B_H  : sve_mem_cldff_ss<0b0001, "ldff1b",  Z_h, ZPR16, GPR64shifted8>;
  defm LDFF1B_S  : sve_mem_cldff_ss<0b0010, "ldff1b",  Z_s, ZPR32, GPR64shifted8>;
  defm LDFF1B_D  : sve_mem_cldff_ss<0b0011, "ldff1b",  Z_d, ZPR64, GPR64shifted8>;
  defm LDFF1SW_D : sve_mem_cldff_ss<0b0100, "ldff1sw", Z_d, ZPR64, GPR64shifted32>;
  defm LDFF1H    : sve_mem_cldff_ss<0b0101, "ldff1h",  Z_h, ZPR16, GPR64shifted16>;
  defm LDFF1H_S  : sve_mem_cldff_ss<0b0110, "ldff1h",  Z_s, ZPR32, GPR64shifted16>;
  defm LDFF1H_D  : sve_mem_cldff_ss<0b0111, "ldff1h",  Z_d, ZPR64, GPR64shifted16>;
  defm LDFF1SH_D : sve_mem_cldff_ss<0b1000, "ldff1sh", Z_d, ZPR64, GPR64shifted16>;
  defm LDFF1SH_S : sve_mem_cldff_ss<0b1001, "ldff1sh", Z_s, ZPR32, GPR64shifted16>;
  defm LDFF1W    : sve_mem_cldff_ss<0b1010, "ldff1w",  Z_s, ZPR32, GPR64shifted32>;
  defm LDFF1W_D  : sve_mem_cldff_ss<0b1011, "ldff1w",  Z_d, ZPR64, GPR64shifted32>;
  defm LDFF1SB_D : sve_mem_cldff_ss<0b1100, "ldff1sb", Z_d, ZPR64, GPR64shifted8>;
  defm LDFF1SB_S : sve_mem_cldff_ss<0b1101, "ldff1sb", Z_s, ZPR32, GPR64shifted8>;
  defm LDFF1SB_H : sve_mem_cldff_ss<0b1110, "ldff1sb", Z_h, ZPR16, GPR64shifted8>;
  defm LDFF1D    : sve_mem_cldff_ss<0b1111, "ldff1d",  Z_d, ZPR64, GPR64shifted64>;

  // LD(2|3|4) structured loads with reg+immediate
  defm LD2B_IMM : sve_mem_eld_si<0b00, 0b01, ZZ_b,   "ld2b", simm4s2>;
  defm LD3B_IMM : sve_mem_eld_si<0b00, 0b10, ZZZ_b,  "ld3b", simm4s3>;
  defm LD4B_IMM : sve_mem_eld_si<0b00, 0b11, ZZZZ_b, "ld4b", simm4s4>;
  defm LD2H_IMM : sve_mem_eld_si<0b01, 0b01, ZZ_h,   "ld2h", simm4s2>;
  defm LD3H_IMM : sve_mem_eld_si<0b01, 0b10, ZZZ_h,  "ld3h", simm4s3>;
  defm LD4H_IMM : sve_mem_eld_si<0b01, 0b11, ZZZZ_h, "ld4h", simm4s4>;
  defm LD2W_IMM : sve_mem_eld_si<0b10, 0b01, ZZ_s,   "ld2w", simm4s2>;
  defm LD3W_IMM : sve_mem_eld_si<0b10, 0b10, ZZZ_s,  "ld3w", simm4s3>;
  defm LD4W_IMM : sve_mem_eld_si<0b10, 0b11, ZZZZ_s, "ld4w", simm4s4>;
  defm LD2D_IMM : sve_mem_eld_si<0b11, 0b01, ZZ_d,   "ld2d", simm4s2>;
  defm LD3D_IMM : sve_mem_eld_si<0b11, 0b10, ZZZ_d,  "ld3d", simm4s3>;
  defm LD4D_IMM : sve_mem_eld_si<0b11, 0b11, ZZZZ_d, "ld4d", simm4s4>;

  // LD(2|3|4) structured loads (register + register)
  def LD2B : sve_mem_eld_ss<0b00, 0b01, ZZ_b,   "ld2b", GPR64NoXZRshifted8>;
  def LD3B : sve_mem_eld_ss<0b00, 0b10, ZZZ_b,  "ld3b", GPR64NoXZRshifted8>;
  def LD4B : sve_mem_eld_ss<0b00, 0b11, ZZZZ_b, "ld4b", GPR64NoXZRshifted8>;
  def LD2H : sve_mem_eld_ss<0b01, 0b01, ZZ_h,   "ld2h", GPR64NoXZRshifted16>;
  def LD3H : sve_mem_eld_ss<0b01, 0b10, ZZZ_h,  "ld3h", GPR64NoXZRshifted16>;
  def LD4H : sve_mem_eld_ss<0b01, 0b11, ZZZZ_h, "ld4h", GPR64NoXZRshifted16>;
  def LD2W : sve_mem_eld_ss<0b10, 0b01, ZZ_s,   "ld2w", GPR64NoXZRshifted32>;
  def LD3W : sve_mem_eld_ss<0b10, 0b10, ZZZ_s,  "ld3w", GPR64NoXZRshifted32>;
  def LD4W : sve_mem_eld_ss<0b10, 0b11, ZZZZ_s, "ld4w", GPR64NoXZRshifted32>;
  def LD2D : sve_mem_eld_ss<0b11, 0b01, ZZ_d,   "ld2d", GPR64NoXZRshifted64>;
  def LD3D : sve_mem_eld_ss<0b11, 0b10, ZZZ_d,  "ld3d", GPR64NoXZRshifted64>;
  def LD4D : sve_mem_eld_ss<0b11, 0b11, ZZZZ_d, "ld4d", GPR64NoXZRshifted64>;

  // Gathers using unscaled 32-bit offsets, e.g.
  //    ld1h z0.s, p0/z, [x0, z0.s, uxtw]
  defm GLD1SB_S   : sve_mem_32b_gld_vs_32_unscaled<0b0000, "ld1sb",   AArch64ld1s_gather_sxtw_z,   AArch64ld1s_gather_uxtw_z,   ZPR32ExtSXTW8Only, ZPR32ExtUXTW8Only, nxv4i8>;
  defm GLDFF1SB_S : sve_mem_32b_gld_vs_32_unscaled<0b0001, "ldff1sb", AArch64ldff1s_gather_sxtw_z, AArch64ldff1s_gather_uxtw_z, ZPR32ExtSXTW8Only, ZPR32ExtUXTW8Only, nxv4i8>;
  defm GLD1B_S    : sve_mem_32b_gld_vs_32_unscaled<0b0010, "ld1b",    AArch64ld1_gather_sxtw_z,    AArch64ld1_gather_uxtw_z,    ZPR32ExtSXTW8Only, ZPR32ExtUXTW8Only, nxv4i8>;
  defm GLDFF1B_S  : sve_mem_32b_gld_vs_32_unscaled<0b0011, "ldff1b",  AArch64ldff1_gather_sxtw_z,  AArch64ldff1_gather_uxtw_z,  ZPR32ExtSXTW8Only, ZPR32ExtUXTW8Only, nxv4i8>;
  defm GLD1SH_S   : sve_mem_32b_gld_vs_32_unscaled<0b0100, "ld1sh",   AArch64ld1s_gather_sxtw_z,   AArch64ld1s_gather_uxtw_z,   ZPR32ExtSXTW8,     ZPR32ExtUXTW8,     nxv4i16>;
  defm GLDFF1SH_S : sve_mem_32b_gld_vs_32_unscaled<0b0101, "ldff1sh", AArch64ldff1s_gather_sxtw_z, AArch64ldff1s_gather_uxtw_z, ZPR32ExtSXTW8,     ZPR32ExtUXTW8,     nxv4i16>;
  defm GLD1H_S    : sve_mem_32b_gld_vs_32_unscaled<0b0110, "ld1h",    AArch64ld1_gather_sxtw_z,    AArch64ld1_gather_uxtw_z,    ZPR32ExtSXTW8,     ZPR32ExtUXTW8,     nxv4i16>;
  defm GLDFF1H_S  : sve_mem_32b_gld_vs_32_unscaled<0b0111, "ldff1h",  AArch64ldff1_gather_sxtw_z,  AArch64ldff1_gather_uxtw_z,  ZPR32ExtSXTW8,     ZPR32ExtUXTW8,     nxv4i16>;
  defm GLD1W      : sve_mem_32b_gld_vs_32_unscaled<0b1010, "ld1w",    AArch64ld1_gather_sxtw_z,    AArch64ld1_gather_uxtw_z,    ZPR32ExtSXTW8,     ZPR32ExtUXTW8,     nxv4i32>;
  defm GLDFF1W    : sve_mem_32b_gld_vs_32_unscaled<0b1011, "ldff1w",  AArch64ldff1_gather_sxtw_z,  AArch64ldff1_gather_uxtw_z,  ZPR32ExtSXTW8,     ZPR32ExtUXTW8,     nxv4i32>;

  // Gathers using scaled 32-bit offsets, e.g.
  //    ld1h z0.s, p0/z, [x0, z0.s, uxtw #1]
  defm GLD1SH_S   : sve_mem_32b_gld_sv_32_scaled<0b0100, "ld1sh",   AArch64ld1s_gather_sxtw_scaled_z,   AArch64ld1s_gather_uxtw_scaled_z,   ZPR32ExtSXTW16, ZPR32ExtUXTW16, nxv4i16>;
  defm GLDFF1SH_S : sve_mem_32b_gld_sv_32_scaled<0b0101, "ldff1sh", AArch64ldff1s_gather_sxtw_scaled_z, AArch64ldff1s_gather_uxtw_scaled_z, ZPR32ExtSXTW16, ZPR32ExtUXTW16, nxv4i16>;
  defm GLD1H_S    : sve_mem_32b_gld_sv_32_scaled<0b0110, "ld1h",    AArch64ld1_gather_sxtw_scaled_z,    AArch64ld1_gather_uxtw_scaled_z,    ZPR32ExtSXTW16, ZPR32ExtUXTW16, nxv4i16>;
  defm GLDFF1H_S  : sve_mem_32b_gld_sv_32_scaled<0b0111, "ldff1h",  AArch64ldff1_gather_sxtw_scaled_z,  AArch64ldff1_gather_uxtw_scaled_z,  ZPR32ExtSXTW16, ZPR32ExtUXTW16, nxv4i16>;
  defm GLD1W      : sve_mem_32b_gld_sv_32_scaled<0b1010, "ld1w",    AArch64ld1_gather_sxtw_scaled_z,    AArch64ld1_gather_uxtw_scaled_z,    ZPR32ExtSXTW32, ZPR32ExtUXTW32, nxv4i32>;
  defm GLDFF1W    : sve_mem_32b_gld_sv_32_scaled<0b1011, "ldff1w",  AArch64ldff1_gather_sxtw_scaled_z,  AArch64ldff1_gather_uxtw_scaled_z,  ZPR32ExtSXTW32, ZPR32ExtUXTW32, nxv4i32>;

  // Gathers using 32-bit pointers with scaled offset, e.g.
  //    ld1h z0.s, p0/z, [z0.s, #16]
  defm GLD1SB_S   : sve_mem_32b_gld_vi_32_ptrs<0b0000, "ld1sb",   imm0_31, AArch64ld1s_gather_imm_z,   nxv4i8>;
  defm GLDFF1SB_S : sve_mem_32b_gld_vi_32_ptrs<0b0001, "ldff1sb", imm0_31, AArch64ldff1s_gather_imm_z, nxv4i8>;
  defm GLD1B_S    : sve_mem_32b_gld_vi_32_ptrs<0b0010, "ld1b",    imm0_31, AArch64ld1_gather_imm_z,    nxv4i8>;
  defm GLDFF1B_S  : sve_mem_32b_gld_vi_32_ptrs<0b0011, "ldff1b",  imm0_31, AArch64ldff1_gather_imm_z,  nxv4i8>;
  defm GLD1SH_S   : sve_mem_32b_gld_vi_32_ptrs<0b0100, "ld1sh",   uimm5s2, AArch64ld1s_gather_imm_z,   nxv4i16>;
  defm GLDFF1SH_S : sve_mem_32b_gld_vi_32_ptrs<0b0101, "ldff1sh", uimm5s2, AArch64ldff1s_gather_imm_z, nxv4i16>;
  defm GLD1H_S    : sve_mem_32b_gld_vi_32_ptrs<0b0110, "ld1h",    uimm5s2, AArch64ld1_gather_imm_z,    nxv4i16>;
  defm GLDFF1H_S  : sve_mem_32b_gld_vi_32_ptrs<0b0111, "ldff1h",  uimm5s2, AArch64ldff1_gather_imm_z,  nxv4i16>;
  defm GLD1W      : sve_mem_32b_gld_vi_32_ptrs<0b1010, "ld1w",    uimm5s4, AArch64ld1_gather_imm_z,    nxv4i32>;
  defm GLDFF1W    : sve_mem_32b_gld_vi_32_ptrs<0b1011, "ldff1w",  uimm5s4, AArch64ldff1_gather_imm_z,  nxv4i32>;

  // Gathers using 64-bit pointers with scaled offset, e.g.
  //    ld1h z0.d, p0/z, [z0.d, #16]
  defm GLD1SB_D   : sve_mem_64b_gld_vi_64_ptrs<0b0000, "ld1sb",   imm0_31, AArch64ld1s_gather_imm_z,   nxv2i8>;
  defm GLDFF1SB_D : sve_mem_64b_gld_vi_64_ptrs<0b0001, "ldff1sb", imm0_31, AArch64ldff1s_gather_imm_z, nxv2i8>;
  defm GLD1B_D    : sve_mem_64b_gld_vi_64_ptrs<0b0010, "ld1b",    imm0_31, AArch64ld1_gather_imm_z,    nxv2i8>;
  defm GLDFF1B_D  : sve_mem_64b_gld_vi_64_ptrs<0b0011, "ldff1b",  imm0_31, AArch64ldff1_gather_imm_z,  nxv2i8>;
  defm GLD1SH_D   : sve_mem_64b_gld_vi_64_ptrs<0b0100, "ld1sh",   uimm5s2, AArch64ld1s_gather_imm_z,   nxv2i16>;
  defm GLDFF1SH_D : sve_mem_64b_gld_vi_64_ptrs<0b0101, "ldff1sh", uimm5s2, AArch64ldff1s_gather_imm_z, nxv2i16>;
  defm GLD1H_D    : sve_mem_64b_gld_vi_64_ptrs<0b0110, "ld1h",    uimm5s2, AArch64ld1_gather_imm_z,    nxv2i16>;
  defm GLDFF1H_D  : sve_mem_64b_gld_vi_64_ptrs<0b0111, "ldff1h",  uimm5s2, AArch64ldff1_gather_imm_z,  nxv2i16>;
  defm GLD1SW_D   : sve_mem_64b_gld_vi_64_ptrs<0b1000, "ld1sw",   uimm5s4, AArch64ld1s_gather_imm_z,   nxv2i32>;
  defm GLDFF1SW_D : sve_mem_64b_gld_vi_64_ptrs<0b1001, "ldff1sw", uimm5s4, AArch64ldff1s_gather_imm_z, nxv2i32>;
  defm GLD1W_D    : sve_mem_64b_gld_vi_64_ptrs<0b1010, "ld1w",    uimm5s4, AArch64ld1_gather_imm_z,    nxv2i32>;
  defm GLDFF1W_D  : sve_mem_64b_gld_vi_64_ptrs<0b1011, "ldff1w",  uimm5s4, AArch64ldff1_gather_imm_z,  nxv2i32>;
  defm GLD1D      : sve_mem_64b_gld_vi_64_ptrs<0b1110, "ld1d",    uimm5s8, AArch64ld1_gather_imm_z,    nxv2i64>;
  defm GLDFF1D    : sve_mem_64b_gld_vi_64_ptrs<0b1111, "ldff1d",  uimm5s8, AArch64ldff1_gather_imm_z,  nxv2i64>;

  // Gathers using unscaled 64-bit offsets, e.g.
  //    ld1h z0.d, p0/z, [x0, z0.d]
  defm GLD1SB_D   : sve_mem_64b_gld_vs2_64_unscaled<0b0000, "ld1sb",   AArch64ld1s_gather_z,   nxv2i8>;
  defm GLDFF1SB_D : sve_mem_64b_gld_vs2_64_unscaled<0b0001, "ldff1sb", AArch64ldff1s_gather_z, nxv2i8>;
  defm GLD1B_D    : sve_mem_64b_gld_vs2_64_unscaled<0b0010, "ld1b",    AArch64ld1_gather_z,    nxv2i8>;
  defm GLDFF1B_D  : sve_mem_64b_gld_vs2_64_unscaled<0b0011, "ldff1b",  AArch64ldff1_gather_z,  nxv2i8>;
  defm GLD1SH_D   : sve_mem_64b_gld_vs2_64_unscaled<0b0100, "ld1sh",   AArch64ld1s_gather_z,   nxv2i16>;
  defm GLDFF1SH_D : sve_mem_64b_gld_vs2_64_unscaled<0b0101, "ldff1sh", AArch64ldff1s_gather_z, nxv2i16>;
  defm GLD1H_D    : sve_mem_64b_gld_vs2_64_unscaled<0b0110, "ld1h",    AArch64ld1_gather_z,    nxv2i16>;
  defm GLDFF1H_D  : sve_mem_64b_gld_vs2_64_unscaled<0b0111, "ldff1h",  AArch64ldff1_gather_z,  nxv2i16>;
  defm GLD1SW_D   : sve_mem_64b_gld_vs2_64_unscaled<0b1000, "ld1sw",   AArch64ld1s_gather_z,   nxv2i32>;
  defm GLDFF1SW_D : sve_mem_64b_gld_vs2_64_unscaled<0b1001, "ldff1sw", AArch64ldff1s_gather_z, nxv2i32>;
  defm GLD1W_D    : sve_mem_64b_gld_vs2_64_unscaled<0b1010, "ld1w",    AArch64ld1_gather_z,    nxv2i32>;
  defm GLDFF1W_D  : sve_mem_64b_gld_vs2_64_unscaled<0b1011, "ldff1w",  AArch64ldff1_gather_z,  nxv2i32>;
  defm GLD1D      : sve_mem_64b_gld_vs2_64_unscaled<0b1110, "ld1d",    AArch64ld1_gather_z,    nxv2i64>;
  defm GLDFF1D    : sve_mem_64b_gld_vs2_64_unscaled<0b1111, "ldff1d",  AArch64ldff1_gather_z,  nxv2i64>;

  // Gathers using scaled 64-bit offsets, e.g.
  //    ld1h z0.d, p0/z, [x0, z0.d, lsl #1]
  defm GLD1SH_D   : sve_mem_64b_gld_sv2_64_scaled<0b0100, "ld1sh",    AArch64ld1s_gather_scaled_z,   ZPR64ExtLSL16, nxv2i16>;
  defm GLDFF1SH_D : sve_mem_64b_gld_sv2_64_scaled<0b0101, "ldff1sh",  AArch64ldff1s_gather_scaled_z, ZPR64ExtLSL16, nxv2i16>;
  defm GLD1H_D    : sve_mem_64b_gld_sv2_64_scaled<0b0110, "ld1h",     AArch64ld1_gather_scaled_z,    ZPR64ExtLSL16, nxv2i16>;
  defm GLDFF1H_D  : sve_mem_64b_gld_sv2_64_scaled<0b0111, "ldff1h",   AArch64ldff1_gather_scaled_z,  ZPR64ExtLSL16, nxv2i16>;
  defm GLD1SW_D   : sve_mem_64b_gld_sv2_64_scaled<0b1000, "ld1sw",    AArch64ld1s_gather_scaled_z,   ZPR64ExtLSL32, nxv2i32>;
  defm GLDFF1SW_D : sve_mem_64b_gld_sv2_64_scaled<0b1001, "ldff1sw",  AArch64ldff1s_gather_scaled_z, ZPR64ExtLSL32, nxv2i32>;
  defm GLD1W_D    : sve_mem_64b_gld_sv2_64_scaled<0b1010, "ld1w",     AArch64ld1_gather_scaled_z,    ZPR64ExtLSL32, nxv2i32>;
  defm GLDFF1W_D  : sve_mem_64b_gld_sv2_64_scaled<0b1011, "ldff1w",   AArch64ldff1_gather_scaled_z,  ZPR64ExtLSL32, nxv2i32>;
  defm GLD1D      : sve_mem_64b_gld_sv2_64_scaled<0b1110, "ld1d",     AArch64ld1_gather_scaled_z,    ZPR64ExtLSL64, nxv2i64>;
  defm GLDFF1D    : sve_mem_64b_gld_sv2_64_scaled<0b1111, "ldff1d",   AArch64ldff1_gather_scaled_z,  ZPR64ExtLSL64, nxv2i64>;

  // Gathers using unscaled 32-bit offsets unpacked in 64-bits elements, e.g.
  //    ld1h z0.d, p0/z, [x0, z0.d, uxtw]
  defm GLD1SB_D   : sve_mem_64b_gld_vs_32_unscaled<0b0000, "ld1sb",   AArch64ld1s_gather_sxtw_z,   AArch64ld1s_gather_uxtw_z,   ZPR64ExtSXTW8Only, ZPR64ExtUXTW8Only, nxv2i8>;
  defm GLDFF1SB_D : sve_mem_64b_gld_vs_32_unscaled<0b0001, "ldff1sb", AArch64ldff1s_gather_sxtw_z, AArch64ldff1s_gather_uxtw_z, ZPR64ExtSXTW8Only, ZPR64ExtUXTW8Only, nxv2i8>;
  defm GLD1B_D    : sve_mem_64b_gld_vs_32_unscaled<0b0010, "ld1b",    AArch64ld1_gather_sxtw_z,    AArch64ld1_gather_uxtw_z,    ZPR64ExtSXTW8Only, ZPR64ExtUXTW8Only, nxv2i8>;
  defm GLDFF1B_D  : sve_mem_64b_gld_vs_32_unscaled<0b0011, "ldff1b",  AArch64ldff1_gather_sxtw_z,  AArch64ldff1_gather_uxtw_z,  ZPR64ExtSXTW8Only, ZPR64ExtUXTW8Only, nxv2i8>;
  defm GLD1SH_D   : sve_mem_64b_gld_vs_32_unscaled<0b0100, "ld1sh",   AArch64ld1s_gather_sxtw_z,   AArch64ld1s_gather_uxtw_z,   ZPR64ExtSXTW8, ZPR64ExtUXTW8, nxv2i16>;
  defm GLDFF1SH_D : sve_mem_64b_gld_vs_32_unscaled<0b0101, "ldff1sh", AArch64ldff1s_gather_sxtw_z, AArch64ldff1s_gather_uxtw_z, ZPR64ExtSXTW8, ZPR64ExtUXTW8, nxv2i16>;
  defm GLD1H_D    : sve_mem_64b_gld_vs_32_unscaled<0b0110, "ld1h",    AArch64ld1_gather_sxtw_z,    AArch64ld1_gather_uxtw_z,    ZPR64ExtSXTW8, ZPR64ExtUXTW8, nxv2i16>;
  defm GLDFF1H_D  : sve_mem_64b_gld_vs_32_unscaled<0b0111, "ldff1h",  AArch64ldff1_gather_sxtw_z,  AArch64ldff1_gather_uxtw_z,  ZPR64ExtSXTW8, ZPR64ExtUXTW8, nxv2i16>;
  defm GLD1SW_D   : sve_mem_64b_gld_vs_32_unscaled<0b1000, "ld1sw",   AArch64ld1s_gather_sxtw_z,   AArch64ld1s_gather_uxtw_z,   ZPR64ExtSXTW8, ZPR64ExtUXTW8, nxv2i32>;
  defm GLDFF1SW_D : sve_mem_64b_gld_vs_32_unscaled<0b1001, "ldff1sw", AArch64ldff1s_gather_sxtw_z, AArch64ldff1s_gather_uxtw_z, ZPR64ExtSXTW8, ZPR64ExtUXTW8, nxv2i32>;
  defm GLD1W_D    : sve_mem_64b_gld_vs_32_unscaled<0b1010, "ld1w",    AArch64ld1_gather_sxtw_z,    AArch64ld1_gather_uxtw_z,    ZPR64ExtSXTW8, ZPR64ExtUXTW8, nxv2i32>;
  defm GLDFF1W_D  : sve_mem_64b_gld_vs_32_unscaled<0b1011, "ldff1w",  AArch64ldff1_gather_sxtw_z,  AArch64ldff1_gather_uxtw_z,  ZPR64ExtSXTW8, ZPR64ExtUXTW8, nxv2i32>;
  defm GLD1D      : sve_mem_64b_gld_vs_32_unscaled<0b1110, "ld1d",    AArch64ld1_gather_sxtw_z,    AArch64ld1_gather_uxtw_z,    ZPR64ExtSXTW8, ZPR64ExtUXTW8, nxv2i64>;
  defm GLDFF1D    : sve_mem_64b_gld_vs_32_unscaled<0b1111, "ldff1d",  AArch64ldff1_gather_sxtw_z,  AArch64ldff1_gather_uxtw_z,  ZPR64ExtSXTW8, ZPR64ExtUXTW8, nxv2i64>;

  // Gathers using scaled 32-bit offsets unpacked in 64-bits elements, e.g.
  //    ld1h z0.d, p0/z, [x0, z0.d, uxtw #1]
  defm GLD1SH_D   : sve_mem_64b_gld_sv_32_scaled<0b0100, "ld1sh",   AArch64ld1s_gather_sxtw_scaled_z,   AArch64ld1s_gather_uxtw_scaled_z,   ZPR64ExtSXTW16, ZPR64ExtUXTW16, nxv2i16>;
  defm GLDFF1SH_D : sve_mem_64b_gld_sv_32_scaled<0b0101, "ldff1sh", AArch64ldff1s_gather_sxtw_scaled_z, AArch64ldff1s_gather_uxtw_scaled_z, ZPR64ExtSXTW16, ZPR64ExtUXTW16, nxv2i16>;
  defm GLD1H_D    : sve_mem_64b_gld_sv_32_scaled<0b0110, "ld1h",    AArch64ld1_gather_sxtw_scaled_z,    AArch64ld1_gather_uxtw_scaled_z,    ZPR64ExtSXTW16, ZPR64ExtUXTW16, nxv2i16>;
  defm GLDFF1H_D  : sve_mem_64b_gld_sv_32_scaled<0b0111, "ldff1h",  AArch64ldff1_gather_sxtw_scaled_z,  AArch64ldff1_gather_uxtw_scaled_z,  ZPR64ExtSXTW16, ZPR64ExtUXTW16, nxv2i16>;
  defm GLD1SW_D   : sve_mem_64b_gld_sv_32_scaled<0b1000, "ld1sw",   AArch64ld1s_gather_sxtw_scaled_z,   AArch64ld1s_gather_uxtw_scaled_z,   ZPR64ExtSXTW32, ZPR64ExtUXTW32, nxv2i32>;
  defm GLDFF1SW_D : sve_mem_64b_gld_sv_32_scaled<0b1001, "ldff1sw", AArch64ldff1s_gather_sxtw_scaled_z, AArch64ldff1s_gather_uxtw_scaled_z, ZPR64ExtSXTW32, ZPR64ExtUXTW32, nxv2i32>;
  defm GLD1W_D    : sve_mem_64b_gld_sv_32_scaled<0b1010, "ld1w",    AArch64ld1_gather_sxtw_scaled_z,    AArch64ld1_gather_uxtw_scaled_z,    ZPR64ExtSXTW32, ZPR64ExtUXTW32, nxv2i32>;
  defm GLDFF1W_D  : sve_mem_64b_gld_sv_32_scaled<0b1011, "ldff1w",  AArch64ldff1_gather_sxtw_scaled_z,  AArch64ldff1_gather_uxtw_scaled_z,  ZPR64ExtSXTW32, ZPR64ExtUXTW32, nxv2i32>;
  defm GLD1D      : sve_mem_64b_gld_sv_32_scaled<0b1110, "ld1d",    AArch64ld1_gather_sxtw_scaled_z,    AArch64ld1_gather_uxtw_scaled_z,    ZPR64ExtSXTW64, ZPR64ExtUXTW64, nxv2i64>;
  defm GLDFF1D    : sve_mem_64b_gld_sv_32_scaled<0b1111, "ldff1d",  AArch64ldff1_gather_sxtw_scaled_z,  AArch64ldff1_gather_uxtw_scaled_z,  ZPR64ExtSXTW64, ZPR64ExtUXTW64, nxv2i64>;

  // Non-temporal contiguous loads (register + immediate)
  defm LDNT1B_ZRI : sve_mem_cldnt_si<0b00, "ldnt1b", Z_b, ZPR8>;
  defm LDNT1H_ZRI : sve_mem_cldnt_si<0b01, "ldnt1h", Z_h, ZPR16>;
  defm LDNT1W_ZRI : sve_mem_cldnt_si<0b10, "ldnt1w", Z_s, ZPR32>;
  defm LDNT1D_ZRI : sve_mem_cldnt_si<0b11, "ldnt1d", Z_d, ZPR64>;

  // Non-temporal contiguous loads (register + register)
  defm LDNT1B_ZRR : sve_mem_cldnt_ss<0b00, "ldnt1b", Z_b, ZPR8,  GPR64NoXZRshifted8>;
  defm LDNT1H_ZRR : sve_mem_cldnt_ss<0b01, "ldnt1h", Z_h, ZPR16, GPR64NoXZRshifted16>;
  defm LDNT1W_ZRR : sve_mem_cldnt_ss<0b10, "ldnt1w", Z_s, ZPR32, GPR64NoXZRshifted32>;
  defm LDNT1D_ZRR : sve_mem_cldnt_ss<0b11, "ldnt1d", Z_d, ZPR64, GPR64NoXZRshifted64>;

  // contiguous store with immediates
  defm ST1B_IMM   : sve_mem_cst_si<0b00, 0b00, "st1b", Z_b, ZPR8>;
  defm ST1B_H_IMM : sve_mem_cst_si<0b00, 0b01, "st1b", Z_h, ZPR16>;
  defm ST1B_S_IMM : sve_mem_cst_si<0b00, 0b10, "st1b", Z_s, ZPR32>;
  defm ST1B_D_IMM : sve_mem_cst_si<0b00, 0b11, "st1b", Z_d, ZPR64>;
  defm ST1H_IMM   : sve_mem_cst_si<0b01, 0b01, "st1h", Z_h, ZPR16>;
  defm ST1H_S_IMM : sve_mem_cst_si<0b01, 0b10, "st1h", Z_s, ZPR32>;
  defm ST1H_D_IMM : sve_mem_cst_si<0b01, 0b11, "st1h", Z_d, ZPR64>;
  defm ST1W_IMM   : sve_mem_cst_si<0b10, 0b10, "st1w", Z_s, ZPR32>;
  defm ST1W_D_IMM : sve_mem_cst_si<0b10, 0b11, "st1w", Z_d, ZPR64>;
  defm ST1D_IMM   : sve_mem_cst_si<0b11, 0b11, "st1d", Z_d, ZPR64>;

  // contiguous store with reg+reg addressing.
  defm ST1B   : sve_mem_cst_ss<0b0000, "st1b", Z_b, ZPR8,  GPR64NoXZRshifted8>;
  defm ST1B_H : sve_mem_cst_ss<0b0001, "st1b", Z_h, ZPR16, GPR64NoXZRshifted8>;
  defm ST1B_S : sve_mem_cst_ss<0b0010, "st1b", Z_s, ZPR32, GPR64NoXZRshifted8>;
  defm ST1B_D : sve_mem_cst_ss<0b0011, "st1b", Z_d, ZPR64, GPR64NoXZRshifted8>;
  defm ST1H   : sve_mem_cst_ss<0b0101, "st1h", Z_h, ZPR16, GPR64NoXZRshifted16>;
  defm ST1H_S : sve_mem_cst_ss<0b0110, "st1h", Z_s, ZPR32, GPR64NoXZRshifted16>;
  defm ST1H_D : sve_mem_cst_ss<0b0111, "st1h", Z_d, ZPR64, GPR64NoXZRshifted16>;
  defm ST1W   : sve_mem_cst_ss<0b1010, "st1w", Z_s, ZPR32, GPR64NoXZRshifted32>;
  defm ST1W_D : sve_mem_cst_ss<0b1011, "st1w", Z_d, ZPR64, GPR64NoXZRshifted32>;
  defm ST1D   : sve_mem_cst_ss<0b1111, "st1d", Z_d, ZPR64, GPR64NoXZRshifted64>;

  // Scatters using unpacked, unscaled 32-bit offsets, e.g.
  //    st1h z0.d, p0, [x0, z0.d, uxtw]
  defm SST1B_D : sve_mem_64b_sst_sv_32_unscaled<0b000, "st1b", AArch64st1_scatter_sxtw, AArch64st1_scatter_uxtw, ZPR64ExtSXTW8Only, ZPR64ExtUXTW8Only, nxv2i8>;
  defm SST1H_D : sve_mem_64b_sst_sv_32_unscaled<0b010, "st1h", AArch64st1_scatter_sxtw, AArch64st1_scatter_uxtw, ZPR64ExtSXTW8, ZPR64ExtUXTW8, nxv2i16>;
  defm SST1W_D : sve_mem_64b_sst_sv_32_unscaled<0b100, "st1w", AArch64st1_scatter_sxtw, AArch64st1_scatter_uxtw, ZPR64ExtSXTW8, ZPR64ExtUXTW8,nxv2i32>;
  defm SST1D   : sve_mem_64b_sst_sv_32_unscaled<0b110, "st1d", AArch64st1_scatter_sxtw, AArch64st1_scatter_uxtw, ZPR64ExtSXTW8, ZPR64ExtUXTW8, nxv2i64>;

  // Scatters using packed, unscaled 32-bit offsets, e.g.
  //    st1h z0.s, p0, [x0, z0.s, uxtw]
  defm SST1B_S : sve_mem_32b_sst_sv_32_unscaled<0b001, "st1b", AArch64st1_scatter_sxtw, AArch64st1_scatter_uxtw, ZPR32ExtSXTW8Only, ZPR32ExtUXTW8Only, nxv4i8>;
  defm SST1H_S : sve_mem_32b_sst_sv_32_unscaled<0b011, "st1h", AArch64st1_scatter_sxtw, AArch64st1_scatter_uxtw, ZPR32ExtSXTW8, ZPR32ExtUXTW8, nxv4i16>;
  defm SST1W   : sve_mem_32b_sst_sv_32_unscaled<0b101, "st1w", AArch64st1_scatter_sxtw, AArch64st1_scatter_uxtw, ZPR32ExtSXTW8, ZPR32ExtUXTW8, nxv4i32>;

  // Scatters using packed, scaled 32-bit offsets, e.g.
  //    st1h z0.s, p0, [x0, z0.s, uxtw #1]
  defm SST1H_S : sve_mem_32b_sst_sv_32_scaled<0b011, "st1h", AArch64st1_scatter_sxtw_scaled, AArch64st1_scatter_uxtw_scaled, ZPR32ExtSXTW16, ZPR32ExtUXTW16, nxv4i16>;
  defm SST1W   : sve_mem_32b_sst_sv_32_scaled<0b101, "st1w", AArch64st1_scatter_sxtw_scaled, AArch64st1_scatter_uxtw_scaled, ZPR32ExtSXTW32, ZPR32ExtUXTW32, nxv4i32>;

  // Scatters using unpacked, scaled 32-bit offsets, e.g.
  //    st1h z0.d, p0, [x0, z0.d, uxtw #1]
  defm SST1H_D : sve_mem_64b_sst_sv_32_scaled<0b010, "st1h", AArch64st1_scatter_sxtw_scaled, AArch64st1_scatter_uxtw_scaled, ZPR64ExtSXTW16, ZPR64ExtUXTW16, nxv2i16>;
  defm SST1W_D : sve_mem_64b_sst_sv_32_scaled<0b100, "st1w", AArch64st1_scatter_sxtw_scaled, AArch64st1_scatter_uxtw_scaled, ZPR64ExtSXTW32, ZPR64ExtUXTW32, nxv2i32>;
  defm SST1D   : sve_mem_64b_sst_sv_32_scaled<0b110, "st1d", AArch64st1_scatter_sxtw_scaled, AArch64st1_scatter_uxtw_scaled, ZPR64ExtSXTW64, ZPR64ExtUXTW64, nxv2i64>;

  // Scatters using 32/64-bit pointers with offset, e.g.
  //    st1h z0.s, p0, [z0.s, #16]
  defm SST1B_S : sve_mem_32b_sst_vi_ptrs<0b001, "st1b", imm0_31, AArch64st1_scatter_imm, nxv4i8>;
  defm SST1H_S : sve_mem_32b_sst_vi_ptrs<0b011, "st1h", uimm5s2, AArch64st1_scatter_imm, nxv4i16>;
  defm SST1W   : sve_mem_32b_sst_vi_ptrs<0b101, "st1w", uimm5s4, AArch64st1_scatter_imm, nxv4i32>;

  // Scatters using 32/64-bit pointers with offset, e.g.
  //    st1h z0.d, p0, [z0.d, #16]
  defm SST1B_D : sve_mem_64b_sst_vi_ptrs<0b000, "st1b", imm0_31, AArch64st1_scatter_imm, nxv2i8>;
  defm SST1H_D : sve_mem_64b_sst_vi_ptrs<0b010, "st1h", uimm5s2, AArch64st1_scatter_imm, nxv2i16>;
  defm SST1W_D : sve_mem_64b_sst_vi_ptrs<0b100, "st1w", uimm5s4, AArch64st1_scatter_imm, nxv2i32>;
  defm SST1D   : sve_mem_64b_sst_vi_ptrs<0b110, "st1d", uimm5s8, AArch64st1_scatter_imm, nxv2i64>;

  // Scatters using unscaled 64-bit offsets, e.g.
  //    st1h z0.d, p0, [x0, z0.d]
  defm SST1B_D : sve_mem_sst_sv_64_unscaled<0b00, "st1b", AArch64st1_scatter, nxv2i8>;
  defm SST1H_D : sve_mem_sst_sv_64_unscaled<0b01, "st1h", AArch64st1_scatter, nxv2i16>;
  defm SST1W_D : sve_mem_sst_sv_64_unscaled<0b10, "st1w", AArch64st1_scatter, nxv2i32>;
  defm SST1D   : sve_mem_sst_sv_64_unscaled<0b11, "st1d", AArch64st1_scatter, nxv2i64>;

  // Scatters using scaled 64-bit offsets, e.g.
  //    st1h z0.d, p0, [x0, z0.d, lsl #1]
  defm SST1H_D_SCALED : sve_mem_sst_sv_64_scaled<0b01, "st1h", AArch64st1_scatter_scaled, ZPR64ExtLSL16, nxv2i16>;
  defm SST1W_D_SCALED : sve_mem_sst_sv_64_scaled<0b10, "st1w", AArch64st1_scatter_scaled, ZPR64ExtLSL32, nxv2i32>;
  defm SST1D_SCALED   : sve_mem_sst_sv_64_scaled<0b11, "st1d", AArch64st1_scatter_scaled, ZPR64ExtLSL64, nxv2i64>;

  // ST(2|3|4) structured stores (register + immediate)
  defm ST2B_IMM : sve_mem_est_si<0b00, 0b01, ZZ_b,   "st2b", simm4s2>;
  defm ST3B_IMM : sve_mem_est_si<0b00, 0b10, ZZZ_b,  "st3b", simm4s3>;
  defm ST4B_IMM : sve_mem_est_si<0b00, 0b11, ZZZZ_b, "st4b", simm4s4>;
  defm ST2H_IMM : sve_mem_est_si<0b01, 0b01, ZZ_h,   "st2h", simm4s2>;
  defm ST3H_IMM : sve_mem_est_si<0b01, 0b10, ZZZ_h,  "st3h", simm4s3>;
  defm ST4H_IMM : sve_mem_est_si<0b01, 0b11, ZZZZ_h, "st4h", simm4s4>;
  defm ST2W_IMM : sve_mem_est_si<0b10, 0b01, ZZ_s,   "st2w", simm4s2>;
  defm ST3W_IMM : sve_mem_est_si<0b10, 0b10, ZZZ_s,  "st3w", simm4s3>;
  defm ST4W_IMM : sve_mem_est_si<0b10, 0b11, ZZZZ_s, "st4w", simm4s4>;
  defm ST2D_IMM : sve_mem_est_si<0b11, 0b01, ZZ_d,   "st2d", simm4s2>;
  defm ST3D_IMM : sve_mem_est_si<0b11, 0b10, ZZZ_d,  "st3d", simm4s3>;
  defm ST4D_IMM : sve_mem_est_si<0b11, 0b11, ZZZZ_d, "st4d", simm4s4>;

  // ST(2|3|4) structured stores (register + register)
  def ST2B : sve_mem_est_ss<0b00, 0b01, ZZ_b,   "st2b", GPR64NoXZRshifted8>;
  def ST3B : sve_mem_est_ss<0b00, 0b10, ZZZ_b,  "st3b", GPR64NoXZRshifted8>;
  def ST4B : sve_mem_est_ss<0b00, 0b11, ZZZZ_b, "st4b", GPR64NoXZRshifted8>;
  def ST2H : sve_mem_est_ss<0b01, 0b01, ZZ_h,   "st2h", GPR64NoXZRshifted16>;
  def ST3H : sve_mem_est_ss<0b01, 0b10, ZZZ_h,  "st3h", GPR64NoXZRshifted16>;
  def ST4H : sve_mem_est_ss<0b01, 0b11, ZZZZ_h, "st4h", GPR64NoXZRshifted16>;
  def ST2W : sve_mem_est_ss<0b10, 0b01, ZZ_s,   "st2w", GPR64NoXZRshifted32>;
  def ST3W : sve_mem_est_ss<0b10, 0b10, ZZZ_s,  "st3w", GPR64NoXZRshifted32>;
  def ST4W : sve_mem_est_ss<0b10, 0b11, ZZZZ_s, "st4w", GPR64NoXZRshifted32>;
  def ST2D : sve_mem_est_ss<0b11, 0b01, ZZ_d,   "st2d", GPR64NoXZRshifted64>;
  def ST3D : sve_mem_est_ss<0b11, 0b10, ZZZ_d,  "st3d", GPR64NoXZRshifted64>;
  def ST4D : sve_mem_est_ss<0b11, 0b11, ZZZZ_d, "st4d", GPR64NoXZRshifted64>;

  // Non-temporal contiguous stores (register + immediate)
  defm STNT1B_ZRI : sve_mem_cstnt_si<0b00, "stnt1b", Z_b, ZPR8>;
  defm STNT1H_ZRI : sve_mem_cstnt_si<0b01, "stnt1h", Z_h, ZPR16>;
  defm STNT1W_ZRI : sve_mem_cstnt_si<0b10, "stnt1w", Z_s, ZPR32>;
  defm STNT1D_ZRI : sve_mem_cstnt_si<0b11, "stnt1d", Z_d, ZPR64>;

  // Non-temporal contiguous stores (register + register)
  defm STNT1B_ZRR : sve_mem_cstnt_ss<0b00, "stnt1b", Z_b, ZPR8, GPR64NoXZRshifted8>;
  defm STNT1H_ZRR : sve_mem_cstnt_ss<0b01, "stnt1h", Z_h, ZPR16, GPR64NoXZRshifted16>;
  defm STNT1W_ZRR : sve_mem_cstnt_ss<0b10, "stnt1w", Z_s, ZPR32, GPR64NoXZRshifted32>;
  defm STNT1D_ZRR : sve_mem_cstnt_ss<0b11, "stnt1d", Z_d, ZPR64, GPR64NoXZRshifted64>;

  // Fill/Spill
  defm LDR_ZXI : sve_mem_z_fill<"ldr">;
  defm LDR_PXI : sve_mem_p_fill<"ldr">;
  defm STR_ZXI : sve_mem_z_spill<"str">;
  defm STR_PXI : sve_mem_p_spill<"str">;

  // Contiguous prefetch (register + immediate)
  defm PRFB_PRI : sve_mem_prfm_si<0b00, "prfb">;
  defm PRFH_PRI : sve_mem_prfm_si<0b01, "prfh">;
  defm PRFW_PRI : sve_mem_prfm_si<0b10, "prfw">;
  defm PRFD_PRI : sve_mem_prfm_si<0b11, "prfd">;

  // Contiguous prefetch (register + register)
  def PRFB_PRR : sve_mem_prfm_ss<0b001, "prfb", GPR64NoXZRshifted8>;
  def PRFH_PRR : sve_mem_prfm_ss<0b011, "prfh", GPR64NoXZRshifted16>;
  def PRFS_PRR : sve_mem_prfm_ss<0b101, "prfw", GPR64NoXZRshifted32>;
  def PRFD_PRR : sve_mem_prfm_ss<0b111, "prfd", GPR64NoXZRshifted64>;

  multiclass sve_prefetch<SDPatternOperator prefetch, ValueType PredTy, Instruction RegImmInst, Instruction RegRegInst, int scale, ComplexPattern AddrCP> {
    // reg + imm
    let AddedComplexity = 2 in {
      def _reg_imm : Pat<(prefetch (PredTy PPR_3b:$gp), (am_sve_indexed_s6 GPR64sp:$base, simm6s1:$offset), (i32 sve_prfop:$prfop)),
                         (RegImmInst sve_prfop:$prfop, PPR_3b:$gp, GPR64:$base, simm6s1:$offset)>;
    }

    // reg + reg
    let AddedComplexity = 1 in {
      def _reg_reg : Pat<(prefetch (PredTy PPR_3b:$gp), (AddrCP GPR64sp:$base, GPR64:$index), (i32 sve_prfop:$prfop)),
                         (RegRegInst sve_prfop:$prfop, PPR_3b:$gp, GPR64:$base, GPR64:$index)>;
    }

    // default fallback
    def _default : Pat<(prefetch  (PredTy PPR_3b:$gp), GPR64:$base, (i32 sve_prfop:$prfop)),
                       (RegImmInst sve_prfop:$prfop, PPR_3b:$gp, GPR64:$base, (i64 0))>;
  }

  defm : sve_prefetch<int_aarch64_sve_prf, nxv16i1, PRFB_PRI, PRFB_PRR, 0, am_sve_regreg_lsl0>;
  defm : sve_prefetch<int_aarch64_sve_prf, nxv8i1,  PRFH_PRI, PRFH_PRR, 1, am_sve_regreg_lsl1>;
  defm : sve_prefetch<int_aarch64_sve_prf, nxv4i1,  PRFW_PRI, PRFS_PRR, 2, am_sve_regreg_lsl2>;
  defm : sve_prefetch<int_aarch64_sve_prf, nxv2i1,  PRFD_PRI, PRFD_PRR, 3, am_sve_regreg_lsl3>;

  // Gather prefetch using scaled 32-bit offsets, e.g.
  //    prfh pldl1keep, p0, [x0, z0.s, uxtw #1]
  defm PRFB_S : sve_mem_32b_prfm_sv_scaled<0b00, "prfb", ZPR32ExtSXTW8Only,  ZPR32ExtUXTW8Only, int_aarch64_sve_prfb_gather_sxtw_index, int_aarch64_sve_prfb_gather_uxtw_index>;
  defm PRFH_S : sve_mem_32b_prfm_sv_scaled<0b01, "prfh", ZPR32ExtSXTW16,     ZPR32ExtUXTW16,    int_aarch64_sve_prfh_gather_sxtw_index, int_aarch64_sve_prfh_gather_uxtw_index>;
  defm PRFW_S : sve_mem_32b_prfm_sv_scaled<0b10, "prfw", ZPR32ExtSXTW32,     ZPR32ExtUXTW32,    int_aarch64_sve_prfw_gather_sxtw_index, int_aarch64_sve_prfw_gather_uxtw_index>;
  defm PRFD_S : sve_mem_32b_prfm_sv_scaled<0b11, "prfd", ZPR32ExtSXTW64,     ZPR32ExtUXTW64,    int_aarch64_sve_prfd_gather_sxtw_index, int_aarch64_sve_prfd_gather_uxtw_index>;

  // Gather prefetch using unpacked, scaled 32-bit offsets, e.g.
  //    prfh pldl1keep, p0, [x0, z0.d, uxtw #1]
  defm PRFB_D : sve_mem_64b_prfm_sv_ext_scaled<0b00, "prfb", ZPR64ExtSXTW8Only, ZPR64ExtUXTW8Only, int_aarch64_sve_prfb_gather_sxtw_index, int_aarch64_sve_prfb_gather_uxtw_index>;
  defm PRFH_D : sve_mem_64b_prfm_sv_ext_scaled<0b01, "prfh", ZPR64ExtSXTW16,    ZPR64ExtUXTW16,    int_aarch64_sve_prfh_gather_sxtw_index, int_aarch64_sve_prfh_gather_uxtw_index>;
  defm PRFW_D : sve_mem_64b_prfm_sv_ext_scaled<0b10, "prfw", ZPR64ExtSXTW32,    ZPR64ExtUXTW32,    int_aarch64_sve_prfw_gather_sxtw_index, int_aarch64_sve_prfw_gather_uxtw_index>;
  defm PRFD_D : sve_mem_64b_prfm_sv_ext_scaled<0b11, "prfd", ZPR64ExtSXTW64,    ZPR64ExtUXTW64,    int_aarch64_sve_prfd_gather_sxtw_index, int_aarch64_sve_prfd_gather_uxtw_index>;

  // Gather prefetch using scaled 64-bit offsets, e.g.
  //    prfh pldl1keep, p0, [x0, z0.d, lsl #1]
  defm PRFB_D_SCALED : sve_mem_64b_prfm_sv_lsl_scaled<0b00, "prfb", ZPR64ExtLSL8,  int_aarch64_sve_prfb_gather_index>;
  defm PRFH_D_SCALED : sve_mem_64b_prfm_sv_lsl_scaled<0b01, "prfh", ZPR64ExtLSL16, int_aarch64_sve_prfh_gather_index>;
  defm PRFW_D_SCALED : sve_mem_64b_prfm_sv_lsl_scaled<0b10, "prfw", ZPR64ExtLSL32, int_aarch64_sve_prfw_gather_index>;
  defm PRFD_D_SCALED : sve_mem_64b_prfm_sv_lsl_scaled<0b11, "prfd", ZPR64ExtLSL64, int_aarch64_sve_prfd_gather_index>;

  // Gather prefetch using 32/64-bit pointers with offset, e.g.
  //    prfh pldl1keep, p0, [z0.s, #16]
  //    prfh pldl1keep, p0, [z0.d, #16]
  defm PRFB_S_PZI : sve_mem_32b_prfm_vi<0b00, "prfb", imm0_31, int_aarch64_sve_prfb_gather_scalar_offset>;
  defm PRFH_S_PZI : sve_mem_32b_prfm_vi<0b01, "prfh", uimm5s2, int_aarch64_sve_prfh_gather_scalar_offset>;
  defm PRFW_S_PZI : sve_mem_32b_prfm_vi<0b10, "prfw", uimm5s4, int_aarch64_sve_prfw_gather_scalar_offset>;
  defm PRFD_S_PZI : sve_mem_32b_prfm_vi<0b11, "prfd", uimm5s8, int_aarch64_sve_prfd_gather_scalar_offset>;

  defm PRFB_D_PZI : sve_mem_64b_prfm_vi<0b00, "prfb", imm0_31, int_aarch64_sve_prfb_gather_scalar_offset>;
  defm PRFH_D_PZI : sve_mem_64b_prfm_vi<0b01, "prfh", uimm5s2, int_aarch64_sve_prfh_gather_scalar_offset>;
  defm PRFW_D_PZI : sve_mem_64b_prfm_vi<0b10, "prfw", uimm5s4, int_aarch64_sve_prfw_gather_scalar_offset>;
  defm PRFD_D_PZI : sve_mem_64b_prfm_vi<0b11, "prfd", uimm5s8, int_aarch64_sve_prfd_gather_scalar_offset>;

  defm ADR_SXTW_ZZZ_D : sve_int_bin_cons_misc_0_a_sxtw<0b00, "adr">;
  defm ADR_UXTW_ZZZ_D : sve_int_bin_cons_misc_0_a_uxtw<0b01, "adr">;
  defm ADR_LSL_ZZZ_S  : sve_int_bin_cons_misc_0_a_32_lsl<0b10, "adr">;
  defm ADR_LSL_ZZZ_D  : sve_int_bin_cons_misc_0_a_64_lsl<0b11, "adr">;

  def : Pat<(nxv4i32 (int_aarch64_sve_adrb nxv4i32:$Op1, nxv4i32:$Op2)),
            (ADR_LSL_ZZZ_S_0 $Op1, $Op2)>;
  def : Pat<(nxv4i32 (int_aarch64_sve_adrh nxv4i32:$Op1, nxv4i32:$Op2)),
            (ADR_LSL_ZZZ_S_1 $Op1, $Op2)>;
  def : Pat<(nxv4i32 (int_aarch64_sve_adrw nxv4i32:$Op1, nxv4i32:$Op2)),
            (ADR_LSL_ZZZ_S_2 $Op1, $Op2)>;
  def : Pat<(nxv4i32 (int_aarch64_sve_adrd nxv4i32:$Op1, nxv4i32:$Op2)),
            (ADR_LSL_ZZZ_S_3 $Op1, $Op2)>;

  def : Pat<(nxv2i64 (int_aarch64_sve_adrb nxv2i64:$Op1, nxv2i64:$Op2)),
            (ADR_LSL_ZZZ_D_0 $Op1, $Op2)>;
  def : Pat<(nxv2i64 (int_aarch64_sve_adrh nxv2i64:$Op1, nxv2i64:$Op2)),
            (ADR_LSL_ZZZ_D_1 $Op1, $Op2)>;
  def : Pat<(nxv2i64 (int_aarch64_sve_adrw nxv2i64:$Op1, nxv2i64:$Op2)),
            (ADR_LSL_ZZZ_D_2 $Op1, $Op2)>;
  def : Pat<(nxv2i64 (int_aarch64_sve_adrd nxv2i64:$Op1, nxv2i64:$Op2)),
            (ADR_LSL_ZZZ_D_3 $Op1, $Op2)>;

  defm TBL_ZZZ  : sve_int_perm_tbl<"tbl", AArch64tbl>;

  defm ZIP1_ZZZ : sve_int_perm_bin_perm_zz<0b000, "zip1", AArch64zip1>;
  defm ZIP2_ZZZ : sve_int_perm_bin_perm_zz<0b001, "zip2", AArch64zip2>;
  defm UZP1_ZZZ : sve_int_perm_bin_perm_zz<0b010, "uzp1", AArch64uzp1>;
  defm UZP2_ZZZ : sve_int_perm_bin_perm_zz<0b011, "uzp2", AArch64uzp2>;
  defm TRN1_ZZZ : sve_int_perm_bin_perm_zz<0b100, "trn1", AArch64trn1>;
  defm TRN2_ZZZ : sve_int_perm_bin_perm_zz<0b101, "trn2", AArch64trn2>;

  defm ZIP1_PPP : sve_int_perm_bin_perm_pp<0b000, "zip1", AArch64zip1>;
  defm ZIP2_PPP : sve_int_perm_bin_perm_pp<0b001, "zip2", AArch64zip2>;
  defm UZP1_PPP : sve_int_perm_bin_perm_pp<0b010, "uzp1", AArch64uzp1>;
  defm UZP2_PPP : sve_int_perm_bin_perm_pp<0b011, "uzp2", AArch64uzp2>;
  defm TRN1_PPP : sve_int_perm_bin_perm_pp<0b100, "trn1", AArch64trn1>;
  defm TRN2_PPP : sve_int_perm_bin_perm_pp<0b101, "trn2", AArch64trn2>;

  // Extract lo/hi halves of legal predicate types.
  def : Pat<(nxv2i1 (extract_subvector (nxv4i1 PPR:$Ps), (i64 0))),
            (ZIP1_PPP_S PPR:$Ps, (PFALSE))>;
  def : Pat<(nxv2i1 (extract_subvector (nxv4i1 PPR:$Ps), (i64 2))),
            (ZIP2_PPP_S PPR:$Ps, (PFALSE))>;
  def : Pat<(nxv4i1 (extract_subvector (nxv8i1 PPR:$Ps), (i64 0))),
            (ZIP1_PPP_H PPR:$Ps, (PFALSE))>;
  def : Pat<(nxv4i1 (extract_subvector (nxv8i1 PPR:$Ps), (i64 4))),
            (ZIP2_PPP_H PPR:$Ps, (PFALSE))>;
  def : Pat<(nxv8i1 (extract_subvector (nxv16i1 PPR:$Ps), (i64 0))),
            (ZIP1_PPP_B PPR:$Ps, (PFALSE))>;
  def : Pat<(nxv8i1 (extract_subvector (nxv16i1 PPR:$Ps), (i64 8))),
            (ZIP2_PPP_B PPR:$Ps, (PFALSE))>;

  // Extract subvectors from FP SVE vectors
  def : Pat<(nxv2f16 (extract_subvector (nxv4f16 ZPR:$Zs), (i64 0))),
            (UUNPKLO_ZZ_D ZPR:$Zs)>;
  def : Pat<(nxv2f16 (extract_subvector (nxv4f16 ZPR:$Zs), (i64 2))),
            (UUNPKHI_ZZ_D ZPR:$Zs)>;
  def : Pat<(nxv4f16 (extract_subvector (nxv8f16 ZPR:$Zs), (i64 0))),
            (UUNPKLO_ZZ_S ZPR:$Zs)>;
  def : Pat<(nxv4f16 (extract_subvector (nxv8f16 ZPR:$Zs), (i64 4))),
            (UUNPKHI_ZZ_S ZPR:$Zs)>;
  def : Pat<(nxv2f32 (extract_subvector (nxv4f32 ZPR:$Zs), (i64 0))),
            (UUNPKLO_ZZ_D ZPR:$Zs)>;
  def : Pat<(nxv2f32 (extract_subvector (nxv4f32 ZPR:$Zs), (i64 2))),
            (UUNPKHI_ZZ_D ZPR:$Zs)>;

  def : Pat<(nxv2bf16 (extract_subvector (nxv4bf16 ZPR:$Zs), (i64 0))),
            (UUNPKLO_ZZ_D ZPR:$Zs)>;
  def : Pat<(nxv2bf16 (extract_subvector (nxv4bf16 ZPR:$Zs), (i64 2))),
            (UUNPKHI_ZZ_D ZPR:$Zs)>;
  def : Pat<(nxv4bf16 (extract_subvector (nxv8bf16 ZPR:$Zs), (i64 0))),
            (UUNPKLO_ZZ_S ZPR:$Zs)>;
  def : Pat<(nxv4bf16 (extract_subvector (nxv8bf16 ZPR:$Zs), (i64 4))),
            (UUNPKHI_ZZ_S ZPR:$Zs)>;

  // Concatenate two predicates.
  def : Pat<(nxv4i1 (concat_vectors nxv2i1:$p1, nxv2i1:$p2)),
            (UZP1_PPP_S $p1, $p2)>;
  def : Pat<(nxv8i1 (concat_vectors nxv4i1:$p1, nxv4i1:$p2)),
            (UZP1_PPP_H $p1, $p2)>;
  def : Pat<(nxv16i1 (concat_vectors nxv8i1:$p1, nxv8i1:$p2)),
            (UZP1_PPP_B $p1, $p2)>;

  // Concatenate two floating point vectors.
  def : Pat<(nxv4f16 (concat_vectors nxv2f16:$v1, nxv2f16:$v2)),
            (UZP1_ZZZ_S $v1, $v2)>;
  def : Pat<(nxv8f16 (concat_vectors nxv4f16:$v1, nxv4f16:$v2)),
            (UZP1_ZZZ_H $v1, $v2)>;
  def : Pat<(nxv4f32 (concat_vectors nxv2f32:$v1, nxv2f32:$v2)),
            (UZP1_ZZZ_S $v1, $v2)>;
  def : Pat<(nxv4bf16 (concat_vectors nxv2bf16:$v1, nxv2bf16:$v2)),
            (UZP1_ZZZ_S $v1, $v2)>;
  def : Pat<(nxv8bf16 (concat_vectors nxv4bf16:$v1, nxv4bf16:$v2)),
            (UZP1_ZZZ_H $v1, $v2)>;

  defm CMPHS_PPzZZ : sve_int_cmp_0<0b000, "cmphs", SETUGE, SETULE>;
  defm CMPHI_PPzZZ : sve_int_cmp_0<0b001, "cmphi", SETUGT, SETULT>;
  defm CMPGE_PPzZZ : sve_int_cmp_0<0b100, "cmpge", SETGE, SETLE>;
  defm CMPGT_PPzZZ : sve_int_cmp_0<0b101, "cmpgt", SETGT, SETLT>;
  defm CMPEQ_PPzZZ : sve_int_cmp_0<0b110, "cmpeq", SETEQ, SETEQ>;
  defm CMPNE_PPzZZ : sve_int_cmp_0<0b111, "cmpne", SETNE, SETNE>;

  defm CMPEQ_WIDE_PPzZZ : sve_int_cmp_0_wide<0b010, "cmpeq", int_aarch64_sve_cmpeq_wide>;
  defm CMPNE_WIDE_PPzZZ : sve_int_cmp_0_wide<0b011, "cmpne", int_aarch64_sve_cmpne_wide>;
  defm CMPGE_WIDE_PPzZZ : sve_int_cmp_1_wide<0b000, "cmpge", int_aarch64_sve_cmpge_wide>;
  defm CMPGT_WIDE_PPzZZ : sve_int_cmp_1_wide<0b001, "cmpgt", int_aarch64_sve_cmpgt_wide>;
  defm CMPLT_WIDE_PPzZZ : sve_int_cmp_1_wide<0b010, "cmplt", int_aarch64_sve_cmplt_wide>;
  defm CMPLE_WIDE_PPzZZ : sve_int_cmp_1_wide<0b011, "cmple", int_aarch64_sve_cmple_wide>;
  defm CMPHS_WIDE_PPzZZ : sve_int_cmp_1_wide<0b100, "cmphs", int_aarch64_sve_cmphs_wide>;
  defm CMPHI_WIDE_PPzZZ : sve_int_cmp_1_wide<0b101, "cmphi", int_aarch64_sve_cmphi_wide>;
  defm CMPLO_WIDE_PPzZZ : sve_int_cmp_1_wide<0b110, "cmplo", int_aarch64_sve_cmplo_wide>;
  defm CMPLS_WIDE_PPzZZ : sve_int_cmp_1_wide<0b111, "cmpls", int_aarch64_sve_cmpls_wide>;

  defm CMPGE_PPzZI : sve_int_scmp_vi<0b000, "cmpge", SETGE, SETLE>;
  defm CMPGT_PPzZI : sve_int_scmp_vi<0b001, "cmpgt", SETGT, SETLT>;
  defm CMPLT_PPzZI : sve_int_scmp_vi<0b010, "cmplt", SETLT, SETGT>;
  defm CMPLE_PPzZI : sve_int_scmp_vi<0b011, "cmple", SETLE, SETGE>;
  defm CMPEQ_PPzZI : sve_int_scmp_vi<0b100, "cmpeq", SETEQ, SETEQ>;
  defm CMPNE_PPzZI : sve_int_scmp_vi<0b101, "cmpne", SETNE, SETEQ>;
  defm CMPHS_PPzZI : sve_int_ucmp_vi<0b00, "cmphs", SETUGE, SETULE>;
  defm CMPHI_PPzZI : sve_int_ucmp_vi<0b01, "cmphi", SETUGT, SETULT>;
  defm CMPLO_PPzZI : sve_int_ucmp_vi<0b10, "cmplo", SETULT, SETUGT>;
  defm CMPLS_PPzZI : sve_int_ucmp_vi<0b11, "cmpls", SETULE, SETUGE>;

  defm FCMGE_PPzZZ : sve_fp_3op_p_pd_cc<0b000, "fcmge", int_aarch64_sve_fcmpge, SETOGE, SETGE, SETOLE, SETLE>;
  defm FCMGT_PPzZZ : sve_fp_3op_p_pd_cc<0b001, "fcmgt", int_aarch64_sve_fcmpgt, SETOGT, SETGT, SETOLT, SETLT>;
  defm FCMEQ_PPzZZ : sve_fp_3op_p_pd_cc<0b010, "fcmeq", int_aarch64_sve_fcmpeq, SETOEQ, SETEQ, SETOEQ, SETEQ>;
  defm FCMNE_PPzZZ : sve_fp_3op_p_pd_cc<0b011, "fcmne", int_aarch64_sve_fcmpne, SETONE, SETNE, SETONE, SETNE>;
  defm FCMUO_PPzZZ : sve_fp_3op_p_pd_cc<0b100, "fcmuo", int_aarch64_sve_fcmpuo, SETUO, SETUO, SETUO, SETUO>;
  defm FACGE_PPzZZ : sve_fp_3op_p_pd<0b101, "facge", int_aarch64_sve_facge>;
  defm FACGT_PPzZZ : sve_fp_3op_p_pd<0b111, "facgt", int_aarch64_sve_facgt>;

  defm FCMGE_PPzZ0 : sve_fp_2op_p_pd<0b000, "fcmge">;
  defm FCMGT_PPzZ0 : sve_fp_2op_p_pd<0b001, "fcmgt">;
  defm FCMLT_PPzZ0 : sve_fp_2op_p_pd<0b010, "fcmlt">;
  defm FCMLE_PPzZ0 : sve_fp_2op_p_pd<0b011, "fcmle">;
  defm FCMEQ_PPzZ0 : sve_fp_2op_p_pd<0b100, "fcmeq">;
  defm FCMNE_PPzZ0 : sve_fp_2op_p_pd<0b110, "fcmne">;

  defm WHILELT_PWW : sve_int_while4_rr<0b010, "whilelt", int_aarch64_sve_whilelt>;
  defm WHILELE_PWW : sve_int_while4_rr<0b011, "whilele", int_aarch64_sve_whilele>;
  defm WHILELO_PWW : sve_int_while4_rr<0b110, "whilelo", int_aarch64_sve_whilelo>;
  defm WHILELS_PWW : sve_int_while4_rr<0b111, "whilels", int_aarch64_sve_whilels>;

  defm WHILELT_PXX : sve_int_while8_rr<0b010, "whilelt", int_aarch64_sve_whilelt>;
  defm WHILELE_PXX : sve_int_while8_rr<0b011, "whilele", int_aarch64_sve_whilele>;
  defm WHILELO_PXX : sve_int_while8_rr<0b110, "whilelo", int_aarch64_sve_whilelo>;
  defm WHILELS_PXX : sve_int_while8_rr<0b111, "whilels", int_aarch64_sve_whilels>;

  def CTERMEQ_WW : sve_int_cterm<0b0, 0b0, "ctermeq", GPR32>;
  def CTERMNE_WW : sve_int_cterm<0b0, 0b1, "ctermne", GPR32>;
  def CTERMEQ_XX : sve_int_cterm<0b1, 0b0, "ctermeq", GPR64>;
  def CTERMNE_XX : sve_int_cterm<0b1, 0b1, "ctermne", GPR64>;

  def RDVLI_XI  : sve_int_read_vl_a<0b0, 0b11111, "rdvl">;
  def ADDVL_XXI : sve_int_arith_vl<0b0, "addvl">;
  def ADDPL_XXI : sve_int_arith_vl<0b1, "addpl">;

  defm CNTB_XPiI : sve_int_count<0b000, "cntb", int_aarch64_sve_cntb>;
  defm CNTH_XPiI : sve_int_count<0b010, "cnth", int_aarch64_sve_cnth>;
  defm CNTW_XPiI : sve_int_count<0b100, "cntw", int_aarch64_sve_cntw>;
  defm CNTD_XPiI : sve_int_count<0b110, "cntd", int_aarch64_sve_cntd>;
  defm CNTP_XPP : sve_int_pcount_pred<0b0000, "cntp", int_aarch64_sve_cntp>;

  defm INCB_XPiI : sve_int_pred_pattern_a<0b000, "incb">;
  defm DECB_XPiI : sve_int_pred_pattern_a<0b001, "decb">;
  defm INCH_XPiI : sve_int_pred_pattern_a<0b010, "inch">;
  defm DECH_XPiI : sve_int_pred_pattern_a<0b011, "dech">;
  defm INCW_XPiI : sve_int_pred_pattern_a<0b100, "incw">;
  defm DECW_XPiI : sve_int_pred_pattern_a<0b101, "decw">;
  defm INCD_XPiI : sve_int_pred_pattern_a<0b110, "incd">;
  defm DECD_XPiI : sve_int_pred_pattern_a<0b111, "decd">;

  defm SQINCB_XPiWdI : sve_int_pred_pattern_b_s32<0b00000, "sqincb", int_aarch64_sve_sqincb_n32>;
  defm UQINCB_WPiI   : sve_int_pred_pattern_b_u32<0b00001, "uqincb", int_aarch64_sve_uqincb_n32>;
  defm SQDECB_XPiWdI : sve_int_pred_pattern_b_s32<0b00010, "sqdecb", int_aarch64_sve_sqdecb_n32>;
  defm UQDECB_WPiI   : sve_int_pred_pattern_b_u32<0b00011, "uqdecb", int_aarch64_sve_uqdecb_n32>;
  defm SQINCB_XPiI   : sve_int_pred_pattern_b_x64<0b00100, "sqincb", int_aarch64_sve_sqincb_n64>;
  defm UQINCB_XPiI   : sve_int_pred_pattern_b_x64<0b00101, "uqincb", int_aarch64_sve_uqincb_n64>;
  defm SQDECB_XPiI   : sve_int_pred_pattern_b_x64<0b00110, "sqdecb", int_aarch64_sve_sqdecb_n64>;
  defm UQDECB_XPiI   : sve_int_pred_pattern_b_x64<0b00111, "uqdecb", int_aarch64_sve_uqdecb_n64>;

  defm SQINCH_XPiWdI : sve_int_pred_pattern_b_s32<0b01000, "sqinch", int_aarch64_sve_sqinch_n32>;
  defm UQINCH_WPiI   : sve_int_pred_pattern_b_u32<0b01001, "uqinch", int_aarch64_sve_uqinch_n32>;
  defm SQDECH_XPiWdI : sve_int_pred_pattern_b_s32<0b01010, "sqdech", int_aarch64_sve_sqdech_n32>;
  defm UQDECH_WPiI   : sve_int_pred_pattern_b_u32<0b01011, "uqdech", int_aarch64_sve_uqdech_n32>;
  defm SQINCH_XPiI   : sve_int_pred_pattern_b_x64<0b01100, "sqinch", int_aarch64_sve_sqinch_n64>;
  defm UQINCH_XPiI   : sve_int_pred_pattern_b_x64<0b01101, "uqinch", int_aarch64_sve_uqinch_n64>;
  defm SQDECH_XPiI   : sve_int_pred_pattern_b_x64<0b01110, "sqdech", int_aarch64_sve_sqdech_n64>;
  defm UQDECH_XPiI   : sve_int_pred_pattern_b_x64<0b01111, "uqdech", int_aarch64_sve_uqdech_n64>;

  defm SQINCW_XPiWdI : sve_int_pred_pattern_b_s32<0b10000, "sqincw", int_aarch64_sve_sqincw_n32>;
  defm UQINCW_WPiI   : sve_int_pred_pattern_b_u32<0b10001, "uqincw", int_aarch64_sve_uqincw_n32>;
  defm SQDECW_XPiWdI : sve_int_pred_pattern_b_s32<0b10010, "sqdecw", int_aarch64_sve_sqdecw_n32>;
  defm UQDECW_WPiI   : sve_int_pred_pattern_b_u32<0b10011, "uqdecw", int_aarch64_sve_uqdecw_n32>;
  defm SQINCW_XPiI   : sve_int_pred_pattern_b_x64<0b10100, "sqincw", int_aarch64_sve_sqincw_n64>;
  defm UQINCW_XPiI   : sve_int_pred_pattern_b_x64<0b10101, "uqincw", int_aarch64_sve_uqincw_n64>;
  defm SQDECW_XPiI   : sve_int_pred_pattern_b_x64<0b10110, "sqdecw", int_aarch64_sve_sqdecw_n64>;
  defm UQDECW_XPiI   : sve_int_pred_pattern_b_x64<0b10111, "uqdecw", int_aarch64_sve_uqdecw_n64>;

  defm SQINCD_XPiWdI : sve_int_pred_pattern_b_s32<0b11000, "sqincd", int_aarch64_sve_sqincd_n32>;
  defm UQINCD_WPiI   : sve_int_pred_pattern_b_u32<0b11001, "uqincd", int_aarch64_sve_uqincd_n32>;
  defm SQDECD_XPiWdI : sve_int_pred_pattern_b_s32<0b11010, "sqdecd", int_aarch64_sve_sqdecd_n32>;
  defm UQDECD_WPiI   : sve_int_pred_pattern_b_u32<0b11011, "uqdecd", int_aarch64_sve_uqdecd_n32>;
  defm SQINCD_XPiI   : sve_int_pred_pattern_b_x64<0b11100, "sqincd", int_aarch64_sve_sqincd_n64>;
  defm UQINCD_XPiI   : sve_int_pred_pattern_b_x64<0b11101, "uqincd", int_aarch64_sve_uqincd_n64>;
  defm SQDECD_XPiI   : sve_int_pred_pattern_b_x64<0b11110, "sqdecd", int_aarch64_sve_sqdecd_n64>;
  defm UQDECD_XPiI   : sve_int_pred_pattern_b_x64<0b11111, "uqdecd", int_aarch64_sve_uqdecd_n64>;

  defm SQINCH_ZPiI : sve_int_countvlv<0b01000, "sqinch", ZPR16, int_aarch64_sve_sqinch, nxv8i16>;
  defm UQINCH_ZPiI : sve_int_countvlv<0b01001, "uqinch", ZPR16, int_aarch64_sve_uqinch, nxv8i16>;
  defm SQDECH_ZPiI : sve_int_countvlv<0b01010, "sqdech", ZPR16, int_aarch64_sve_sqdech, nxv8i16>;
  defm UQDECH_ZPiI : sve_int_countvlv<0b01011, "uqdech", ZPR16, int_aarch64_sve_uqdech, nxv8i16>;
  defm INCH_ZPiI   : sve_int_countvlv<0b01100, "inch",   ZPR16>;
  defm DECH_ZPiI   : sve_int_countvlv<0b01101, "dech",   ZPR16>;
  defm SQINCW_ZPiI : sve_int_countvlv<0b10000, "sqincw", ZPR32, int_aarch64_sve_sqincw, nxv4i32>;
  defm UQINCW_ZPiI : sve_int_countvlv<0b10001, "uqincw", ZPR32, int_aarch64_sve_uqincw, nxv4i32>;
  defm SQDECW_ZPiI : sve_int_countvlv<0b10010, "sqdecw", ZPR32, int_aarch64_sve_sqdecw, nxv4i32>;
  defm UQDECW_ZPiI : sve_int_countvlv<0b10011, "uqdecw", ZPR32, int_aarch64_sve_uqdecw, nxv4i32>;
  defm INCW_ZPiI   : sve_int_countvlv<0b10100, "incw",   ZPR32>;
  defm DECW_ZPiI   : sve_int_countvlv<0b10101, "decw",   ZPR32>;
  defm SQINCD_ZPiI : sve_int_countvlv<0b11000, "sqincd", ZPR64, int_aarch64_sve_sqincd, nxv2i64>;
  defm UQINCD_ZPiI : sve_int_countvlv<0b11001, "uqincd", ZPR64, int_aarch64_sve_uqincd, nxv2i64>;
  defm SQDECD_ZPiI : sve_int_countvlv<0b11010, "sqdecd", ZPR64, int_aarch64_sve_sqdecd, nxv2i64>;
  defm UQDECD_ZPiI : sve_int_countvlv<0b11011, "uqdecd", ZPR64, int_aarch64_sve_uqdecd, nxv2i64>;
  defm INCD_ZPiI   : sve_int_countvlv<0b11100, "incd",   ZPR64>;
  defm DECD_ZPiI   : sve_int_countvlv<0b11101, "decd",   ZPR64>;

  defm SQINCP_XPWd : sve_int_count_r_s32<0b00000, "sqincp", int_aarch64_sve_sqincp_n32>;
  defm SQINCP_XP   : sve_int_count_r_x64<0b00010, "sqincp", int_aarch64_sve_sqincp_n64>;
  defm UQINCP_WP   : sve_int_count_r_u32<0b00100, "uqincp", int_aarch64_sve_uqincp_n32>;
  defm UQINCP_XP   : sve_int_count_r_x64<0b00110, "uqincp", int_aarch64_sve_uqincp_n64>;
  defm SQDECP_XPWd : sve_int_count_r_s32<0b01000, "sqdecp", int_aarch64_sve_sqdecp_n32>;
  defm SQDECP_XP   : sve_int_count_r_x64<0b01010, "sqdecp", int_aarch64_sve_sqdecp_n64>;
  defm UQDECP_WP   : sve_int_count_r_u32<0b01100, "uqdecp", int_aarch64_sve_uqdecp_n32>;
  defm UQDECP_XP   : sve_int_count_r_x64<0b01110, "uqdecp", int_aarch64_sve_uqdecp_n64>;
  defm INCP_XP     : sve_int_count_r_x64<0b10000, "incp">;
  defm DECP_XP     : sve_int_count_r_x64<0b10100, "decp">;

  defm SQINCP_ZP   : sve_int_count_v<0b00000, "sqincp", int_aarch64_sve_sqincp>;
  defm UQINCP_ZP   : sve_int_count_v<0b00100, "uqincp", int_aarch64_sve_uqincp>;
  defm SQDECP_ZP   : sve_int_count_v<0b01000, "sqdecp", int_aarch64_sve_sqdecp>;
  defm UQDECP_ZP   : sve_int_count_v<0b01100, "uqdecp", int_aarch64_sve_uqdecp>;
  defm INCP_ZP     : sve_int_count_v<0b10000, "incp">;
  defm DECP_ZP     : sve_int_count_v<0b10100, "decp">;

<<<<<<< HEAD
  defm INDEX_RR : sve_int_index_rr<"index", index_vector, index_vector_oneuse>;
  defm INDEX_IR : sve_int_index_ir<"index", index_vector, index_vector_oneuse>;
=======
  defm INDEX_RR : sve_int_index_rr<"index", index_vector, index_vector_oneuse, AArch64mul_p_oneuse>;
  defm INDEX_IR : sve_int_index_ir<"index", index_vector, index_vector_oneuse, AArch64mul_p, AArch64mul_p_oneuse>;
>>>>>>> 11299179
  defm INDEX_RI : sve_int_index_ri<"index", index_vector, index_vector_oneuse>;
  defm INDEX_II : sve_int_index_ii<"index", index_vector, index_vector_oneuse>;

  // Unpredicated shifts
  defm ASR_ZZI : sve_int_bin_cons_shift_imm_right<0b00, "asr", AArch64asr_p>;
  defm LSR_ZZI : sve_int_bin_cons_shift_imm_right<0b01, "lsr", AArch64lsr_p>;
  defm LSL_ZZI : sve_int_bin_cons_shift_imm_left< 0b11, "lsl", AArch64lsl_p>;

  defm ASR_WIDE_ZZZ : sve_int_bin_cons_shift_wide<0b00, "asr">;
  defm LSR_WIDE_ZZZ : sve_int_bin_cons_shift_wide<0b01, "lsr">;
  defm LSL_WIDE_ZZZ : sve_int_bin_cons_shift_wide<0b11, "lsl">;

  // Predicated shifts
  defm ASR_ZPmI  : sve_int_bin_pred_shift_imm_right_dup<0b0000, "asr",  "ASR_ZPZI",  int_aarch64_sve_asr>;
  defm LSR_ZPmI  : sve_int_bin_pred_shift_imm_right_dup<0b0001, "lsr",  "LSR_ZPZI",  int_aarch64_sve_lsr>;
  defm LSL_ZPmI  : sve_int_bin_pred_shift_imm_left_dup< 0b0011, "lsl",  "LSL_ZPZI",  int_aarch64_sve_lsl>;
  defm ASRD_ZPmI : sve_int_bin_pred_shift_imm_right<    0b0100, "asrd", "ASRD_ZPZI", int_aarch64_sve_asrd>;

  defm ASR_ZPZI : sve_int_shift_pred_bhsd<AArch64asr_p, SVEShiftImmR8, SVEShiftImmR16, SVEShiftImmR32, SVEShiftImmR64>;
  defm LSR_ZPZI : sve_int_shift_pred_bhsd<AArch64lsr_p, SVEShiftImmR8, SVEShiftImmR16, SVEShiftImmR32, SVEShiftImmR64>;
  defm LSL_ZPZI : sve_int_shift_pred_bhsd<AArch64lsl_p, SVEShiftImmL8, SVEShiftImmL16, SVEShiftImmL32, SVEShiftImmL64>;

  let Predicates = [HasSVE, UseExperimentalZeroingPseudos] in {
    defm ASR_ZPZZ    : sve_int_bin_pred_zeroing_bhsd<int_aarch64_sve_asr>;
    defm LSR_ZPZZ    : sve_int_bin_pred_zeroing_bhsd<int_aarch64_sve_lsr>;
    defm LSL_ZPZZ    : sve_int_bin_pred_zeroing_bhsd<int_aarch64_sve_lsl>;
    defm ASRD_ZPZI   : sve_int_bin_pred_shift_imm_right_zeroing_bhsd<int_aarch64_sve_asrd>;
  }

  defm ASR_ZPmZ  : sve_int_bin_pred_shift<0b000, "asr", "ASR_ZPZZ", int_aarch64_sve_asr, "ASRR_ZPmZ">;
  defm LSR_ZPmZ  : sve_int_bin_pred_shift<0b001, "lsr", "LSR_ZPZZ", int_aarch64_sve_lsr, "LSRR_ZPmZ">;
  defm LSL_ZPmZ  : sve_int_bin_pred_shift<0b011, "lsl", "LSL_ZPZZ", int_aarch64_sve_lsl, "LSLR_ZPmZ">;
  defm ASRR_ZPmZ : sve_int_bin_pred_shift<0b100, "asrr", "ASRR_ZPZZ", null_frag, "ASR_ZPmZ", /*isReverseInstr*/ 1>;
  defm LSRR_ZPmZ : sve_int_bin_pred_shift<0b101, "lsrr", "LSRR_ZPZZ", null_frag, "LSR_ZPmZ", /*isReverseInstr*/ 1>;
  defm LSLR_ZPmZ : sve_int_bin_pred_shift<0b111, "lslr", "LSLR_ZPZZ", null_frag, "LSL_ZPmZ", /*isReverseInstr*/ 1>;

  defm ASR_ZPZZ  : sve_int_bin_pred_bhsd<AArch64asr_p>;
  defm LSR_ZPZZ  : sve_int_bin_pred_bhsd<AArch64lsr_p>;
  defm LSL_ZPZZ  : sve_int_bin_pred_bhsd<AArch64lsl_p>;

  defm ASR_WIDE_ZPmZ : sve_int_bin_pred_shift_wide<0b000, "asr", int_aarch64_sve_asr_wide>;
  defm LSR_WIDE_ZPmZ : sve_int_bin_pred_shift_wide<0b001, "lsr", int_aarch64_sve_lsr_wide>;
  defm LSL_WIDE_ZPmZ : sve_int_bin_pred_shift_wide<0b011, "lsl", int_aarch64_sve_lsl_wide>;

  defm FCVT_ZPmZ_StoH   : sve_fp_2op_p_zdr<0b1001000, "fcvt",   ZPR32, ZPR16, int_aarch64_sve_fcvt_f16f32,   AArch64fcvtr_mt,  nxv4f16, nxv4i1, nxv4f32, ElementSizeS>;
  defm FCVT_ZPmZ_HtoS   : sve_fp_2op_p_zd< 0b1001001, "fcvt",   ZPR16, ZPR32, int_aarch64_sve_fcvt_f32f16,   AArch64fcvte_mt,  nxv4f32, nxv4i1, nxv4f16, ElementSizeS>;
  defm SCVTF_ZPmZ_HtoH  : sve_fp_2op_p_zd< 0b0110010, "scvtf",  ZPR16, ZPR16, null_frag,                     AArch64scvtf_mt,  nxv8f16, nxv8i1, nxv8i16, ElementSizeH>;
  defm SCVTF_ZPmZ_StoS  : sve_fp_2op_p_zd< 0b1010100, "scvtf",  ZPR32, ZPR32, null_frag,                     AArch64scvtf_mt,  nxv4f32, nxv4i1, nxv4i32, ElementSizeS>;
  defm UCVTF_ZPmZ_StoS  : sve_fp_2op_p_zd< 0b1010101, "ucvtf",  ZPR32, ZPR32, null_frag,                     AArch64ucvtf_mt,  nxv4f32, nxv4i1, nxv4i32, ElementSizeS>;
  defm UCVTF_ZPmZ_HtoH  : sve_fp_2op_p_zd< 0b0110011, "ucvtf",  ZPR16, ZPR16, null_frag,                     AArch64ucvtf_mt,  nxv8f16, nxv8i1, nxv8i16, ElementSizeH>;
  defm FCVTZS_ZPmZ_HtoH : sve_fp_2op_p_zd< 0b0111010, "fcvtzs", ZPR16, ZPR16, null_frag,                     AArch64fcvtzs_mt, nxv8i16, nxv8i1, nxv8f16, ElementSizeH>;
  defm FCVTZS_ZPmZ_StoS : sve_fp_2op_p_zd< 0b1011100, "fcvtzs", ZPR32, ZPR32, null_frag,                     AArch64fcvtzs_mt, nxv4i32, nxv4i1, nxv4f32, ElementSizeS>;
  defm FCVTZU_ZPmZ_HtoH : sve_fp_2op_p_zd< 0b0111011, "fcvtzu", ZPR16, ZPR16, null_frag,                     AArch64fcvtzu_mt, nxv8i16, nxv8i1, nxv8f16, ElementSizeH>;
  defm FCVTZU_ZPmZ_StoS : sve_fp_2op_p_zd< 0b1011101, "fcvtzu", ZPR32, ZPR32, null_frag,                     AArch64fcvtzu_mt, nxv4i32, nxv4i1, nxv4f32, ElementSizeS>;
  defm FCVT_ZPmZ_DtoH   : sve_fp_2op_p_zdr<0b1101000, "fcvt",   ZPR64, ZPR16, int_aarch64_sve_fcvt_f16f64,   AArch64fcvtr_mt,  nxv2f16, nxv2i1, nxv2f64, ElementSizeD>;
  defm FCVT_ZPmZ_HtoD   : sve_fp_2op_p_zd< 0b1101001, "fcvt",   ZPR16, ZPR64, int_aarch64_sve_fcvt_f64f16,   AArch64fcvte_mt,  nxv2f64, nxv2i1, nxv2f16, ElementSizeD>;
  defm FCVT_ZPmZ_DtoS   : sve_fp_2op_p_zdr<0b1101010, "fcvt",   ZPR64, ZPR32, int_aarch64_sve_fcvt_f32f64,   AArch64fcvtr_mt,  nxv2f32, nxv2i1, nxv2f64, ElementSizeD>;
  defm FCVT_ZPmZ_StoD   : sve_fp_2op_p_zd< 0b1101011, "fcvt",   ZPR32, ZPR64, int_aarch64_sve_fcvt_f64f32,   AArch64fcvte_mt,  nxv2f64, nxv2i1, nxv2f32, ElementSizeD>;
  defm SCVTF_ZPmZ_StoD  : sve_fp_2op_p_zd< 0b1110000, "scvtf",  ZPR32, ZPR64, int_aarch64_sve_scvtf_f64i32,  AArch64scvtf_mt,  nxv2f64, nxv2i1, nxv4i32, ElementSizeD>;
  defm UCVTF_ZPmZ_StoD  : sve_fp_2op_p_zd< 0b1110001, "ucvtf",  ZPR32, ZPR64, int_aarch64_sve_ucvtf_f64i32,  AArch64ucvtf_mt,  nxv2f64, nxv2i1, nxv4i32, ElementSizeD>;
  defm UCVTF_ZPmZ_StoH  : sve_fp_2op_p_zd< 0b0110101, "ucvtf",  ZPR32, ZPR16, int_aarch64_sve_ucvtf_f16i32,  AArch64ucvtf_mt,  nxv4f16, nxv4i1, nxv4i32, ElementSizeS>;
  defm SCVTF_ZPmZ_DtoS  : sve_fp_2op_p_zd< 0b1110100, "scvtf",  ZPR64, ZPR32, int_aarch64_sve_scvtf_f32i64,  AArch64scvtf_mt,  nxv2f32, nxv2i1, nxv2i64, ElementSizeD>;
  defm SCVTF_ZPmZ_StoH  : sve_fp_2op_p_zd< 0b0110100, "scvtf",  ZPR32, ZPR16, int_aarch64_sve_scvtf_f16i32,  AArch64scvtf_mt,  nxv4f16, nxv4i1, nxv4i32, ElementSizeS>;
  defm SCVTF_ZPmZ_DtoH  : sve_fp_2op_p_zd< 0b0110110, "scvtf",  ZPR64, ZPR16, int_aarch64_sve_scvtf_f16i64,  AArch64scvtf_mt,  nxv2f16, nxv2i1, nxv2i64, ElementSizeD>;
  defm UCVTF_ZPmZ_DtoS  : sve_fp_2op_p_zd< 0b1110101, "ucvtf",  ZPR64, ZPR32, int_aarch64_sve_ucvtf_f32i64,  AArch64ucvtf_mt,  nxv2f32, nxv2i1, nxv2i64, ElementSizeD>;
  defm UCVTF_ZPmZ_DtoH  : sve_fp_2op_p_zd< 0b0110111, "ucvtf",  ZPR64, ZPR16, int_aarch64_sve_ucvtf_f16i64,  AArch64ucvtf_mt,  nxv2f16, nxv2i1, nxv2i64, ElementSizeD>;
  defm SCVTF_ZPmZ_DtoD  : sve_fp_2op_p_zd< 0b1110110, "scvtf",  ZPR64, ZPR64, null_frag,                     AArch64scvtf_mt,  nxv2f64, nxv2i1, nxv2i64, ElementSizeD>;
  defm UCVTF_ZPmZ_DtoD  : sve_fp_2op_p_zd< 0b1110111, "ucvtf",  ZPR64, ZPR64, null_frag,                     AArch64ucvtf_mt,  nxv2f64, nxv2i1, nxv2i64, ElementSizeD>;
  defm FCVTZS_ZPmZ_DtoS : sve_fp_2op_p_zd< 0b1111000, "fcvtzs", ZPR64, ZPR32, int_aarch64_sve_fcvtzs_i32f64, null_frag,        nxv4i32, nxv2i1, nxv2f64, ElementSizeD>;
  defm FCVTZU_ZPmZ_DtoS : sve_fp_2op_p_zd< 0b1111001, "fcvtzu", ZPR64, ZPR32, int_aarch64_sve_fcvtzu_i32f64, null_frag,        nxv4i32, nxv2i1, nxv2f64, ElementSizeD>;
  defm FCVTZS_ZPmZ_StoD : sve_fp_2op_p_zd< 0b1111100, "fcvtzs", ZPR32, ZPR64, int_aarch64_sve_fcvtzs_i64f32, AArch64fcvtzs_mt, nxv2i64, nxv2i1, nxv2f32, ElementSizeD>;
  defm FCVTZS_ZPmZ_HtoS : sve_fp_2op_p_zd< 0b0111100, "fcvtzs", ZPR16, ZPR32, int_aarch64_sve_fcvtzs_i32f16, AArch64fcvtzs_mt, nxv4i32, nxv4i1, nxv4f16, ElementSizeS>;
  defm FCVTZS_ZPmZ_HtoD : sve_fp_2op_p_zd< 0b0111110, "fcvtzs", ZPR16, ZPR64, int_aarch64_sve_fcvtzs_i64f16, AArch64fcvtzs_mt, nxv2i64, nxv2i1, nxv2f16, ElementSizeD>;
  defm FCVTZU_ZPmZ_HtoS : sve_fp_2op_p_zd< 0b0111101, "fcvtzu", ZPR16, ZPR32, int_aarch64_sve_fcvtzu_i32f16, AArch64fcvtzu_mt, nxv4i32, nxv4i1, nxv4f16, ElementSizeS>;
  defm FCVTZU_ZPmZ_HtoD : sve_fp_2op_p_zd< 0b0111111, "fcvtzu", ZPR16, ZPR64, int_aarch64_sve_fcvtzu_i64f16, AArch64fcvtzu_mt, nxv2i64, nxv2i1, nxv2f16, ElementSizeD>;
  defm FCVTZU_ZPmZ_StoD : sve_fp_2op_p_zd< 0b1111101, "fcvtzu", ZPR32, ZPR64, int_aarch64_sve_fcvtzu_i64f32, AArch64fcvtzu_mt, nxv2i64, nxv2i1, nxv2f32, ElementSizeD>;
  defm FCVTZS_ZPmZ_DtoD : sve_fp_2op_p_zd< 0b1111110, "fcvtzs", ZPR64, ZPR64, null_frag,                     AArch64fcvtzs_mt, nxv2i64, nxv2i1, nxv2f64, ElementSizeD>;
  defm FCVTZU_ZPmZ_DtoD : sve_fp_2op_p_zd< 0b1111111, "fcvtzu", ZPR64, ZPR64, null_frag,                     AArch64fcvtzu_mt, nxv2i64, nxv2i1, nxv2f64, ElementSizeD>;

  def : Pat<(nxv2f32 (AArch64fcvte_mt (nxv2i1 PPR:$Pg), (nxv2f16 ZPR:$Zs), (nxv2f32 ZPR:$Zd))),
            (FCVT_ZPmZ_HtoS ZPR:$Zd, PPR:$Pg, ZPR:$Zs)>;

  // FP_ROUND has an additional 'precise' flag which indicates the type of rounding.
  // This is ignored by the pattern below where it is matched by (i64 timm0_1)
  def : Pat<(nxv2f16 (AArch64fcvtr_mt (nxv2i1 PPR:$Pg), (nxv2f32 ZPR:$Zs), (i64 timm0_1), (nxv2f16 ZPR:$Zd))),
            (FCVT_ZPmZ_StoH ZPR:$Zd, PPR:$Pg, ZPR:$Zs)>;

  // Floating-point -> signed integer
  def : Pat<(nxv2f16 (AArch64scvtf_mt (nxv2i1 PPR:$Pg),
                      (sext_inreg (nxv2i64 ZPR:$Zs), nxv2i16), (nxv2f16 ZPR:$Zd))),
            (SCVTF_ZPmZ_HtoH ZPR:$Zd, PPR:$Pg, ZPR:$Zs)>;

  def : Pat<(nxv4f16 (AArch64scvtf_mt (nxv4i1 PPR:$Pg),
                      (sext_inreg (nxv4i32 ZPR:$Zs), nxv4i16), (nxv4f16 ZPR:$Zd))),
            (SCVTF_ZPmZ_HtoH ZPR:$Zd, PPR:$Pg, ZPR:$Zs)>;

  def : Pat<(nxv2f16 (AArch64scvtf_mt (nxv2i1 PPR:$Pg),
                      (sext_inreg (nxv2i64 ZPR:$Zs), nxv2i32), (nxv2f16 ZPR:$Zd))),
            (SCVTF_ZPmZ_StoH ZPR:$Zd, PPR:$Pg, ZPR:$Zs)>;

  def : Pat<(nxv2f32 (AArch64scvtf_mt (nxv2i1 PPR:$Pg),
                      (sext_inreg (nxv2i64 ZPR:$Zs), nxv2i32), (nxv2f32 ZPR:$Zd))),
            (SCVTF_ZPmZ_StoS ZPR:$Zd, PPR:$Pg, ZPR:$Zs)>;

  def : Pat<(nxv2f64 (AArch64scvtf_mt (nxv2i1 PPR:$Pg),
                      (sext_inreg (nxv2i64 ZPR:$Zs), nxv2i32), (nxv2f64 ZPR:$Zd))),
            (SCVTF_ZPmZ_StoD ZPR:$Zd, PPR:$Pg, ZPR:$Zs)>;

  // Floating-point -> unsigned integer
  def : Pat<(nxv2f16 (AArch64ucvtf_mt (nxv2i1 PPR:$Pg),
                      (and (nxv2i64 ZPR:$Zs),
                       (nxv2i64 (AArch64dup (i64 0xFFFF)))), (nxv2f16 ZPR:$Zd))),
            (UCVTF_ZPmZ_HtoH ZPR:$Zd, PPR:$Pg, ZPR:$Zs)>;

  def : Pat<(nxv2f16 (AArch64ucvtf_mt (nxv2i1 PPR:$Pg),
                      (and (nxv2i64 ZPR:$Zs),
                       (nxv2i64 (AArch64dup (i64 0xFFFFFFFF)))), (nxv2f16 ZPR:$Zd))),
            (UCVTF_ZPmZ_StoH ZPR:$Zd, PPR:$Pg, ZPR:$Zs)>;

  def : Pat<(nxv4f16 (AArch64ucvtf_mt (nxv4i1 PPR:$Pg),
                      (and (nxv4i32 ZPR:$Zs),
                       (nxv4i32 (AArch64dup (i32 0xFFFF)))), (nxv4f16 ZPR:$Zd))),
            (UCVTF_ZPmZ_HtoH ZPR:$Zd, PPR:$Pg, ZPR:$Zs)>;

  def : Pat<(nxv2f32 (AArch64ucvtf_mt (nxv2i1 PPR:$Pg),
                      (and (nxv2i64 ZPR:$Zs),
                       (nxv2i64 (AArch64dup (i64 0xFFFFFFFF)))), (nxv2f32 ZPR:$Zd))),
            (UCVTF_ZPmZ_StoS ZPR:$Zd, PPR:$Pg, ZPR:$Zs)>;

  def : Pat<(nxv2f64 (AArch64ucvtf_mt (nxv2i1 PPR:$Pg),
                      (and (nxv2i64 ZPR:$Zs),
                       (nxv2i64 (AArch64dup (i64 0xFFFFFFFF)))), (nxv2f64 ZPR:$Zd))),
            (UCVTF_ZPmZ_StoD ZPR:$Zd, PPR:$Pg, ZPR:$Zs)>;

  defm FRINTN_ZPmZ : sve_fp_2op_p_zd_HSD<0b00000, "frintn", AArch64frintn_mt>;
  defm FRINTP_ZPmZ : sve_fp_2op_p_zd_HSD<0b00001, "frintp", AArch64frintp_mt>;
  defm FRINTM_ZPmZ : sve_fp_2op_p_zd_HSD<0b00010, "frintm", AArch64frintm_mt>;
  defm FRINTZ_ZPmZ : sve_fp_2op_p_zd_HSD<0b00011, "frintz", AArch64frintz_mt>;
  defm FRINTA_ZPmZ : sve_fp_2op_p_zd_HSD<0b00100, "frinta", AArch64frinta_mt>;
  defm FRINTX_ZPmZ : sve_fp_2op_p_zd_HSD<0b00110, "frintx", AArch64frintx_mt>;
  defm FRINTI_ZPmZ : sve_fp_2op_p_zd_HSD<0b00111, "frinti", AArch64frinti_mt>;
  defm FRECPX_ZPmZ : sve_fp_2op_p_zd_HSD<0b01100, "frecpx", AArch64frecpx_mt>;
  defm FSQRT_ZPmZ  : sve_fp_2op_p_zd_HSD<0b01101, "fsqrt",  AArch64fsqrt_mt>;

  let Predicates = [HasBF16, HasSVE] in {
    defm BFDOT_ZZZ    : sve_bfloat_dot<"bfdot", int_aarch64_sve_bfdot>;
    defm BFDOT_ZZI    : sve_bfloat_dot_indexed<"bfdot", int_aarch64_sve_bfdot_lane>;
    defm BFMMLA_ZZZ   : sve_bfloat_matmul<"bfmmla", int_aarch64_sve_bfmmla>;
    defm BFMMLA_B_ZZZ : sve_bfloat_matmul_longvecl<0b0, "bfmlalb", int_aarch64_sve_bfmlalb>;
    defm BFMMLA_T_ZZZ : sve_bfloat_matmul_longvecl<0b1, "bfmlalt", int_aarch64_sve_bfmlalt>;
    defm BFMMLA_B_ZZI : sve_bfloat_matmul_longvecl_idx<0b0, "bfmlalb", int_aarch64_sve_bfmlalb_lane>;
    defm BFMMLA_T_ZZI : sve_bfloat_matmul_longvecl_idx<0b1, "bfmlalt", int_aarch64_sve_bfmlalt_lane>;
    defm BFCVT_ZPmZ   : sve_bfloat_convert<0b1, "bfcvt",   int_aarch64_sve_fcvt_bf16f32>;
    defm BFCVTNT_ZPmZ : sve_bfloat_convert<0b0, "bfcvtnt", int_aarch64_sve_fcvtnt_bf16f32>;
  }

  // InstAliases
  def : InstAlias<"mov $Zd, $Zn",
                  (ORR_ZZZ ZPR64:$Zd, ZPR64:$Zn, ZPR64:$Zn), 1>;
  def : InstAlias<"mov $Pd, $Pg/m, $Pn",
                  (SEL_PPPP PPR8:$Pd, PPRAny:$Pg, PPR8:$Pn, PPR8:$Pd), 1>;
  def : InstAlias<"mov $Pd, $Pn",
                  (ORR_PPzPP PPR8:$Pd, PPR8:$Pn, PPR8:$Pn, PPR8:$Pn), 1>;
  def : InstAlias<"mov $Pd, $Pg/z, $Pn",
                  (AND_PPzPP PPR8:$Pd, PPRAny:$Pg, PPR8:$Pn, PPR8:$Pn), 1>;

  def : InstAlias<"movs $Pd, $Pn",
                  (ORRS_PPzPP PPR8:$Pd, PPR8:$Pn, PPR8:$Pn, PPR8:$Pn), 1>;
  def : InstAlias<"movs $Pd, $Pg/z, $Pn",
                  (ANDS_PPzPP PPR8:$Pd, PPRAny:$Pg, PPR8:$Pn, PPR8:$Pn), 1>;

  def : InstAlias<"not $Pd, $Pg/z, $Pn",
                  (EOR_PPzPP PPR8:$Pd, PPRAny:$Pg, PPR8:$Pn, PPRAny:$Pg), 1>;

  def : InstAlias<"nots $Pd, $Pg/z, $Pn",
                  (EORS_PPzPP PPR8:$Pd, PPRAny:$Pg, PPR8:$Pn, PPRAny:$Pg), 1>;

  def : InstAlias<"cmple $Zd, $Pg/z, $Zm, $Zn",
                  (CMPGE_PPzZZ_B PPR8:$Zd, PPR3bAny:$Pg, ZPR8:$Zn, ZPR8:$Zm), 0>;
  def : InstAlias<"cmple $Zd, $Pg/z, $Zm, $Zn",
                  (CMPGE_PPzZZ_H PPR16:$Zd, PPR3bAny:$Pg, ZPR16:$Zn, ZPR16:$Zm), 0>;
  def : InstAlias<"cmple $Zd, $Pg/z, $Zm, $Zn",
                  (CMPGE_PPzZZ_S PPR32:$Zd, PPR3bAny:$Pg, ZPR32:$Zn, ZPR32:$Zm), 0>;
  def : InstAlias<"cmple $Zd, $Pg/z, $Zm, $Zn",
                  (CMPGE_PPzZZ_D PPR64:$Zd, PPR3bAny:$Pg, ZPR64:$Zn, ZPR64:$Zm), 0>;

  def : InstAlias<"cmplo $Zd, $Pg/z, $Zm, $Zn",
                  (CMPHI_PPzZZ_B PPR8:$Zd, PPR3bAny:$Pg, ZPR8:$Zn, ZPR8:$Zm), 0>;
  def : InstAlias<"cmplo $Zd, $Pg/z, $Zm, $Zn",
                  (CMPHI_PPzZZ_H PPR16:$Zd, PPR3bAny:$Pg, ZPR16:$Zn, ZPR16:$Zm), 0>;
  def : InstAlias<"cmplo $Zd, $Pg/z, $Zm, $Zn",
                  (CMPHI_PPzZZ_S PPR32:$Zd, PPR3bAny:$Pg, ZPR32:$Zn, ZPR32:$Zm), 0>;
  def : InstAlias<"cmplo $Zd, $Pg/z, $Zm, $Zn",
                  (CMPHI_PPzZZ_D PPR64:$Zd, PPR3bAny:$Pg, ZPR64:$Zn, ZPR64:$Zm), 0>;

  def : InstAlias<"cmpls $Zd, $Pg/z, $Zm, $Zn",
                  (CMPHS_PPzZZ_B PPR8:$Zd, PPR3bAny:$Pg, ZPR8:$Zn, ZPR8:$Zm), 0>;
  def : InstAlias<"cmpls $Zd, $Pg/z, $Zm, $Zn",
                  (CMPHS_PPzZZ_H PPR16:$Zd, PPR3bAny:$Pg, ZPR16:$Zn, ZPR16:$Zm), 0>;
  def : InstAlias<"cmpls $Zd, $Pg/z, $Zm, $Zn",
                  (CMPHS_PPzZZ_S PPR32:$Zd, PPR3bAny:$Pg, ZPR32:$Zn, ZPR32:$Zm), 0>;
  def : InstAlias<"cmpls $Zd, $Pg/z, $Zm, $Zn",
                  (CMPHS_PPzZZ_D PPR64:$Zd, PPR3bAny:$Pg, ZPR64:$Zn, ZPR64:$Zm), 0>;

  def : InstAlias<"cmplt $Zd, $Pg/z, $Zm, $Zn",
                  (CMPGT_PPzZZ_B PPR8:$Zd, PPR3bAny:$Pg, ZPR8:$Zn, ZPR8:$Zm), 0>;
  def : InstAlias<"cmplt $Zd, $Pg/z, $Zm, $Zn",
                  (CMPGT_PPzZZ_H PPR16:$Zd, PPR3bAny:$Pg, ZPR16:$Zn, ZPR16:$Zm), 0>;
  def : InstAlias<"cmplt $Zd, $Pg/z, $Zm, $Zn",
                  (CMPGT_PPzZZ_S PPR32:$Zd, PPR3bAny:$Pg, ZPR32:$Zn, ZPR32:$Zm), 0>;
  def : InstAlias<"cmplt $Zd, $Pg/z, $Zm, $Zn",
                  (CMPGT_PPzZZ_D PPR64:$Zd, PPR3bAny:$Pg, ZPR64:$Zn, ZPR64:$Zm), 0>;

  def : InstAlias<"facle $Zd, $Pg/z, $Zm, $Zn",
                  (FACGE_PPzZZ_H PPR16:$Zd, PPR3bAny:$Pg, ZPR16:$Zn, ZPR16:$Zm), 0>;
  def : InstAlias<"facle $Zd, $Pg/z, $Zm, $Zn",
                  (FACGE_PPzZZ_S PPR32:$Zd, PPR3bAny:$Pg, ZPR32:$Zn, ZPR32:$Zm), 0>;
  def : InstAlias<"facle $Zd, $Pg/z, $Zm, $Zn",
                  (FACGE_PPzZZ_D PPR64:$Zd, PPR3bAny:$Pg, ZPR64:$Zn, ZPR64:$Zm), 0>;

  def : InstAlias<"faclt $Zd, $Pg/z, $Zm, $Zn",
                  (FACGT_PPzZZ_H PPR16:$Zd, PPR3bAny:$Pg, ZPR16:$Zn, ZPR16:$Zm), 0>;
  def : InstAlias<"faclt $Zd, $Pg/z, $Zm, $Zn",
                  (FACGT_PPzZZ_S PPR32:$Zd, PPR3bAny:$Pg, ZPR32:$Zn, ZPR32:$Zm), 0>;
  def : InstAlias<"faclt $Zd, $Pg/z, $Zm, $Zn",
                  (FACGT_PPzZZ_D PPR64:$Zd, PPR3bAny:$Pg, ZPR64:$Zn, ZPR64:$Zm), 0>;

  def : InstAlias<"fcmle $Zd, $Pg/z, $Zm, $Zn",
                  (FCMGE_PPzZZ_H PPR16:$Zd, PPR3bAny:$Pg, ZPR16:$Zn, ZPR16:$Zm), 0>;
  def : InstAlias<"fcmle $Zd, $Pg/z, $Zm, $Zn",
                  (FCMGE_PPzZZ_S PPR32:$Zd, PPR3bAny:$Pg, ZPR32:$Zn, ZPR32:$Zm), 0>;
  def : InstAlias<"fcmle $Zd, $Pg/z, $Zm, $Zn",
                  (FCMGE_PPzZZ_D PPR64:$Zd, PPR3bAny:$Pg, ZPR64:$Zn, ZPR64:$Zm), 0>;

  def : InstAlias<"fcmlt $Zd, $Pg/z, $Zm, $Zn",
                  (FCMGT_PPzZZ_H PPR16:$Zd, PPR3bAny:$Pg, ZPR16:$Zn, ZPR16:$Zm), 0>;
  def : InstAlias<"fcmlt $Zd, $Pg/z, $Zm, $Zn",
                  (FCMGT_PPzZZ_S PPR32:$Zd, PPR3bAny:$Pg, ZPR32:$Zn, ZPR32:$Zm), 0>;
  def : InstAlias<"fcmlt $Zd, $Pg/z, $Zm, $Zn",
                  (FCMGT_PPzZZ_D PPR64:$Zd, PPR3bAny:$Pg, ZPR64:$Zn, ZPR64:$Zm), 0>;

  // Pseudo instructions representing unpredicated LDR and STR for ZPR2,3,4.
  // These get expanded to individual LDR_ZXI/STR_ZXI instructions in
  // AArch64ExpandPseudoInsts.
  let mayLoad = 1, hasSideEffects = 0 in {
    def LDR_ZZXI   : Pseudo<(outs   ZZ_b:$Zd), (ins GPR64sp:$sp, simm4s1:$offset),[]>, Sched<[]>;
    def LDR_ZZZXI  : Pseudo<(outs  ZZZ_b:$Zd), (ins GPR64sp:$sp, simm4s1:$offset),[]>, Sched<[]>;
    def LDR_ZZZZXI : Pseudo<(outs ZZZZ_b:$Zd), (ins GPR64sp:$sp, simm4s1:$offset),[]>, Sched<[]>;
  }
  let mayStore = 1, hasSideEffects = 0 in {
    def STR_ZZXI   : Pseudo<(outs), (ins   ZZ_b:$Zs, GPR64sp:$sp, simm4s1:$offset),[]>, Sched<[]>;
    def STR_ZZZXI  : Pseudo<(outs), (ins  ZZZ_b:$Zs, GPR64sp:$sp, simm4s1:$offset),[]>, Sched<[]>;
    def STR_ZZZZXI : Pseudo<(outs), (ins ZZZZ_b:$Zs, GPR64sp:$sp, simm4s1:$offset),[]>, Sched<[]>;
  }

  def : Pat<(AArch64ptest (nxv16i1 PPR:$pg), (nxv16i1 PPR:$src)),
            (PTEST_PP PPR:$pg, PPR:$src)>;
  def : Pat<(AArch64ptest (nxv8i1 PPR:$pg), (nxv8i1 PPR:$src)),
            (PTEST_PP PPR:$pg, PPR:$src)>;
  def : Pat<(AArch64ptest (nxv4i1 PPR:$pg), (nxv4i1 PPR:$src)),
            (PTEST_PP PPR:$pg, PPR:$src)>;
  def : Pat<(AArch64ptest (nxv2i1 PPR:$pg), (nxv2i1 PPR:$src)),
            (PTEST_PP PPR:$pg, PPR:$src)>;

  // LD1R of 128-bit masked data
  def : Pat<(nxv16i8 (AArch64ld1rq_z PPR:$gp, GPR64:$base)),
            (LD1RQ_B_IMM $gp, $base, (i64 0))>;
  def : Pat<(nxv8i16 (AArch64ld1rq_z PPR:$gp, GPR64:$base)),
            (LD1RQ_H_IMM $gp, $base, (i64 0))>;
  def : Pat<(nxv4i32 (AArch64ld1rq_z PPR:$gp, GPR64:$base)),
            (LD1RQ_W_IMM $gp, $base, (i64 0))>;
  def : Pat<(nxv2i64 (AArch64ld1rq_z PPR:$gp, GPR64:$base)),
            (LD1RQ_D_IMM $gp, $base, (i64 0))>;

  def : Pat<(nxv16i8 (AArch64ld1rq_z PPR:$gp, (add GPR64:$base, (i64 simm4s16:$imm)))),
            (LD1RQ_B_IMM $gp, $base, simm4s16:$imm)>;
  def : Pat<(nxv8i16 (AArch64ld1rq_z PPR:$gp, (add GPR64:$base, (i64 simm4s16:$imm)))),
            (LD1RQ_H_IMM $gp, $base, simm4s16:$imm)>;
  def : Pat<(nxv4i32 (AArch64ld1rq_z PPR:$gp, (add GPR64:$base, (i64 simm4s16:$imm)))),
            (LD1RQ_W_IMM $gp, $base, simm4s16:$imm)>;
  def : Pat<(nxv2i64 (AArch64ld1rq_z PPR:$gp, (add GPR64:$base, (i64 simm4s16:$imm)))),
            (LD1RQ_D_IMM $gp, $base, simm4s16:$imm)>;

  def : Pat<(sext_inreg (nxv2i64 ZPR:$Zs), nxv2i32), (SXTW_ZPmZ_D (IMPLICIT_DEF), (PTRUE_D 31), ZPR:$Zs)>;
  def : Pat<(sext_inreg (nxv2i64 ZPR:$Zs), nxv2i16), (SXTH_ZPmZ_D (IMPLICIT_DEF), (PTRUE_D 31), ZPR:$Zs)>;
  def : Pat<(sext_inreg (nxv2i64 ZPR:$Zs), nxv2i8),  (SXTB_ZPmZ_D (IMPLICIT_DEF), (PTRUE_D 31), ZPR:$Zs)>;
  def : Pat<(sext_inreg (nxv4i32 ZPR:$Zs), nxv4i16), (SXTH_ZPmZ_S (IMPLICIT_DEF), (PTRUE_S 31), ZPR:$Zs)>;
  def : Pat<(sext_inreg (nxv4i32 ZPR:$Zs), nxv4i8),  (SXTB_ZPmZ_S (IMPLICIT_DEF), (PTRUE_S 31), ZPR:$Zs)>;
  def : Pat<(sext_inreg (nxv8i16 ZPR:$Zs), nxv8i8),  (SXTB_ZPmZ_H (IMPLICIT_DEF), (PTRUE_H 31), ZPR:$Zs)>;

  // General case that we ideally never want to match.
  def : Pat<(vscale GPR64:$scale), (MADDXrrr (UBFMXri (RDVLI_XI 1), 4, 63), $scale, XZR)>;

  let AddedComplexity = 5 in {
    def : Pat<(vscale (i64 1)), (UBFMXri (RDVLI_XI 1), 4, 63)>;
    def : Pat<(vscale (i64 -1)), (SBFMXri (RDVLI_XI -1), 4, 63)>;

    def : Pat<(vscale (sve_rdvl_imm i32:$imm)), (RDVLI_XI $imm)>;
    def : Pat<(vscale (sve_cnth_imm i32:$imm)), (CNTH_XPiI 31, $imm)>;
    def : Pat<(vscale (sve_cntw_imm i32:$imm)), (CNTW_XPiI 31, $imm)>;
    def : Pat<(vscale (sve_cntd_imm i32:$imm)), (CNTD_XPiI 31, $imm)>;

    def : Pat<(vscale (sve_cnth_imm_neg i32:$imm)), (SUBXrs XZR, (CNTH_XPiI 31, $imm), 0)>;
    def : Pat<(vscale (sve_cntw_imm_neg i32:$imm)), (SUBXrs XZR, (CNTW_XPiI 31, $imm), 0)>;
    def : Pat<(vscale (sve_cntd_imm_neg i32:$imm)), (SUBXrs XZR, (CNTD_XPiI 31, $imm), 0)>;
  }

  def : Pat<(add GPR64:$op, (vscale (sve_rdvl_imm i32:$imm))),
            (ADDVL_XXI GPR64:$op, $imm)>;

  // FIXME: BigEndian requires an additional REV instruction to satisfy the
  // constraint that none of the bits change when stored to memory as one
  // type, and and reloaded as another type.
  let Predicates = [IsLE] in {
    def : Pat<(nxv16i8 (bitconvert (nxv8i16 ZPR:$src))), (nxv16i8 ZPR:$src)>;
    def : Pat<(nxv16i8 (bitconvert (nxv4i32 ZPR:$src))), (nxv16i8 ZPR:$src)>;
    def : Pat<(nxv16i8 (bitconvert (nxv2i64 ZPR:$src))), (nxv16i8 ZPR:$src)>;
    def : Pat<(nxv16i8 (bitconvert (nxv8f16 ZPR:$src))), (nxv16i8 ZPR:$src)>;
    def : Pat<(nxv16i8 (bitconvert (nxv4f32 ZPR:$src))), (nxv16i8 ZPR:$src)>;
    def : Pat<(nxv16i8 (bitconvert (nxv2f64 ZPR:$src))), (nxv16i8 ZPR:$src)>;

    def : Pat<(nxv8i16 (bitconvert (nxv16i8 ZPR:$src))), (nxv8i16 ZPR:$src)>;
    def : Pat<(nxv8i16 (bitconvert (nxv4i32 ZPR:$src))), (nxv8i16 ZPR:$src)>;
    def : Pat<(nxv8i16 (bitconvert (nxv2i64 ZPR:$src))), (nxv8i16 ZPR:$src)>;
    def : Pat<(nxv8i16 (bitconvert (nxv8f16 ZPR:$src))), (nxv8i16 ZPR:$src)>;
    def : Pat<(nxv8i16 (bitconvert (nxv4f32 ZPR:$src))), (nxv8i16 ZPR:$src)>;
    def : Pat<(nxv8i16 (bitconvert (nxv2f64 ZPR:$src))), (nxv8i16 ZPR:$src)>;

    def : Pat<(nxv4i32 (bitconvert (nxv16i8 ZPR:$src))), (nxv4i32 ZPR:$src)>;
    def : Pat<(nxv4i32 (bitconvert (nxv8i16 ZPR:$src))), (nxv4i32 ZPR:$src)>;
    def : Pat<(nxv4i32 (bitconvert (nxv2i64 ZPR:$src))), (nxv4i32 ZPR:$src)>;
    def : Pat<(nxv4i32 (bitconvert (nxv8f16 ZPR:$src))), (nxv4i32 ZPR:$src)>;
    def : Pat<(nxv4i32 (bitconvert (nxv4f32 ZPR:$src))), (nxv4i32 ZPR:$src)>;
    def : Pat<(nxv4i32 (bitconvert (nxv2f64 ZPR:$src))), (nxv4i32 ZPR:$src)>;

    def : Pat<(nxv2i64 (bitconvert (nxv16i8 ZPR:$src))), (nxv2i64 ZPR:$src)>;
    def : Pat<(nxv2i64 (bitconvert (nxv8i16 ZPR:$src))), (nxv2i64 ZPR:$src)>;
    def : Pat<(nxv2i64 (bitconvert (nxv4i32 ZPR:$src))), (nxv2i64 ZPR:$src)>;
    def : Pat<(nxv2i64 (bitconvert (nxv8f16 ZPR:$src))), (nxv2i64 ZPR:$src)>;
    def : Pat<(nxv2i64 (bitconvert (nxv4f32 ZPR:$src))), (nxv2i64 ZPR:$src)>;
    def : Pat<(nxv2i64 (bitconvert (nxv2f64 ZPR:$src))), (nxv2i64 ZPR:$src)>;

    def : Pat<(nxv8f16 (bitconvert (nxv16i8 ZPR:$src))), (nxv8f16 ZPR:$src)>;
    def : Pat<(nxv8f16 (bitconvert (nxv8i16 ZPR:$src))), (nxv8f16 ZPR:$src)>;
    def : Pat<(nxv8f16 (bitconvert (nxv4i32 ZPR:$src))), (nxv8f16 ZPR:$src)>;
    def : Pat<(nxv8f16 (bitconvert (nxv2i64 ZPR:$src))), (nxv8f16 ZPR:$src)>;
    def : Pat<(nxv8f16 (bitconvert (nxv4f32 ZPR:$src))), (nxv8f16 ZPR:$src)>;
    def : Pat<(nxv8f16 (bitconvert (nxv2f64 ZPR:$src))), (nxv8f16 ZPR:$src)>;

    def : Pat<(nxv4f32 (bitconvert (nxv16i8 ZPR:$src))), (nxv4f32 ZPR:$src)>;
    def : Pat<(nxv4f32 (bitconvert (nxv8i16 ZPR:$src))), (nxv4f32 ZPR:$src)>;
    def : Pat<(nxv4f32 (bitconvert (nxv4i32 ZPR:$src))), (nxv4f32 ZPR:$src)>;
    def : Pat<(nxv4f32 (bitconvert (nxv2i64 ZPR:$src))), (nxv4f32 ZPR:$src)>;
    def : Pat<(nxv4f32 (bitconvert (nxv8f16 ZPR:$src))), (nxv4f32 ZPR:$src)>;
    def : Pat<(nxv4f32 (bitconvert (nxv2f64 ZPR:$src))), (nxv4f32 ZPR:$src)>;

    def : Pat<(nxv2f64 (bitconvert (nxv16i8 ZPR:$src))), (nxv2f64 ZPR:$src)>;
    def : Pat<(nxv2f64 (bitconvert (nxv8i16 ZPR:$src))), (nxv2f64 ZPR:$src)>;
    def : Pat<(nxv2f64 (bitconvert (nxv4i32 ZPR:$src))), (nxv2f64 ZPR:$src)>;
    def : Pat<(nxv2f64 (bitconvert (nxv2i64 ZPR:$src))), (nxv2f64 ZPR:$src)>;
    def : Pat<(nxv2f64 (bitconvert (nxv8f16 ZPR:$src))), (nxv2f64 ZPR:$src)>;
    def : Pat<(nxv2f64 (bitconvert (nxv4f32 ZPR:$src))), (nxv2f64 ZPR:$src)>;

    def : Pat<(nxv8bf16 (bitconvert (nxv16i8 ZPR:$src))), (nxv8bf16 ZPR:$src)>;
    def : Pat<(nxv8bf16 (bitconvert (nxv8i16 ZPR:$src))), (nxv8bf16 ZPR:$src)>;
    def : Pat<(nxv8bf16 (bitconvert (nxv4i32 ZPR:$src))), (nxv8bf16 ZPR:$src)>;
    def : Pat<(nxv8bf16 (bitconvert (nxv2i64 ZPR:$src))), (nxv8bf16 ZPR:$src)>;
    def : Pat<(nxv8bf16 (bitconvert (nxv8f16 ZPR:$src))), (nxv8bf16 ZPR:$src)>;
    def : Pat<(nxv8bf16 (bitconvert (nxv4f32 ZPR:$src))), (nxv8bf16 ZPR:$src)>;
    def : Pat<(nxv8bf16 (bitconvert (nxv2f64 ZPR:$src))), (nxv8bf16 ZPR:$src)>;

    def : Pat<(nxv16i8 (bitconvert (nxv8bf16 ZPR:$src))), (nxv16i8 ZPR:$src)>;
    def : Pat<(nxv8i16 (bitconvert (nxv8bf16 ZPR:$src))), (nxv8i16 ZPR:$src)>;
    def : Pat<(nxv4i32 (bitconvert (nxv8bf16 ZPR:$src))), (nxv4i32 ZPR:$src)>;
    def : Pat<(nxv2i64 (bitconvert (nxv8bf16 ZPR:$src))), (nxv2i64 ZPR:$src)>;
    def : Pat<(nxv8f16 (bitconvert (nxv8bf16 ZPR:$src))), (nxv8f16 ZPR:$src)>;
    def : Pat<(nxv4f32 (bitconvert (nxv8bf16 ZPR:$src))), (nxv4f32 ZPR:$src)>;
    def : Pat<(nxv2f64 (bitconvert (nxv8bf16 ZPR:$src))), (nxv2f64 ZPR:$src)>;
  }

  // These allow casting from/to unpacked predicate types.
  def : Pat<(nxv16i1 (reinterpret_cast (nxv16i1 PPR:$src))), (COPY_TO_REGCLASS PPR:$src, PPR)>;
  def : Pat<(nxv16i1 (reinterpret_cast (nxv8i1 PPR:$src))), (COPY_TO_REGCLASS PPR:$src, PPR)>;
  def : Pat<(nxv16i1 (reinterpret_cast (nxv4i1 PPR:$src))), (COPY_TO_REGCLASS PPR:$src, PPR)>;
  def : Pat<(nxv16i1 (reinterpret_cast (nxv2i1 PPR:$src))), (COPY_TO_REGCLASS PPR:$src, PPR)>;
  def : Pat<(nxv8i1 (reinterpret_cast (nxv16i1 PPR:$src))), (COPY_TO_REGCLASS PPR:$src, PPR)>;
  def : Pat<(nxv8i1 (reinterpret_cast  (nxv4i1 PPR:$src))), (COPY_TO_REGCLASS PPR:$src, PPR)>;
  def : Pat<(nxv8i1 (reinterpret_cast  (nxv2i1 PPR:$src))), (COPY_TO_REGCLASS PPR:$src, PPR)>;
  def : Pat<(nxv4i1 (reinterpret_cast (nxv16i1 PPR:$src))), (COPY_TO_REGCLASS PPR:$src, PPR)>;
  def : Pat<(nxv4i1 (reinterpret_cast  (nxv8i1 PPR:$src))), (COPY_TO_REGCLASS PPR:$src, PPR)>;
  def : Pat<(nxv4i1 (reinterpret_cast  (nxv2i1 PPR:$src))), (COPY_TO_REGCLASS PPR:$src, PPR)>;
  def : Pat<(nxv2i1 (reinterpret_cast (nxv16i1 PPR:$src))), (COPY_TO_REGCLASS PPR:$src, PPR)>;
  def : Pat<(nxv2i1 (reinterpret_cast  (nxv8i1 PPR:$src))), (COPY_TO_REGCLASS PPR:$src, PPR)>;
  def : Pat<(nxv2i1 (reinterpret_cast  (nxv4i1 PPR:$src))), (COPY_TO_REGCLASS PPR:$src, PPR)>;

  // These allow casting from/to unpacked floating-point types.
  def : Pat<(nxv2f16 (reinterpret_cast (nxv8f16 ZPR:$src))), (COPY_TO_REGCLASS ZPR:$src, ZPR)>;
  def : Pat<(nxv8f16 (reinterpret_cast (nxv2f16 ZPR:$src))), (COPY_TO_REGCLASS ZPR:$src, ZPR)>;
  def : Pat<(nxv4f16 (reinterpret_cast (nxv8f16 ZPR:$src))), (COPY_TO_REGCLASS ZPR:$src, ZPR)>;
  def : Pat<(nxv8f16 (reinterpret_cast (nxv4f16 ZPR:$src))), (COPY_TO_REGCLASS ZPR:$src, ZPR)>;
  def : Pat<(nxv2f32 (reinterpret_cast (nxv4f32 ZPR:$src))), (COPY_TO_REGCLASS ZPR:$src, ZPR)>;
  def : Pat<(nxv4f32 (reinterpret_cast (nxv2f32 ZPR:$src))), (COPY_TO_REGCLASS ZPR:$src, ZPR)>;
  def : Pat<(nxv2bf16 (reinterpret_cast (nxv8bf16 ZPR:$src))), (COPY_TO_REGCLASS ZPR:$src, ZPR)>;
  def : Pat<(nxv8bf16 (reinterpret_cast (nxv2bf16 ZPR:$src))), (COPY_TO_REGCLASS ZPR:$src, ZPR)>;
  def : Pat<(nxv4bf16 (reinterpret_cast (nxv8bf16 ZPR:$src))), (COPY_TO_REGCLASS ZPR:$src, ZPR)>;
  def : Pat<(nxv8bf16 (reinterpret_cast (nxv4bf16 ZPR:$src))), (COPY_TO_REGCLASS ZPR:$src, ZPR)>;

  def : Pat<(nxv16i1 (and PPR:$Ps1, PPR:$Ps2)),
            (AND_PPzPP (PTRUE_B 31), PPR:$Ps1, PPR:$Ps2)>;
  def : Pat<(nxv8i1 (and PPR:$Ps1, PPR:$Ps2)),
            (AND_PPzPP (PTRUE_H 31), PPR:$Ps1, PPR:$Ps2)>;
  def : Pat<(nxv4i1 (and PPR:$Ps1, PPR:$Ps2)),
            (AND_PPzPP (PTRUE_S 31), PPR:$Ps1, PPR:$Ps2)>;
  def : Pat<(nxv2i1 (and PPR:$Ps1, PPR:$Ps2)),
            (AND_PPzPP (PTRUE_D 31), PPR:$Ps1, PPR:$Ps2)>;

  // Add more complex addressing modes here as required
  multiclass pred_load<ValueType Ty, ValueType PredTy, SDPatternOperator Load,
                       Instruction RegRegInst, Instruction RegImmInst, ComplexPattern AddrCP> {
    // reg + reg
    let AddedComplexity = 1 in {
      def _reg_reg_z : Pat<(Ty (Load (AddrCP GPR64:$base, GPR64:$offset), (PredTy PPR:$gp), (SVEDup0Undef))),
                           (RegRegInst PPR:$gp, GPR64:$base, GPR64:$offset)>;
    }
    // reg + imm
    let AddedComplexity = 2 in {
      def _reg_imm_z : Pat<(Ty (Load (am_sve_indexed_s4 GPR64sp:$base, simm4s1:$offset), (PredTy PPR:$gp), (SVEDup0Undef))),
                           (RegImmInst PPR:$gp, GPR64:$base, simm4s1:$offset)>;
    }
    def _default_z : Pat<(Ty (Load  GPR64:$base, (PredTy PPR:$gp), (SVEDup0Undef))),
                         (RegImmInst PPR:$gp, GPR64:$base, (i64 0))>;
  }

  // 2-element contiguous loads
  defm : pred_load<nxv2i64, nxv2i1, zext_masked_load_i8,   LD1B_D,  LD1B_D_IMM,  am_sve_regreg_lsl0>;
  defm : pred_load<nxv2i64, nxv2i1, asext_masked_load_i8,  LD1SB_D, LD1SB_D_IMM, am_sve_regreg_lsl0>;
  defm : pred_load<nxv2i64, nxv2i1, zext_masked_load_i16,  LD1H_D,  LD1H_D_IMM,  am_sve_regreg_lsl1>;
  defm : pred_load<nxv2i64, nxv2i1, asext_masked_load_i16, LD1SH_D, LD1SH_D_IMM, am_sve_regreg_lsl1>;
  defm : pred_load<nxv2i64, nxv2i1, zext_masked_load_i32,  LD1W_D,  LD1W_D_IMM,  am_sve_regreg_lsl2>;
  defm : pred_load<nxv2i64, nxv2i1, asext_masked_load_i32, LD1SW_D, LD1SW_D_IMM, am_sve_regreg_lsl2>;
  defm : pred_load<nxv2i64, nxv2i1, nonext_masked_load,    LD1D,    LD1D_IMM,    am_sve_regreg_lsl3>;
  defm : pred_load<nxv2f16, nxv2i1, nonext_masked_load,    LD1H_D,  LD1H_D_IMM,  am_sve_regreg_lsl1>;
  defm : pred_load<nxv2f32, nxv2i1, nonext_masked_load,    LD1W_D,  LD1W_D_IMM,  am_sve_regreg_lsl2>;
  defm : pred_load<nxv2f64, nxv2i1, nonext_masked_load,    LD1D,    LD1D_IMM,    am_sve_regreg_lsl3>;

  // 4-element contiguous loads
  defm : pred_load<nxv4i32, nxv4i1, zext_masked_load_i8,   LD1B_S,  LD1B_S_IMM,  am_sve_regreg_lsl0>;
  defm : pred_load<nxv4i32, nxv4i1, asext_masked_load_i8,  LD1SB_S, LD1SB_S_IMM, am_sve_regreg_lsl0>;
  defm : pred_load<nxv4i32, nxv4i1, zext_masked_load_i16,  LD1H_S,  LD1H_S_IMM,  am_sve_regreg_lsl1>;
  defm : pred_load<nxv4i32, nxv4i1, asext_masked_load_i16, LD1SH_S, LD1SH_S_IMM, am_sve_regreg_lsl1>;
  defm : pred_load<nxv4i32, nxv4i1, nonext_masked_load,    LD1W,    LD1W_IMM,    am_sve_regreg_lsl2>;
  defm : pred_load<nxv4f16, nxv4i1, nonext_masked_load,    LD1H_S,  LD1H_S_IMM,  am_sve_regreg_lsl1>;
  defm : pred_load<nxv4f32, nxv4i1, nonext_masked_load,    LD1W,    LD1W_IMM,    am_sve_regreg_lsl2>;

  // 8-element contiguous loads
  defm : pred_load<nxv8i16,  nxv8i1, zext_masked_load_i8,  LD1B_H,  LD1B_H_IMM,  am_sve_regreg_lsl0>;
  defm : pred_load<nxv8i16,  nxv8i1, asext_masked_load_i8, LD1SB_H, LD1SB_H_IMM, am_sve_regreg_lsl0>;
  defm : pred_load<nxv8i16,  nxv8i1, nonext_masked_load,   LD1H,    LD1H_IMM,    am_sve_regreg_lsl1>;
  defm : pred_load<nxv8f16,  nxv8i1, nonext_masked_load,   LD1H,    LD1H_IMM,    am_sve_regreg_lsl1>;
  defm : pred_load<nxv8bf16, nxv8i1, nonext_masked_load,   LD1H,    LD1H_IMM,    am_sve_regreg_lsl1>;

  // 16-element contiguous loads
  defm : pred_load<nxv16i8, nxv16i1, nonext_masked_load, LD1B, LD1B_IMM, am_sve_regreg_lsl0>;

  multiclass pred_store<ValueType Ty, ValueType PredTy, SDPatternOperator Store,
                        Instruction RegRegInst, Instruction RegImmInst, ComplexPattern AddrCP> {
    // reg + reg
    let AddedComplexity = 1 in {
      def _reg_reg : Pat<(Store (Ty ZPR:$vec), (AddrCP GPR64:$base, GPR64:$offset), (PredTy PPR:$gp)),
                         (RegRegInst ZPR:$vec, PPR:$gp, GPR64:$base, GPR64:$offset)>;
    }
    // reg + imm
    let AddedComplexity = 2 in {
      def _reg_imm : Pat<(Store (Ty ZPR:$vec), (am_sve_indexed_s4 GPR64sp:$base, simm4s1:$offset), (PredTy PPR:$gp)),
                         (RegImmInst ZPR:$vec, PPR:$gp, GPR64:$base, simm4s1:$offset)>;
    }
    def _default : Pat<(Store (Ty ZPR:$vec), GPR64:$base, (PredTy PPR:$gp)),
                       (RegImmInst ZPR:$vec, PPR:$gp, GPR64:$base, (i64 0))>;
  }

  // 2-element contiguous stores
  defm : pred_store<nxv2i64, nxv2i1, trunc_masked_store_i8,  ST1B_D, ST1B_D_IMM, am_sve_regreg_lsl0>;
  defm : pred_store<nxv2i64, nxv2i1, trunc_masked_store_i16, ST1H_D, ST1H_D_IMM, am_sve_regreg_lsl1>;
  defm : pred_store<nxv2i64, nxv2i1, trunc_masked_store_i32, ST1W_D, ST1W_D_IMM, am_sve_regreg_lsl2>;
  defm : pred_store<nxv2i64, nxv2i1, nontrunc_masked_store,  ST1D,   ST1D_IMM,   am_sve_regreg_lsl3>;
  defm : pred_store<nxv2f16, nxv2i1, nontrunc_masked_store,  ST1H_D, ST1H_D_IMM, am_sve_regreg_lsl1>;
  defm : pred_store<nxv2f32, nxv2i1, nontrunc_masked_store,  ST1W_D, ST1W_D_IMM, am_sve_regreg_lsl2>;
  defm : pred_store<nxv2f64, nxv2i1, nontrunc_masked_store,  ST1D,   ST1D_IMM,   am_sve_regreg_lsl3>;

  // 4-element contiguous stores
  defm : pred_store<nxv4i32, nxv4i1, trunc_masked_store_i8,  ST1B_S, ST1B_S_IMM, am_sve_regreg_lsl0>;
  defm : pred_store<nxv4i32, nxv4i1, trunc_masked_store_i16, ST1H_S, ST1H_S_IMM, am_sve_regreg_lsl1>;
  defm : pred_store<nxv4i32, nxv4i1, nontrunc_masked_store,  ST1W,   ST1W_IMM,   am_sve_regreg_lsl2>;
  defm : pred_store<nxv4f16, nxv4i1, nontrunc_masked_store,  ST1H_S, ST1H_S_IMM, am_sve_regreg_lsl1>;
  defm : pred_store<nxv4f32, nxv4i1, nontrunc_masked_store,  ST1W,   ST1W_IMM,   am_sve_regreg_lsl2>;

  // 8-element contiguous stores
  defm : pred_store<nxv8i16,  nxv8i1, trunc_masked_store_i8, ST1B_H, ST1B_H_IMM, am_sve_regreg_lsl0>;
  defm : pred_store<nxv8i16,  nxv8i1, nontrunc_masked_store, ST1H,   ST1H_IMM,   am_sve_regreg_lsl1>;
  defm : pred_store<nxv8f16,  nxv8i1, nontrunc_masked_store, ST1H,   ST1H_IMM,   am_sve_regreg_lsl1>;
  defm : pred_store<nxv8bf16, nxv8i1, nontrunc_masked_store, ST1H,   ST1H_IMM,   am_sve_regreg_lsl1>;

  // 16-element contiguous stores
  defm : pred_store<nxv16i8, nxv16i1, nontrunc_masked_store, ST1B, ST1B_IMM, am_sve_regreg_lsl0>;

  defm : pred_load<nxv16i8, nxv16i1, non_temporal_load, LDNT1B_ZRR, LDNT1B_ZRI, am_sve_regreg_lsl0>;
  defm : pred_load<nxv8i16, nxv8i1,  non_temporal_load, LDNT1H_ZRR, LDNT1H_ZRI, am_sve_regreg_lsl1>;
  defm : pred_load<nxv4i32, nxv4i1,  non_temporal_load, LDNT1W_ZRR, LDNT1W_ZRI, am_sve_regreg_lsl2>;
  defm : pred_load<nxv2i64, nxv2i1,  non_temporal_load, LDNT1D_ZRR, LDNT1D_ZRI, am_sve_regreg_lsl3>;

  defm : pred_store<nxv16i8, nxv16i1, non_temporal_store, STNT1B_ZRR, STNT1B_ZRI, am_sve_regreg_lsl0>;
  defm : pred_store<nxv8i16, nxv8i1,  non_temporal_store, STNT1H_ZRR, STNT1H_ZRI, am_sve_regreg_lsl1>;
  defm : pred_store<nxv4i32, nxv4i1,  non_temporal_store, STNT1W_ZRR, STNT1W_ZRI, am_sve_regreg_lsl2>;
  defm : pred_store<nxv2i64, nxv2i1,  non_temporal_store, STNT1D_ZRR, STNT1D_ZRI, am_sve_regreg_lsl3>;

  multiclass unpred_store<PatFrag Store, ValueType Ty, Instruction RegRegInst,
                          Instruction RegImmInst, Instruction PTrue,
                          ComplexPattern AddrCP> {
    let AddedComplexity = 1 in {
      def _reg : Pat<(Store (Ty ZPR:$val), (AddrCP GPR64sp:$base, GPR64:$offset)),
                     (RegRegInst ZPR:$val, (PTrue 31), GPR64sp:$base, GPR64:$offset)>;
    }
    let AddedComplexity = 2 in {
      def _imm : Pat<(Store (Ty ZPR:$val), (am_sve_indexed_s4 GPR64sp:$base, simm4s1:$offset)),
                     (RegImmInst ZPR:$val, (PTrue 31), GPR64sp:$base, simm4s1:$offset)>;
    }
    let AddedComplexity = 3 in {
      def _fi : Pat<(Store (Ty ZPR:$val), (am_sve_fi GPR64sp:$base, simm4s1:$offset)),
                    (RegImmInst ZPR:$val, (PTrue 31), GPR64sp:$base, simm4s1:$offset)>;
    }

    def : Pat<(Store (Ty ZPR:$val), GPR64:$base),
              (RegImmInst ZPR:$val, (PTrue 31), GPR64:$base, (i64 0))>;
  }

  defm : unpred_store<         store, nxv16i8,   ST1B,   ST1B_IMM, PTRUE_B, am_sve_regreg_lsl0>;
  defm : unpred_store< truncstorevi8, nxv8i16, ST1B_H, ST1B_H_IMM, PTRUE_H, am_sve_regreg_lsl0>;
  defm : unpred_store< truncstorevi8, nxv4i32, ST1B_S, ST1B_S_IMM, PTRUE_S, am_sve_regreg_lsl0>;
  defm : unpred_store< truncstorevi8, nxv2i64, ST1B_D, ST1B_D_IMM, PTRUE_D, am_sve_regreg_lsl0>;
  defm : unpred_store<         store, nxv8i16,   ST1H,   ST1H_IMM, PTRUE_H, am_sve_regreg_lsl1>;
  defm : unpred_store<truncstorevi16, nxv4i32, ST1H_S, ST1H_S_IMM, PTRUE_S, am_sve_regreg_lsl1>;
  defm : unpred_store<truncstorevi16, nxv2i64, ST1H_D, ST1H_D_IMM, PTRUE_D, am_sve_regreg_lsl1>;
  defm : unpred_store<         store, nxv4i32,   ST1W,   ST1W_IMM, PTRUE_S, am_sve_regreg_lsl2>;
  defm : unpred_store<truncstorevi32, nxv2i64, ST1W_D, ST1W_D_IMM, PTRUE_D, am_sve_regreg_lsl2>;
  defm : unpred_store<         store, nxv2i64,   ST1D,   ST1D_IMM, PTRUE_D, am_sve_regreg_lsl3>;
  defm : unpred_store<         store, nxv8f16,   ST1H,   ST1H_IMM, PTRUE_H, am_sve_regreg_lsl1>;
  defm : unpred_store<         store, nxv8bf16,  ST1H,   ST1H_IMM, PTRUE_H, am_sve_regreg_lsl1>;
  defm : unpred_store<         store, nxv4f16, ST1H_S, ST1H_S_IMM, PTRUE_S, am_sve_regreg_lsl1>;
  defm : unpred_store<         store, nxv2f16, ST1H_D, ST1H_D_IMM, PTRUE_D, am_sve_regreg_lsl1>;
  defm : unpred_store<         store, nxv4f32,   ST1W,   ST1W_IMM, PTRUE_S, am_sve_regreg_lsl2>;
  defm : unpred_store<         store, nxv2f32, ST1W_D, ST1W_D_IMM, PTRUE_D, am_sve_regreg_lsl2>;
  defm : unpred_store<         store, nxv2f64,   ST1D,   ST1D_IMM, PTRUE_D, am_sve_regreg_lsl3>;

  multiclass unpred_load<PatFrag Load, ValueType Ty, Instruction RegRegInst,
                         Instruction RegImmInst, Instruction PTrue,
                         ComplexPattern AddrCP> {
    let AddedComplexity = 1 in {
      def _reg: Pat<(Ty (Load  (AddrCP GPR64sp:$base, GPR64:$offset))),
                    (RegRegInst (PTrue 31), GPR64sp:$base, GPR64:$offset)>;
    }
    let AddedComplexity = 2 in {
      def _imm: Pat<(Ty (Load  (am_sve_indexed_s4 GPR64sp:$base, simm4s1:$offset))),
                    (RegImmInst (PTrue 31), GPR64sp:$base, simm4s1:$offset)>;
    }
    let AddedComplexity = 3 in {
      def _fi : Pat<(Ty (Load  (am_sve_fi GPR64sp:$base, simm4s1:$offset))),
                    (RegImmInst (PTrue 31), GPR64sp:$base, simm4s1:$offset)>;
    }

    def : Pat<(Ty (Load GPR64:$base)),
              (RegImmInst (PTrue 31), GPR64:$base, (i64 0))>;
  }

  defm : unpred_load<        load, nxv16i8,    LD1B,    LD1B_IMM, PTRUE_B, am_sve_regreg_lsl0>;
  defm : unpred_load< zextloadvi8, nxv8i16,  LD1B_H,  LD1B_H_IMM, PTRUE_H, am_sve_regreg_lsl0>;
  defm : unpred_load< zextloadvi8, nxv4i32,  LD1B_S,  LD1B_S_IMM, PTRUE_S, am_sve_regreg_lsl0>;
  defm : unpred_load< zextloadvi8, nxv2i64,  LD1B_D,  LD1B_D_IMM, PTRUE_D, am_sve_regreg_lsl0>;
  defm : unpred_load<  extloadvi8, nxv8i16,  LD1B_H,  LD1B_H_IMM, PTRUE_H, am_sve_regreg_lsl0>;
  defm : unpred_load<  extloadvi8, nxv4i32,  LD1B_S,  LD1B_S_IMM, PTRUE_S, am_sve_regreg_lsl0>;
  defm : unpred_load<  extloadvi8, nxv2i64,  LD1B_D,  LD1B_D_IMM, PTRUE_D, am_sve_regreg_lsl0>;
  defm : unpred_load< sextloadvi8, nxv8i16, LD1SB_H, LD1SB_H_IMM, PTRUE_H, am_sve_regreg_lsl0>;
  defm : unpred_load< sextloadvi8, nxv4i32, LD1SB_S, LD1SB_S_IMM, PTRUE_S, am_sve_regreg_lsl0>;
  defm : unpred_load< sextloadvi8, nxv2i64, LD1SB_D, LD1SB_D_IMM, PTRUE_D, am_sve_regreg_lsl0>;
  defm : unpred_load<        load, nxv8i16,    LD1H,    LD1H_IMM, PTRUE_H, am_sve_regreg_lsl1>;
  defm : unpred_load<zextloadvi16, nxv4i32,  LD1H_S,  LD1H_S_IMM, PTRUE_S, am_sve_regreg_lsl1>;
  defm : unpred_load<zextloadvi16, nxv2i64,  LD1H_D,  LD1H_D_IMM, PTRUE_D, am_sve_regreg_lsl1>;
  defm : unpred_load< extloadvi16, nxv4i32,  LD1H_S,  LD1H_S_IMM, PTRUE_S, am_sve_regreg_lsl1>;
  defm : unpred_load< extloadvi16, nxv2i64,  LD1H_D,  LD1H_D_IMM, PTRUE_D, am_sve_regreg_lsl1>;
  defm : unpred_load<sextloadvi16, nxv4i32, LD1SH_S, LD1SH_S_IMM, PTRUE_S, am_sve_regreg_lsl1>;
  defm : unpred_load<sextloadvi16, nxv2i64, LD1SH_D, LD1SH_D_IMM, PTRUE_D, am_sve_regreg_lsl1>;
  defm : unpred_load<        load, nxv4i32,    LD1W,    LD1W_IMM, PTRUE_S, am_sve_regreg_lsl2>;
  defm : unpred_load<zextloadvi32, nxv2i64,  LD1W_D,  LD1W_D_IMM, PTRUE_D, am_sve_regreg_lsl2>;
  defm : unpred_load< extloadvi32, nxv2i64,  LD1W_D,  LD1W_D_IMM, PTRUE_D, am_sve_regreg_lsl2>;
  defm : unpred_load<sextloadvi32, nxv2i64, LD1SW_D, LD1SW_D_IMM, PTRUE_D, am_sve_regreg_lsl2>;
  defm : unpred_load<        load, nxv2i64,    LD1D,    LD1D_IMM, PTRUE_D, am_sve_regreg_lsl3>;
  defm : unpred_load<        load, nxv8f16,    LD1H,    LD1H_IMM, PTRUE_H, am_sve_regreg_lsl1>;
  defm : unpred_load<        load, nxv8bf16,   LD1H,    LD1H_IMM, PTRUE_H, am_sve_regreg_lsl1>;
  defm : unpred_load<        load, nxv4f16,  LD1H_S,  LD1H_S_IMM, PTRUE_S, am_sve_regreg_lsl1>;
  defm : unpred_load<        load, nxv2f16,  LD1H_D,  LD1H_D_IMM, PTRUE_D, am_sve_regreg_lsl1>;
  defm : unpred_load<        load, nxv4f32,    LD1W,    LD1W_IMM, PTRUE_S, am_sve_regreg_lsl2>;
  defm : unpred_load<        load, nxv2f32,  LD1W_D,  LD1W_D_IMM, PTRUE_D, am_sve_regreg_lsl2>;
  defm : unpred_load<        load, nxv2f64,    LD1D,    LD1D_IMM, PTRUE_D, am_sve_regreg_lsl3>;

  multiclass unpred_store_predicate<ValueType Ty, Instruction Store> {
    def _fi : Pat<(store (Ty PPR:$val), (am_sve_fi GPR64sp:$base, simm9:$offset)),
                  (Store PPR:$val, GPR64sp:$base, simm9:$offset)>;

    def _default : Pat<(store (Ty PPR:$Val), GPR64:$base),
                  (Store PPR:$Val, GPR64:$base, (i64 0))>;
  }

  defm Pat_Store_P16 : unpred_store_predicate<nxv16i1, STR_PXI>;
  defm Pat_Store_P8  : unpred_store_predicate<nxv8i1, STR_PXI>;
  defm Pat_Store_P4  : unpred_store_predicate<nxv4i1, STR_PXI>;
  defm Pat_Store_P2  : unpred_store_predicate<nxv2i1, STR_PXI>;

  multiclass unpred_load_predicate<ValueType Ty, Instruction Load> {
    def _fi : Pat<(Ty (load (am_sve_fi GPR64sp:$base, simm9:$offset))),
                  (Load GPR64sp:$base, simm9:$offset)>;

    def _default : Pat<(Ty (load GPR64:$base)),
                  (Load GPR64:$base, (i64 0))>;
  }

  defm Pat_Load_P16 : unpred_load_predicate<nxv16i1, LDR_PXI>;
  defm Pat_Load_P8  : unpred_load_predicate<nxv8i1, LDR_PXI>;
  defm Pat_Load_P4  : unpred_load_predicate<nxv4i1, LDR_PXI>;
  defm Pat_Load_P2  : unpred_load_predicate<nxv2i1, LDR_PXI>;

  multiclass ld1<Instruction RegRegInst, Instruction RegImmInst, ValueType Ty,
                 SDPatternOperator Load, ValueType PredTy, ValueType MemVT, ComplexPattern AddrCP> {
    // reg + reg
    let AddedComplexity = 1 in {
      def : Pat<(Ty (Load  (PredTy PPR:$gp), (AddrCP GPR64:$base, GPR64:$offset), MemVT)),
                (RegRegInst PPR:$gp, GPR64sp:$base, GPR64:$offset)>;
    }

    // scalar + immediate (mul vl)
    let AddedComplexity = 2 in {
      def : Pat<(Ty (Load  (PredTy PPR:$gp), (am_sve_indexed_s4 GPR64sp:$base, simm4s1:$offset), MemVT)),
                (RegImmInst PPR:$gp, GPR64sp:$base, simm4s1:$offset)>;
    }

    // base
    def : Pat<(Ty (Load  (PredTy PPR:$gp), GPR64:$base, MemVT)),
              (RegImmInst PPR:$gp, GPR64sp:$base, (i64 0))>;
  }

  // 2-element contiguous loads
  defm : ld1<LD1B_D,  LD1B_D_IMM,  nxv2i64, AArch64ld1_z,  nxv2i1, nxv2i8,  am_sve_regreg_lsl0>;
  defm : ld1<LD1SB_D, LD1SB_D_IMM, nxv2i64, AArch64ld1s_z, nxv2i1, nxv2i8,  am_sve_regreg_lsl0>;
  defm : ld1<LD1H_D,  LD1H_D_IMM,  nxv2i64, AArch64ld1_z,  nxv2i1, nxv2i16, am_sve_regreg_lsl1>;
  defm : ld1<LD1SH_D, LD1SH_D_IMM, nxv2i64, AArch64ld1s_z, nxv2i1, nxv2i16, am_sve_regreg_lsl1>;
  defm : ld1<LD1W_D,  LD1W_D_IMM,  nxv2i64, AArch64ld1_z,  nxv2i1, nxv2i32, am_sve_regreg_lsl2>;
  defm : ld1<LD1SW_D, LD1SW_D_IMM, nxv2i64, AArch64ld1s_z, nxv2i1, nxv2i32, am_sve_regreg_lsl2>;
  defm : ld1<LD1D,    LD1D_IMM,    nxv2i64, AArch64ld1_z,  nxv2i1, nxv2i64, am_sve_regreg_lsl3>;
  defm : ld1<LD1D,    LD1D_IMM,    nxv2f64, AArch64ld1_z,  nxv2i1, nxv2f64, am_sve_regreg_lsl3>;

  // 4-element contiguous loads
  defm : ld1<LD1B_S,  LD1B_S_IMM,  nxv4i32, AArch64ld1_z,  nxv4i1, nxv4i8,  am_sve_regreg_lsl0>;
  defm : ld1<LD1SB_S, LD1SB_S_IMM, nxv4i32, AArch64ld1s_z, nxv4i1, nxv4i8,  am_sve_regreg_lsl0>;
  defm : ld1<LD1H_S,  LD1H_S_IMM,  nxv4i32, AArch64ld1_z,  nxv4i1, nxv4i16, am_sve_regreg_lsl1>;
  defm : ld1<LD1SH_S, LD1SH_S_IMM, nxv4i32, AArch64ld1s_z, nxv4i1, nxv4i16, am_sve_regreg_lsl1>;
  defm : ld1<LD1W,    LD1W_IMM,    nxv4i32, AArch64ld1_z,  nxv4i1, nxv4i32, am_sve_regreg_lsl2>;
  defm : ld1<LD1W,    LD1W_IMM,    nxv4f32, AArch64ld1_z,  nxv4i1, nxv4f32, am_sve_regreg_lsl2>;

  // 8-element contiguous loads
  defm : ld1<LD1B_H,  LD1B_H_IMM,  nxv8i16,  AArch64ld1_z,  nxv8i1, nxv8i8,   am_sve_regreg_lsl0>;
  defm : ld1<LD1SB_H, LD1SB_H_IMM, nxv8i16,  AArch64ld1s_z, nxv8i1, nxv8i8,   am_sve_regreg_lsl0>;
  defm : ld1<LD1H,    LD1H_IMM,    nxv8i16,  AArch64ld1_z,  nxv8i1, nxv8i16,  am_sve_regreg_lsl1>;
  defm : ld1<LD1H,    LD1H_IMM,    nxv8f16,  AArch64ld1_z,  nxv8i1, nxv8f16,  am_sve_regreg_lsl1>;
  defm : ld1<LD1H,    LD1H_IMM,    nxv8bf16, AArch64ld1_z,  nxv8i1, nxv8bf16, am_sve_regreg_lsl1>;

  // 16-element contiguous loads
  defm : ld1<LD1B, LD1B_IMM, nxv16i8, AArch64ld1_z, nxv16i1, nxv16i8, am_sve_regreg_lsl0>;

  multiclass ldnf1<Instruction I, ValueType Ty, SDPatternOperator Load, ValueType PredTy, ValueType MemVT> {
    // scalar + immediate (mul vl)
    let AddedComplexity = 1 in {
      def : Pat<(Ty (Load  (PredTy PPR:$gp), (am_sve_indexed_s4 GPR64sp:$base, simm4s1:$offset), MemVT)),
                (I PPR:$gp, GPR64sp:$base, simm4s1:$offset)>;
    }

    // base
    def : Pat<(Ty (Load  (PredTy PPR:$gp), GPR64:$base, MemVT)),
              (I PPR:$gp, GPR64sp:$base, (i64 0))>;
  }

  // 2-element contiguous non-faulting loads
  defm : ldnf1<LDNF1B_D_IMM,  nxv2i64,  AArch64ldnf1_z,  nxv2i1, nxv2i8>;
  defm : ldnf1<LDNF1SB_D_IMM, nxv2i64,  AArch64ldnf1s_z, nxv2i1, nxv2i8>;
  defm : ldnf1<LDNF1H_D_IMM,  nxv2i64,  AArch64ldnf1_z,  nxv2i1, nxv2i16>;
  defm : ldnf1<LDNF1SH_D_IMM, nxv2i64,  AArch64ldnf1s_z, nxv2i1, nxv2i16>;
  defm : ldnf1<LDNF1W_D_IMM,  nxv2i64,  AArch64ldnf1_z,  nxv2i1, nxv2i32>;
  defm : ldnf1<LDNF1SW_D_IMM, nxv2i64,  AArch64ldnf1s_z, nxv2i1, nxv2i32>;
  defm : ldnf1<LDNF1D_IMM,    nxv2i64,  AArch64ldnf1_z,  nxv2i1, nxv2i64>;
  defm : ldnf1<LDNF1D_IMM,    nxv2f64,  AArch64ldnf1_z,  nxv2i1, nxv2f64>;

  // 4-element contiguous non-faulting loads
  defm : ldnf1<LDNF1B_S_IMM,  nxv4i32,  AArch64ldnf1_z,  nxv4i1, nxv4i8>;
  defm : ldnf1<LDNF1SB_S_IMM, nxv4i32,  AArch64ldnf1s_z, nxv4i1, nxv4i8>;
  defm : ldnf1<LDNF1H_S_IMM,  nxv4i32,  AArch64ldnf1_z,  nxv4i1, nxv4i16>;
  defm : ldnf1<LDNF1SH_S_IMM, nxv4i32,  AArch64ldnf1s_z, nxv4i1, nxv4i16>;
  defm : ldnf1<LDNF1W_IMM,    nxv4i32,  AArch64ldnf1_z,  nxv4i1, nxv4i32>;
  defm : ldnf1<LDNF1W_IMM,    nxv4f32,  AArch64ldnf1_z,  nxv4i1, nxv4f32>;

  // 8-element contiguous non-faulting loads
  defm : ldnf1<LDNF1B_H_IMM,  nxv8i16,  AArch64ldnf1_z,  nxv8i1, nxv8i8>;
  defm : ldnf1<LDNF1SB_H_IMM, nxv8i16,  AArch64ldnf1s_z, nxv8i1, nxv8i8>;
  defm : ldnf1<LDNF1H_IMM,    nxv8i16,  AArch64ldnf1_z,  nxv8i1, nxv8i16>;
  defm : ldnf1<LDNF1H_IMM,    nxv8f16,  AArch64ldnf1_z,  nxv8i1, nxv8f16>;
  defm : ldnf1<LDNF1H_IMM,    nxv8bf16, AArch64ldnf1_z,  nxv8i1, nxv8bf16>;

  // 16-element contiguous non-faulting loads
  defm : ldnf1<LDNF1B_IMM,    nxv16i8,  AArch64ldnf1_z, nxv16i1, nxv16i8>;

  multiclass ldff1<Instruction I, ValueType Ty, SDPatternOperator Load, ValueType PredTy, ValueType MemVT, ComplexPattern AddrCP> {
    // reg + reg
    let AddedComplexity = 1 in {
      def : Pat<(Ty (Load  (PredTy PPR:$gp), (AddrCP GPR64:$base, GPR64:$offset), MemVT)),
                (I PPR:$gp, GPR64sp:$base, GPR64:$offset)>;
    }

    // Base
    def : Pat<(Ty (Load  (PredTy PPR:$gp), GPR64:$base, MemVT)),
              (I PPR:$gp, GPR64sp:$base, XZR)>;
  }

  // 2-element contiguous first faulting loads
  defm : ldff1<LDFF1B_D,  nxv2i64,  AArch64ldff1_z,  nxv2i1, nxv2i8,   am_sve_regreg_lsl0>;
  defm : ldff1<LDFF1SB_D, nxv2i64,  AArch64ldff1s_z, nxv2i1, nxv2i8,   am_sve_regreg_lsl0>;
  defm : ldff1<LDFF1H_D,  nxv2i64,  AArch64ldff1_z,  nxv2i1, nxv2i16,  am_sve_regreg_lsl1>;
  defm : ldff1<LDFF1SH_D, nxv2i64,  AArch64ldff1s_z, nxv2i1, nxv2i16,  am_sve_regreg_lsl1>;
  defm : ldff1<LDFF1W_D,  nxv2i64,  AArch64ldff1_z,  nxv2i1, nxv2i32,  am_sve_regreg_lsl2>;
  defm : ldff1<LDFF1SW_D, nxv2i64,  AArch64ldff1s_z, nxv2i1, nxv2i32,  am_sve_regreg_lsl2>;
  defm : ldff1<LDFF1D,    nxv2i64,  AArch64ldff1_z,  nxv2i1, nxv2i64,  am_sve_regreg_lsl3>;
  defm : ldff1<LDFF1W_D,  nxv2f32,  AArch64ldff1_z,  nxv2i1, nxv2f32,  am_sve_regreg_lsl2>;
  defm : ldff1<LDFF1D,    nxv2f64,  AArch64ldff1_z,  nxv2i1, nxv2f64,  am_sve_regreg_lsl3>;

  // 4-element contiguous first faulting loads
  defm : ldff1<LDFF1B_S,  nxv4i32,  AArch64ldff1_z,  nxv4i1, nxv4i8,   am_sve_regreg_lsl0>;
  defm : ldff1<LDFF1SB_S, nxv4i32,  AArch64ldff1s_z, nxv4i1, nxv4i8,   am_sve_regreg_lsl0>;
  defm : ldff1<LDFF1H_S,  nxv4i32,  AArch64ldff1_z,  nxv4i1, nxv4i16,  am_sve_regreg_lsl1>;
  defm : ldff1<LDFF1SH_S, nxv4i32,  AArch64ldff1s_z, nxv4i1, nxv4i16,  am_sve_regreg_lsl1>;
  defm : ldff1<LDFF1W,    nxv4i32,  AArch64ldff1_z,  nxv4i1, nxv4i32,  am_sve_regreg_lsl2>;
  defm : ldff1<LDFF1W,    nxv4f32,  AArch64ldff1_z,  nxv4i1, nxv4f32,  am_sve_regreg_lsl2>;

  // 8-element contiguous first faulting loads
  defm : ldff1<LDFF1B_H,  nxv8i16,  AArch64ldff1_z,  nxv8i1, nxv8i8,   am_sve_regreg_lsl0>;
  defm : ldff1<LDFF1SB_H, nxv8i16,  AArch64ldff1s_z, nxv8i1, nxv8i8,   am_sve_regreg_lsl0>;
  defm : ldff1<LDFF1H,    nxv8i16,  AArch64ldff1_z,  nxv8i1, nxv8i16,  am_sve_regreg_lsl1>;
  defm : ldff1<LDFF1H,    nxv8f16,  AArch64ldff1_z,  nxv8i1, nxv8f16,  am_sve_regreg_lsl1>;
  defm : ldff1<LDFF1H,    nxv8bf16, AArch64ldff1_z,  nxv8i1, nxv8bf16, am_sve_regreg_lsl1>;

  // 16-element contiguous first faulting loads
  defm : ldff1<LDFF1B, nxv16i8, AArch64ldff1_z, nxv16i1, nxv16i8, am_sve_regreg_lsl0>;

  multiclass st1<Instruction RegRegInst, Instruction RegImmInst, ValueType Ty,
                 SDPatternOperator Store, ValueType PredTy, ValueType MemVT, ComplexPattern AddrCP> {
    // reg + reg
    let AddedComplexity = 1 in {
      def : Pat<(Store (Ty ZPR:$vec), (AddrCP GPR64:$base, GPR64:$offset), (PredTy PPR:$gp), MemVT),
                (RegRegInst ZPR:$vec, PPR:$gp, GPR64sp:$base, GPR64:$offset)>;
    }

    // scalar + immediate (mul vl)
    let AddedComplexity = 2 in {
      def : Pat<(Store (Ty ZPR:$vec), (am_sve_indexed_s4 GPR64sp:$base, simm4s1:$offset), (PredTy PPR:$gp), MemVT),
                (RegImmInst ZPR:$vec, PPR:$gp, GPR64sp:$base, simm4s1:$offset)>;
    }

    // base
    def : Pat<(Store (Ty ZPR:$vec), GPR64:$base, (PredTy PPR:$gp), MemVT),
              (RegImmInst ZPR:$vec, PPR:$gp, GPR64:$base, (i64 0))>;
  }

  // 2-element contiguous store
  defm : st1<ST1B_D, ST1B_D_IMM, nxv2i64, AArch64st1, nxv2i1, nxv2i8,  am_sve_regreg_lsl0>;
  defm : st1<ST1H_D, ST1H_D_IMM, nxv2i64, AArch64st1, nxv2i1, nxv2i16, am_sve_regreg_lsl1>;
  defm : st1<ST1W_D, ST1W_D_IMM, nxv2i64, AArch64st1, nxv2i1, nxv2i32, am_sve_regreg_lsl2>;
  defm : st1<ST1D,   ST1D_IMM,   nxv2i64, AArch64st1, nxv2i1, nxv2i64, am_sve_regreg_lsl3>;

  // 4-element contiguous store
  defm : st1<ST1B_S, ST1B_S_IMM, nxv4i32, AArch64st1, nxv4i1, nxv4i8,  am_sve_regreg_lsl0>;
  defm : st1<ST1H_S, ST1H_S_IMM, nxv4i32, AArch64st1, nxv4i1, nxv4i16, am_sve_regreg_lsl1>;
  defm : st1<ST1W,   ST1W_IMM,   nxv4i32, AArch64st1, nxv4i1, nxv4i32, am_sve_regreg_lsl2>;

  // 8-element contiguous store
  defm : st1<ST1B_H, ST1B_H_IMM, nxv8i16, AArch64st1, nxv8i1, nxv8i8,  am_sve_regreg_lsl0>;
  defm : st1<ST1H,   ST1H_IMM,   nxv8i16, AArch64st1, nxv8i1, nxv8i16, am_sve_regreg_lsl1>;

  // 16-element contiguous store
  defm : st1<ST1B, ST1B_IMM,   nxv16i8, AArch64st1, nxv16i1, nxv16i8, am_sve_regreg_lsl0>;

  def : Pat<(nxv16i8 (vector_insert (nxv16i8 (undef)), (i32 FPR32:$src), 0)),
            (INSERT_SUBREG (nxv16i8 (IMPLICIT_DEF)), FPR32:$src, ssub)>;
  def : Pat<(nxv8i16 (vector_insert (nxv8i16 (undef)), (i32 FPR32:$src), 0)),
            (INSERT_SUBREG (nxv8i16 (IMPLICIT_DEF)), FPR32:$src, ssub)>;
  def : Pat<(nxv4i32 (vector_insert (nxv4i32 (undef)), (i32 FPR32:$src), 0)),
            (INSERT_SUBREG (nxv4i32 (IMPLICIT_DEF)), FPR32:$src, ssub)>;
  def : Pat<(nxv2i64 (vector_insert (nxv2i64 (undef)), (i64 FPR64:$src), 0)),
            (INSERT_SUBREG (nxv2i64 (IMPLICIT_DEF)), FPR64:$src, dsub)>;

  def : Pat<(nxv8f16 (vector_insert (nxv8f16 (undef)), (f16 FPR16:$src), 0)),
            (INSERT_SUBREG (nxv8f16 (IMPLICIT_DEF)), FPR16:$src, hsub)>;
  def : Pat<(nxv4f16 (vector_insert (nxv4f16 (undef)), (f16 FPR16:$src), 0)),
            (INSERT_SUBREG (nxv4f16 (IMPLICIT_DEF)), FPR16:$src, hsub)>;
  def : Pat<(nxv2f16 (vector_insert (nxv2f16 (undef)), (f16 FPR16:$src), 0)),
            (INSERT_SUBREG (nxv2f16 (IMPLICIT_DEF)), FPR16:$src, hsub)>;
  def : Pat<(nxv4f32 (vector_insert (nxv4f32 (undef)), (f32 FPR32:$src), 0)),
            (INSERT_SUBREG (nxv4f32 (IMPLICIT_DEF)), FPR32:$src, ssub)>;
  def : Pat<(nxv2f32 (vector_insert (nxv2f32 (undef)), (f32 FPR32:$src), 0)),
            (INSERT_SUBREG (nxv2f32 (IMPLICIT_DEF)), FPR32:$src, ssub)>;
  def : Pat<(nxv2f64 (vector_insert (nxv2f64 (undef)), (f64 FPR64:$src), 0)),
            (INSERT_SUBREG (nxv2f64 (IMPLICIT_DEF)), FPR64:$src, dsub)>;

  // Insert scalar into vector[0]
  def : Pat<(nxv16i8 (vector_insert (nxv16i8 ZPR:$vec), (i32 GPR32:$src), 0)),
            (CPY_ZPmR_B ZPR:$vec, (PTRUE_B 1), GPR32:$src)>;
  def : Pat<(nxv8i16 (vector_insert (nxv8i16 ZPR:$vec), (i32 GPR32:$src), 0)),
            (CPY_ZPmR_H ZPR:$vec, (PTRUE_H 1), GPR32:$src)>;
  def : Pat<(nxv4i32 (vector_insert (nxv4i32 ZPR:$vec), (i32 GPR32:$src), 0)),
            (CPY_ZPmR_S ZPR:$vec, (PTRUE_S 1), GPR32:$src)>;
  def : Pat<(nxv2i64 (vector_insert (nxv2i64 ZPR:$vec), (i64 GPR64:$src), 0)),
            (CPY_ZPmR_D ZPR:$vec, (PTRUE_D 1), GPR64:$src)>;

  def : Pat<(nxv8f16 (vector_insert (nxv8f16 ZPR:$vec), (f16 FPR16:$src), 0)),
            (SEL_ZPZZ_H (PTRUE_H 1), (INSERT_SUBREG (IMPLICIT_DEF), FPR16:$src, hsub), ZPR:$vec)>;
  def : Pat<(nxv4f32 (vector_insert (nxv4f32 ZPR:$vec), (f32 FPR32:$src), 0)),
            (SEL_ZPZZ_S (PTRUE_S 1), (INSERT_SUBREG (IMPLICIT_DEF), FPR32:$src, ssub), ZPR:$vec)>;
  def : Pat<(nxv2f64 (vector_insert (nxv2f64 ZPR:$vec), (f64 FPR64:$src), 0)),
            (SEL_ZPZZ_D (PTRUE_D 1), (INSERT_SUBREG (IMPLICIT_DEF), FPR64:$src, dsub), ZPR:$vec)>;

  // Insert scalar into vector with scalar index
  def : Pat<(nxv16i8 (vector_insert (nxv16i8 ZPR:$vec), GPR32:$src, GPR64:$index)),
            (CPY_ZPmR_B ZPR:$vec,
                        (CMPEQ_PPzZZ_B (PTRUE_B 31),
                                       (INDEX_II_B 0, 1),
                                       (DUP_ZR_B (i32 (EXTRACT_SUBREG GPR64:$index, sub_32)))),
                        GPR32:$src)>;
  def : Pat<(nxv8i16 (vector_insert (nxv8i16 ZPR:$vec), GPR32:$src, GPR64:$index)),
            (CPY_ZPmR_H ZPR:$vec,
                        (CMPEQ_PPzZZ_H (PTRUE_H 31),
                                       (INDEX_II_H 0, 1),
                                       (DUP_ZR_H (i32 (EXTRACT_SUBREG GPR64:$index, sub_32)))),
                        GPR32:$src)>;
  def : Pat<(nxv4i32 (vector_insert (nxv4i32 ZPR:$vec), GPR32:$src, GPR64:$index)),
            (CPY_ZPmR_S ZPR:$vec,
                        (CMPEQ_PPzZZ_S (PTRUE_S 31),
                                       (INDEX_II_S 0, 1),
                                       (DUP_ZR_S (i32 (EXTRACT_SUBREG GPR64:$index, sub_32)))),
                        GPR32:$src)>;
  def : Pat<(nxv2i64 (vector_insert (nxv2i64 ZPR:$vec), GPR64:$src, GPR64:$index)),
            (CPY_ZPmR_D ZPR:$vec,
                        (CMPEQ_PPzZZ_D (PTRUE_D 31),
                                       (INDEX_II_D 0, 1),
                                       (DUP_ZR_D GPR64:$index)),
                        GPR64:$src)>;

  // Insert FP scalar into vector with scalar index
  def : Pat<(nxv8f16 (vector_insert (nxv8f16 ZPR:$vec), (f16 FPR16:$src), GPR64:$index)),
            (CPY_ZPmV_H ZPR:$vec,
                        (CMPEQ_PPzZZ_H (PTRUE_H 31),
                                       (INDEX_II_H 0, 1),
                                       (DUP_ZR_H (i32 (EXTRACT_SUBREG GPR64:$index, sub_32)))),
                        $src)>;
  def : Pat<(nxv4f32 (vector_insert (nxv4f32 ZPR:$vec), (f32 FPR32:$src), GPR64:$index)),
            (CPY_ZPmV_S ZPR:$vec,
                        (CMPEQ_PPzZZ_S (PTRUE_S 31),
                                       (INDEX_II_S 0, 1),
                                       (DUP_ZR_S (i32 (EXTRACT_SUBREG GPR64:$index, sub_32)))),
                        $src)>;
  def : Pat<(nxv2f64 (vector_insert (nxv2f64 ZPR:$vec), (f64 FPR64:$src), GPR64:$index)),
            (CPY_ZPmV_D ZPR:$vec,
                        (CMPEQ_PPzZZ_D (PTRUE_D 31),
                                       (INDEX_II_D 0, 1),
                                       (DUP_ZR_D $index)),
                        $src)>;

  // Extract element from vector with scalar index
  def : Pat<(i32 (vector_extract (nxv16i8 ZPR:$vec), GPR64:$index)),
            (LASTB_RPZ_B (WHILELS_PXX_B XZR, GPR64:$index), ZPR:$vec)>;
  def : Pat<(i32 (vector_extract (nxv8i16 ZPR:$vec), GPR64:$index)),
            (LASTB_RPZ_H (WHILELS_PXX_H XZR, GPR64:$index), ZPR:$vec)>;
  def : Pat<(i32 (vector_extract (nxv4i32 ZPR:$vec), GPR64:$index)),
            (LASTB_RPZ_S (WHILELS_PXX_S XZR, GPR64:$index), ZPR:$vec)>;
  def : Pat<(i64 (vector_extract (nxv2i64 ZPR:$vec), GPR64:$index)),
            (LASTB_RPZ_D (WHILELS_PXX_D XZR, GPR64:$index), ZPR:$vec)>;
  def : Pat<(f16 (vector_extract (nxv8f16 ZPR:$vec), GPR64:$index)),
            (LASTB_VPZ_H (WHILELS_PXX_H XZR, GPR64:$index), ZPR:$vec)>;
  def : Pat<(f16 (vector_extract (nxv4f16 ZPR:$vec), GPR64:$index)),
            (LASTB_VPZ_H (WHILELS_PXX_S XZR, GPR64:$index), ZPR:$vec)>;
  def : Pat<(f16 (vector_extract (nxv2f16 ZPR:$vec), GPR64:$index)),
            (LASTB_VPZ_H (WHILELS_PXX_D XZR, GPR64:$index), ZPR:$vec)>;
  def : Pat<(f32 (vector_extract (nxv4f32 ZPR:$vec), GPR64:$index)),
            (LASTB_VPZ_S (WHILELS_PXX_S XZR, GPR64:$index), ZPR:$vec)>;
  def : Pat<(f32 (vector_extract (nxv2f32 ZPR:$vec), GPR64:$index)),
            (LASTB_VPZ_S (WHILELS_PXX_D XZR, GPR64:$index), ZPR:$vec)>;
  def : Pat<(f64 (vector_extract (nxv2f64 ZPR:$vec), GPR64:$index)),
            (LASTB_VPZ_D (WHILELS_PXX_D XZR, GPR64:$index), ZPR:$vec)>;

  // Extract element from vector with immediate index
  def : Pat<(i32 (vector_extract (nxv16i8 ZPR:$vec), sve_elm_idx_extdup_b:$index)),
            (EXTRACT_SUBREG (DUP_ZZI_B ZPR:$vec, sve_elm_idx_extdup_b:$index), ssub)>;
  def : Pat<(i32 (vector_extract (nxv8i16 ZPR:$vec), sve_elm_idx_extdup_h:$index)),
            (EXTRACT_SUBREG (DUP_ZZI_H ZPR:$vec, sve_elm_idx_extdup_h:$index), ssub)>;
  def : Pat<(i32 (vector_extract (nxv4i32 ZPR:$vec), sve_elm_idx_extdup_s:$index)),
            (EXTRACT_SUBREG (DUP_ZZI_S ZPR:$vec, sve_elm_idx_extdup_s:$index), ssub)>;
  def : Pat<(i64 (vector_extract (nxv2i64 ZPR:$vec), sve_elm_idx_extdup_d:$index)),
            (EXTRACT_SUBREG (DUP_ZZI_D ZPR:$vec, sve_elm_idx_extdup_d:$index), dsub)>;
  def : Pat<(f16 (vector_extract (nxv8f16 ZPR:$vec), sve_elm_idx_extdup_h:$index)),
            (EXTRACT_SUBREG (DUP_ZZI_H ZPR:$vec, sve_elm_idx_extdup_h:$index), hsub)>;
  def : Pat<(f16 (vector_extract (nxv4f16 ZPR:$vec), sve_elm_idx_extdup_s:$index)),
            (EXTRACT_SUBREG (DUP_ZZI_S ZPR:$vec, sve_elm_idx_extdup_s:$index), hsub)>;
  def : Pat<(f16 (vector_extract (nxv2f16 ZPR:$vec), sve_elm_idx_extdup_d:$index)),
            (EXTRACT_SUBREG (DUP_ZZI_D ZPR:$vec, sve_elm_idx_extdup_d:$index), hsub)>;
  def : Pat<(f32 (vector_extract (nxv4f32 ZPR:$vec), sve_elm_idx_extdup_s:$index)),
            (EXTRACT_SUBREG (DUP_ZZI_S ZPR:$vec, sve_elm_idx_extdup_s:$index), ssub)>;
  def : Pat<(f32 (vector_extract (nxv2f32 ZPR:$vec), sve_elm_idx_extdup_d:$index)),
            (EXTRACT_SUBREG (DUP_ZZI_D ZPR:$vec, sve_elm_idx_extdup_d:$index), ssub)>;
  def : Pat<(f64 (vector_extract (nxv2f64 ZPR:$vec), sve_elm_idx_extdup_d:$index)),
            (EXTRACT_SUBREG (DUP_ZZI_D ZPR:$vec, sve_elm_idx_extdup_d:$index), dsub)>;

  // Extract element from vector with immediate index that's within the bottom 128-bits.
  let AddedComplexity = 1 in {
  def : Pat<(i32 (vector_extract (nxv16i8 ZPR:$vec), VectorIndexB:$index)),
            (i32 (UMOVvi8 (v16i8 (EXTRACT_SUBREG ZPR:$vec, zsub)), VectorIndexB:$index))>;
  def : Pat<(i32 (vector_extract (nxv8i16 ZPR:$vec), VectorIndexH:$index)),
            (i32 (UMOVvi16 (v8i16 (EXTRACT_SUBREG ZPR:$vec, zsub)), VectorIndexH:$index))>;
  def : Pat<(i32 (vector_extract (nxv4i32 ZPR:$vec), VectorIndexS:$index)),
            (i32 (UMOVvi32 (v4i32 (EXTRACT_SUBREG ZPR:$vec, zsub)), VectorIndexS:$index))>;
  def : Pat<(i64 (vector_extract (nxv2i64 ZPR:$vec), VectorIndexD:$index)),
            (i64 (UMOVvi64 (v2i64 (EXTRACT_SUBREG ZPR:$vec, zsub)), VectorIndexD:$index))>;
  }

  // Extract first element from vector.
  let AddedComplexity = 2 in {
  def : Pat<(vector_extract (nxv16i8 ZPR:$Zs), (i64 0)),
            (i32 (EXTRACT_SUBREG ZPR:$Zs, ssub))>;
  def : Pat<(vector_extract (nxv8i16 ZPR:$Zs), (i64 0)),
            (i32 (EXTRACT_SUBREG ZPR:$Zs, ssub))>;
  def : Pat<(vector_extract (nxv4i32 ZPR:$Zs), (i64 0)),
            (i32 (EXTRACT_SUBREG ZPR:$Zs, ssub))>;
  def : Pat<(vector_extract (nxv2i64 ZPR:$Zs), (i64 0)),
            (i64 (EXTRACT_SUBREG ZPR:$Zs, dsub))>;
  def : Pat<(vector_extract (nxv8f16 ZPR:$Zs), (i64 0)),
            (f16 (EXTRACT_SUBREG ZPR:$Zs, hsub))>;
  def : Pat<(vector_extract (nxv4f16 ZPR:$Zs), (i64 0)),
            (f16 (EXTRACT_SUBREG ZPR:$Zs, hsub))>;
  def : Pat<(vector_extract (nxv2f16 ZPR:$Zs), (i64 0)),
            (f16 (EXTRACT_SUBREG ZPR:$Zs, hsub))>;
  def : Pat<(vector_extract (nxv4f32 ZPR:$Zs), (i64 0)),
            (f32 (EXTRACT_SUBREG ZPR:$Zs, ssub))>;
  def : Pat<(vector_extract (nxv2f32 ZPR:$Zs), (i64 0)),
            (f32 (EXTRACT_SUBREG ZPR:$Zs, ssub))>;
  def : Pat<(vector_extract (nxv2f64 ZPR:$Zs), (i64 0)),
            (f64 (EXTRACT_SUBREG ZPR:$Zs, dsub))>;
  }
}

let Predicates = [HasSVE, HasMatMulInt8] in {
  defm  SMMLA_ZZZ : sve_int_matmul<0b00, "smmla", int_aarch64_sve_smmla>;
  defm  UMMLA_ZZZ : sve_int_matmul<0b11, "ummla", int_aarch64_sve_ummla>;
  defm USMMLA_ZZZ : sve_int_matmul<0b10, "usmmla", int_aarch64_sve_usmmla>;
  defm USDOT_ZZZ  : sve_int_dot_mixed<"usdot", int_aarch64_sve_usdot>;
  defm USDOT_ZZZI : sve_int_dot_mixed_indexed<0, "usdot", int_aarch64_sve_usdot_lane>;
  defm SUDOT_ZZZI : sve_int_dot_mixed_indexed<1, "sudot", int_aarch64_sve_sudot_lane>;
}

let Predicates = [HasSVE, HasMatMulFP32] in {
  defm FMMLA_ZZZ_S : sve_fp_matrix_mla<0, "fmmla", ZPR32, int_aarch64_sve_fmmla, nxv4f32>;
}

let Predicates = [HasSVE, HasMatMulFP64] in {
  defm FMMLA_ZZZ_D : sve_fp_matrix_mla<1, "fmmla", ZPR64, int_aarch64_sve_fmmla, nxv2f64>;
  defm LD1RO_B_IMM : sve_mem_ldor_si<0b00, "ld1rob", Z_b, ZPR8,  nxv16i8, nxv16i1, AArch64ld1ro_z>;
  defm LD1RO_H_IMM : sve_mem_ldor_si<0b01, "ld1roh", Z_h, ZPR16, nxv8i16, nxv8i1,  AArch64ld1ro_z>;
  defm LD1RO_W_IMM : sve_mem_ldor_si<0b10, "ld1row", Z_s, ZPR32, nxv4i32, nxv4i1,  AArch64ld1ro_z>;
  defm LD1RO_D_IMM : sve_mem_ldor_si<0b11, "ld1rod", Z_d, ZPR64, nxv2i64, nxv2i1,  AArch64ld1ro_z>;
  defm LD1RO_B     : sve_mem_ldor_ss<0b00, "ld1rob", Z_b, ZPR8,  GPR64NoXZRshifted8,  nxv16i8, nxv16i1, AArch64ld1ro_z, am_sve_regreg_lsl0>;
  defm LD1RO_H     : sve_mem_ldor_ss<0b01, "ld1roh", Z_h, ZPR16, GPR64NoXZRshifted16, nxv8i16, nxv8i1,  AArch64ld1ro_z, am_sve_regreg_lsl1>;
  defm LD1RO_W     : sve_mem_ldor_ss<0b10, "ld1row", Z_s, ZPR32, GPR64NoXZRshifted32, nxv4i32, nxv4i1,  AArch64ld1ro_z, am_sve_regreg_lsl2>;
  defm LD1RO_D     : sve_mem_ldor_ss<0b11, "ld1rod", Z_d, ZPR64, GPR64NoXZRshifted64, nxv2i64, nxv2i1,  AArch64ld1ro_z, am_sve_regreg_lsl3>;
  defm ZIP1_ZZZ_Q  : sve_int_perm_bin_perm_128_zz<0b00, 0, "zip1", int_aarch64_sve_zip1q>;
  defm ZIP2_ZZZ_Q  : sve_int_perm_bin_perm_128_zz<0b00, 1, "zip2", int_aarch64_sve_zip2q>;
  defm UZP1_ZZZ_Q  : sve_int_perm_bin_perm_128_zz<0b01, 0, "uzp1", int_aarch64_sve_uzp1q>;
  defm UZP2_ZZZ_Q  : sve_int_perm_bin_perm_128_zz<0b01, 1, "uzp2", int_aarch64_sve_uzp2q>;
  defm TRN1_ZZZ_Q  : sve_int_perm_bin_perm_128_zz<0b11, 0, "trn1", int_aarch64_sve_trn1q>;
  defm TRN2_ZZZ_Q  : sve_int_perm_bin_perm_128_zz<0b11, 1, "trn2", int_aarch64_sve_trn2q>;
}

let Predicates = [HasSVE2] in {
  // SVE2 integer multiply-add (indexed)
  defm MLA_ZZZI : sve2_int_mla_by_indexed_elem<0b01, 0b0, "mla", int_aarch64_sve_mla_lane>;
  defm MLS_ZZZI : sve2_int_mla_by_indexed_elem<0b01, 0b1, "mls", int_aarch64_sve_mls_lane>;

  // SVE2 saturating multiply-add high (indexed)
  defm SQRDMLAH_ZZZI : sve2_int_mla_by_indexed_elem<0b10, 0b0, "sqrdmlah", int_aarch64_sve_sqrdmlah_lane>;
  defm SQRDMLSH_ZZZI : sve2_int_mla_by_indexed_elem<0b10, 0b1, "sqrdmlsh", int_aarch64_sve_sqrdmlsh_lane>;

  // SVE2 saturating multiply-add high (vectors, unpredicated)
  defm SQRDMLAH_ZZZ : sve2_int_mla<0b0, "sqrdmlah", int_aarch64_sve_sqrdmlah>;
  defm SQRDMLSH_ZZZ : sve2_int_mla<0b1, "sqrdmlsh", int_aarch64_sve_sqrdmlsh>;

  // SVE2 integer multiply (indexed)
  defm MUL_ZZZI : sve2_int_mul_by_indexed_elem<0b1110, "mul", int_aarch64_sve_mul_lane>;

  // SVE2 saturating multiply high (indexed)
  defm SQDMULH_ZZZI  : sve2_int_mul_by_indexed_elem<0b1100, "sqdmulh",  int_aarch64_sve_sqdmulh_lane>;
  defm SQRDMULH_ZZZI : sve2_int_mul_by_indexed_elem<0b1101, "sqrdmulh", int_aarch64_sve_sqrdmulh_lane>;

  // SVE2 signed saturating doubling multiply high (unpredicated)
  defm SQDMULH_ZZZ  : sve2_int_mul<0b100, "sqdmulh",  int_aarch64_sve_sqdmulh>;
  defm SQRDMULH_ZZZ : sve2_int_mul<0b101, "sqrdmulh", int_aarch64_sve_sqrdmulh>;

  // SVE2 integer multiply vectors (unpredicated)
  defm MUL_ZZZ    : sve2_int_mul<0b000,  "mul",   null_frag, AArch64mul_p>;
  defm SMULH_ZZZ  : sve2_int_mul<0b010,  "smulh", null_frag, AArch64smulh_p>;
  defm UMULH_ZZZ  : sve2_int_mul<0b011,  "umulh", null_frag, AArch64umulh_p>;
  defm PMUL_ZZZ   : sve2_int_mul_single<0b001, "pmul", int_aarch64_sve_pmul>;

  // Add patterns for unpredicated version of smulh and umulh.
  def : Pat<(nxv16i8 (int_aarch64_sve_smulh (nxv16i1 (AArch64ptrue 31)), nxv16i8:$Op1, nxv16i8:$Op2)),
            (SMULH_ZZZ_B $Op1, $Op2)>;
  def : Pat<(nxv8i16 (int_aarch64_sve_smulh (nxv8i1 (AArch64ptrue 31)), nxv8i16:$Op1, nxv8i16:$Op2)),
            (SMULH_ZZZ_H $Op1, $Op2)>;
  def : Pat<(nxv4i32 (int_aarch64_sve_smulh (nxv4i1 (AArch64ptrue 31)), nxv4i32:$Op1, nxv4i32:$Op2)),
            (SMULH_ZZZ_S $Op1, $Op2)>;
  def : Pat<(nxv2i64 (int_aarch64_sve_smulh (nxv2i1 (AArch64ptrue 31)), nxv2i64:$Op1, nxv2i64:$Op2)),
            (SMULH_ZZZ_D $Op1, $Op2)>;
  def : Pat<(nxv16i8 (int_aarch64_sve_umulh (nxv16i1 (AArch64ptrue 31)), nxv16i8:$Op1, nxv16i8:$Op2)),
            (UMULH_ZZZ_B $Op1, $Op2)>;
  def : Pat<(nxv8i16 (int_aarch64_sve_umulh (nxv8i1 (AArch64ptrue 31)), nxv8i16:$Op1, nxv8i16:$Op2)),
            (UMULH_ZZZ_H $Op1, $Op2)>;
  def : Pat<(nxv4i32 (int_aarch64_sve_umulh (nxv4i1 (AArch64ptrue 31)), nxv4i32:$Op1, nxv4i32:$Op2)),
            (UMULH_ZZZ_S $Op1, $Op2)>;
  def : Pat<(nxv2i64 (int_aarch64_sve_umulh (nxv2i1 (AArch64ptrue 31)), nxv2i64:$Op1, nxv2i64:$Op2)),
            (UMULH_ZZZ_D $Op1, $Op2)>;

  // SVE2 complex integer dot product (indexed)
  defm CDOT_ZZZI : sve2_cintx_dot_by_indexed_elem<"cdot", int_aarch64_sve_cdot_lane>;

  // SVE2 complex integer dot product
  defm CDOT_ZZZ : sve2_cintx_dot<"cdot", int_aarch64_sve_cdot>;

  // SVE2 complex integer multiply-add (indexed)
  defm CMLA_ZZZI      : sve2_cmla_by_indexed_elem<0b0, "cmla", int_aarch64_sve_cmla_lane_x>;
  // SVE2 complex saturating multiply-add (indexed)
  defm SQRDCMLAH_ZZZI : sve2_cmla_by_indexed_elem<0b1, "sqrdcmlah", int_aarch64_sve_sqrdcmlah_lane_x>;

  // SVE2 complex integer multiply-add
  defm CMLA_ZZZ      : sve2_int_cmla<0b0, "cmla",      int_aarch64_sve_cmla_x>;
  defm SQRDCMLAH_ZZZ : sve2_int_cmla<0b1, "sqrdcmlah", int_aarch64_sve_sqrdcmlah_x>;

  // SVE2 integer multiply long (indexed)
  defm SMULLB_ZZZI : sve2_int_mul_long_by_indexed_elem<0b000, "smullb", int_aarch64_sve_smullb_lane>;
  defm SMULLT_ZZZI : sve2_int_mul_long_by_indexed_elem<0b001, "smullt", int_aarch64_sve_smullt_lane>;
  defm UMULLB_ZZZI : sve2_int_mul_long_by_indexed_elem<0b010, "umullb", int_aarch64_sve_umullb_lane>;
  defm UMULLT_ZZZI : sve2_int_mul_long_by_indexed_elem<0b011, "umullt", int_aarch64_sve_umullt_lane>;

  // SVE2 saturating multiply (indexed)
  defm SQDMULLB_ZZZI : sve2_int_mul_long_by_indexed_elem<0b100, "sqdmullb", int_aarch64_sve_sqdmullb_lane>;
  defm SQDMULLT_ZZZI : sve2_int_mul_long_by_indexed_elem<0b101, "sqdmullt", int_aarch64_sve_sqdmullt_lane>;

  // SVE2 integer multiply-add long (indexed)
  defm SMLALB_ZZZI : sve2_int_mla_long_by_indexed_elem<0b1000, "smlalb", int_aarch64_sve_smlalb_lane>;
  defm SMLALT_ZZZI : sve2_int_mla_long_by_indexed_elem<0b1001, "smlalt", int_aarch64_sve_smlalt_lane>;
  defm UMLALB_ZZZI : sve2_int_mla_long_by_indexed_elem<0b1010, "umlalb", int_aarch64_sve_umlalb_lane>;
  defm UMLALT_ZZZI : sve2_int_mla_long_by_indexed_elem<0b1011, "umlalt", int_aarch64_sve_umlalt_lane>;
  defm SMLSLB_ZZZI : sve2_int_mla_long_by_indexed_elem<0b1100, "smlslb", int_aarch64_sve_smlslb_lane>;
  defm SMLSLT_ZZZI : sve2_int_mla_long_by_indexed_elem<0b1101, "smlslt", int_aarch64_sve_smlslt_lane>;
  defm UMLSLB_ZZZI : sve2_int_mla_long_by_indexed_elem<0b1110, "umlslb", int_aarch64_sve_umlslb_lane>;
  defm UMLSLT_ZZZI : sve2_int_mla_long_by_indexed_elem<0b1111, "umlslt", int_aarch64_sve_umlslt_lane>;

  // SVE2 integer multiply-add long (vectors, unpredicated)
  defm SMLALB_ZZZ : sve2_int_mla_long<0b10000, "smlalb", int_aarch64_sve_smlalb>;
  defm SMLALT_ZZZ : sve2_int_mla_long<0b10001, "smlalt", int_aarch64_sve_smlalt>;
  defm UMLALB_ZZZ : sve2_int_mla_long<0b10010, "umlalb", int_aarch64_sve_umlalb>;
  defm UMLALT_ZZZ : sve2_int_mla_long<0b10011, "umlalt", int_aarch64_sve_umlalt>;
  defm SMLSLB_ZZZ : sve2_int_mla_long<0b10100, "smlslb", int_aarch64_sve_smlslb>;
  defm SMLSLT_ZZZ : sve2_int_mla_long<0b10101, "smlslt", int_aarch64_sve_smlslt>;
  defm UMLSLB_ZZZ : sve2_int_mla_long<0b10110, "umlslb", int_aarch64_sve_umlslb>;
  defm UMLSLT_ZZZ : sve2_int_mla_long<0b10111, "umlslt", int_aarch64_sve_umlslt>;

  // SVE2 saturating multiply-add long (indexed)
  defm SQDMLALB_ZZZI : sve2_int_mla_long_by_indexed_elem<0b0100, "sqdmlalb", int_aarch64_sve_sqdmlalb_lane>;
  defm SQDMLALT_ZZZI : sve2_int_mla_long_by_indexed_elem<0b0101, "sqdmlalt", int_aarch64_sve_sqdmlalt_lane>;
  defm SQDMLSLB_ZZZI : sve2_int_mla_long_by_indexed_elem<0b0110, "sqdmlslb", int_aarch64_sve_sqdmlslb_lane>;
  defm SQDMLSLT_ZZZI : sve2_int_mla_long_by_indexed_elem<0b0111, "sqdmlslt", int_aarch64_sve_sqdmlslt_lane>;

  // SVE2 saturating multiply-add long (vectors, unpredicated)
  defm SQDMLALB_ZZZ : sve2_int_mla_long<0b11000, "sqdmlalb", int_aarch64_sve_sqdmlalb>;
  defm SQDMLALT_ZZZ : sve2_int_mla_long<0b11001, "sqdmlalt", int_aarch64_sve_sqdmlalt>;
  defm SQDMLSLB_ZZZ : sve2_int_mla_long<0b11010, "sqdmlslb", int_aarch64_sve_sqdmlslb>;
  defm SQDMLSLT_ZZZ : sve2_int_mla_long<0b11011, "sqdmlslt", int_aarch64_sve_sqdmlslt>;

  // SVE2 saturating multiply-add interleaved long
  defm SQDMLALBT_ZZZ : sve2_int_mla_long<0b00010, "sqdmlalbt", int_aarch64_sve_sqdmlalbt>;
  defm SQDMLSLBT_ZZZ : sve2_int_mla_long<0b00011, "sqdmlslbt", int_aarch64_sve_sqdmlslbt>;

  // SVE2 integer halving add/subtract (predicated)
  defm SHADD_ZPmZ  : sve2_int_arith_pred<0b100000, "shadd",  int_aarch64_sve_shadd>;
  defm UHADD_ZPmZ  : sve2_int_arith_pred<0b100010, "uhadd",  int_aarch64_sve_uhadd>;
  defm SHSUB_ZPmZ  : sve2_int_arith_pred<0b100100, "shsub",  int_aarch64_sve_shsub>;
  defm UHSUB_ZPmZ  : sve2_int_arith_pred<0b100110, "uhsub",  int_aarch64_sve_uhsub>;
  defm SRHADD_ZPmZ : sve2_int_arith_pred<0b101000, "srhadd", int_aarch64_sve_srhadd>;
  defm URHADD_ZPmZ : sve2_int_arith_pred<0b101010, "urhadd", int_aarch64_sve_urhadd>;
  defm SHSUBR_ZPmZ : sve2_int_arith_pred<0b101100, "shsubr", int_aarch64_sve_shsubr>;
  defm UHSUBR_ZPmZ : sve2_int_arith_pred<0b101110, "uhsubr", int_aarch64_sve_uhsubr>;

  // SVE2 integer pairwise add and accumulate long
  defm SADALP_ZPmZ : sve2_int_sadd_long_accum_pairwise<0, "sadalp", int_aarch64_sve_sadalp>;
  defm UADALP_ZPmZ : sve2_int_sadd_long_accum_pairwise<1, "uadalp", int_aarch64_sve_uadalp>;

  // SVE2 integer pairwise arithmetic
  defm ADDP_ZPmZ  : sve2_int_arith_pred<0b100011, "addp",  int_aarch64_sve_addp>;
  defm SMAXP_ZPmZ : sve2_int_arith_pred<0b101001, "smaxp", int_aarch64_sve_smaxp>;
  defm UMAXP_ZPmZ : sve2_int_arith_pred<0b101011, "umaxp", int_aarch64_sve_umaxp>;
  defm SMINP_ZPmZ : sve2_int_arith_pred<0b101101, "sminp", int_aarch64_sve_sminp>;
  defm UMINP_ZPmZ : sve2_int_arith_pred<0b101111, "uminp", int_aarch64_sve_uminp>;

  // SVE2 integer unary operations (predicated)
  defm URECPE_ZPmZ  : sve2_int_un_pred_arit_s<0b000, "urecpe",  int_aarch64_sve_urecpe>;
  defm URSQRTE_ZPmZ : sve2_int_un_pred_arit_s<0b001, "ursqrte", int_aarch64_sve_ursqrte>;
  defm SQABS_ZPmZ   : sve2_int_un_pred_arit<0b100,   "sqabs",   int_aarch64_sve_sqabs>;
  defm SQNEG_ZPmZ   : sve2_int_un_pred_arit<0b101,   "sqneg",   int_aarch64_sve_sqneg>;

  // SVE2 saturating add/subtract
  defm SQADD_ZPmZ  : sve2_int_arith_pred<0b110000, "sqadd",  int_aarch64_sve_sqadd>;
  defm UQADD_ZPmZ  : sve2_int_arith_pred<0b110010, "uqadd",  int_aarch64_sve_uqadd>;
  defm SQSUB_ZPmZ  : sve2_int_arith_pred<0b110100, "sqsub",  int_aarch64_sve_sqsub>;
  defm UQSUB_ZPmZ  : sve2_int_arith_pred<0b110110, "uqsub",  int_aarch64_sve_uqsub>;
  defm SUQADD_ZPmZ : sve2_int_arith_pred<0b111000, "suqadd", int_aarch64_sve_suqadd>;
  defm USQADD_ZPmZ : sve2_int_arith_pred<0b111010, "usqadd", int_aarch64_sve_usqadd>;
  defm SQSUBR_ZPmZ : sve2_int_arith_pred<0b111100, "sqsubr", int_aarch64_sve_sqsubr>;
  defm UQSUBR_ZPmZ : sve2_int_arith_pred<0b111110, "uqsubr", int_aarch64_sve_uqsubr>;

  // SVE2 saturating/rounding bitwise shift left (predicated)
  defm SRSHL_ZPmZ   : sve2_int_arith_pred<0b000100, "srshl",   int_aarch64_sve_srshl>;
  defm URSHL_ZPmZ   : sve2_int_arith_pred<0b000110, "urshl",   int_aarch64_sve_urshl>;
  defm SRSHLR_ZPmZ  : sve2_int_arith_pred<0b001100, "srshlr",  null_frag>;
  defm URSHLR_ZPmZ  : sve2_int_arith_pred<0b001110, "urshlr",  null_frag>;
  defm SQSHL_ZPmZ   : sve2_int_arith_pred<0b010000, "sqshl",   int_aarch64_sve_sqshl>;
  defm UQSHL_ZPmZ   : sve2_int_arith_pred<0b010010, "uqshl",   int_aarch64_sve_uqshl>;
  defm SQRSHL_ZPmZ  : sve2_int_arith_pred<0b010100, "sqrshl",  int_aarch64_sve_sqrshl>;
  defm UQRSHL_ZPmZ  : sve2_int_arith_pred<0b010110, "uqrshl",  int_aarch64_sve_uqrshl>;
  defm SQSHLR_ZPmZ  : sve2_int_arith_pred<0b011000, "sqshlr",  null_frag>;
  defm UQSHLR_ZPmZ  : sve2_int_arith_pred<0b011010, "uqshlr",  null_frag>;
  defm SQRSHLR_ZPmZ : sve2_int_arith_pred<0b011100, "sqrshlr", null_frag>;
  defm UQRSHLR_ZPmZ : sve2_int_arith_pred<0b011110, "uqrshlr", null_frag>;

  let Predicates = [HasSVE2, UseExperimentalZeroingPseudos] in {
    defm SQSHL_ZPZI  : sve_int_bin_pred_shift_imm_left_zeroing_bhsd<null_frag>;
    defm UQSHL_ZPZI  : sve_int_bin_pred_shift_imm_left_zeroing_bhsd<null_frag>;
    defm SRSHR_ZPZI  : sve_int_bin_pred_shift_imm_right_zeroing_bhsd<int_aarch64_sve_srshr>;
    defm URSHR_ZPZI  : sve_int_bin_pred_shift_imm_right_zeroing_bhsd<int_aarch64_sve_urshr>;
    defm SQSHLU_ZPZI : sve_int_bin_pred_shift_imm_left_zeroing_bhsd<int_aarch64_sve_sqshlu>;
  }

  // SVE2 predicated shifts
  defm SQSHL_ZPmI  : sve_int_bin_pred_shift_imm_left_dup<0b0110, "sqshl",  "SQSHL_ZPZI",  int_aarch64_sve_sqshl>;
  defm UQSHL_ZPmI  : sve_int_bin_pred_shift_imm_left_dup<0b0111, "uqshl",  "UQSHL_ZPZI",  int_aarch64_sve_uqshl>;
  defm SRSHR_ZPmI  : sve_int_bin_pred_shift_imm_right<   0b1100, "srshr",  "SRSHR_ZPZI",  int_aarch64_sve_srshr>;
  defm URSHR_ZPmI  : sve_int_bin_pred_shift_imm_right<   0b1101, "urshr",  "URSHR_ZPZI",  int_aarch64_sve_urshr>;
  defm SQSHLU_ZPmI : sve_int_bin_pred_shift_imm_left<    0b1111, "sqshlu", "SQSHLU_ZPZI", int_aarch64_sve_sqshlu>;

  // SVE2 integer add/subtract long
  defm SADDLB_ZZZ : sve2_wide_int_arith_long<0b00000, "saddlb", int_aarch64_sve_saddlb>;
  defm SADDLT_ZZZ : sve2_wide_int_arith_long<0b00001, "saddlt", int_aarch64_sve_saddlt>;
  defm UADDLB_ZZZ : sve2_wide_int_arith_long<0b00010, "uaddlb", int_aarch64_sve_uaddlb>;
  defm UADDLT_ZZZ : sve2_wide_int_arith_long<0b00011, "uaddlt", int_aarch64_sve_uaddlt>;
  defm SSUBLB_ZZZ : sve2_wide_int_arith_long<0b00100, "ssublb", int_aarch64_sve_ssublb>;
  defm SSUBLT_ZZZ : sve2_wide_int_arith_long<0b00101, "ssublt", int_aarch64_sve_ssublt>;
  defm USUBLB_ZZZ : sve2_wide_int_arith_long<0b00110, "usublb", int_aarch64_sve_usublb>;
  defm USUBLT_ZZZ : sve2_wide_int_arith_long<0b00111, "usublt", int_aarch64_sve_usublt>;
  defm SABDLB_ZZZ : sve2_wide_int_arith_long<0b01100, "sabdlb", int_aarch64_sve_sabdlb>;
  defm SABDLT_ZZZ : sve2_wide_int_arith_long<0b01101, "sabdlt", int_aarch64_sve_sabdlt>;
  defm UABDLB_ZZZ : sve2_wide_int_arith_long<0b01110, "uabdlb", int_aarch64_sve_uabdlb>;
  defm UABDLT_ZZZ : sve2_wide_int_arith_long<0b01111, "uabdlt", int_aarch64_sve_uabdlt>;

  // SVE2 integer add/subtract wide
  defm SADDWB_ZZZ : sve2_wide_int_arith_wide<0b000, "saddwb", int_aarch64_sve_saddwb>;
  defm SADDWT_ZZZ : sve2_wide_int_arith_wide<0b001, "saddwt", int_aarch64_sve_saddwt>;
  defm UADDWB_ZZZ : sve2_wide_int_arith_wide<0b010, "uaddwb", int_aarch64_sve_uaddwb>;
  defm UADDWT_ZZZ : sve2_wide_int_arith_wide<0b011, "uaddwt", int_aarch64_sve_uaddwt>;
  defm SSUBWB_ZZZ : sve2_wide_int_arith_wide<0b100, "ssubwb", int_aarch64_sve_ssubwb>;
  defm SSUBWT_ZZZ : sve2_wide_int_arith_wide<0b101, "ssubwt", int_aarch64_sve_ssubwt>;
  defm USUBWB_ZZZ : sve2_wide_int_arith_wide<0b110, "usubwb", int_aarch64_sve_usubwb>;
  defm USUBWT_ZZZ : sve2_wide_int_arith_wide<0b111, "usubwt", int_aarch64_sve_usubwt>;

  // SVE2 integer multiply long
  defm SQDMULLB_ZZZ : sve2_wide_int_arith_long<0b11000, "sqdmullb", int_aarch64_sve_sqdmullb>;
  defm SQDMULLT_ZZZ : sve2_wide_int_arith_long<0b11001, "sqdmullt", int_aarch64_sve_sqdmullt>;
  defm SMULLB_ZZZ   : sve2_wide_int_arith_long<0b11100, "smullb",   int_aarch64_sve_smullb>;
  defm SMULLT_ZZZ   : sve2_wide_int_arith_long<0b11101, "smullt",   int_aarch64_sve_smullt>;
  defm UMULLB_ZZZ   : sve2_wide_int_arith_long<0b11110, "umullb",   int_aarch64_sve_umullb>;
  defm UMULLT_ZZZ   : sve2_wide_int_arith_long<0b11111, "umullt",   int_aarch64_sve_umullt>;
  defm PMULLB_ZZZ   : sve2_pmul_long<0b0, "pmullb", int_aarch64_sve_pmullb_pair>;
  defm PMULLT_ZZZ   : sve2_pmul_long<0b1, "pmullt", int_aarch64_sve_pmullt_pair>;

  // SVE2 bitwise shift and insert
  defm SRI_ZZI : sve2_int_bin_shift_imm_right<0b0, "sri", int_aarch64_sve_sri>;
  defm SLI_ZZI : sve2_int_bin_shift_imm_left< 0b1, "sli", int_aarch64_sve_sli>;

  // SVE2 bitwise shift right and accumulate
  defm SSRA_ZZI  : sve2_int_bin_accum_shift_imm_right<0b00, "ssra",  int_aarch64_sve_ssra>;
  defm USRA_ZZI  : sve2_int_bin_accum_shift_imm_right<0b01, "usra",  int_aarch64_sve_usra>;
  defm SRSRA_ZZI : sve2_int_bin_accum_shift_imm_right<0b10, "srsra", int_aarch64_sve_srsra>;
  defm URSRA_ZZI : sve2_int_bin_accum_shift_imm_right<0b11, "ursra", int_aarch64_sve_ursra>;

  // SVE2 complex integer add
  defm CADD_ZZI   : sve2_int_cadd<0b0, "cadd",   int_aarch64_sve_cadd_x>;
  defm SQCADD_ZZI : sve2_int_cadd<0b1, "sqcadd", int_aarch64_sve_sqcadd_x>;

  // SVE2 integer absolute difference and accumulate
  defm SABA_ZZZ : sve2_int_absdiff_accum<0b0, "saba", int_aarch64_sve_saba>;
  defm UABA_ZZZ : sve2_int_absdiff_accum<0b1, "uaba", int_aarch64_sve_uaba>;

  // SVE2 integer absolute difference and accumulate long
  defm SABALB_ZZZ : sve2_int_absdiff_accum_long<0b00, "sabalb", int_aarch64_sve_sabalb>;
  defm SABALT_ZZZ : sve2_int_absdiff_accum_long<0b01, "sabalt", int_aarch64_sve_sabalt>;
  defm UABALB_ZZZ : sve2_int_absdiff_accum_long<0b10, "uabalb", int_aarch64_sve_uabalb>;
  defm UABALT_ZZZ : sve2_int_absdiff_accum_long<0b11, "uabalt", int_aarch64_sve_uabalt>;

  // SVE2 integer add/subtract long with carry
  defm ADCLB_ZZZ : sve2_int_addsub_long_carry<0b00, "adclb", int_aarch64_sve_adclb>;
  defm ADCLT_ZZZ : sve2_int_addsub_long_carry<0b01, "adclt", int_aarch64_sve_adclt>;
  defm SBCLB_ZZZ : sve2_int_addsub_long_carry<0b10, "sbclb", int_aarch64_sve_sbclb>;
  defm SBCLT_ZZZ : sve2_int_addsub_long_carry<0b11, "sbclt", int_aarch64_sve_sbclt>;

  // SVE2 bitwise shift right narrow (bottom)
  defm SQSHRUNB_ZZI  : sve2_int_bin_shift_imm_right_narrow_bottom<0b000, "sqshrunb",  int_aarch64_sve_sqshrunb>;
  defm SQRSHRUNB_ZZI : sve2_int_bin_shift_imm_right_narrow_bottom<0b001, "sqrshrunb", int_aarch64_sve_sqrshrunb>;
  defm SHRNB_ZZI     : sve2_int_bin_shift_imm_right_narrow_bottom<0b010, "shrnb",     int_aarch64_sve_shrnb>;
  defm RSHRNB_ZZI    : sve2_int_bin_shift_imm_right_narrow_bottom<0b011, "rshrnb",    int_aarch64_sve_rshrnb>;
  defm SQSHRNB_ZZI   : sve2_int_bin_shift_imm_right_narrow_bottom<0b100, "sqshrnb",   int_aarch64_sve_sqshrnb>;
  defm SQRSHRNB_ZZI  : sve2_int_bin_shift_imm_right_narrow_bottom<0b101, "sqrshrnb",  int_aarch64_sve_sqrshrnb>;
  defm UQSHRNB_ZZI   : sve2_int_bin_shift_imm_right_narrow_bottom<0b110, "uqshrnb",   int_aarch64_sve_uqshrnb>;
  defm UQRSHRNB_ZZI  : sve2_int_bin_shift_imm_right_narrow_bottom<0b111, "uqrshrnb",  int_aarch64_sve_uqrshrnb>;

  // SVE2 bitwise shift right narrow (top)
  defm SQSHRUNT_ZZI  : sve2_int_bin_shift_imm_right_narrow_top<0b000, "sqshrunt",  int_aarch64_sve_sqshrunt>;
  defm SQRSHRUNT_ZZI : sve2_int_bin_shift_imm_right_narrow_top<0b001, "sqrshrunt", int_aarch64_sve_sqrshrunt>;
  defm SHRNT_ZZI     : sve2_int_bin_shift_imm_right_narrow_top<0b010, "shrnt",     int_aarch64_sve_shrnt>;
  defm RSHRNT_ZZI    : sve2_int_bin_shift_imm_right_narrow_top<0b011, "rshrnt",    int_aarch64_sve_rshrnt>;
  defm SQSHRNT_ZZI   : sve2_int_bin_shift_imm_right_narrow_top<0b100, "sqshrnt",   int_aarch64_sve_sqshrnt>;
  defm SQRSHRNT_ZZI  : sve2_int_bin_shift_imm_right_narrow_top<0b101, "sqrshrnt",  int_aarch64_sve_sqrshrnt>;
  defm UQSHRNT_ZZI   : sve2_int_bin_shift_imm_right_narrow_top<0b110, "uqshrnt",   int_aarch64_sve_uqshrnt>;
  defm UQRSHRNT_ZZI  : sve2_int_bin_shift_imm_right_narrow_top<0b111, "uqrshrnt",  int_aarch64_sve_uqrshrnt>;

  // SVE2 integer add/subtract narrow high part (bottom)
  defm ADDHNB_ZZZ  : sve2_int_addsub_narrow_high_bottom<0b00, "addhnb",  int_aarch64_sve_addhnb>;
  defm RADDHNB_ZZZ : sve2_int_addsub_narrow_high_bottom<0b01, "raddhnb", int_aarch64_sve_raddhnb>;
  defm SUBHNB_ZZZ  : sve2_int_addsub_narrow_high_bottom<0b10, "subhnb",  int_aarch64_sve_subhnb>;
  defm RSUBHNB_ZZZ : sve2_int_addsub_narrow_high_bottom<0b11, "rsubhnb", int_aarch64_sve_rsubhnb>;

  // SVE2 integer add/subtract narrow high part (top)
  defm ADDHNT_ZZZ  : sve2_int_addsub_narrow_high_top<0b00, "addhnt",  int_aarch64_sve_addhnt>;
  defm RADDHNT_ZZZ : sve2_int_addsub_narrow_high_top<0b01, "raddhnt", int_aarch64_sve_raddhnt>;
  defm SUBHNT_ZZZ  : sve2_int_addsub_narrow_high_top<0b10, "subhnt",  int_aarch64_sve_subhnt>;
  defm RSUBHNT_ZZZ : sve2_int_addsub_narrow_high_top<0b11, "rsubhnt", int_aarch64_sve_rsubhnt>;

  // SVE2 saturating extract narrow (bottom)
  defm SQXTNB_ZZ  : sve2_int_sat_extract_narrow_bottom<0b00, "sqxtnb",  int_aarch64_sve_sqxtnb>;
  defm UQXTNB_ZZ  : sve2_int_sat_extract_narrow_bottom<0b01, "uqxtnb",  int_aarch64_sve_uqxtnb>;
  defm SQXTUNB_ZZ : sve2_int_sat_extract_narrow_bottom<0b10, "sqxtunb", int_aarch64_sve_sqxtunb>;

  // SVE2 saturating extract narrow (top)
  defm SQXTNT_ZZ  : sve2_int_sat_extract_narrow_top<0b00, "sqxtnt",  int_aarch64_sve_sqxtnt>;
  defm UQXTNT_ZZ  : sve2_int_sat_extract_narrow_top<0b01, "uqxtnt",  int_aarch64_sve_uqxtnt>;
  defm SQXTUNT_ZZ : sve2_int_sat_extract_narrow_top<0b10, "sqxtunt", int_aarch64_sve_sqxtunt>;

  // SVE2 character match
  defm MATCH_PPzZZ  : sve2_char_match<0b0, "match",  int_aarch64_sve_match>;
  defm NMATCH_PPzZZ : sve2_char_match<0b1, "nmatch", int_aarch64_sve_nmatch>;

  // SVE2 bitwise exclusive-or interleaved
  defm EORBT_ZZZ : sve2_bitwise_xor_interleaved<0b0, "eorbt", int_aarch64_sve_eorbt>;
  defm EORTB_ZZZ : sve2_bitwise_xor_interleaved<0b1, "eortb", int_aarch64_sve_eortb>;

  // SVE2 bitwise shift left long
  defm SSHLLB_ZZI : sve2_bitwise_shift_left_long<0b00, "sshllb", int_aarch64_sve_sshllb>;
  defm SSHLLT_ZZI : sve2_bitwise_shift_left_long<0b01, "sshllt", int_aarch64_sve_sshllt>;
  defm USHLLB_ZZI : sve2_bitwise_shift_left_long<0b10, "ushllb", int_aarch64_sve_ushllb>;
  defm USHLLT_ZZI : sve2_bitwise_shift_left_long<0b11, "ushllt", int_aarch64_sve_ushllt>;

  // SVE2 integer add/subtract interleaved long
  defm SADDLBT_ZZZ : sve2_misc_int_addsub_long_interleaved<0b00, "saddlbt", int_aarch64_sve_saddlbt>;
  defm SSUBLBT_ZZZ : sve2_misc_int_addsub_long_interleaved<0b10, "ssublbt", int_aarch64_sve_ssublbt>;
  defm SSUBLTB_ZZZ : sve2_misc_int_addsub_long_interleaved<0b11, "ssubltb", int_aarch64_sve_ssubltb>;

  // SVE2 histogram generation (segment)
  def HISTSEG_ZZZ : sve2_hist_gen_segment<"histseg", int_aarch64_sve_histseg>;

  // SVE2 histogram generation (vector)
  defm HISTCNT_ZPzZZ : sve2_hist_gen_vector<"histcnt", int_aarch64_sve_histcnt>;

  // SVE2 floating-point base 2 logarithm as integer
  defm FLOGB_ZPmZ : sve2_fp_flogb<"flogb", int_aarch64_sve_flogb>;

  // SVE2 floating-point convert precision
  defm FCVTXNT_ZPmZ : sve2_fp_convert_down_odd_rounding_top<"fcvtxnt", "int_aarch64_sve_fcvtxnt">;
  defm FCVTX_ZPmZ   : sve2_fp_convert_down_odd_rounding<"fcvtx",       "int_aarch64_sve_fcvtx">;
  defm FCVTNT_ZPmZ  : sve2_fp_convert_down_narrow<"fcvtnt",            "int_aarch64_sve_fcvtnt">;
  defm FCVTLT_ZPmZ  : sve2_fp_convert_up_long<"fcvtlt",                "int_aarch64_sve_fcvtlt">;

  // SVE2 floating-point pairwise operations
  defm FADDP_ZPmZZ   : sve2_fp_pairwise_pred<0b000, "faddp",   int_aarch64_sve_faddp>;
  defm FMAXNMP_ZPmZZ : sve2_fp_pairwise_pred<0b100, "fmaxnmp", int_aarch64_sve_fmaxnmp>;
  defm FMINNMP_ZPmZZ : sve2_fp_pairwise_pred<0b101, "fminnmp", int_aarch64_sve_fminnmp>;
  defm FMAXP_ZPmZZ   : sve2_fp_pairwise_pred<0b110, "fmaxp",   int_aarch64_sve_fmaxp>;
  defm FMINP_ZPmZZ   : sve2_fp_pairwise_pred<0b111, "fminp",   int_aarch64_sve_fminp>;

  // SVE2 floating-point multiply-add long (indexed)
  defm FMLALB_ZZZI_SHH : sve2_fp_mla_long_by_indexed_elem<0b00, "fmlalb", int_aarch64_sve_fmlalb_lane>;
  defm FMLALT_ZZZI_SHH : sve2_fp_mla_long_by_indexed_elem<0b01, "fmlalt", int_aarch64_sve_fmlalt_lane>;
  defm FMLSLB_ZZZI_SHH : sve2_fp_mla_long_by_indexed_elem<0b10, "fmlslb", int_aarch64_sve_fmlslb_lane>;
  defm FMLSLT_ZZZI_SHH : sve2_fp_mla_long_by_indexed_elem<0b11, "fmlslt", int_aarch64_sve_fmlslt_lane>;

  // SVE2 floating-point multiply-add long
  defm FMLALB_ZZZ_SHH : sve2_fp_mla_long<0b00, "fmlalb", int_aarch64_sve_fmlalb>;
  defm FMLALT_ZZZ_SHH : sve2_fp_mla_long<0b01, "fmlalt", int_aarch64_sve_fmlalt>;
  defm FMLSLB_ZZZ_SHH : sve2_fp_mla_long<0b10, "fmlslb", int_aarch64_sve_fmlslb>;
  defm FMLSLT_ZZZ_SHH : sve2_fp_mla_long<0b11, "fmlslt", int_aarch64_sve_fmlslt>;

  // SVE2 bitwise ternary operations
  defm EOR3_ZZZZ  : sve2_int_bitwise_ternary_op<0b000, "eor3",  int_aarch64_sve_eor3>;
  defm BCAX_ZZZZ  : sve2_int_bitwise_ternary_op<0b010, "bcax",  int_aarch64_sve_bcax>;
  defm BSL_ZZZZ   : sve2_int_bitwise_ternary_op<0b001, "bsl",   int_aarch64_sve_bsl>;
  defm BSL1N_ZZZZ : sve2_int_bitwise_ternary_op<0b011, "bsl1n", int_aarch64_sve_bsl1n>;
  defm BSL2N_ZZZZ : sve2_int_bitwise_ternary_op<0b101, "bsl2n", int_aarch64_sve_bsl2n>;
  defm NBSL_ZZZZ  : sve2_int_bitwise_ternary_op<0b111, "nbsl",  int_aarch64_sve_nbsl>;

  // SVE2 bitwise xor and rotate right by immediate
  defm XAR_ZZZI : sve2_int_rotate_right_imm<"xar", int_aarch64_sve_xar>;

  // SVE2 extract vector (immediate offset, constructive)
  def EXT_ZZI_B : sve2_int_perm_extract_i_cons<"ext">;

  // SVE2 non-temporal gather loads
  defm LDNT1SB_ZZR_S : sve2_mem_gldnt_vs_32_ptrs<0b00000, "ldnt1sb", AArch64ldnt1s_gather_z, nxv4i8>;
  defm LDNT1B_ZZR_S  : sve2_mem_gldnt_vs_32_ptrs<0b00001, "ldnt1b",  AArch64ldnt1_gather_z,  nxv4i8>;
  defm LDNT1SH_ZZR_S : sve2_mem_gldnt_vs_32_ptrs<0b00100, "ldnt1sh", AArch64ldnt1s_gather_z, nxv4i16>;
  defm LDNT1H_ZZR_S  : sve2_mem_gldnt_vs_32_ptrs<0b00101, "ldnt1h",  AArch64ldnt1_gather_z,  nxv4i16>;
  defm LDNT1W_ZZR_S  : sve2_mem_gldnt_vs_32_ptrs<0b01001, "ldnt1w",  AArch64ldnt1_gather_z,  nxv4i32>;

  defm LDNT1SB_ZZR_D : sve2_mem_gldnt_vs_64_ptrs<0b10000, "ldnt1sb", AArch64ldnt1s_gather_z, nxv2i8>;
  defm LDNT1B_ZZR_D  : sve2_mem_gldnt_vs_64_ptrs<0b10010, "ldnt1b",  AArch64ldnt1_gather_z,  nxv2i8>;
  defm LDNT1SH_ZZR_D : sve2_mem_gldnt_vs_64_ptrs<0b10100, "ldnt1sh", AArch64ldnt1s_gather_z, nxv2i16>;
  defm LDNT1H_ZZR_D  : sve2_mem_gldnt_vs_64_ptrs<0b10110, "ldnt1h",  AArch64ldnt1_gather_z,  nxv2i16>;
  defm LDNT1SW_ZZR_D : sve2_mem_gldnt_vs_64_ptrs<0b11000, "ldnt1sw", AArch64ldnt1s_gather_z, nxv2i32>;
  defm LDNT1W_ZZR_D  : sve2_mem_gldnt_vs_64_ptrs<0b11010, "ldnt1w",  AArch64ldnt1_gather_z,  nxv2i32>;
  defm LDNT1D_ZZR_D  : sve2_mem_gldnt_vs_64_ptrs<0b11110, "ldnt1d",  AArch64ldnt1_gather_z,  nxv2i64>;

  // SVE2 vector splice (constructive)
  defm SPLICE_ZPZZ : sve2_int_perm_splice_cons<"splice">;

  // SVE2 non-temporal scatter stores
  defm STNT1B_ZZR_S : sve2_mem_sstnt_vs_32_ptrs<0b001, "stnt1b", AArch64stnt1_scatter, nxv4i8>;
  defm STNT1H_ZZR_S : sve2_mem_sstnt_vs_32_ptrs<0b011, "stnt1h", AArch64stnt1_scatter, nxv4i16>;
  defm STNT1W_ZZR_S : sve2_mem_sstnt_vs_32_ptrs<0b101, "stnt1w", AArch64stnt1_scatter, nxv4i32>;

  defm STNT1B_ZZR_D : sve2_mem_sstnt_vs_64_ptrs<0b000, "stnt1b", AArch64stnt1_scatter, nxv2i8>;
  defm STNT1H_ZZR_D : sve2_mem_sstnt_vs_64_ptrs<0b010, "stnt1h", AArch64stnt1_scatter, nxv2i16>;
  defm STNT1W_ZZR_D : sve2_mem_sstnt_vs_64_ptrs<0b100, "stnt1w", AArch64stnt1_scatter, nxv2i32>;
  defm STNT1D_ZZR_D : sve2_mem_sstnt_vs_64_ptrs<0b110, "stnt1d", AArch64stnt1_scatter, nxv2i64>;

  // SVE2 table lookup (three sources)
  defm TBL_ZZZZ : sve2_int_perm_tbl<"tbl", int_aarch64_sve_tbl2>;
  defm TBX_ZZZ  : sve2_int_perm_tbx<"tbx", int_aarch64_sve_tbx>;

  // SVE2 integer compare scalar count and limit
  defm WHILEGE_PWW : sve_int_while4_rr<0b000, "whilege", int_aarch64_sve_whilege>;
  defm WHILEGT_PWW : sve_int_while4_rr<0b001, "whilegt", int_aarch64_sve_whilegt>;
  defm WHILEHS_PWW : sve_int_while4_rr<0b100, "whilehs", int_aarch64_sve_whilehs>;
  defm WHILEHI_PWW : sve_int_while4_rr<0b101, "whilehi", int_aarch64_sve_whilehi>;

  defm WHILEGE_PXX : sve_int_while8_rr<0b000, "whilege", int_aarch64_sve_whilege>;
  defm WHILEGT_PXX : sve_int_while8_rr<0b001, "whilegt", int_aarch64_sve_whilegt>;
  defm WHILEHS_PXX : sve_int_while8_rr<0b100, "whilehs", int_aarch64_sve_whilehs>;
  defm WHILEHI_PXX : sve_int_while8_rr<0b101, "whilehi", int_aarch64_sve_whilehi>;

  // SVE2 pointer conflict compare
  defm WHILEWR_PXX : sve2_int_while_rr<0b0, "whilewr", "int_aarch64_sve_whilewr">;
  defm WHILERW_PXX : sve2_int_while_rr<0b1, "whilerw", "int_aarch64_sve_whilerw">;
}

let Predicates = [HasSVE2AES] in {
  // SVE2 crypto destructive binary operations
  defm AESE_ZZZ_B : sve2_crypto_des_bin_op<0b00, "aese", ZPR8, int_aarch64_sve_aese, nxv16i8>;
  defm AESD_ZZZ_B : sve2_crypto_des_bin_op<0b01, "aesd", ZPR8, int_aarch64_sve_aesd, nxv16i8>;

  // SVE2 crypto unary operations
  defm AESMC_ZZ_B  : sve2_crypto_unary_op<0b0, "aesmc",  int_aarch64_sve_aesmc>;
  defm AESIMC_ZZ_B : sve2_crypto_unary_op<0b1, "aesimc", int_aarch64_sve_aesimc>;

  // PMULLB and PMULLT instructions which operate with 64-bit source and
  // 128-bit destination elements are enabled with crypto extensions, similar
  // to NEON PMULL2 instruction.
  defm PMULLB_ZZZ_Q : sve2_wide_int_arith_pmul<0b00, 0b11010, "pmullb", int_aarch64_sve_pmullb_pair>;
  defm PMULLT_ZZZ_Q : sve2_wide_int_arith_pmul<0b00, 0b11011, "pmullt", int_aarch64_sve_pmullt_pair>;
}

let Predicates = [HasSVE2SM4] in {
  // SVE2 crypto constructive binary operations
  defm SM4EKEY_ZZZ_S : sve2_crypto_cons_bin_op<0b0, "sm4ekey", ZPR32, int_aarch64_sve_sm4ekey, nxv4i32>;
  // SVE2 crypto destructive binary operations
  defm SM4E_ZZZ_S : sve2_crypto_des_bin_op<0b10, "sm4e", ZPR32, int_aarch64_sve_sm4e, nxv4i32>;
}

let Predicates = [HasSVE2SHA3] in {
  // SVE2 crypto constructive binary operations
  defm RAX1_ZZZ_D : sve2_crypto_cons_bin_op<0b1, "rax1", ZPR64, int_aarch64_sve_rax1, nxv2i64>;
}

let Predicates = [HasSVE2BitPerm] in {
  // SVE2 bitwise permute
  defm BEXT_ZZZ : sve2_misc_bitwise<0b1100, "bext", int_aarch64_sve_bext_x>;
  defm BDEP_ZZZ : sve2_misc_bitwise<0b1101, "bdep", int_aarch64_sve_bdep_x>;
  defm BGRP_ZZZ : sve2_misc_bitwise<0b1110, "bgrp", int_aarch64_sve_bgrp_x>;
}<|MERGE_RESOLUTION|>--- conflicted
+++ resolved
@@ -1370,13 +1370,8 @@
   defm INCP_ZP     : sve_int_count_v<0b10000, "incp">;
   defm DECP_ZP     : sve_int_count_v<0b10100, "decp">;
 
-<<<<<<< HEAD
-  defm INDEX_RR : sve_int_index_rr<"index", index_vector, index_vector_oneuse>;
-  defm INDEX_IR : sve_int_index_ir<"index", index_vector, index_vector_oneuse>;
-=======
   defm INDEX_RR : sve_int_index_rr<"index", index_vector, index_vector_oneuse, AArch64mul_p_oneuse>;
   defm INDEX_IR : sve_int_index_ir<"index", index_vector, index_vector_oneuse, AArch64mul_p, AArch64mul_p_oneuse>;
->>>>>>> 11299179
   defm INDEX_RI : sve_int_index_ri<"index", index_vector, index_vector_oneuse>;
   defm INDEX_II : sve_int_index_ii<"index", index_vector, index_vector_oneuse>;
 
