//=- X86SchedSkylake.td - X86 Skylake Server Scheduling ------*- tablegen -*-=//
//
// Part of the LLVM Project, under the Apache License v2.0 with LLVM Exceptions.
// See https://llvm.org/LICENSE.txt for license information.
// SPDX-License-Identifier: Apache-2.0 WITH LLVM-exception
//
//===----------------------------------------------------------------------===//
//
// This file defines the machine model for Skylake Server to support
// instruction scheduling and other instruction cost heuristics.
//
//===----------------------------------------------------------------------===//

def SkylakeServerModel : SchedMachineModel {
  // All x86 instructions are modeled as a single micro-op, and SKylake can
  // decode 6 instructions per cycle.
  let IssueWidth = 6;
  let MicroOpBufferSize = 224; // Based on the reorder buffer.
  let LoadLatency = 5;
  let MispredictPenalty = 14;

  // Based on the LSD (loop-stream detector) queue size and benchmarking data.
  let LoopMicroOpBufferSize = 50;

  // This flag is set to allow the scheduler to assign a default model to
  // unrecognized opcodes.
  let CompleteModel = 0;
}

let SchedModel = SkylakeServerModel in {

// Skylake Server can issue micro-ops to 8 different ports in one cycle.

// Ports 0, 1, 5, and 6 handle all computation.
// Port 4 gets the data half of stores. Store data can be available later than
// the store address, but since we don't model the latency of stores, we can
// ignore that.
// Ports 2 and 3 are identical. They handle loads and the address half of
// stores. Port 7 can handle address calculations.
def SKXPort0 : ProcResource<1>;
def SKXPort1 : ProcResource<1>;
def SKXPort2 : ProcResource<1>;
def SKXPort3 : ProcResource<1>;
def SKXPort4 : ProcResource<1>;
def SKXPort5 : ProcResource<1>;
def SKXPort6 : ProcResource<1>;
def SKXPort7 : ProcResource<1>;

// Many micro-ops are capable of issuing on multiple ports.
def SKXPort01  : ProcResGroup<[SKXPort0, SKXPort1]>;
def SKXPort23  : ProcResGroup<[SKXPort2, SKXPort3]>;
def SKXPort237 : ProcResGroup<[SKXPort2, SKXPort3, SKXPort7]>;
def SKXPort04  : ProcResGroup<[SKXPort0, SKXPort4]>;
def SKXPort05  : ProcResGroup<[SKXPort0, SKXPort5]>;
def SKXPort06  : ProcResGroup<[SKXPort0, SKXPort6]>;
def SKXPort15  : ProcResGroup<[SKXPort1, SKXPort5]>;
def SKXPort16  : ProcResGroup<[SKXPort1, SKXPort6]>;
def SKXPort56  : ProcResGroup<[SKXPort5, SKXPort6]>;
def SKXPort015 : ProcResGroup<[SKXPort0, SKXPort1, SKXPort5]>;
def SKXPort056 : ProcResGroup<[SKXPort0, SKXPort5, SKXPort6]>;
def SKXPort0156: ProcResGroup<[SKXPort0, SKXPort1, SKXPort5, SKXPort6]>;

def SKXDivider : ProcResource<1>; // Integer division issued on port 0.
// FP division and sqrt on port 0.
def SKXFPDivider : ProcResource<1>;

// 60 Entry Unified Scheduler
def SKXPortAny : ProcResGroup<[SKXPort0, SKXPort1, SKXPort2, SKXPort3, SKXPort4,
                              SKXPort5, SKXPort6, SKXPort7]> {
  let BufferSize=60;
}

// Integer loads are 5 cycles, so ReadAfterLd registers needn't be available until 5
// cycles after the memory operand.
def : ReadAdvance<ReadAfterLd, 5>;

// Vector loads are 5/6/7 cycles, so ReadAfterVec*Ld registers needn't be available
// until 5/6/7 cycles after the memory operand.
def : ReadAdvance<ReadAfterVecLd, 5>;
def : ReadAdvance<ReadAfterVecXLd, 6>;
def : ReadAdvance<ReadAfterVecYLd, 7>;

def : ReadAdvance<ReadInt2Fpu, 0>;

// Many SchedWrites are defined in pairs with and without a folded load.
// Instructions with folded loads are usually micro-fused, so they only appear
// as two micro-ops when queued in the reservation station.
// This multiclass defines the resource usage for variants with and without
// folded loads.
multiclass SKXWriteResPair<X86FoldableSchedWrite SchedRW,
                          list<ProcResourceKind> ExePorts,
                          int Lat, list<int> Res = [1], int UOps = 1,
                          int LoadLat = 5> {
  // Register variant is using a single cycle on ExePort.
  def : WriteRes<SchedRW, ExePorts> {
    let Latency = Lat;
    let ResourceCycles = Res;
    let NumMicroOps = UOps;
  }

  // Memory variant also uses a cycle on port 2/3 and adds LoadLat cycles to
  // the latency (default = 5).
  def : WriteRes<SchedRW.Folded, !listconcat([SKXPort23], ExePorts)> {
    let Latency = !add(Lat, LoadLat);
    let ResourceCycles = !listconcat([1], Res);
    let NumMicroOps = !add(UOps, 1);
  }
}

// A folded store needs a cycle on port 4 for the store data, and an extra port
// 2/3/7 cycle to recompute the address.
def : WriteRes<WriteRMW, [SKXPort237,SKXPort4]>;

// Arithmetic.
defm : SKXWriteResPair<WriteALU,    [SKXPort0156], 1>; // Simple integer ALU op.
defm : SKXWriteResPair<WriteADC,    [SKXPort06],   1>; // Integer ALU + flags op.

// Integer multiplication.
defm : SKXWriteResPair<WriteIMul8,     [SKXPort1],   3>;
defm : SKXWriteResPair<WriteIMul16,    [SKXPort1,SKXPort06,SKXPort0156], 4, [1,1,2], 4>;
defm : X86WriteRes<WriteIMul16Imm,     [SKXPort1,SKXPort0156], 4, [1,1], 2>;
defm : X86WriteRes<WriteIMul16ImmLd,   [SKXPort1,SKXPort0156,SKXPort23], 8, [1,1,1], 3>;
defm : X86WriteRes<WriteIMul16Reg,     [SKXPort1],   3, [1], 1>;
defm : X86WriteRes<WriteIMul16RegLd,   [SKXPort1,SKXPort0156,SKXPort23], 8, [1,1,1], 3>;
defm : SKXWriteResPair<WriteIMul32,    [SKXPort1,SKXPort06,SKXPort0156], 4, [1,1,1], 3>;
<<<<<<< HEAD
defm : SKXWriteResPair<WriteMULX32,    [SKXPort1,SKXPort06,SKXPort0156], 4, [1,1,1], 3>;
defm : SKXWriteResPair<WriteIMul32Imm, [SKXPort1],   3>;
defm : SKXWriteResPair<WriteIMul32Reg, [SKXPort1],   3>;
defm : SKXWriteResPair<WriteIMul64,    [SKXPort1,SKXPort5], 4, [1,1], 2>;
defm : SKXWriteResPair<WriteMULX64,    [SKXPort1,SKXPort5], 4, [1,1], 2>;
=======
defm : SKXWriteResPair<WriteMULX32,    [SKXPort1,SKXPort06,SKXPort0156], 3, [1,1,1], 3>;
defm : SKXWriteResPair<WriteIMul32Imm, [SKXPort1],   3>;
defm : SKXWriteResPair<WriteIMul32Reg, [SKXPort1],   3>;
defm : SKXWriteResPair<WriteIMul64,    [SKXPort1,SKXPort5], 4, [1,1], 2>;
defm : SKXWriteResPair<WriteMULX64,    [SKXPort1,SKXPort5], 3, [1,1], 2>;
>>>>>>> ac168fe6
defm : SKXWriteResPair<WriteIMul64Imm, [SKXPort1],   3>;
defm : SKXWriteResPair<WriteIMul64Reg, [SKXPort1],   3>;
def SKXWriteIMulH : WriteRes<WriteIMulH, []> { let Latency = 4; }
def  : WriteRes<WriteIMulHLd, []> {
  let Latency = !add(SKXWriteIMulH.Latency, SkylakeServerModel.LoadLatency);
}

defm : X86WriteRes<WriteBSWAP32, [SKXPort15], 1, [1], 1>;
defm : X86WriteRes<WriteBSWAP64, [SKXPort06, SKXPort15], 2, [1,1], 2>;
defm : X86WriteRes<WriteCMPXCHG,[SKXPort06, SKXPort0156], 5, [2,3], 5>;
defm : X86WriteRes<WriteCMPXCHGRMW,[SKXPort23,SKXPort06,SKXPort0156,SKXPort237,SKXPort4], 8, [1,2,1,1,1], 6>;
defm : X86WriteRes<WriteXCHG,       [SKXPort0156], 2, [3], 3>;

// TODO: Why isn't the SKXDivider used?
defm : SKXWriteResPair<WriteDiv8,  [SKXPort0, SKXDivider], 25, [1,10], 1, 4>;
defm : X86WriteRes<WriteDiv16,     [SKXPort0,SKXPort1,SKXPort5,SKXPort6,SKXPort05,SKXPort0156], 76, [7,2,8,3,1,11], 32>;
defm : X86WriteRes<WriteDiv32,     [SKXPort0,SKXPort1,SKXPort5,SKXPort6,SKXPort05,SKXPort0156], 76, [7,2,8,3,1,11], 32>;
defm : X86WriteRes<WriteDiv64,     [SKXPort0,SKXPort1,SKXPort5,SKXPort6,SKXPort05,SKXPort0156], 76, [7,2,8,3,1,11], 32>;
defm : X86WriteRes<WriteDiv16Ld,   [SKXPort0,SKXPort23,SKXDivider], 29, [1,1,10], 2>;
defm : X86WriteRes<WriteDiv32Ld,   [SKXPort0,SKXPort23,SKXDivider], 29, [1,1,10], 2>;
defm : X86WriteRes<WriteDiv64Ld,   [SKXPort0,SKXPort23,SKXDivider], 29, [1,1,10], 2>;

defm : X86WriteRes<WriteIDiv8,     [SKXPort0, SKXDivider], 25, [1,10], 1>;
defm : X86WriteRes<WriteIDiv16,    [SKXPort0,SKXPort1,SKXPort5,SKXPort6,SKXPort06,SKXPort0156], 102, [4,2,4,8,14,34], 66>;
defm : X86WriteRes<WriteIDiv32,    [SKXPort0,SKXPort1,SKXPort5,SKXPort6,SKXPort06,SKXPort0156], 102, [4,2,4,8,14,34], 66>;
defm : X86WriteRes<WriteIDiv64,    [SKXPort0,SKXPort1,SKXPort5,SKXPort6,SKXPort06,SKXPort0156], 102, [4,2,4,8,14,34], 66>;
defm : X86WriteRes<WriteIDiv8Ld,   [SKXPort0,SKXPort5,SKXPort23,SKXPort0156], 28, [2,4,1,1], 8>;
defm : X86WriteRes<WriteIDiv16Ld,  [SKXPort0,SKXPort5,SKXPort23,SKXPort0156], 28, [2,4,1,1], 8>;
defm : X86WriteRes<WriteIDiv32Ld,  [SKXPort0,SKXPort5,SKXPort23,SKXPort0156], 28, [2,4,1,1], 8>;
defm : X86WriteRes<WriteIDiv64Ld,  [SKXPort0,SKXPort5,SKXPort23,SKXPort0156], 28, [2,4,1,1], 8>;

defm : SKXWriteResPair<WriteCRC32, [SKXPort1], 3>;

def : WriteRes<WriteLEA, [SKXPort15]>; // LEA instructions can't fold loads.

defm : SKXWriteResPair<WriteCMOV,  [SKXPort06], 1, [1], 1>; // Conditional move.
defm : X86WriteRes<WriteFCMOV, [SKXPort1], 3, [1], 1>; // x87 conditional move.
def  : WriteRes<WriteSETCC, [SKXPort06]>; // Setcc.
def  : WriteRes<WriteSETCCStore, [SKXPort06,SKXPort4,SKXPort237]> {
  let Latency = 2;
  let NumMicroOps = 3;
}
defm : X86WriteRes<WriteLAHFSAHF,        [SKXPort06], 1, [1], 1>;
defm : X86WriteRes<WriteBitTest,         [SKXPort06], 1, [1], 1>;
defm : X86WriteRes<WriteBitTestImmLd,    [SKXPort06,SKXPort23], 6, [1,1], 2>;
defm : X86WriteRes<WriteBitTestRegLd,    [SKXPort0156,SKXPort23], 6, [1,1], 2>;
defm : X86WriteRes<WriteBitTestSet,      [SKXPort06], 1, [1], 1>;
defm : X86WriteRes<WriteBitTestSetImmLd, [SKXPort06,SKXPort23], 5, [1,1], 3>;
defm : X86WriteRes<WriteBitTestSetRegLd, [SKXPort0156,SKXPort23], 5, [1,1], 2>;

// Integer shifts and rotates.
defm : SKXWriteResPair<WriteShift,    [SKXPort06],  1>;
defm : SKXWriteResPair<WriteShiftCL,  [SKXPort06],  3, [3], 3>;
defm : SKXWriteResPair<WriteRotate,   [SKXPort06],  1, [1], 1>;
defm : SKXWriteResPair<WriteRotateCL, [SKXPort06],  3, [3], 3>;

// SHLD/SHRD.
defm : X86WriteRes<WriteSHDrri, [SKXPort1], 3, [1], 1>;
defm : X86WriteRes<WriteSHDrrcl,[SKXPort1,SKXPort06,SKXPort0156], 6, [1, 2, 1], 4>;
defm : X86WriteRes<WriteSHDmri, [SKXPort1,SKXPort23,SKXPort237,SKXPort0156], 9, [1, 1, 1, 1], 4>;
defm : X86WriteRes<WriteSHDmrcl,[SKXPort1,SKXPort23,SKXPort237,SKXPort06,SKXPort0156], 11, [1, 1, 1, 2, 1], 6>;

// Bit counts.
defm : SKXWriteResPair<WriteBSF, [SKXPort1], 3>;
defm : SKXWriteResPair<WriteBSR, [SKXPort1], 3>;
defm : SKXWriteResPair<WriteLZCNT,          [SKXPort1], 3>;
defm : SKXWriteResPair<WriteTZCNT,          [SKXPort1], 3>;
defm : SKXWriteResPair<WritePOPCNT,         [SKXPort1], 3>;

// BMI1 BEXTR/BLS, BMI2 BZHI
defm : SKXWriteResPair<WriteBEXTR, [SKXPort06,SKXPort15], 2, [1,1], 2>;
defm : SKXWriteResPair<WriteBLS,   [SKXPort15], 1>;
defm : SKXWriteResPair<WriteBZHI,  [SKXPort15], 1>;

// Loads, stores, and moves, not folded with other operations.
defm : X86WriteRes<WriteLoad,    [SKXPort23], 5, [1], 1>;
defm : X86WriteRes<WriteStore,   [SKXPort237, SKXPort4], 1, [1,1], 1>;
defm : X86WriteRes<WriteStoreNT, [SKXPort237, SKXPort4], 1, [1,1], 2>;
defm : X86WriteRes<WriteMove,    [SKXPort0156], 1, [1], 1>;

// Model the effect of clobbering the read-write mask operand of the GATHER operation.
// Does not cost anything by itself, only has latency, matching that of the WriteLoad,
defm : X86WriteRes<WriteVecMaskedGatherWriteback, [], 5, [], 0>;

// Idioms that clear a register, like xorps %xmm0, %xmm0.
// These can often bypass execution ports completely.
def : WriteRes<WriteZero,  []>;

// Branches don't produce values, so they have no latency, but they still
// consume resources. Indirect branches can fold loads.
defm : SKXWriteResPair<WriteJump,  [SKXPort06],   1>;

// Floating point. This covers both scalar and vector operations.
defm : X86WriteRes<WriteFLD0,          [SKXPort05], 1, [1], 1>;
defm : X86WriteRes<WriteFLD1,          [SKXPort05], 1, [2], 2>;
defm : X86WriteRes<WriteFLDC,          [SKXPort05], 1, [2], 2>;
defm : X86WriteRes<WriteFLoad,         [SKXPort23], 5, [1], 1>;
defm : X86WriteRes<WriteFLoadX,        [SKXPort23], 6, [1], 1>;
defm : X86WriteRes<WriteFLoadY,        [SKXPort23], 7, [1], 1>;
defm : X86WriteRes<WriteFMaskedLoad,   [SKXPort23,SKXPort015], 7, [1,1], 2>;
defm : X86WriteRes<WriteFMaskedLoadY,  [SKXPort23,SKXPort015], 8, [1,1], 2>;
defm : X86WriteRes<WriteFStore,        [SKXPort237,SKXPort4], 1, [1,1], 2>;
defm : X86WriteRes<WriteFStoreX,       [SKXPort237,SKXPort4], 1, [1,1], 2>;
defm : X86WriteRes<WriteFStoreY,       [SKXPort237,SKXPort4], 1, [1,1], 2>;
defm : X86WriteRes<WriteFStoreNT,      [SKXPort237,SKXPort4], 1, [1,1], 2>;
defm : X86WriteRes<WriteFStoreNTX,     [SKXPort237,SKXPort4], 1, [1,1], 2>;
defm : X86WriteRes<WriteFStoreNTY,     [SKXPort237,SKXPort4], 1, [1,1], 2>;

defm : X86WriteRes<WriteFMaskedStore32,  [SKXPort237,SKXPort0], 2, [1,1], 2>;
defm : X86WriteRes<WriteFMaskedStore32Y, [SKXPort237,SKXPort0], 2, [1,1], 2>;
defm : X86WriteRes<WriteFMaskedStore64,  [SKXPort237,SKXPort0], 2, [1,1], 2>;
defm : X86WriteRes<WriteFMaskedStore64Y, [SKXPort237,SKXPort0], 2, [1,1], 2>;

defm : X86WriteRes<WriteFMove,         [SKXPort015], 1, [1], 1>;
defm : X86WriteRes<WriteFMoveX,        [SKXPort015], 1, [1], 1>;
defm : X86WriteRes<WriteFMoveY,        [SKXPort015], 1, [1], 1>;
defm : X86WriteRes<WriteEMMS,          [SKXPort05,SKXPort0156], 10, [9,1], 10>;

defm : SKXWriteResPair<WriteFAdd,      [SKXPort01],  4, [1], 1, 5>; // Floating point add/sub.
defm : SKXWriteResPair<WriteFAddX,     [SKXPort01],  4, [1], 1, 6>;
defm : SKXWriteResPair<WriteFAddY,     [SKXPort01],  4, [1], 1, 7>;
defm : SKXWriteResPair<WriteFAddZ,     [SKXPort05],  4, [1], 1, 7>;
defm : SKXWriteResPair<WriteFAdd64,    [SKXPort01],  4, [1], 1, 5>; // Floating point double add/sub.
defm : SKXWriteResPair<WriteFAdd64X,   [SKXPort01],  4, [1], 1, 6>;
defm : SKXWriteResPair<WriteFAdd64Y,   [SKXPort01],  4, [1], 1, 7>;
defm : SKXWriteResPair<WriteFAdd64Z,   [SKXPort05],  4, [1], 1, 7>;

defm : SKXWriteResPair<WriteFCmp,      [SKXPort01],  4, [1], 1, 5>; // Floating point compare.
defm : SKXWriteResPair<WriteFCmpX,     [SKXPort01],  4, [1], 1, 6>;
defm : SKXWriteResPair<WriteFCmpY,     [SKXPort01],  4, [1], 1, 7>;
defm : SKXWriteResPair<WriteFCmpZ,     [SKXPort05],  4, [1], 1, 7>;
defm : SKXWriteResPair<WriteFCmp64,    [SKXPort01],  4, [1], 1, 5>; // Floating point double compare.
defm : SKXWriteResPair<WriteFCmp64X,   [SKXPort01],  4, [1], 1, 6>;
defm : SKXWriteResPair<WriteFCmp64Y,   [SKXPort01],  4, [1], 1, 7>;
defm : SKXWriteResPair<WriteFCmp64Z,   [SKXPort05],  4, [1], 1, 7>;

defm : SKXWriteResPair<WriteFCom,       [SKXPort0],  2>; // Floating point compare to flags (X87).
defm : SKXWriteResPair<WriteFComX,      [SKXPort0],  2>; // Floating point compare to flags (SSE).

defm : SKXWriteResPair<WriteFMul,      [SKXPort01],  4, [1], 1, 5>; // Floating point multiplication.
defm : SKXWriteResPair<WriteFMulX,     [SKXPort01],  4, [1], 1, 6>;
defm : SKXWriteResPair<WriteFMulY,     [SKXPort01],  4, [1], 1, 7>;
defm : SKXWriteResPair<WriteFMulZ,     [SKXPort05],  4, [1], 1, 7>;
defm : SKXWriteResPair<WriteFMul64,    [SKXPort01],  4, [1], 1, 5>; // Floating point double multiplication.
defm : SKXWriteResPair<WriteFMul64X,   [SKXPort01],  4, [1], 1, 6>;
defm : SKXWriteResPair<WriteFMul64Y,   [SKXPort01],  4, [1], 1, 7>;
defm : SKXWriteResPair<WriteFMul64Z,   [SKXPort05],  4, [1], 1, 7>;

defm : SKXWriteResPair<WriteFDiv,     [SKXPort0,SKXFPDivider], 11, [1,3], 1, 5>; // 10-14 cycles. // Floating point division.
//defm : SKXWriteResPair<WriteFDivX,    [SKXPort0,SKXFPDivider], 11, [1,3], 1, 6>; // 10-14 cycles.
defm : SKXWriteResPair<WriteFDivY,    [SKXPort0,SKXFPDivider], 11, [1,5], 1, 7>; // 10-14 cycles.
defm : SKXWriteResPair<WriteFDivZ,    [SKXPort0,SKXPort5,SKXFPDivider], 18, [2,1,10], 3, 7>; // 10-14 cycles.
//defm : SKXWriteResPair<WriteFDiv64,   [SKXPort0,SKXFPDivider], 14, [1,3], 1, 5>; // 10-14 cycles. // Floating point division.
//defm : SKXWriteResPair<WriteFDiv64X,  [SKXPort0,SKXFPDivider], 14, [1,3], 1, 6>; // 10-14 cycles.
//defm : SKXWriteResPair<WriteFDiv64Y,  [SKXPort0,SKXFPDivider], 14, [1,5], 1, 7>; // 10-14 cycles.
defm : SKXWriteResPair<WriteFDiv64Z,  [SKXPort0,SKXPort5,SKXFPDivider], 23, [2,1,16], 3, 7>; // 10-14 cycles.

defm : SKXWriteResPair<WriteFSqrt,    [SKXPort0,SKXFPDivider], 12, [1,3], 1, 5>; // Floating point square root.
defm : SKXWriteResPair<WriteFSqrtX,   [SKXPort0,SKXFPDivider], 12, [1,3], 1, 6>;
defm : SKXWriteResPair<WriteFSqrtY,   [SKXPort0,SKXFPDivider], 12, [1,6], 1, 7>;
defm : SKXWriteResPair<WriteFSqrtZ,   [SKXPort0,SKXPort5,SKXFPDivider], 20, [2,1,12], 3, 7>;
defm : SKXWriteResPair<WriteFSqrt64,  [SKXPort0,SKXFPDivider], 18, [1,6], 1, 5>; // Floating point double square root.
defm : SKXWriteResPair<WriteFSqrt64X, [SKXPort0,SKXFPDivider], 18, [1,6], 1, 6>;
defm : SKXWriteResPair<WriteFSqrt64Y, [SKXPort0,SKXFPDivider], 18, [1,12],1, 7>;
defm : SKXWriteResPair<WriteFSqrt64Z, [SKXPort0,SKXPort5,SKXFPDivider], 32, [2,1,24], 3, 7>;
defm : SKXWriteResPair<WriteFSqrt80,  [SKXPort0,SKXFPDivider], 21, [1,7]>; // Floating point long double square root.

defm : SKXWriteResPair<WriteFRcp,   [SKXPort0],  4, [1], 1, 5>; // Floating point reciprocal estimate.
defm : SKXWriteResPair<WriteFRcpX,  [SKXPort0],  4, [1], 1, 6>;
defm : SKXWriteResPair<WriteFRcpY,  [SKXPort0],  4, [1], 1, 7>;
defm : SKXWriteResPair<WriteFRcpZ,  [SKXPort0,SKXPort5],  4, [2,1], 3, 7>;

defm : SKXWriteResPair<WriteFRsqrt, [SKXPort0],  4, [1], 1, 5>; // Floating point reciprocal square root estimate.
defm : SKXWriteResPair<WriteFRsqrtX,[SKXPort0],  4, [1], 1, 6>;
defm : SKXWriteResPair<WriteFRsqrtY,[SKXPort0],  4, [1], 1, 7>;
defm : SKXWriteResPair<WriteFRsqrtZ,[SKXPort0,SKXPort5],  9, [2,1], 3, 7>;

defm : SKXWriteResPair<WriteFMA,  [SKXPort01],  4, [1], 1, 5>; // Fused Multiply Add.
defm : SKXWriteResPair<WriteFMAX, [SKXPort01],  4, [1], 1, 6>;
defm : SKXWriteResPair<WriteFMAY, [SKXPort01],  4, [1], 1, 7>;
defm : SKXWriteResPair<WriteFMAZ, [SKXPort05],  4, [1], 1, 7>;
defm : SKXWriteResPair<WriteDPPD, [SKXPort5,SKXPort015],  9, [1,2], 3, 6>; // Floating point double dot product.
defm : SKXWriteResPair<WriteDPPS, [SKXPort5,SKXPort015], 13, [1,3], 4, 6>;
defm : SKXWriteResPair<WriteDPPSY,[SKXPort5,SKXPort015], 13, [1,3], 4, 7>;
defm : SKXWriteResPair<WriteDPPSZ,[SKXPort5,SKXPort015], 13, [1,3], 4, 7>;
defm : SKXWriteResPair<WriteFSign,  [SKXPort0],  1>; // Floating point fabs/fchs.
defm : SKXWriteResPair<WriteFRnd,   [SKXPort01], 8, [2], 2, 6>; // Floating point rounding.
defm : SKXWriteResPair<WriteFRndY,  [SKXPort01], 8, [2], 2, 7>;
defm : SKXWriteResPair<WriteFRndZ,  [SKXPort05], 8, [2], 2, 7>;
defm : SKXWriteResPair<WriteFLogic, [SKXPort015], 1, [1], 1, 6>; // Floating point and/or/xor logicals.
defm : SKXWriteResPair<WriteFLogicY, [SKXPort015], 1, [1], 1, 7>;
defm : SKXWriteResPair<WriteFLogicZ, [SKXPort05], 1, [1], 1, 7>;
defm : SKXWriteResPair<WriteFTest,  [SKXPort0], 2, [1], 1, 6>; // Floating point TEST instructions.
defm : SKXWriteResPair<WriteFTestY, [SKXPort0], 2, [1], 1, 7>;
defm : SKXWriteResPair<WriteFTestZ, [SKXPort0], 2, [1], 1, 7>;
defm : SKXWriteResPair<WriteFShuffle,  [SKXPort5], 1, [1], 1, 6>; // Floating point vector shuffles.
defm : SKXWriteResPair<WriteFShuffleY, [SKXPort5], 1, [1], 1, 7>;
defm : SKXWriteResPair<WriteFShuffleZ, [SKXPort5], 1, [1], 1, 7>;
defm : SKXWriteResPair<WriteFVarShuffle,  [SKXPort5], 1, [1], 1, 6>; // Floating point vector variable shuffles.
defm : SKXWriteResPair<WriteFVarShuffleY, [SKXPort5], 1, [1], 1, 7>;
defm : SKXWriteResPair<WriteFVarShuffleZ, [SKXPort5], 1, [1], 1, 7>;
defm : SKXWriteResPair<WriteFBlend, [SKXPort015], 1, [1], 1, 6>; // Floating point vector blends.
defm : SKXWriteResPair<WriteFBlendY,[SKXPort015], 1, [1], 1, 7>;
defm : SKXWriteResPair<WriteFBlendZ,[SKXPort015], 1, [1], 1, 7>;
defm : SKXWriteResPair<WriteFVarBlend, [SKXPort015], 2, [2], 2, 6>; // Fp vector variable blends.
defm : SKXWriteResPair<WriteFVarBlendY,[SKXPort015], 2, [2], 2, 7>;
defm : SKXWriteResPair<WriteFVarBlendZ,[SKXPort015], 2, [2], 2, 7>;

// FMA Scheduling helper class.
// class FMASC { X86FoldableSchedWrite Sched = WriteFAdd; }

// Vector integer operations.
defm : X86WriteRes<WriteVecLoad,         [SKXPort23], 5, [1], 1>;
defm : X86WriteRes<WriteVecLoadX,        [SKXPort23], 6, [1], 1>;
defm : X86WriteRes<WriteVecLoadY,        [SKXPort23], 7, [1], 1>;
defm : X86WriteRes<WriteVecLoadNT,       [SKXPort23], 6, [1], 1>;
defm : X86WriteRes<WriteVecLoadNTY,      [SKXPort23], 7, [1], 1>;
defm : X86WriteRes<WriteVecMaskedLoad,   [SKXPort23,SKXPort015], 7, [1,1], 2>;
defm : X86WriteRes<WriteVecMaskedLoadY,  [SKXPort23,SKXPort015], 8, [1,1], 2>;
defm : X86WriteRes<WriteVecStore,        [SKXPort237,SKXPort4], 1, [1,1], 2>;
defm : X86WriteRes<WriteVecStoreX,       [SKXPort237,SKXPort4], 1, [1,1], 2>;
defm : X86WriteRes<WriteVecStoreY,       [SKXPort237,SKXPort4], 1, [1,1], 2>;
defm : X86WriteRes<WriteVecStoreNT,      [SKXPort237,SKXPort4], 1, [1,1], 2>;
defm : X86WriteRes<WriteVecStoreNTY,     [SKXPort237,SKXPort4], 1, [1,1], 2>;
defm : X86WriteRes<WriteVecMaskedStore32,  [SKXPort237,SKXPort0], 2, [1,1], 2>;
defm : X86WriteRes<WriteVecMaskedStore32Y, [SKXPort237,SKXPort0], 2, [1,1], 2>;
defm : X86WriteRes<WriteVecMaskedStore64,  [SKXPort237,SKXPort0], 2, [1,1], 2>;
defm : X86WriteRes<WriteVecMaskedStore64Y, [SKXPort237,SKXPort0], 2, [1,1], 2>;
defm : X86WriteRes<WriteVecMove,         [SKXPort05],  1, [1], 1>;
defm : X86WriteRes<WriteVecMoveX,        [SKXPort015], 1, [1], 1>;
defm : X86WriteRes<WriteVecMoveY,        [SKXPort015], 1, [1], 1>;
defm : X86WriteRes<WriteVecMoveToGpr,    [SKXPort0], 2, [1], 1>;
defm : X86WriteRes<WriteVecMoveFromGpr,  [SKXPort5], 1, [1], 1>;

defm : SKXWriteResPair<WriteVecALU,   [SKXPort05], 1, [1], 1, 5>; // Vector integer ALU op, no logicals.
defm : SKXWriteResPair<WriteVecALUX,  [SKXPort01], 1, [1], 1, 6>;
defm : SKXWriteResPair<WriteVecALUY,  [SKXPort01], 1, [1], 1, 7>;
defm : SKXWriteResPair<WriteVecALUZ,  [SKXPort0], 1, [1], 1, 7>;
defm : SKXWriteResPair<WriteVecLogic, [SKXPort05],  1, [1], 1, 5>; // Vector integer and/or/xor.
defm : SKXWriteResPair<WriteVecLogicX,[SKXPort015], 1, [1], 1, 6>;
defm : SKXWriteResPair<WriteVecLogicY,[SKXPort015], 1, [1], 1, 7>;
defm : SKXWriteResPair<WriteVecLogicZ,[SKXPort05], 1, [1], 1, 7>;
defm : SKXWriteResPair<WriteVecTest,  [SKXPort0,SKXPort5], 3, [1,1], 2, 6>; // Vector integer TEST instructions.
defm : SKXWriteResPair<WriteVecTestY, [SKXPort0,SKXPort5], 3, [1,1], 2, 7>;
defm : SKXWriteResPair<WriteVecTestZ, [SKXPort0,SKXPort5], 3, [1,1], 2, 7>;
defm : SKXWriteResPair<WriteVecIMul,  [SKXPort0],   5, [1], 1, 5>; // Vector integer multiply.
defm : SKXWriteResPair<WriteVecIMulX, [SKXPort01],  5, [1], 1, 6>;
defm : SKXWriteResPair<WriteVecIMulY, [SKXPort01],  5, [1], 1, 7>;
defm : SKXWriteResPair<WriteVecIMulZ, [SKXPort05],  5, [1], 1, 7>;
defm : SKXWriteResPair<WritePMULLD,   [SKXPort01], 10, [2], 2, 6>; // Vector PMULLD.
defm : SKXWriteResPair<WritePMULLDY,  [SKXPort01], 10, [2], 2, 7>;
defm : SKXWriteResPair<WritePMULLDZ,  [SKXPort05], 10, [2], 2, 7>;
defm : SKXWriteResPair<WriteShuffle,  [SKXPort5], 1, [1], 1, 5>; // Vector shuffles.
defm : SKXWriteResPair<WriteShuffleX, [SKXPort5], 1, [1], 1, 6>;
defm : SKXWriteResPair<WriteShuffleY, [SKXPort5], 1, [1], 1, 7>;
defm : SKXWriteResPair<WriteShuffleZ, [SKXPort5], 1, [1], 1, 7>;
defm : SKXWriteResPair<WriteVarShuffle,  [SKXPort5], 1, [1], 1, 5>; // Vector variable shuffles.
defm : SKXWriteResPair<WriteVarShuffleX, [SKXPort5], 1, [1], 1, 6>;
defm : SKXWriteResPair<WriteVarShuffleY, [SKXPort5], 1, [1], 1, 7>;
defm : SKXWriteResPair<WriteVarShuffleZ, [SKXPort5], 1, [1], 1, 7>;
defm : SKXWriteResPair<WriteBlend, [SKXPort5], 1, [1], 1, 6>; // Vector blends.
defm : SKXWriteResPair<WriteBlendY,[SKXPort5], 1, [1], 1, 7>;
defm : SKXWriteResPair<WriteBlendZ,[SKXPort5], 1, [1], 1, 7>;
defm : SKXWriteResPair<WriteVarBlend, [SKXPort015], 2, [2], 2, 6>; // Vector variable blends.
defm : SKXWriteResPair<WriteVarBlendY,[SKXPort015], 2, [2], 2, 6>;
defm : SKXWriteResPair<WriteVarBlendZ,[SKXPort05],  2, [1], 1, 6>;
defm : SKXWriteResPair<WriteMPSAD,   [SKXPort5], 4, [2], 2, 6>; // Vector MPSAD.
defm : SKXWriteResPair<WriteMPSADY,  [SKXPort5], 4, [2], 2, 7>;
defm : SKXWriteResPair<WriteMPSADZ,  [SKXPort5], 4, [2], 2, 7>;
defm : SKXWriteResPair<WritePSADBW,  [SKXPort5], 3, [1], 1, 5>; // Vector PSADBW.
defm : SKXWriteResPair<WritePSADBWX, [SKXPort5], 3, [1], 1, 6>;
defm : SKXWriteResPair<WritePSADBWY, [SKXPort5], 3, [1], 1, 7>;
defm : SKXWriteResPair<WritePSADBWZ, [SKXPort5], 3, [1], 1, 7>;
defm : SKXWriteResPair<WritePHMINPOS, [SKXPort0], 4, [1], 1, 6>; // Vector PHMINPOS.

// Vector integer shifts.
defm : SKXWriteResPair<WriteVecShift, [SKXPort0], 1, [1], 1, 5>;
defm : X86WriteRes<WriteVecShiftX,    [SKXPort5,SKXPort01],  2, [1,1], 2>;
defm : X86WriteRes<WriteVecShiftY,    [SKXPort5,SKXPort01],  4, [1,1], 2>;
defm : X86WriteRes<WriteVecShiftZ,    [SKXPort5,SKXPort0],   4, [1,1], 2>;
defm : X86WriteRes<WriteVecShiftXLd,  [SKXPort01,SKXPort23], 7, [1,1], 2>;
defm : X86WriteRes<WriteVecShiftYLd,  [SKXPort01,SKXPort23], 8, [1,1], 2>;
defm : X86WriteRes<WriteVecShiftZLd,  [SKXPort0,SKXPort23],  8, [1,1], 2>;

defm : SKXWriteResPair<WriteVecShiftImm,  [SKXPort0],  1, [1], 1, 5>;
defm : SKXWriteResPair<WriteVecShiftImmX, [SKXPort01], 1, [1], 1, 6>; // Vector integer immediate shifts.
defm : SKXWriteResPair<WriteVecShiftImmY, [SKXPort01], 1, [1], 1, 7>;
defm : SKXWriteResPair<WriteVecShiftImmZ, [SKXPort0], 1, [1], 1, 7>;
defm : SKXWriteResPair<WriteVarVecShift,  [SKXPort01], 1, [1], 1, 6>; // Variable vector shifts.
defm : SKXWriteResPair<WriteVarVecShiftY, [SKXPort01], 1, [1], 1, 7>;
defm : SKXWriteResPair<WriteVarVecShiftZ, [SKXPort0], 1, [1], 1, 7>;

// Vector insert/extract operations.
def : WriteRes<WriteVecInsert, [SKXPort5]> {
  let Latency = 2;
  let NumMicroOps = 2;
  let ResourceCycles = [2];
}
def : WriteRes<WriteVecInsertLd, [SKXPort5,SKXPort23]> {
  let Latency = 6;
  let NumMicroOps = 2;
}
def: InstRW<[WriteVecInsertLd], (instregex "(V?)MOV(H|L)(PD|PS)rm")>;

def : WriteRes<WriteVecExtract, [SKXPort0,SKXPort5]> {
  let Latency = 3;
  let NumMicroOps = 2;
}
def : WriteRes<WriteVecExtractSt, [SKXPort4,SKXPort5,SKXPort237]> {
  let Latency = 2;
  let NumMicroOps = 3;
}

// Conversion between integer and float.
defm : SKXWriteResPair<WriteCvtSS2I,   [SKXPort01], 6, [2], 2>; // Needs more work: DD vs DQ.
defm : SKXWriteResPair<WriteCvtPS2I,   [SKXPort01], 3>;
defm : SKXWriteResPair<WriteCvtPS2IY,  [SKXPort01], 3>;
defm : SKXWriteResPair<WriteCvtPS2IZ,  [SKXPort05], 3>;
defm : SKXWriteResPair<WriteCvtSD2I,   [SKXPort01], 6, [2], 2>;
defm : SKXWriteResPair<WriteCvtPD2I,   [SKXPort01], 3>;
defm : SKXWriteResPair<WriteCvtPD2IY,  [SKXPort01], 3>;
defm : SKXWriteResPair<WriteCvtPD2IZ,  [SKXPort05], 3>;

defm : SKXWriteResPair<WriteCvtI2SS,   [SKXPort1], 4>;
defm : SKXWriteResPair<WriteCvtI2PS,   [SKXPort01], 4>;
defm : SKXWriteResPair<WriteCvtI2PSY,  [SKXPort01], 4>;
defm : SKXWriteResPair<WriteCvtI2PSZ,  [SKXPort05], 4>;  // Needs more work: DD vs DQ.
defm : SKXWriteResPair<WriteCvtI2SD,   [SKXPort1], 4>;
defm : SKXWriteResPair<WriteCvtI2PD,   [SKXPort01], 4>;
defm : SKXWriteResPair<WriteCvtI2PDY,  [SKXPort01], 4>;
defm : SKXWriteResPair<WriteCvtI2PDZ,  [SKXPort05], 4>;

defm : SKXWriteResPair<WriteCvtSS2SD,  [SKXPort1], 3>;
defm : SKXWriteResPair<WriteCvtPS2PD,  [SKXPort1], 3>;
defm : SKXWriteResPair<WriteCvtPS2PDY, [SKXPort5,SKXPort01], 3, [1,1], 2>;
defm : SKXWriteResPair<WriteCvtPS2PDZ, [SKXPort05], 3, [2], 2>;
defm : SKXWriteResPair<WriteCvtSD2SS,  [SKXPort1], 3>;
defm : SKXWriteResPair<WriteCvtPD2PS,  [SKXPort1], 3>;
defm : SKXWriteResPair<WriteCvtPD2PSY, [SKXPort5,SKXPort01], 3, [1,1], 2>;
defm : SKXWriteResPair<WriteCvtPD2PSZ, [SKXPort05], 3, [2], 2>;

defm : X86WriteRes<WriteCvtPH2PS,     [SKXPort5,SKXPort01],  5, [1,1], 2>;
defm : X86WriteRes<WriteCvtPH2PSY,    [SKXPort5,SKXPort01],  7, [1,1], 2>;
defm : X86WriteRes<WriteCvtPH2PSZ,    [SKXPort5,SKXPort0],   7, [1,1], 2>;
defm : X86WriteRes<WriteCvtPH2PSLd,  [SKXPort23,SKXPort01],  9, [1,1], 2>;
defm : X86WriteRes<WriteCvtPH2PSYLd, [SKXPort23,SKXPort01], 10, [1,1], 2>;
defm : X86WriteRes<WriteCvtPH2PSZLd, [SKXPort23,SKXPort05], 10, [1,1], 2>;

defm : X86WriteRes<WriteCvtPS2PH,    [SKXPort5,SKXPort01], 5, [1,1], 2>;
defm : X86WriteRes<WriteCvtPS2PHY,   [SKXPort5,SKXPort01], 7, [1,1], 2>;
defm : X86WriteRes<WriteCvtPS2PHZ,   [SKXPort5,SKXPort05], 7, [1,1], 2>;
defm : X86WriteRes<WriteCvtPS2PHSt,  [SKXPort4,SKXPort5,SKXPort237,SKXPort01], 6, [1,1,1,1], 4>;
defm : X86WriteRes<WriteCvtPS2PHYSt, [SKXPort4,SKXPort5,SKXPort237,SKXPort01], 8, [1,1,1,1], 4>;
defm : X86WriteRes<WriteCvtPS2PHZSt, [SKXPort4,SKXPort5,SKXPort237,SKXPort05], 8, [1,1,1,1], 4>;

// Strings instructions.

// Packed Compare Implicit Length Strings, Return Mask
def : WriteRes<WritePCmpIStrM, [SKXPort0]> {
  let Latency = 10;
  let NumMicroOps = 3;
  let ResourceCycles = [3];
}
def : WriteRes<WritePCmpIStrMLd, [SKXPort0, SKXPort23]> {
  let Latency = 16;
  let NumMicroOps = 4;
  let ResourceCycles = [3,1];
}

// Packed Compare Explicit Length Strings, Return Mask
def : WriteRes<WritePCmpEStrM, [SKXPort0, SKXPort5, SKXPort015, SKXPort0156]> {
  let Latency = 19;
  let NumMicroOps = 9;
  let ResourceCycles = [4,3,1,1];
}
def : WriteRes<WritePCmpEStrMLd, [SKXPort0, SKXPort5, SKXPort23, SKXPort015, SKXPort0156]> {
  let Latency = 25;
  let NumMicroOps = 10;
  let ResourceCycles = [4,3,1,1,1];
}

// Packed Compare Implicit Length Strings, Return Index
def : WriteRes<WritePCmpIStrI, [SKXPort0]> {
  let Latency = 10;
  let NumMicroOps = 3;
  let ResourceCycles = [3];
}
def : WriteRes<WritePCmpIStrILd, [SKXPort0, SKXPort23]> {
  let Latency = 16;
  let NumMicroOps = 4;
  let ResourceCycles = [3,1];
}

// Packed Compare Explicit Length Strings, Return Index
def : WriteRes<WritePCmpEStrI, [SKXPort0,SKXPort5,SKXPort0156]> {
  let Latency = 18;
  let NumMicroOps = 8;
  let ResourceCycles = [4,3,1];
}
def : WriteRes<WritePCmpEStrILd, [SKXPort0, SKXPort5, SKXPort23, SKXPort0156]> {
  let Latency = 24;
  let NumMicroOps = 9;
  let ResourceCycles = [4,3,1,1];
}

// MOVMSK Instructions.
def : WriteRes<WriteFMOVMSK,    [SKXPort0]> { let Latency = 2; }
def : WriteRes<WriteVecMOVMSK,  [SKXPort0]> { let Latency = 2; }
def : WriteRes<WriteVecMOVMSKY, [SKXPort0]> { let Latency = 2; }
def : WriteRes<WriteMMXMOVMSK,  [SKXPort0]> { let Latency = 2; }

// AES instructions.
def : WriteRes<WriteAESDecEnc, [SKXPort0]> { // Decryption, encryption.
  let Latency = 4;
  let NumMicroOps = 1;
  let ResourceCycles = [1];
}
def : WriteRes<WriteAESDecEncLd, [SKXPort0, SKXPort23]> {
  let Latency = 10;
  let NumMicroOps = 2;
  let ResourceCycles = [1,1];
}

def : WriteRes<WriteAESIMC, [SKXPort0]> { // InvMixColumn.
  let Latency = 8;
  let NumMicroOps = 2;
  let ResourceCycles = [2];
}
def : WriteRes<WriteAESIMCLd, [SKXPort0, SKXPort23]> {
  let Latency = 14;
  let NumMicroOps = 3;
  let ResourceCycles = [2,1];
}

def : WriteRes<WriteAESKeyGen, [SKXPort0,SKXPort5,SKXPort015]> { // Key Generation.
  let Latency = 20;
  let NumMicroOps = 11;
  let ResourceCycles = [3,6,2];
}
def : WriteRes<WriteAESKeyGenLd, [SKXPort0,SKXPort5,SKXPort23,SKXPort015]> {
  let Latency = 25;
  let NumMicroOps = 11;
  let ResourceCycles = [3,6,1,1];
}

// Carry-less multiplication instructions.
def : WriteRes<WriteCLMul, [SKXPort5]> {
  let Latency = 6;
  let NumMicroOps = 1;
  let ResourceCycles = [1];
}
def : WriteRes<WriteCLMulLd, [SKXPort5, SKXPort23]> {
  let Latency = 12;
  let NumMicroOps = 2;
  let ResourceCycles = [1,1];
}

// Catch-all for expensive system instructions.
def : WriteRes<WriteSystem,     [SKXPort0156]> { let Latency = 100; } // def WriteSystem : SchedWrite;

// AVX2.
defm : SKXWriteResPair<WriteFShuffle256, [SKXPort5], 3, [1], 1, 7>; // Fp 256-bit width vector shuffles.
defm : SKXWriteResPair<WriteFVarShuffle256, [SKXPort5], 3, [1], 1, 7>; // Fp 256-bit width vector variable shuffles.
defm : SKXWriteResPair<WriteShuffle256, [SKXPort5], 3, [1], 1, 7>;  // 256-bit width vector shuffles.
defm : SKXWriteResPair<WriteVPMOV256, [SKXPort5], 3, [1], 1, 7>;  // 256-bit width packed vector width-changing move.
defm : SKXWriteResPair<WriteVarShuffle256, [SKXPort5], 3, [1], 1, 7>;  // 256-bit width vector variable shuffles.

// Old microcoded instructions that nobody use.
def : WriteRes<WriteMicrocoded, [SKXPort0156]> { let Latency = 100; } // def WriteMicrocoded : SchedWrite;

// Fence instructions.
def : WriteRes<WriteFence,  [SKXPort23, SKXPort4]>;

// Load/store MXCSR.
def : WriteRes<WriteLDMXCSR, [SKXPort0,SKXPort23,SKXPort0156]> { let Latency = 7; let NumMicroOps = 3; let ResourceCycles = [1,1,1]; }
def : WriteRes<WriteSTMXCSR, [SKXPort4,SKXPort5,SKXPort237]> { let Latency = 2; let NumMicroOps = 3; let ResourceCycles = [1,1,1]; }

// Nop, not very useful expect it provides a model for nops!
def : WriteRes<WriteNop, []>;

////////////////////////////////////////////////////////////////////////////////
// Horizontal add/sub  instructions.
////////////////////////////////////////////////////////////////////////////////

defm : SKXWriteResPair<WriteFHAdd,  [SKXPort5,SKXPort015], 6, [2,1], 3, 6>;
defm : SKXWriteResPair<WriteFHAddY, [SKXPort5,SKXPort015], 6, [2,1], 3, 7>;
defm : SKXWriteResPair<WritePHAdd,  [SKXPort5,SKXPort05],  3, [2,1], 3, 5>;
defm : SKXWriteResPair<WritePHAddX, [SKXPort5,SKXPort015], 3, [2,1], 3, 6>;
defm : SKXWriteResPair<WritePHAddY, [SKXPort5,SKXPort015], 3, [2,1], 3, 7>;

// Remaining instrs.

def SKXWriteResGroup1 : SchedWriteRes<[SKXPort0]> {
  let Latency = 1;
  let NumMicroOps = 1;
  let ResourceCycles = [1];
}
def: InstRW<[SKXWriteResGroup1], (instregex "KAND(B|D|Q|W)rr",
                                            "KANDN(B|D|Q|W)rr",
                                            "KMOV(B|D|Q|W)kk",
                                            "KNOT(B|D|Q|W)rr",
                                            "KOR(B|D|Q|W)rr",
                                            "KXNOR(B|D|Q|W)rr",
                                            "KXOR(B|D|Q|W)rr",
                                            "KSET0(B|D|Q|W)", // Same as KXOR
                                            "KSET1(B|D|Q|W)", // Same as KXNOR
                                            "MMX_PADDS(B|W)irr",
                                            "MMX_PADDUS(B|W)irr",
                                            "MMX_PAVG(B|W)irr",
                                            "MMX_PCMPEQ(B|D|W)irr",
                                            "MMX_PCMPGT(B|D|W)irr",
                                            "MMX_P(MAX|MIN)SWirr",
                                            "MMX_P(MAX|MIN)UBirr",
                                            "MMX_PSUBS(B|W)irr",
                                            "MMX_PSUBUS(B|W)irr",
                                            "VPMOVB2M(Z|Z128|Z256)rr",
                                            "VPMOVD2M(Z|Z128|Z256)rr",
                                            "VPMOVQ2M(Z|Z128|Z256)rr",
                                            "VPMOVW2M(Z|Z128|Z256)rr")>;

def SKXWriteResGroup3 : SchedWriteRes<[SKXPort5]> {
  let Latency = 1;
  let NumMicroOps = 1;
  let ResourceCycles = [1];
}
def: InstRW<[SKXWriteResGroup3], (instregex "COM(P?)_FST0r",
                                            "KMOV(B|D|Q|W)kr",
                                            "UCOM_F(P?)r")>;

def SKXWriteResGroup4 : SchedWriteRes<[SKXPort6]> {
  let Latency = 1;
  let NumMicroOps = 1;
  let ResourceCycles = [1];
}
def: InstRW<[SKXWriteResGroup4], (instregex "JMP(16|32|64)r")>;

def SKXWriteResGroup6 : SchedWriteRes<[SKXPort05]> {
  let Latency = 1;
  let NumMicroOps = 1;
  let ResourceCycles = [1];
}
def: InstRW<[SKXWriteResGroup6], (instrs FINCSTP, FNOP)>;

def SKXWriteResGroup7 : SchedWriteRes<[SKXPort06]> {
  let Latency = 1;
  let NumMicroOps = 1;
  let ResourceCycles = [1];
}
def: InstRW<[SKXWriteResGroup7], (instrs CDQ, CQO, CLAC, STAC)>;

def SKXWriteResGroup8 : SchedWriteRes<[SKXPort15]> {
  let Latency = 1;
  let NumMicroOps = 1;
  let ResourceCycles = [1];
}
def: InstRW<[SKXWriteResGroup8], (instregex "ANDN(32|64)rr")>;

def SKXWriteResGroup9 : SchedWriteRes<[SKXPort015]> {
  let Latency = 1;
  let NumMicroOps = 1;
  let ResourceCycles = [1];
}
def: InstRW<[SKXWriteResGroup9], (instregex "VBLENDMPD(Z128|Z256)rr",
                                            "VBLENDMPS(Z128|Z256)rr",
                                            "VPADD(B|D|Q|W)(Y|Z|Z128|Z256)rr",
                                            "(V?)PADD(B|D|Q|W)rr",
                                            "VPBLENDD(Y?)rri",
                                            "VPBLENDMB(Z128|Z256)rr",
                                            "VPBLENDMD(Z128|Z256)rr",
                                            "VPBLENDMQ(Z128|Z256)rr",
                                            "VPBLENDMW(Z128|Z256)rr",
                                            "VPSUB(B|D|Q|W)(Y|Z|Z128|Z256)rrk",
                                            "VPTERNLOGD(Z|Z128|Z256)rri",
                                            "VPTERNLOGQ(Z|Z128|Z256)rri")>;

def SKXWriteResGroup10 : SchedWriteRes<[SKXPort0156]> {
  let Latency = 1;
  let NumMicroOps = 1;
  let ResourceCycles = [1];
}
def: InstRW<[SKXWriteResGroup10], (instrs CBW, CWDE, CDQE,
                                          CMC, STC,
                                          SGDT64m,
                                          SIDT64m,
                                          SMSW16m,
                                          STRm,
                                          SYSCALL)>;

def SKXWriteResGroup11 : SchedWriteRes<[SKXPort4,SKXPort237]> {
  let Latency = 1;
  let NumMicroOps = 2;
  let ResourceCycles = [1,1];
}
def: InstRW<[SKXWriteResGroup11], (instrs FBSTPm, VMPTRSTm)>;
def: InstRW<[SKXWriteResGroup11], (instregex "KMOV(B|D|Q|W)mk",
                                             "ST_FP(32|64|80)m")>;

def SKXWriteResGroup13 : SchedWriteRes<[SKXPort5]> {
  let Latency = 2;
  let NumMicroOps = 2;
  let ResourceCycles = [2];
}
def: InstRW<[SKXWriteResGroup13], (instrs MMX_MOVQ2DQrr)>;

def SKXWriteResGroup14 : SchedWriteRes<[SKXPort05]> {
  let Latency = 2;
  let NumMicroOps = 2;
  let ResourceCycles = [2];
}
def: InstRW<[SKXWriteResGroup14], (instrs FDECSTP,
                                          MMX_MOVDQ2Qrr)>;

def SKXWriteResGroup17 : SchedWriteRes<[SKXPort0156]> {
  let Latency = 2;
  let NumMicroOps = 2;
  let ResourceCycles = [2];
}
def: InstRW<[SKXWriteResGroup17], (instrs LFENCE,
                                          WAIT,
                                          XGETBV)>;

def SKXWriteResGroup20 : SchedWriteRes<[SKXPort6,SKXPort0156]> {
  let Latency = 2;
  let NumMicroOps = 2;
  let ResourceCycles = [1,1];
}
def: InstRW<[SKXWriteResGroup20], (instregex "CLFLUSH")>;

def SKXWriteResGroup21 : SchedWriteRes<[SKXPort237,SKXPort0156]> {
  let Latency = 2;
  let NumMicroOps = 2;
  let ResourceCycles = [1,1];
}
def: InstRW<[SKXWriteResGroup21], (instrs SFENCE)>;

def SKXWriteResGroup23 : SchedWriteRes<[SKXPort06,SKXPort0156]> {
  let Latency = 2;
  let NumMicroOps = 2;
  let ResourceCycles = [1,1];
}
def: InstRW<[SKXWriteResGroup23], (instrs CWD,
                                          JCXZ, JECXZ, JRCXZ,
                                          ADC8i8, SBB8i8,
                                          ADC16i16, SBB16i16,
                                          ADC32i32, SBB32i32,
                                          ADC64i32, SBB64i32)>;

def SKXWriteResGroup25 : SchedWriteRes<[SKXPort4,SKXPort6,SKXPort237]> {
  let Latency = 2;
  let NumMicroOps = 3;
  let ResourceCycles = [1,1,1];
}
def: InstRW<[SKXWriteResGroup25], (instrs FNSTCW16m)>;

def SKXWriteResGroup27 : SchedWriteRes<[SKXPort4,SKXPort237,SKXPort15]> {
  let Latency = 2;
  let NumMicroOps = 3;
  let ResourceCycles = [1,1,1];
}
def: InstRW<[SKXWriteResGroup27], (instregex "MOVBE(16|32|64)mr")>;

def SKXWriteResGroup28 : SchedWriteRes<[SKXPort4,SKXPort237,SKXPort0156]> {
  let Latency = 2;
  let NumMicroOps = 3;
  let ResourceCycles = [1,1,1];
}
def: InstRW<[SKXWriteResGroup28], (instrs PUSH16r, PUSH32r, PUSH64r, PUSH64i8,
                                          STOSB, STOSL, STOSQ, STOSW)>;
def: InstRW<[SKXWriteResGroup28], (instregex "PUSH(16|32|64)rmr")>;

def SKXWriteResGroup29 : SchedWriteRes<[SKXPort4,SKXPort237,SKXPort15]> {
  let Latency = 2;
  let NumMicroOps = 5;
  let ResourceCycles = [2,2,1];
}
def: InstRW<[SKXWriteResGroup29], (instregex "VMOVDQU8Zmr(b?)")>;

def SKXWriteResGroup30 : SchedWriteRes<[SKXPort0]> {
  let Latency = 3;
  let NumMicroOps = 1;
  let ResourceCycles = [1];
}
def: InstRW<[SKXWriteResGroup30], (instregex "KMOV(B|D|Q|W)rk",
                                             "KORTEST(B|D|Q|W)rr",
                                             "KTEST(B|D|Q|W)rr")>;

def SKXWriteResGroup31 : SchedWriteRes<[SKXPort1]> {
  let Latency = 3;
  let NumMicroOps = 1;
  let ResourceCycles = [1];
}
def: InstRW<[SKXWriteResGroup31], (instregex "PDEP(32|64)rr",
                                             "PEXT(32|64)rr")>;

def SKXWriteResGroup32 : SchedWriteRes<[SKXPort5]> {
  let Latency = 3;
  let NumMicroOps = 1;
  let ResourceCycles = [1];
}
def: InstRW<[SKXWriteResGroup32], (instrs VPSADBWZrr)>; // TODO: 512-bit ops require ports 0/1 to be joined.
def: InstRW<[SKXWriteResGroup32], (instregex "(ADD|SUB|SUBR)_(FPrST0|FST0r|FrST0)",
                                             "VALIGND(Z|Z128|Z256)rri",
                                             "VALIGNQ(Z|Z128|Z256)rri",
                                             "VDBPSADBWZrri", // TODO: 512-bit ops require ports 0/1 to be joined.
                                             "VPBROADCAST(B|W)rr",
                                             "VP(MAX|MIN)(S|U)Q(Z|Z128|Z256)rr")>;

def SKXWriteResGroup33 : SchedWriteRes<[SKXPort5]> {
  let Latency = 4;
  let NumMicroOps = 1;
  let ResourceCycles = [1];
}
def: InstRW<[SKXWriteResGroup33], (instregex "KADD(B|D|Q|W)rr",
                                             "KSHIFTL(B|D|Q|W)ri",
                                             "KSHIFTR(B|D|Q|W)ri",
                                             "KUNPCK(BW|DQ|WD)rr",
                                             "VCMPPD(Z|Z128|Z256)rri",
                                             "VCMPPS(Z|Z128|Z256)rri",
                                             "VCMP(SD|SS)Zrr",
                                             "VFPCLASS(PD|PS)(Z|Z128|Z256)rr",
                                             "VFPCLASS(SD|SS)Zrr",
                                             "VPCMPB(Z|Z128|Z256)rri",
                                             "VPCMPD(Z|Z128|Z256)rri",
                                             "VPCMPEQ(B|D|Q|W)(Z|Z128|Z256)rr",
                                             "VPCMPGT(B|D|Q|W)(Z|Z128|Z256)rr",
                                             "VPCMPQ(Z|Z128|Z256)rri",
                                             "VPCMPU(B|D|Q|W)(Z|Z128|Z256)rri",
                                             "VPCMPW(Z|Z128|Z256)rri",
                                             "VPTEST(N?)M(B|D|Q|W)(Z|Z128|Z256)rr")>;

def SKXWriteResGroup34 : SchedWriteRes<[SKXPort0,SKXPort0156]> {
  let Latency = 3;
  let NumMicroOps = 2;
  let ResourceCycles = [1,1];
}
def: InstRW<[SKXWriteResGroup34], (instrs FNSTSW16r)>;

def SKXWriteResGroup37 : SchedWriteRes<[SKXPort0,SKXPort5]> {
  let Latency = 3;
  let NumMicroOps = 3;
  let ResourceCycles = [1,2];
}
def: InstRW<[SKXWriteResGroup37], (instregex "MMX_PH(ADD|SUB)SWrr")>;

def SKXWriteResGroup38 : SchedWriteRes<[SKXPort5,SKXPort01]> {
  let Latency = 3;
  let NumMicroOps = 3;
  let ResourceCycles = [2,1];
}
def: InstRW<[SKXWriteResGroup38], (instregex "(V?)PH(ADD|SUB)SW(Y?)rr")>;

def SKXWriteResGroup41 : SchedWriteRes<[SKXPort5,SKXPort0156]> {
  let Latency = 3;
  let NumMicroOps = 3;
  let ResourceCycles = [2,1];
}
def: InstRW<[SKXWriteResGroup41], (instrs MMX_PACKSSDWirr,
                                          MMX_PACKSSWBirr,
                                          MMX_PACKUSWBirr)>;

def SKXWriteResGroup42 : SchedWriteRes<[SKXPort6,SKXPort0156]> {
  let Latency = 3;
  let NumMicroOps = 3;
  let ResourceCycles = [1,2];
}
def: InstRW<[SKXWriteResGroup42], (instregex "CLD")>;

def SKXWriteResGroup43 : SchedWriteRes<[SKXPort237,SKXPort0156]> {
  let Latency = 3;
  let NumMicroOps = 3;
  let ResourceCycles = [1,2];
}
def: InstRW<[SKXWriteResGroup43], (instrs MFENCE)>;

def SKXWriteResGroup44 : SchedWriteRes<[SKXPort06,SKXPort0156]> {
  let Latency = 3;
  let NumMicroOps = 3;
  let ResourceCycles = [1,2];
}
def: InstRW<[SKXWriteResGroup44], (instregex "RCL(8|16|32|64)r(1|i)",
                                             "RCR(8|16|32|64)r(1|i)")>;

def SKXWriteResGroup45 : SchedWriteRes<[SKXPort0,SKXPort4,SKXPort237]> {
  let Latency = 3;
  let NumMicroOps = 3;
  let ResourceCycles = [1,1,1];
}
def: InstRW<[SKXWriteResGroup45], (instrs FNSTSWm)>;

def SKXWriteResGroup47 : SchedWriteRes<[SKXPort4,SKXPort6,SKXPort237,SKXPort0156]> {
  let Latency = 3;
  let NumMicroOps = 4;
  let ResourceCycles = [1,1,1,1];
}
def: InstRW<[SKXWriteResGroup47], (instregex "CALL(16|32|64)r")>;

def SKXWriteResGroup48 : SchedWriteRes<[SKXPort4,SKXPort237,SKXPort06,SKXPort0156]> {
  let Latency = 3;
  let NumMicroOps = 4;
  let ResourceCycles = [1,1,1,1];
}
def: InstRW<[SKXWriteResGroup48], (instrs CALL64pcrel32)>;

def SKXWriteResGroup49 : SchedWriteRes<[SKXPort0]> {
  let Latency = 4;
  let NumMicroOps = 1;
  let ResourceCycles = [1];
}
def: InstRW<[SKXWriteResGroup49], (instregex "MUL_(FPrST0|FST0r|FrST0)")>;

def SKXWriteResGroup50 : SchedWriteRes<[SKXPort01]> {
  let Latency = 4;
  let NumMicroOps = 1;
  let ResourceCycles = [1];
}
def: InstRW<[SKXWriteResGroup50], (instregex "VCVTDQ2PS(Y|Z128|Z256)rr",
                                             "(V?)CVTDQ2PSrr",
                                             "VCVTPD2QQ(Z128|Z256)rr",
                                             "VCVTPD2UQQ(Z128|Z256)rr",
                                             "VCVTPS2DQ(Y|Z128|Z256)rr",
                                             "(V?)CVTPS2DQrr",
                                             "VCVTPS2UDQ(Z128|Z256)rr",
                                             "VCVTQQ2PD(Z128|Z256)rr",
                                             "VCVTTPD2QQ(Z128|Z256)rr",
                                             "VCVTTPD2UQQ(Z128|Z256)rr",
                                             "VCVTTPS2DQ(Z128|Z256)rr",
                                             "(V?)CVTTPS2DQrr",
                                             "VCVTTPS2UDQ(Z128|Z256)rr",
                                             "VCVTUDQ2PS(Z128|Z256)rr",
                                             "VCVTUQQ2PD(Z128|Z256)rr")>;

def SKXWriteResGroup50z : SchedWriteRes<[SKXPort05]> {
  let Latency = 4;
  let NumMicroOps = 1;
  let ResourceCycles = [1];
}
def: InstRW<[SKXWriteResGroup50z], (instrs VCVTDQ2PSZrr,
                                           VCVTPD2QQZrr,
                                           VCVTPD2UQQZrr,
                                           VCVTPS2DQZrr,
                                           VCVTPS2UDQZrr,
                                           VCVTQQ2PDZrr,
                                           VCVTTPD2QQZrr,
                                           VCVTTPD2UQQZrr,
                                           VCVTTPS2DQZrr,
                                           VCVTTPS2UDQZrr,
                                           VCVTUDQ2PSZrr,
                                           VCVTUQQ2PDZrr)>;

def SKXWriteResGroup51 : SchedWriteRes<[SKXPort5]> {
  let Latency = 4;
  let NumMicroOps = 2;
  let ResourceCycles = [2];
}
def: InstRW<[SKXWriteResGroup51], (instregex "VEXPANDPD(Z|Z128|Z256)rr",
                                             "VEXPANDPS(Z|Z128|Z256)rr",
                                             "VPEXPANDD(Z|Z128|Z256)rr",
                                             "VPEXPANDQ(Z|Z128|Z256)rr",
                                             "VPMOVDB(Z|Z128|Z256)rr",
                                             "VPMOVDW(Z|Z128|Z256)rr",
                                             "VPMOVQB(Z|Z128|Z256)rr",
                                             "VPMOVQW(Z|Z128|Z256)rr",
                                             "VPMOVSDB(Z|Z128|Z256)rr",
                                             "VPMOVSDW(Z|Z128|Z256)rr",
                                             "VPMOVSQB(Z|Z128|Z256)rr",
                                             "VPMOVSQD(Z|Z128|Z256)rr",
                                             "VPMOVSQW(Z|Z128|Z256)rr",
                                             "VPMOVSWB(Z|Z128|Z256)rr",
                                             "VPMOVUSDB(Z|Z128|Z256)rr",
                                             "VPMOVUSDW(Z|Z128|Z256)rr",
                                             "VPMOVUSQB(Z|Z128|Z256)rr",
                                             "VPMOVUSQD(Z|Z128|Z256)rr",
                                             "VPMOVUSWB(Z|Z128|Z256)rr",
                                             "VPMOVWB(Z|Z128|Z256)rr")>;

def SKXWriteResGroup54 : SchedWriteRes<[SKXPort4,SKXPort5,SKXPort237]> {
  let Latency = 4;
  let NumMicroOps = 3;
  let ResourceCycles = [1,1,1];
}
def: InstRW<[SKXWriteResGroup54], (instregex "IST(T?)_FP(16|32|64)m",
                                             "IST_F(16|32)m",
                                             "VPMOVQD(Z|Z128|Z256)mr(b?)")>;

def SKXWriteResGroup55 : SchedWriteRes<[SKXPort0156]> {
  let Latency = 4;
  let NumMicroOps = 4;
  let ResourceCycles = [4];
}
def: InstRW<[SKXWriteResGroup55], (instrs FNCLEX)>;

def SKXWriteResGroup56 : SchedWriteRes<[]> {
  let Latency = 0;
  let NumMicroOps = 4;
  let ResourceCycles = [];
}
def: InstRW<[SKXWriteResGroup56], (instrs VZEROUPPER)>;

def SKXWriteResGroup57 : SchedWriteRes<[SKXPort1,SKXPort6,SKXPort0156]> {
  let Latency = 4;
  let NumMicroOps = 4;
  let ResourceCycles = [1,1,2];
}
def: InstRW<[SKXWriteResGroup57], (instregex "LAR(16|32|64)rr")>;

def SKXWriteResGroup58 : SchedWriteRes<[SKXPort23]> {
  let Latency = 5;
  let NumMicroOps = 1;
  let ResourceCycles = [1];
}
def: InstRW<[SKXWriteResGroup58], (instregex "MOVSX(16|32|64)rm(8|16|32)",
                                             "MOVZX(16|32|64)rm(8|16)",
                                             "(V?)MOVDDUPrm")>;  // TODO: Should this be SKXWriteResGroup71?

def SKXWriteResGroup61 : SchedWriteRes<[SKXPort5,SKXPort015]> {
  let Latency = 5;
  let NumMicroOps = 2;
  let ResourceCycles = [1,1];
}
def: InstRW<[SKXWriteResGroup61], (instregex "MMX_CVT(T?)PD2PIirr",
                                             "MMX_CVT(T?)PS2PIirr",
                                             "VCVTDQ2PDZ128rr",
                                             "VCVTPD2DQZ128rr",
                                             "(V?)CVT(T?)PD2DQrr",
                                             "VCVTPD2PSZ128rr",
                                             "(V?)CVTPD2PSrr",
                                             "VCVTPD2UDQZ128rr",
                                             "VCVTPS2PDZ128rr",
                                             "(V?)CVTPS2PDrr",
                                             "VCVTPS2QQZ128rr",
                                             "VCVTPS2UQQZ128rr",
                                             "VCVTQQ2PSZ128rr",
                                             "(V?)CVTSD2SS(Z?)rr",
                                             "(V?)CVTSI(64)?2SDrr",
                                             "VCVTSI2SSZrr",
                                             "(V?)CVTSI2SSrr",
                                             "VCVTSI(64)?2SDZrr",
                                             "VCVTSS2SDZrr",
                                             "(V?)CVTSS2SDrr",
                                             "VCVTTPD2DQZ128rr",
                                             "VCVTTPD2UDQZ128rr",
                                             "VCVTTPS2QQZ128rr",
                                             "VCVTTPS2UQQZ128rr",
                                             "VCVTUDQ2PDZ128rr",
                                             "VCVTUQQ2PSZ128rr",
                                             "VCVTUSI2SSZrr",
                                             "VCVTUSI(64)?2SDZrr")>;

def SKXWriteResGroup62 : SchedWriteRes<[SKXPort5,SKXPort015]> {
  let Latency = 5;
  let NumMicroOps = 3;
  let ResourceCycles = [2,1];
}
def: InstRW<[SKXWriteResGroup62], (instregex "VPCONFLICTQZ128rr")>;

def SKXWriteResGroup63 : SchedWriteRes<[SKXPort1,SKXPort6,SKXPort06]> {
  let Latency = 5;
  let NumMicroOps = 3;
  let ResourceCycles = [1,1,1];
}
def: InstRW<[SKXWriteResGroup63], (instregex "STR(16|32|64)r")>;

def SKXWriteResGroup65 : SchedWriteRes<[SKXPort4,SKXPort237,SKXPort015]> {
  let Latency = 5;
  let NumMicroOps = 3;
  let ResourceCycles = [1,1,1];
}
def: InstRW<[SKXWriteResGroup65], (instregex "VCVTPS2PHZ128mr(b?)",
                                             "VCVTPS2PHZ256mr(b?)",
                                             "VCVTPS2PHZmr(b?)")>;

def SKXWriteResGroup66 : SchedWriteRes<[SKXPort4,SKXPort5,SKXPort237]> {
  let Latency = 5;
  let NumMicroOps = 4;
  let ResourceCycles = [1,2,1];
}
def: InstRW<[SKXWriteResGroup66], (instregex "VPMOVDB(Z|Z128|Z256)mr(b?)",
                                             "VPMOVDW(Z|Z128|Z256)mr(b?)",
                                             "VPMOVQB(Z|Z128|Z256)mr(b?)",
                                             "VPMOVQW(Z|Z128|Z256)mr(b?)",
                                             "VPMOVSDB(Z|Z128|Z256)mr(b?)",
                                             "VPMOVSDW(Z|Z128|Z256)mr(b?)",
                                             "VPMOVSQB(Z|Z128|Z256)mr(b?)",
                                             "VPMOVSQD(Z|Z128|Z256)mr(b?)",
                                             "VPMOVSQW(Z|Z128|Z256)mr(b?)",
                                             "VPMOVSWB(Z|Z128|Z256)mr(b?)",
                                             "VPMOVUSDB(Z|Z128|Z256)mr(b?)",
                                             "VPMOVUSDW(Z|Z128|Z256)mr(b?)",
                                             "VPMOVUSQB(Z|Z128|Z256)mr(b?)",
                                             "VPMOVUSQD(Z|Z128|Z256)mr(b?)",
                                             "VPMOVUSQW(Z|Z128|Z256)mr(b?)",
                                             "VPMOVUSWB(Z|Z128|Z256)mr(b?)",
                                             "VPMOVWB(Z|Z128|Z256)mr(b?)")>;

def SKXWriteResGroup67 : SchedWriteRes<[SKXPort06,SKXPort0156]> {
  let Latency = 5;
  let NumMicroOps = 5;
  let ResourceCycles = [1,4];
}
def: InstRW<[SKXWriteResGroup67], (instrs XSETBV)>;

def SKXWriteResGroup69 : SchedWriteRes<[SKXPort4,SKXPort237,SKXPort0156]> {
  let Latency = 5;
  let NumMicroOps = 6;
  let ResourceCycles = [1,1,4];
}
def: InstRW<[SKXWriteResGroup69], (instregex "PUSHF(16|64)")>;

def SKXWriteResGroup71 : SchedWriteRes<[SKXPort23]> {
  let Latency = 6;
  let NumMicroOps = 1;
  let ResourceCycles = [1];
}
def: InstRW<[SKXWriteResGroup71], (instrs VBROADCASTSSrm,
                                          VPBROADCASTDrm,
                                          VPBROADCASTQrm,
                                          VMOVSHDUPrm,
                                          VMOVSLDUPrm,
                                          MOVSHDUPrm,
                                          MOVSLDUPrm)>;

def SKXWriteResGroup72 : SchedWriteRes<[SKXPort5]> {
  let Latency = 6;
  let NumMicroOps = 2;
  let ResourceCycles = [2];
}
def: InstRW<[SKXWriteResGroup72], (instrs MMX_CVTPI2PSirr)>;
def: InstRW<[SKXWriteResGroup72], (instregex "VCOMPRESSPD(Z|Z128|Z256)rr",
                                             "VCOMPRESSPS(Z|Z128|Z256)rr",
                                             "VPCOMPRESSD(Z|Z128|Z256)rr",
                                             "VPCOMPRESSQ(Z|Z128|Z256)rr",
                                             "VPERMW(Z|Z128|Z256)rr")>;

def SKXWriteResGroup73 : SchedWriteRes<[SKXPort0,SKXPort23]> {
  let Latency = 6;
  let NumMicroOps = 2;
  let ResourceCycles = [1,1];
}
def: InstRW<[SKXWriteResGroup73], (instrs MMX_PADDSBirm,
                                          MMX_PADDSWirm,
                                          MMX_PADDUSBirm,
                                          MMX_PADDUSWirm,
                                          MMX_PAVGBirm,
                                          MMX_PAVGWirm,
                                          MMX_PCMPEQBirm,
                                          MMX_PCMPEQDirm,
                                          MMX_PCMPEQWirm,
                                          MMX_PCMPGTBirm,
                                          MMX_PCMPGTDirm,
                                          MMX_PCMPGTWirm,
                                          MMX_PMAXSWirm,
                                          MMX_PMAXUBirm,
                                          MMX_PMINSWirm,
                                          MMX_PMINUBirm,
                                          MMX_PSUBSBirm,
                                          MMX_PSUBSWirm,
                                          MMX_PSUBUSBirm,
                                          MMX_PSUBUSWirm)>;

def SKXWriteResGroup76 : SchedWriteRes<[SKXPort6,SKXPort23]> {
  let Latency = 6;
  let NumMicroOps = 2;
  let ResourceCycles = [1,1];
}
def: InstRW<[SKXWriteResGroup76], (instrs FARJMP64m)>;
def: InstRW<[SKXWriteResGroup76], (instregex "JMP(16|32|64)m")>;

def SKXWriteResGroup79 : SchedWriteRes<[SKXPort23,SKXPort15]> {
  let Latency = 6;
  let NumMicroOps = 2;
  let ResourceCycles = [1,1];
}
def: InstRW<[SKXWriteResGroup79], (instregex "ANDN(32|64)rm",
                                             "MOVBE(16|32|64)rm")>;

def SKXWriteResGroup80 : SchedWriteRes<[SKXPort23,SKXPort015]> {
  let Latency = 6;
  let NumMicroOps = 2;
  let ResourceCycles = [1,1];
}
def: InstRW<[SKXWriteResGroup80], (instregex "VMOV(64to|QI2)PQIZrm(b?)")>;
def: InstRW<[SKXWriteResGroup80], (instrs VMOVDI2PDIZrm)>;

def SKXWriteResGroup81 : SchedWriteRes<[SKXPort23,SKXPort0156]> {
  let Latency = 6;
  let NumMicroOps = 2;
  let ResourceCycles = [1,1];
}
def: InstRW<[SKXWriteResGroup81], (instrs POP16r, POP32r, POP64r)>;
def: InstRW<[SKXWriteResGroup81], (instregex "POP(16|32|64)rmr")>;

def SKXWriteResGroup82 : SchedWriteRes<[SKXPort5,SKXPort015]> {
  let Latency = 6;
  let NumMicroOps = 3;
  let ResourceCycles = [2,1];
}
def: InstRW<[SKXWriteResGroup82], (instregex "(V?)CVTSI642SSrr",
                                             "VCVTSI642SSZrr",
                                             "VCVTUSI642SSZrr")>;

def SKXWriteResGroup84 : SchedWriteRes<[SKXPort1,SKXPort6,SKXPort06,SKXPort0156]> {
  let Latency = 6;
  let NumMicroOps = 4;
  let ResourceCycles = [1,1,1,1];
}
def: InstRW<[SKXWriteResGroup84], (instregex "SLDT(16|32|64)r")>;

def SKXWriteResGroup86 : SchedWriteRes<[SKXPort4,SKXPort23,SKXPort237,SKXPort06]> {
  let Latency = 6;
  let NumMicroOps = 4;
  let ResourceCycles = [1,1,1,1];
}
def: InstRW<[SKXWriteResGroup86], (instregex "SAR(8|16|32|64)m(1|i)",
                                             "SHL(8|16|32|64)m(1|i)",
                                             "SHR(8|16|32|64)m(1|i)")>;

def SKXWriteResGroup87 : SchedWriteRes<[SKXPort4,SKXPort23,SKXPort237,SKXPort0156]> {
  let Latency = 6;
  let NumMicroOps = 4;
  let ResourceCycles = [1,1,1,1];
}
def: InstRW<[SKXWriteResGroup87], (instregex "POP(16|32|64)rmm",
                                             "PUSH(16|32|64)rmm")>;

def SKXWriteResGroup88 : SchedWriteRes<[SKXPort6,SKXPort0156]> {
  let Latency = 6;
  let NumMicroOps = 6;
  let ResourceCycles = [1,5];
}
def: InstRW<[SKXWriteResGroup88], (instrs STD)>;

def SKXWriteResGroup89 : SchedWriteRes<[SKXPort23]> {
  let Latency = 7;
  let NumMicroOps = 1;
  let ResourceCycles = [1];
}
def: InstRW<[SKXWriteResGroup89], (instregex "LD_F(32|64|80)m")>;
def: InstRW<[SKXWriteResGroup89], (instrs VBROADCASTF128,
                                          VBROADCASTI128,
                                          VBROADCASTSDYrm,
                                          VBROADCASTSSYrm,
                                          VMOVDDUPYrm,
                                          VMOVSHDUPYrm,
                                          VMOVSLDUPYrm,
                                          VPBROADCASTDYrm,
                                          VPBROADCASTQYrm)>;

def SKXWriteResGroup90 : SchedWriteRes<[SKXPort01,SKXPort5]> {
  let Latency = 7;
  let NumMicroOps = 2;
  let ResourceCycles = [1,1];
}
def: InstRW<[SKXWriteResGroup90], (instrs VCVTDQ2PDYrr)>;

def SKXWriteResGroup92 : SchedWriteRes<[SKXPort5,SKXPort23]> {
  let Latency = 7;
  let NumMicroOps = 2;
  let ResourceCycles = [1,1];
}
def: InstRW<[SKXWriteResGroup92], (instregex "VMOVSDZrm(b?)",
                                             "VMOVSSZrm(b?)")>;

def SKXWriteResGroup92a : SchedWriteRes<[SKXPort5,SKXPort23]> {
  let Latency = 6;
  let NumMicroOps = 2;
  let ResourceCycles = [1,1];
}
def: InstRW<[SKXWriteResGroup92a], (instregex "(V?)PMOV(SX|ZX)BDrm",
                                              "(V?)PMOV(SX|ZX)BQrm",
                                              "(V?)PMOV(SX|ZX)BWrm",
                                              "(V?)PMOV(SX|ZX)DQrm",
                                              "(V?)PMOV(SX|ZX)WDrm",
                                              "(V?)PMOV(SX|ZX)WQrm")>;

def SKXWriteResGroup93 : SchedWriteRes<[SKXPort5,SKXPort015]> {
  let Latency = 7;
  let NumMicroOps = 2;
  let ResourceCycles = [1,1];
}
def: InstRW<[SKXWriteResGroup93], (instregex "VCVTDQ2PDZ256rr",
                                             "VCVTPD2DQ(Y|Z256)rr",
                                             "VCVTPD2PS(Y|Z256)rr",
                                             "VCVTPD2UDQZ256rr",
                                             "VCVTPS2PD(Y|Z256)rr",
                                             "VCVTPS2QQZ256rr",
                                             "VCVTPS2UQQZ256rr",
                                             "VCVTQQ2PSZ256rr",
                                             "VCVTTPD2DQ(Y|Z256)rr",
                                             "VCVTTPD2UDQZ256rr",
                                             "VCVTTPS2QQZ256rr",
                                             "VCVTTPS2UQQZ256rr",
                                             "VCVTUDQ2PDZ256rr",
                                             "VCVTUQQ2PSZ256rr")>;

def SKXWriteResGroup93z : SchedWriteRes<[SKXPort5,SKXPort05]> {
  let Latency = 7;
  let NumMicroOps = 2;
  let ResourceCycles = [1,1];
}
def: InstRW<[SKXWriteResGroup93z], (instrs VCVTDQ2PDZrr,
                                           VCVTPD2DQZrr,
                                           VCVTPD2PSZrr,
                                           VCVTPD2UDQZrr,
                                           VCVTPS2PDZrr,
                                           VCVTPS2QQZrr,
                                           VCVTPS2UQQZrr,
                                           VCVTQQ2PSZrr,
                                           VCVTTPD2DQZrr,
                                           VCVTTPD2UDQZrr,
                                           VCVTTPS2QQZrr,
                                           VCVTTPS2UQQZrr,
                                           VCVTUDQ2PDZrr,
                                           VCVTUQQ2PSZrr)>;

def SKXWriteResGroup95 : SchedWriteRes<[SKXPort23,SKXPort015]> {
  let Latency = 7;
  let NumMicroOps = 2;
  let ResourceCycles = [1,1];
}
def: InstRW<[SKXWriteResGroup95], (instrs VMOVNTDQAZ128rm,
                                          VPBLENDDrmi)>;
def: InstRW<[SKXWriteResGroup95, ReadAfterVecXLd],
                                  (instregex "VBLENDMPDZ128rm(b?)",
                                             "VBLENDMPSZ128rm(b?)",
                                             "VBROADCASTI32X2Z128rm(b?)",
                                             "VBROADCASTSSZ128rm(b?)",
                                             "VINSERT(F|I)128rm",
                                             "VMOVAPDZ128rm(b?)",
                                             "VMOVAPSZ128rm(b?)",
                                             "VMOVDDUPZ128rm(b?)",
                                             "VMOVDQA32Z128rm(b?)",
                                             "VMOVDQA64Z128rm(b?)",
                                             "VMOVDQU16Z128rm(b?)",
                                             "VMOVDQU32Z128rm(b?)",
                                             "VMOVDQU64Z128rm(b?)",
                                             "VMOVDQU8Z128rm(b?)",
                                             "VMOVSHDUPZ128rm(b?)",
                                             "VMOVSLDUPZ128rm(b?)",
                                             "VMOVUPDZ128rm(b?)",
                                             "VMOVUPSZ128rm(b?)",
                                             "VPADD(B|D|Q|W)Z128rm(b?)",
                                             "(V?)PADD(B|D|Q|W)rm",
                                             "VPBLENDM(B|D|Q|W)Z128rm(b?)",
                                             "VPBROADCASTDZ128rm(b?)",
                                             "VPBROADCASTQZ128rm(b?)",
                                             "VPSUB(B|D|Q|W)Z128rm(b?)",
                                             "(V?)PSUB(B|D|Q|W)rm",
                                             "VPTERNLOGDZ128rm(b?)i",
                                             "VPTERNLOGQZ128rm(b?)i")>;

def SKXWriteResGroup96 : SchedWriteRes<[SKXPort5,SKXPort23]> {
  let Latency = 7;
  let NumMicroOps = 3;
  let ResourceCycles = [2,1];
}
def: InstRW<[SKXWriteResGroup96], (instrs MMX_PACKSSDWirm,
                                          MMX_PACKSSWBirm,
                                          MMX_PACKUSWBirm)>;

def SKXWriteResGroup97 : SchedWriteRes<[SKXPort5,SKXPort015]> {
  let Latency = 7;
  let NumMicroOps = 3;
  let ResourceCycles = [2,1];
}
def: InstRW<[SKXWriteResGroup97], (instregex "VPERMI2W128rr",
                                             "VPERMI2W256rr",
                                             "VPERMI2Wrr",
                                             "VPERMT2W128rr",
                                             "VPERMT2W256rr",
                                             "VPERMT2Wrr")>;

def SKXWriteResGroup99 : SchedWriteRes<[SKXPort23,SKXPort0156]> {
  let Latency = 7;
  let NumMicroOps = 3;
  let ResourceCycles = [1,2];
}
def: InstRW<[SKXWriteResGroup99], (instrs LEAVE, LEAVE64,
                                          SCASB, SCASL, SCASQ, SCASW)>;

def SKXWriteResGroup100 : SchedWriteRes<[SKXPort0,SKXPort5,SKXPort015]> {
  let Latency = 7;
  let NumMicroOps = 3;
  let ResourceCycles = [1,1,1];
}
def: InstRW<[SKXWriteResGroup100], (instregex "VCVTSS2USI64Zrr",
                                              "(V?)CVTSS2SI64(Z?)rr",
                                              "(V?)CVTTSS2SI64(Z?)rr",
                                              "VCVTTSS2USI64Zrr")>;

def SKXWriteResGroup101 : SchedWriteRes<[SKXPort0,SKXPort23,SKXPort05]> {
  let Latency = 7;
  let NumMicroOps = 3;
  let ResourceCycles = [1,1,1];
}
def: InstRW<[SKXWriteResGroup101], (instrs FLDCW16m)>;

def SKXWriteResGroup103 : SchedWriteRes<[SKXPort5,SKXPort23,SKXPort0156]> {
  let Latency = 7;
  let NumMicroOps = 3;
  let ResourceCycles = [1,1,1];
}
def: InstRW<[SKXWriteResGroup103], (instregex "KMOV(B|D|Q|W)km")>;

def SKXWriteResGroup104 : SchedWriteRes<[SKXPort6,SKXPort23,SKXPort0156]> {
  let Latency = 7;
  let NumMicroOps = 3;
  let ResourceCycles = [1,1,1];
}
def: InstRW<[SKXWriteResGroup104], (instrs LRETQ, RETQ)>;

def SKXWriteResGroup106 : SchedWriteRes<[SKXPort4,SKXPort5,SKXPort237]> {
  let Latency = 7;
  let NumMicroOps = 4;
  let ResourceCycles = [1,2,1];
}
def: InstRW<[SKXWriteResGroup106], (instregex "VCOMPRESSPD(Z|Z128|Z256)mr(b?)",
                                              "VCOMPRESSPS(Z|Z128|Z256)mr(b?)",
                                              "VPCOMPRESSD(Z|Z128|Z256)mr(b?)",
                                              "VPCOMPRESSQ(Z|Z128|Z256)mr(b?)")>;

def SKXWriteResGroup107 : SchedWriteRes<[SKXPort4,SKXPort23,SKXPort237,SKXPort06]> {
  let Latency = 7;
  let NumMicroOps = 5;
  let ResourceCycles = [1,1,1,2];
}
def: InstRW<[SKXWriteResGroup107], (instregex "ROL(8|16|32|64)m(1|i)",
                                              "ROR(8|16|32|64)m(1|i)")>;

def SKXWriteResGroup107_1 : SchedWriteRes<[SKXPort06]> {
  let Latency = 2;
  let NumMicroOps = 2;
  let ResourceCycles = [2];
}
def: InstRW<[SKXWriteResGroup107_1], (instrs ROL8r1, ROL16r1, ROL32r1, ROL64r1,
                                             ROR8r1, ROR16r1, ROR32r1, ROR64r1)>;

def SKXWriteResGroup108 : SchedWriteRes<[SKXPort4,SKXPort23,SKXPort237,SKXPort0156]> {
  let Latency = 7;
  let NumMicroOps = 5;
  let ResourceCycles = [1,1,1,2];
}
def: InstRW<[SKXWriteResGroup108], (instregex "XADD(8|16|32|64)rm")>;

def SKXWriteResGroup109 : SchedWriteRes<[SKXPort4,SKXPort6,SKXPort23,SKXPort237,SKXPort0156]> {
  let Latency = 7;
  let NumMicroOps = 5;
  let ResourceCycles = [1,1,1,1,1];
}
def: InstRW<[SKXWriteResGroup109], (instregex "CALL(16|32|64)m")>;
def: InstRW<[SKXWriteResGroup109], (instrs FARCALL64m)>;

def SKXWriteResGroup110 : SchedWriteRes<[SKXPort0,SKXPort4,SKXPort237,SKXPort0156]> {
  let Latency = 7;
  let NumMicroOps = 7;
  let ResourceCycles = [1,2,2,2];
}
def: InstRW<[SKXWriteResGroup110], (instrs VPSCATTERDQZ128mr,
                                           VPSCATTERQQZ128mr,
                                           VSCATTERDPDZ128mr,
                                           VSCATTERQPDZ128mr)>;

def SKXWriteResGroup111 : SchedWriteRes<[SKXPort6,SKXPort06,SKXPort15,SKXPort0156]> {
  let Latency = 7;
  let NumMicroOps = 7;
  let ResourceCycles = [1,3,1,2];
}
def: InstRW<[SKXWriteResGroup111], (instrs LOOP)>;

def SKXWriteResGroup112 : SchedWriteRes<[SKXPort0,SKXPort4,SKXPort237,SKXPort0156]> {
  let Latency = 7;
  let NumMicroOps = 11;
  let ResourceCycles = [1,4,4,2];
}
def: InstRW<[SKXWriteResGroup112], (instrs VPSCATTERDQZ256mr,
                                           VPSCATTERQQZ256mr,
                                           VSCATTERDPDZ256mr,
                                           VSCATTERQPDZ256mr)>;

def SKXWriteResGroup113 : SchedWriteRes<[SKXPort0,SKXPort4,SKXPort237,SKXPort0156]> {
  let Latency = 7;
  let NumMicroOps = 19;
  let ResourceCycles = [1,8,8,2];
}
def: InstRW<[SKXWriteResGroup113], (instrs VPSCATTERDQZmr,
                                           VPSCATTERQQZmr,
                                           VSCATTERDPDZmr,
                                           VSCATTERQPDZmr)>;

def SKXWriteResGroup114 : SchedWriteRes<[SKXPort0,SKXPort4,SKXPort5,SKXPort237,SKXPort0156]> {
  let Latency = 7;
  let NumMicroOps = 36;
  let ResourceCycles = [1,16,1,16,2];
}
def: InstRW<[SKXWriteResGroup114], (instrs VSCATTERDPSZmr)>;

def SKXWriteResGroup118 : SchedWriteRes<[SKXPort1,SKXPort23]> {
  let Latency = 8;
  let NumMicroOps = 2;
  let ResourceCycles = [1,1];
}
def: InstRW<[SKXWriteResGroup118], (instregex "PDEP(32|64)rm",
                                              "PEXT(32|64)rm")>;

def SKXWriteResGroup119 : SchedWriteRes<[SKXPort5,SKXPort23]> {
  let Latency = 8;
  let NumMicroOps = 2;
  let ResourceCycles = [1,1];
}
def: InstRW<[SKXWriteResGroup119], (instregex "FCOM(P?)(32|64)m",
                                              "VPBROADCASTB(Z|Z256)rm(b?)",
                                              "VPBROADCASTW(Z|Z256)rm(b?)")>;
def: InstRW<[SKXWriteResGroup119], (instrs VPBROADCASTBYrm,
                                           VPBROADCASTWYrm,
                                           VPMOVSXBDYrm,
                                           VPMOVSXBQYrm,
                                           VPMOVSXWQYrm)>;

def SKXWriteResGroup121 : SchedWriteRes<[SKXPort23,SKXPort015]> {
  let Latency = 8;
  let NumMicroOps = 2;
  let ResourceCycles = [1,1];
}
def: InstRW<[SKXWriteResGroup121], (instrs VMOVNTDQAZ256rm,
                                           VPBLENDDYrmi)>;
def: InstRW<[SKXWriteResGroup121, ReadAfterVecYLd],
                                   (instregex "VBLENDMPD(Z|Z256)rm(b?)",
                                              "VBLENDMPS(Z|Z256)rm(b?)",
                                              "VBROADCASTF32X2Z256rm(b?)",
                                              "VBROADCASTF32X2Zrm(b?)",
                                              "VBROADCASTF32X4Z256rm(b?)",
                                              "VBROADCASTF32X4rm(b?)",
                                              "VBROADCASTF32X8rm(b?)",
                                              "VBROADCASTF64X2Z128rm(b?)",
                                              "VBROADCASTF64X2rm(b?)",
                                              "VBROADCASTF64X4rm(b?)",
                                              "VBROADCASTI32X2Z256rm(b?)",
                                              "VBROADCASTI32X2Zrm(b?)",
                                              "VBROADCASTI32X4Z256rm(b?)",
                                              "VBROADCASTI32X4rm(b?)",
                                              "VBROADCASTI32X8rm(b?)",
                                              "VBROADCASTI64X2Z128rm(b?)",
                                              "VBROADCASTI64X2rm(b?)",
                                              "VBROADCASTI64X4rm(b?)",
                                              "VBROADCASTSD(Z|Z256)rm(b?)",
                                              "VBROADCASTSS(Z|Z256)rm(b?)",
                                              "VINSERTF32x4(Z|Z256)rm(b?)",
                                              "VINSERTF32x8Zrm(b?)",
                                              "VINSERTF64x2(Z|Z256)rm(b?)",
                                              "VINSERTF64x4Zrm(b?)",
                                              "VINSERTI32x4(Z|Z256)rm(b?)",
                                              "VINSERTI32x8Zrm(b?)",
                                              "VINSERTI64x2(Z|Z256)rm(b?)",
                                              "VINSERTI64x4Zrm(b?)",
                                              "VMOVAPD(Z|Z256)rm(b?)",
                                              "VMOVAPS(Z|Z256)rm(b?)",
                                              "VMOVDDUP(Z|Z256)rm(b?)",
                                              "VMOVDQA32(Z|Z256)rm(b?)",
                                              "VMOVDQA64(Z|Z256)rm(b?)",
                                              "VMOVDQU16(Z|Z256)rm(b?)",
                                              "VMOVDQU32(Z|Z256)rm(b?)",
                                              "VMOVDQU64(Z|Z256)rm(b?)",
                                              "VMOVDQU8(Z|Z256)rm(b?)",
                                              "VMOVSHDUP(Z|Z256)rm(b?)",
                                              "VMOVSLDUP(Z|Z256)rm(b?)",
                                              "VMOVUPD(Z|Z256)rm(b?)",
                                              "VMOVUPS(Z|Z256)rm(b?)",
                                              "VPADD(B|D|Q|W)Yrm",
                                              "VPADD(B|D|Q|W)(Z|Z256)rm(b?)",
                                              "VPBLENDM(B|D|Q|W)(Z|Z256)rm(b?)",
                                              "VPBROADCASTD(Z|Z256)rm(b?)",
                                              "VPBROADCASTQ(Z|Z256)rm(b?)",
                                              "VPSUB(B|D|Q|W)Yrm",
                                              "VPSUB(B|D|Q|W)(Z|Z256)rm(b?)",
                                              "VPTERNLOGD(Z|Z256)rm(b?)i",
                                              "VPTERNLOGQ(Z|Z256)rm(b?)i")>;

def SKXWriteResGroup123 : SchedWriteRes<[SKXPort0,SKXPort5,SKXPort23]> {
  let Latency = 8;
  let NumMicroOps = 4;
  let ResourceCycles = [1,2,1];
}
def: InstRW<[SKXWriteResGroup123], (instregex "MMX_PH(ADD|SUB)SWrm")>;

def SKXWriteResGroup127 : SchedWriteRes<[SKXPort23,SKXPort237,SKXPort06,SKXPort0156]> {
  let Latency = 8;
  let NumMicroOps = 5;
  let ResourceCycles = [1,1,1,2];
}
def: InstRW<[SKXWriteResGroup127], (instregex "RCL(8|16|32|64)m(1|i)",
                                              "RCR(8|16|32|64)m(1|i)")>;

def SKXWriteResGroup128 : SchedWriteRes<[SKXPort4,SKXPort23,SKXPort237,SKXPort06]> {
  let Latency = 8;
  let NumMicroOps = 6;
  let ResourceCycles = [1,1,1,3];
}
def: InstRW<[SKXWriteResGroup128], (instregex "ROL(8|16|32|64)mCL",
                                              "ROR(8|16|32|64)mCL",
                                              "SAR(8|16|32|64)mCL",
                                              "SHL(8|16|32|64)mCL",
                                              "SHR(8|16|32|64)mCL")>;

def SKXWriteResGroup130 : SchedWriteRes<[SKXPort4,SKXPort23,SKXPort237,SKXPort06,SKXPort0156]> {
  let Latency = 8;
  let NumMicroOps = 6;
  let ResourceCycles = [1,1,1,2,1];
}
def: SchedAlias<WriteADCRMW, SKXWriteResGroup130>;

def SKXWriteResGroup131 : SchedWriteRes<[SKXPort0,SKXPort4,SKXPort5,SKXPort237,SKXPort0156]> {
  let Latency = 8;
  let NumMicroOps = 8;
  let ResourceCycles = [1,2,1,2,2];
}
def: InstRW<[SKXWriteResGroup131], (instrs VPSCATTERQDZ128mr,
                                           VPSCATTERQDZ256mr,
                                           VSCATTERQPSZ128mr,
                                           VSCATTERQPSZ256mr)>;

def SKXWriteResGroup132 : SchedWriteRes<[SKXPort0,SKXPort4,SKXPort5,SKXPort237,SKXPort0156]> {
  let Latency = 8;
  let NumMicroOps = 12;
  let ResourceCycles = [1,4,1,4,2];
}
def: InstRW<[SKXWriteResGroup132], (instrs VPSCATTERDDZ128mr,
                                           VSCATTERDPSZ128mr)>;

def SKXWriteResGroup133 : SchedWriteRes<[SKXPort0,SKXPort4,SKXPort5,SKXPort237,SKXPort0156]> {
  let Latency = 8;
  let NumMicroOps = 20;
  let ResourceCycles = [1,8,1,8,2];
}
def: InstRW<[SKXWriteResGroup133], (instrs VPSCATTERDDZ256mr,
                                           VSCATTERDPSZ256mr)>;

def SKXWriteResGroup134 : SchedWriteRes<[SKXPort0,SKXPort4,SKXPort5,SKXPort237,SKXPort0156]> {
  let Latency = 8;
  let NumMicroOps = 36;
  let ResourceCycles = [1,16,1,16,2];
}
def: InstRW<[SKXWriteResGroup134], (instrs VPSCATTERDDZmr)>;

def SKXWriteResGroup135 : SchedWriteRes<[SKXPort0,SKXPort23]> {
  let Latency = 9;
  let NumMicroOps = 2;
  let ResourceCycles = [1,1];
}
def: InstRW<[SKXWriteResGroup135], (instrs MMX_CVTPI2PSirm)>;

def SKXWriteResGroup136 : SchedWriteRes<[SKXPort5,SKXPort23]> {
  let Latency = 9;
  let NumMicroOps = 2;
  let ResourceCycles = [1,1];
}
def: InstRW<[SKXWriteResGroup136], (instrs VPMOVSXBWYrm,
                                           VPMOVSXDQYrm,
                                           VPMOVSXWDYrm,
                                           VPMOVZXWDYrm)>;
def: InstRW<[SKXWriteResGroup136], (instregex "VALIGN(D|Q)Z128rm(b?)i",
                                              "VFPCLASSSDZrm(b?)",
                                              "VFPCLASSSSZrm(b?)",
                                              "(V?)PCMPGTQrm",
                                              "VPERMI2D128rm(b?)",
                                              "VPERMI2PD128rm(b?)",
                                              "VPERMI2PS128rm(b?)",
                                              "VPERMI2Q128rm(b?)",
                                              "VPERMT2D128rm(b?)",
                                              "VPERMT2PD128rm(b?)",
                                              "VPERMT2PS128rm(b?)",
                                              "VPERMT2Q128rm(b?)",
                                              "VPMAXSQZ128rm(b?)",
                                              "VPMAXUQZ128rm(b?)",
                                              "VPMINSQZ128rm(b?)",
                                              "VPMINUQZ128rm(b?)",
                                              "VPMOVSXBDZ128rm(b?)",
                                              "VPMOVSXBQZ128rm(b?)",
                                              "VPMOVSXBWZ128rm(b?)",
                                              "VPMOVSXDQZ128rm(b?)",
                                              "VPMOVSXWDZ128rm(b?)",
                                              "VPMOVSXWQZ128rm(b?)",
                                              "VPMOVZXBDZ128rm(b?)",
                                              "VPMOVZXBQZ128rm(b?)",
                                              "VPMOVZXBWZ128rm(b?)",
                                              "VPMOVZXDQZ128rm(b?)",
                                              "VPMOVZXWDZ128rm(b?)",
                                              "VPMOVZXWQZ128rm(b?)")>;

def SKXWriteResGroup136_2 : SchedWriteRes<[SKXPort5,SKXPort23]> {
  let Latency = 10;
  let NumMicroOps = 2;
  let ResourceCycles = [1,1];
}
def: InstRW<[SKXWriteResGroup136_2], (instregex "VCMP(PD|PS)Z128rm(b?)i",
                                                "VCMP(SD|SS)Zrm",
                                                "VFPCLASSPDZ128rm(b?)",
                                                "VFPCLASSPSZ128rm(b?)",
                                                "VPCMPBZ128rmi(b?)",
                                                "VPCMPDZ128rmi(b?)",
                                                "VPCMPEQ(B|D|Q|W)Z128rm(b?)",
                                                "VPCMPGT(B|D|Q|W)Z128rm(b?)",
                                                "VPCMPQZ128rmi(b?)",
                                                "VPCMPU(B|D|Q|W)Z128rmi(b?)",
                                                "VPCMPWZ128rmi(b?)",
                                                "VPTESTMBZ128rm(b?)",
                                                "VPTESTMDZ128rm(b?)",
                                                "VPTESTMQZ128rm(b?)",
                                                "VPTESTMWZ128rm(b?)",
                                                "VPTESTNMBZ128rm(b?)",
                                                "VPTESTNMDZ128rm(b?)",
                                                "VPTESTNMQZ128rm(b?)",
                                                "VPTESTNMWZ128rm(b?)")>;

def SKXWriteResGroup137 : SchedWriteRes<[SKXPort23,SKXPort015]> {
  let Latency = 9;
  let NumMicroOps = 2;
  let ResourceCycles = [1,1];
}
def: InstRW<[SKXWriteResGroup137], (instregex "MMX_CVT(T?)PS2PIirm",
                                              "(V?)CVTPS2PDrm")>;

def SKXWriteResGroup143 : SchedWriteRes<[SKXPort5,SKXPort01,SKXPort23]> {
  let Latency = 9;
  let NumMicroOps = 4;
  let ResourceCycles = [2,1,1];
}
def: InstRW<[SKXWriteResGroup143], (instregex "(V?)PHADDSWrm",
                                              "(V?)PHSUBSWrm")>;

def SKXWriteResGroup146 : SchedWriteRes<[SKXPort1,SKXPort6,SKXPort23,SKXPort0156]> {
  let Latency = 9;
  let NumMicroOps = 5;
  let ResourceCycles = [1,2,1,1];
}
def: InstRW<[SKXWriteResGroup146], (instregex "LAR(16|32|64)rm",
                                              "LSL(16|32|64)rm")>;

def SKXWriteResGroup148 : SchedWriteRes<[SKXPort5,SKXPort23]> {
  let Latency = 10;
  let NumMicroOps = 2;
  let ResourceCycles = [1,1];
}
def: InstRW<[SKXWriteResGroup148], (instrs VPCMPGTQYrm)>;
def: InstRW<[SKXWriteResGroup148], (instregex "(ADD|SUB|SUBR)_F(32|64)m",
                                              "ILD_F(16|32|64)m",
                                              "VALIGND(Z|Z256)rm(b?)i",
                                              "VALIGNQ(Z|Z256)rm(b?)i",
                                              "VPMAXSQ(Z|Z256)rm(b?)",
                                              "VPMAXUQ(Z|Z256)rm(b?)",
                                              "VPMINSQ(Z|Z256)rm(b?)",
                                              "VPMINUQ(Z|Z256)rm(b?)")>;

def SKXWriteResGroup148_2 : SchedWriteRes<[SKXPort5,SKXPort23]> {
  let Latency = 11;
  let NumMicroOps = 2;
  let ResourceCycles = [1,1];
}
def: InstRW<[SKXWriteResGroup148_2], (instregex "VCMPPD(Z|Z256)rm(b?)i",
                                                "VCMPPS(Z|Z256)rm(b?)i",
                                                "VFPCLASSPD(Z|Z256)rm(b?)",
                                                "VFPCLASSPS(Z|Z256)rm(b?)",
                                                "VPCMPB(Z|Z256)rmi(b?)",
                                                "VPCMPD(Z|Z256)rmi(b?)",
                                                "VPCMPEQB(Z|Z256)rm(b?)",
                                                "VPCMPEQD(Z|Z256)rm(b?)",
                                                "VPCMPEQQ(Z|Z256)rm(b?)",
                                                "VPCMPEQW(Z|Z256)rm(b?)",
                                                "VPCMPGTB(Z|Z256)rm(b?)",
                                                "VPCMPGTD(Z|Z256)rm(b?)",
                                                "VPCMPGTQ(Z|Z256)rm(b?)",
                                                "VPCMPGTW(Z|Z256)rm(b?)",
                                                "VPCMPQ(Z|Z256)rmi(b?)",
                                                "VPCMPU(B|D|Q|W)Z256rmi(b?)",
                                                "VPCMPU(B|D|Q|W)Zrmi(b?)",
                                                "VPCMPW(Z|Z256)rmi(b?)",
                                                "VPTESTM(B|D|Q|W)Z256rm(b?)",
                                                "VPTESTM(B|D|Q|W)Zrm(b?)",
                                                "VPTESTNM(B|D|Q|W)Z256rm(b?)",
                                                "VPTESTNM(B|D|Q|W)Zrm(b?)")>;

def SKXWriteResGroup149 : SchedWriteRes<[SKXPort23,SKXPort015]> {
  let Latency = 10;
  let NumMicroOps = 2;
  let ResourceCycles = [1,1];
}
def: InstRW<[SKXWriteResGroup149], (instregex "VCVTDQ2PDZ128rm(b?)",
                                              "VCVTDQ2PSZ128rm(b?)",
                                              "(V?)CVTDQ2PSrm",
                                              "VCVTPD2QQZ128rm(b?)",
                                              "VCVTPD2UQQZ128rm(b?)",
                                              "VCVTPH2PSZ128rm(b?)",
                                              "VCVTPS2DQZ128rm(b?)",
                                              "(V?)CVTPS2DQrm",
                                              "VCVTPS2PDZ128rm(b?)",
                                              "VCVTPS2QQZ128rm(b?)",
                                              "VCVTPS2UDQZ128rm(b?)",
                                              "VCVTPS2UQQZ128rm(b?)",
                                              "VCVTQQ2PDZ128rm(b?)",
                                              "VCVTQQ2PSZ128rm(b?)",
                                              "VCVTSS2SDZrm",
                                              "(V?)CVTSS2SDrm",
                                              "VCVTTPD2QQZ128rm(b?)",
                                              "VCVTTPD2UQQZ128rm(b?)",
                                              "VCVTTPS2DQZ128rm(b?)",
                                              "(V?)CVTTPS2DQrm",
                                              "VCVTTPS2QQZ128rm(b?)",
                                              "VCVTTPS2UDQZ128rm(b?)",
                                              "VCVTTPS2UQQZ128rm(b?)",
                                              "VCVTUDQ2PDZ128rm(b?)",
                                              "VCVTUDQ2PSZ128rm(b?)",
                                              "VCVTUQQ2PDZ128rm(b?)",
                                              "VCVTUQQ2PSZ128rm(b?)")>;

def SKXWriteResGroup151 : SchedWriteRes<[SKXPort5,SKXPort23]> {
  let Latency = 10;
  let NumMicroOps = 3;
  let ResourceCycles = [2,1];
}
def: InstRW<[SKXWriteResGroup151], (instregex "VEXPANDPDZ128rm(b?)",
                                              "VEXPANDPSZ128rm(b?)",
                                              "VPEXPANDDZ128rm(b?)",
                                              "VPEXPANDQZ128rm(b?)")>;

def SKXWriteResGroup153 : SchedWriteRes<[SKXPort5,SKXPort23,SKXPort015]> {
  let Latency = 10;
  let NumMicroOps = 3;
  let ResourceCycles = [1,1,1];
}
def: InstRW<[SKXWriteResGroup153], (instregex "(V?)CVTSD2SSrm")>;

def SKXWriteResGroup154 : SchedWriteRes<[SKXPort5,SKXPort01,SKXPort23]> {
  let Latency = 10;
  let NumMicroOps = 4;
  let ResourceCycles = [2,1,1];
}
def: InstRW<[SKXWriteResGroup154], (instrs VPHADDSWYrm,
                                           VPHSUBSWYrm)>;

def SKXWriteResGroup157 : SchedWriteRes<[SKXPort4,SKXPort6,SKXPort23,SKXPort237,SKXPort06,SKXPort0156]> {
  let Latency = 10;
  let NumMicroOps = 8;
  let ResourceCycles = [1,1,1,1,1,3];
}
def: InstRW<[SKXWriteResGroup157], (instregex "XCHG(8|16|32|64)rm")>;

def SKXWriteResGroup159 : SchedWriteRes<[SKXPort0,SKXFPDivider]> {
  let Latency = 11;
  let NumMicroOps = 1;
  let ResourceCycles = [1,3];
}
def : SchedAlias<WriteFDivX,  SKXWriteResGroup159>; // TODO - convert to ZnWriteResFpuPair

def SKXWriteResGroup160 : SchedWriteRes<[SKXPort0,SKXPort23]> {
  let Latency = 11;
  let NumMicroOps = 2;
  let ResourceCycles = [1,1];
}
def: InstRW<[SKXWriteResGroup160], (instregex "MUL_F(32|64)m")>;

def SKXWriteResGroup161 : SchedWriteRes<[SKXPort23,SKXPort015]> {
  let Latency = 11;
  let NumMicroOps = 2;
  let ResourceCycles = [1,1];
}
def: InstRW<[SKXWriteResGroup161], (instrs VCVTDQ2PSYrm,
                                           VCVTPS2PDYrm)>;
def: InstRW<[SKXWriteResGroup161], (instregex "VCVTDQ2(PD|PS)(Z|Z256)rm(b?)",
                                              "VCVTPH2PS(Z|Z256)rm(b?)",
                                              "VCVTPS2PD(Z|Z256)rm(b?)",
                                              "VCVTQQ2PD(Z|Z256)rm(b?)",
                                              "VCVTQQ2PSZ256rm(b?)",
                                              "VCVT(T?)PD2QQ(Z|Z256)rm(b?)",
                                              "VCVT(T?)PD2UQQ(Z|Z256)rm(b?)",
                                              "VCVT(T?)PS2DQYrm",
                                              "VCVT(T?)PS2DQ(Z|Z256)rm(b?)",
                                              "VCVT(T?)PS2QQZ256rm(b?)",
                                              "VCVT(T?)PS2UDQ(Z|Z256)rm(b?)",
                                              "VCVT(T?)PS2UQQZ256rm(b?)",
                                              "VCVTUDQ2(PD|PS)(Z|Z256)rm(b?)",
                                              "VCVTUQQ2PD(Z|Z256)rm(b?)",
                                              "VCVTUQQ2PSZ256rm(b?)")>;

def SKXWriteResGroup162 : SchedWriteRes<[SKXPort5,SKXPort23]> {
  let Latency = 11;
  let NumMicroOps = 3;
  let ResourceCycles = [2,1];
}
def: InstRW<[SKXWriteResGroup162], (instregex "FICOM(P?)(16|32)m",
                                              "VEXPANDPD(Z|Z256)rm(b?)",
                                              "VEXPANDPS(Z|Z256)rm(b?)",
                                              "VPEXPANDD(Z|Z256)rm(b?)",
                                              "VPEXPANDQ(Z|Z256)rm(b?)")>;

def SKXWriteResGroup163 : SchedWriteRes<[SKXPort23,SKXPort015]> {
  let Latency = 11;
  let NumMicroOps = 3;
  let ResourceCycles = [1,2];
}
def: InstRW<[SKXWriteResGroup163], (instregex "VCVTSD2SSZrm")>;

def SKXWriteResGroup164 : SchedWriteRes<[SKXPort0,SKXPort5,SKXPort23]> {
  let Latency = 11;
  let NumMicroOps = 3;
  let ResourceCycles = [1,1,1];
}
def: InstRW<[SKXWriteResGroup164], (instregex "(V?)CVTDQ2PDrm")>;

def SKXWriteResGroup166 : SchedWriteRes<[SKXPort5,SKXPort23,SKXPort015]> {
  let Latency = 11;
  let NumMicroOps = 3;
  let ResourceCycles = [1,1,1];
}
def: InstRW<[SKXWriteResGroup166], (instrs CVTPD2PSrm,
                                           CVTPD2DQrm,
                                           CVTTPD2DQrm,
                                           MMX_CVTPD2PIirm,
                                           MMX_CVTTPD2PIirm)>;

def SKXWriteResGroup167 : SchedWriteRes<[SKXPort5,SKXPort23,SKXPort015]> {
  let Latency = 11;
  let NumMicroOps = 4;
  let ResourceCycles = [2,1,1];
}
def: InstRW<[SKXWriteResGroup167], (instregex "VPCONFLICTQZ128rm(b?)")>;

def SKXWriteResGroup169 : SchedWriteRes<[SKXPort1,SKXPort06,SKXPort0156]> {
  let Latency = 11;
  let NumMicroOps = 7;
  let ResourceCycles = [2,3,2];
}
def: InstRW<[SKXWriteResGroup169], (instregex "RCL(16|32|64)rCL",
                                              "RCR(16|32|64)rCL")>;

def SKXWriteResGroup170 : SchedWriteRes<[SKXPort1,SKXPort06,SKXPort15,SKXPort0156]> {
  let Latency = 11;
  let NumMicroOps = 9;
  let ResourceCycles = [1,5,1,2];
}
def: InstRW<[SKXWriteResGroup170], (instrs RCL8rCL)>;

def SKXWriteResGroup171 : SchedWriteRes<[SKXPort06,SKXPort0156]> {
  let Latency = 11;
  let NumMicroOps = 11;
  let ResourceCycles = [2,9];
}
def: InstRW<[SKXWriteResGroup171], (instrs LOOPE, LOOPNE)>;

def SKXWriteResGroup174 : SchedWriteRes<[SKXPort01]> {
  let Latency = 15;
  let NumMicroOps = 3;
  let ResourceCycles = [3];
}
def: InstRW<[SKXWriteResGroup174], (instregex "VPMULLQ(Z128|Z256)rr")>;

def SKXWriteResGroup174z : SchedWriteRes<[SKXPort05]> {
  let Latency = 15;
  let NumMicroOps = 3;
  let ResourceCycles = [3];
}
def: InstRW<[SKXWriteResGroup174z], (instregex "VPMULLQZrr")>;

def SKXWriteResGroup175 : SchedWriteRes<[SKXPort5,SKXPort23]> {
  let Latency = 12;
  let NumMicroOps = 3;
  let ResourceCycles = [2,1];
}
def: InstRW<[SKXWriteResGroup175], (instregex "VPERMWZ128rm(b?)")>;

def SKXWriteResGroup176 : SchedWriteRes<[SKXPort0,SKXPort23,SKXPort015]> {
  let Latency = 12;
  let NumMicroOps = 3;
  let ResourceCycles = [1,1,1];
}
def: InstRW<[SKXWriteResGroup176], (instregex "VCVT(T?)SD2USIZrm(b?)",
                                              "VCVT(T?)SS2USI64Zrm(b?)")>;

def SKXWriteResGroup177 : SchedWriteRes<[SKXPort5,SKXPort23,SKXPort015]> {
  let Latency = 12;
  let NumMicroOps = 3;
  let ResourceCycles = [1,1,1];
}
def: InstRW<[SKXWriteResGroup177], (instregex "VCVT(T?)PS2QQZrm(b?)",
                                              "VCVT(T?)PS2UQQZrm(b?)")>;

def SKXWriteResGroup179 : SchedWriteRes<[SKXPort0,SKXPort5,SKXPort23,SKXPort015]> {
  let Latency = 12;
  let NumMicroOps = 4;
  let ResourceCycles = [1,1,1,1];
}
def: InstRW<[SKXWriteResGroup179], (instregex "CVTTSS2SI64rm")>;

def SKXWriteResGroup180 : SchedWriteRes<[SKXPort5,SKXPort23]> {
  let Latency = 13;
  let NumMicroOps = 3;
  let ResourceCycles = [2,1];
}
def: InstRW<[SKXWriteResGroup180], (instregex "(ADD|SUB|SUBR)_FI(16|32)m",
                                              "VPERMWZ256rm(b?)",
                                              "VPERMWZrm(b?)")>;

def SKXWriteResGroup181 : SchedWriteRes<[SKXPort0,SKXPort5,SKXPort23]> {
  let Latency = 13;
  let NumMicroOps = 3;
  let ResourceCycles = [1,1,1];
}
def: InstRW<[SKXWriteResGroup181], (instrs VCVTDQ2PDYrm)>;

def SKXWriteResGroup183 : SchedWriteRes<[SKXPort5,SKXPort23,SKXPort015]> {
  let Latency = 13;
  let NumMicroOps = 4;
  let ResourceCycles = [2,1,1];
}
def: InstRW<[SKXWriteResGroup183], (instregex "VPERMI2W128rm(b?)",
                                              "VPERMT2W128rm(b?)")>;

def SKXWriteResGroup184 : SchedWriteRes<[SKXPort0,SKXFPDivider]> {
  let Latency = 14;
  let NumMicroOps = 1;
  let ResourceCycles = [1,3];
}
def : SchedAlias<WriteFDiv64,  SKXWriteResGroup184>; // TODO - convert to ZnWriteResFpuPair
def : SchedAlias<WriteFDiv64X, SKXWriteResGroup184>; // TODO - convert to ZnWriteResFpuPair

def SKXWriteResGroup184_1 : SchedWriteRes<[SKXPort0,SKXFPDivider]> {
  let Latency = 14;
  let NumMicroOps = 1;
  let ResourceCycles = [1,5];
}
def : SchedAlias<WriteFDiv64Y, SKXWriteResGroup184_1>; // TODO - convert to ZnWriteResFpuPair

def SKXWriteResGroup187 : SchedWriteRes<[SKXPort0,SKXPort5,SKXPort23]> {
  let Latency = 14;
  let NumMicroOps = 3;
  let ResourceCycles = [1,1,1];
}
def: InstRW<[SKXWriteResGroup187], (instregex "MUL_FI(16|32)m")>;

def SKXWriteResGroup188 : SchedWriteRes<[SKXPort5,SKXPort23,SKXPort015]> {
  let Latency = 14;
  let NumMicroOps = 3;
  let ResourceCycles = [1,1,1];
}
def: InstRW<[SKXWriteResGroup188], (instregex "VCVTPD2DQZrm(b?)",
                                              "VCVTPD2PSZrm(b?)",
                                              "VCVTPD2UDQZrm(b?)",
                                              "VCVTQQ2PSZrm(b?)",
                                              "VCVTTPD2DQZrm(b?)",
                                              "VCVTTPD2UDQZrm(b?)",
                                              "VCVTUQQ2PSZrm(b?)")>;

def SKXWriteResGroup189 : SchedWriteRes<[SKXPort5,SKXPort23,SKXPort015]> {
  let Latency = 14;
  let NumMicroOps = 4;
  let ResourceCycles = [2,1,1];
}
def: InstRW<[SKXWriteResGroup189], (instregex "VPERMI2W256rm(b?)",
                                              "VPERMI2Wrm(b?)",
                                              "VPERMT2W256rm(b?)",
                                              "VPERMT2Wrm(b?)")>;

def SKXWriteResGroup190 : SchedWriteRes<[SKXPort1,SKXPort06,SKXPort15,SKXPort0156]> {
  let Latency = 14;
  let NumMicroOps = 10;
  let ResourceCycles = [2,4,1,3];
}
def: InstRW<[SKXWriteResGroup190], (instrs RCR8rCL)>;

def SKXWriteResGroup191 : SchedWriteRes<[SKXPort0]> {
  let Latency = 15;
  let NumMicroOps = 1;
  let ResourceCycles = [1];
}
def: InstRW<[SKXWriteResGroup191], (instregex "DIVR_(FPrST0|FST0r|FrST0)")>;

def SKXWriteResGroup194 : SchedWriteRes<[SKXPort1,SKXPort5,SKXPort01,SKXPort23,SKXPort015]> {
  let Latency = 15;
  let NumMicroOps = 8;
  let ResourceCycles = [1,2,2,1,2];
}
def: InstRW<[SKXWriteResGroup194], (instregex "VPCONFLICTDZ128rm(b?)")>;

def SKXWriteResGroup195 : SchedWriteRes<[SKXPort1,SKXPort23,SKXPort237,SKXPort06,SKXPort15,SKXPort0156]> {
  let Latency = 15;
  let NumMicroOps = 10;
  let ResourceCycles = [1,1,1,5,1,1];
}
def: InstRW<[SKXWriteResGroup195], (instregex "RCL(8|16|32|64)mCL")>;

def SKXWriteResGroup199 : SchedWriteRes<[SKXPort4,SKXPort23,SKXPort237,SKXPort06,SKXPort15,SKXPort0156]> {
  let Latency = 16;
  let NumMicroOps = 14;
  let ResourceCycles = [1,1,1,4,2,5];
}
def: InstRW<[SKXWriteResGroup199], (instrs CMPXCHG8B)>;

def SKXWriteResGroup200 : SchedWriteRes<[SKXPort1, SKXPort05, SKXPort6]> {
  let Latency = 12;
  let NumMicroOps = 34;
  let ResourceCycles = [1, 4, 5];
}
def: InstRW<[SKXWriteResGroup200], (instrs VZEROALL)>;

def SKXWriteResGroup201 : SchedWriteRes<[SKXPort0,SKXPort23,SKXFPDivider]> {
  let Latency = 17;
  let NumMicroOps = 2;
  let ResourceCycles = [1,1,5];
}
def : SchedAlias<WriteFDivXLd, SKXWriteResGroup201>; // TODO - convert to ZnWriteResFpuPair

def SKXWriteResGroup202 : SchedWriteRes<[SKXPort0,SKXPort1,SKXPort5,SKXPort6,SKXPort05,SKXPort0156]> {
  let Latency = 17;
  let NumMicroOps = 15;
  let ResourceCycles = [2,1,2,4,2,4];
}
def: InstRW<[SKXWriteResGroup202], (instrs XCH_F)>;

def SKXWriteResGroup205 : SchedWriteRes<[SKXPort23,SKXPort01]> {
  let Latency = 21;
  let NumMicroOps = 4;
  let ResourceCycles = [1,3];
}
def: InstRW<[SKXWriteResGroup205], (instregex "VPMULLQZ128rm(b?)")>;

def SKXWriteResGroup207 : SchedWriteRes<[SKXPort5,SKXPort6,SKXPort06,SKXPort0156]> {
  let Latency = 18;
  let NumMicroOps = 8;
  let ResourceCycles = [1,1,1,5];
}
def: InstRW<[SKXWriteResGroup207], (instrs CPUID, RDTSC)>;

def SKXWriteResGroup208 : SchedWriteRes<[SKXPort1,SKXPort23,SKXPort237,SKXPort06,SKXPort15,SKXPort0156]> {
  let Latency = 18;
  let NumMicroOps = 11;
  let ResourceCycles = [2,1,1,4,1,2];
}
def: InstRW<[SKXWriteResGroup208], (instregex "RCR(8|16|32|64)mCL")>;

def SKXWriteResGroup209 : SchedWriteRes<[SKXPort0,SKXPort23,SKXFPDivider]> {
  let Latency = 19;
  let NumMicroOps = 2;
  let ResourceCycles = [1,1,4];
}
def : SchedAlias<WriteFDiv64Ld,  SKXWriteResGroup209>; // TODO - convert to ZnWriteResFpuPair

def SKXWriteResGroup211 : SchedWriteRes<[SKXPort23,SKXPort01]> {
  let Latency = 22;
  let NumMicroOps = 4;
  let ResourceCycles = [1,3];
}
def: InstRW<[SKXWriteResGroup211], (instregex "VPMULLQZ256rm(b?)")>;

def SKXWriteResGroup211_1 : SchedWriteRes<[SKXPort23,SKXPort05]> {
  let Latency = 22;
  let NumMicroOps = 4;
  let ResourceCycles = [1,3];
}
def: InstRW<[SKXWriteResGroup211_1], (instregex "VPMULLQZrm(b?)")>;

def SKXWriteResGroup215 : SchedWriteRes<[SKXPort0]> {
  let Latency = 20;
  let NumMicroOps = 1;
  let ResourceCycles = [1];
}
def: InstRW<[SKXWriteResGroup215], (instregex "DIV_(FPrST0|FST0r|FrST0)")>;

def SKXWriteResGroup216 : SchedWriteRes<[SKXPort0,SKXPort23,SKXFPDivider]> {
  let Latency = 20;
  let NumMicroOps = 2;
  let ResourceCycles = [1,1,4];
}
def : SchedAlias<WriteFDiv64XLd, SKXWriteResGroup216>; // TODO - convert to ZnWriteResFpuPair

def SKXWriteGatherEVEX2 : SchedWriteRes<[SKXPort0,SKXPort23,SKXPort015,SKXPort0156]> {
  let Latency = 17;
  let NumMicroOps = 5; // 2 uops perform multiple loads
  let ResourceCycles = [1,2,1,1];
}
def: InstRW<[SKXWriteGatherEVEX2], (instrs VGATHERQPSZ128rm, VPGATHERQDZ128rm,
                                           VGATHERDPDZ128rm, VPGATHERDQZ128rm,
                                           VGATHERQPDZ128rm, VPGATHERQQZ128rm)>;

def SKXWriteGatherEVEX4 : SchedWriteRes<[SKXPort0,SKXPort23,SKXPort015,SKXPort0156]> {
  let Latency = 19;
  let NumMicroOps = 5; // 2 uops perform multiple loads
  let ResourceCycles = [1,4,1,1];
}
def: InstRW<[SKXWriteGatherEVEX4], (instrs VGATHERQPSZ256rm, VPGATHERQDZ256rm,
                                           VGATHERQPDZ256rm, VPGATHERQQZ256rm,
                                           VGATHERDPSZ128rm, VPGATHERDDZ128rm,
                                           VGATHERDPDZ256rm, VPGATHERDQZ256rm)>;

def SKXWriteGatherEVEX8 : SchedWriteRes<[SKXPort0,SKXPort23,SKXPort015,SKXPort0156]> {
  let Latency = 21;
  let NumMicroOps = 5; // 2 uops perform multiple loads
  let ResourceCycles = [1,8,1,1];
}
def: InstRW<[SKXWriteGatherEVEX8], (instrs VGATHERDPSZ256rm, VPGATHERDDZ256rm,
                                           VGATHERDPDZrm,    VPGATHERDQZrm,
                                           VGATHERQPDZrm,    VPGATHERQQZrm,
                                           VGATHERQPSZrm,    VPGATHERQDZrm)>;

def SKXWriteGatherEVEX16 : SchedWriteRes<[SKXPort0,SKXPort23,SKXPort015,SKXPort0156]> {
  let Latency = 25;
  let NumMicroOps = 5; // 2 uops perform multiple loads
  let ResourceCycles = [1,16,1,1];
}
def: InstRW<[SKXWriteGatherEVEX16], (instrs VGATHERDPSZrm, VPGATHERDDZrm)>;

def SKXWriteResGroup219 : SchedWriteRes<[SKXPort4,SKXPort5,SKXPort6,SKXPort23,SKXPort237,SKXPort06,SKXPort0156]> {
  let Latency = 20;
  let NumMicroOps = 8;
  let ResourceCycles = [1,1,1,1,1,1,2];
}
def: InstRW<[SKXWriteResGroup219], (instrs INSB, INSL, INSW)>;

def SKXWriteResGroup220 : SchedWriteRes<[SKXPort5,SKXPort6,SKXPort0156]> {
  let Latency = 20;
  let NumMicroOps = 10;
  let ResourceCycles = [1,2,7];
}
def: InstRW<[SKXWriteResGroup220], (instrs MWAITrr)>;

def SKXWriteResGroup222 : SchedWriteRes<[SKXPort0,SKXPort23,SKXFPDivider]> {
  let Latency = 21;
  let NumMicroOps = 2;
  let ResourceCycles = [1,1,8];
}
def : SchedAlias<WriteFDiv64YLd, SKXWriteResGroup222>; // TODO - convert to ZnWriteResFpuPair

def SKXWriteResGroup223 : SchedWriteRes<[SKXPort0,SKXPort23]> {
  let Latency = 22;
  let NumMicroOps = 2;
  let ResourceCycles = [1,1];
}
def: InstRW<[SKXWriteResGroup223], (instregex "DIV_F(32|64)m")>;

def SKXWriteResGroupVEX2 : SchedWriteRes<[SKXPort0, SKXPort23, SKXPort5, SKXPort015]> {
  let Latency = 18;
  let NumMicroOps = 5; // 2 uops perform multiple loads
  let ResourceCycles = [1,2,1,1];
}
def: InstRW<[SKXWriteResGroupVEX2], (instrs VGATHERDPDrm, VPGATHERDQrm,
                                            VGATHERQPDrm, VPGATHERQQrm,
                                            VGATHERQPSrm, VPGATHERQDrm)>;

def SKXWriteResGroupVEX4 : SchedWriteRes<[SKXPort0, SKXPort23, SKXPort5, SKXPort015]> {
  let Latency = 20;
  let NumMicroOps = 5; // 2 uops peform multiple loads
  let ResourceCycles = [1,4,1,1];
}
def: InstRW<[SKXWriteResGroupVEX4], (instrs VGATHERDPDYrm, VPGATHERDQYrm,
                                            VGATHERDPSrm,  VPGATHERDDrm,
                                            VGATHERQPDYrm, VPGATHERQQYrm,
                                            VGATHERQPSYrm,  VPGATHERQDYrm)>;

def SKXWriteResGroupVEX8 : SchedWriteRes<[SKXPort0, SKXPort23, SKXPort5, SKXPort015]> {
  let Latency = 22;
  let NumMicroOps = 5; // 2 uops perform multiple loads
  let ResourceCycles = [1,8,1,1];
}
def: InstRW<[SKXWriteResGroupVEX8], (instrs VGATHERDPSYrm, VPGATHERDDYrm)>;

def SKXWriteResGroup225 : SchedWriteRes<[SKXPort5,SKXPort01,SKXPort015]> {
  let Latency = 22;
  let NumMicroOps = 14;
  let ResourceCycles = [5,5,4];
}
def: InstRW<[SKXWriteResGroup225], (instregex "VPCONFLICTDZ128rr",
                                              "VPCONFLICTQZ256rr")>;

def SKXWriteResGroup228 : SchedWriteRes<[SKXPort0,SKXPort4,SKXPort5,SKXPort23,SKXPort237,SKXPort06,SKXPort0156]> {
  let Latency = 23;
  let NumMicroOps = 19;
  let ResourceCycles = [2,1,4,1,1,4,6];
}
def: InstRW<[SKXWriteResGroup228], (instrs CMPXCHG16B)>;

def SKXWriteResGroup233 : SchedWriteRes<[SKXPort0,SKXPort5,SKXPort23]> {
  let Latency = 25;
  let NumMicroOps = 3;
  let ResourceCycles = [1,1,1];
}
def: InstRW<[SKXWriteResGroup233], (instregex "DIV_FI(16|32)m")>;

def SKXWriteResGroup239 : SchedWriteRes<[SKXPort0,SKXPort23]> {
  let Latency = 27;
  let NumMicroOps = 2;
  let ResourceCycles = [1,1];
}
def: InstRW<[SKXWriteResGroup239], (instregex "DIVR_F(32|64)m")>;

def SKXWriteResGroup242 : SchedWriteRes<[SKXPort5,SKXPort01,SKXPort23,SKXPort015]> {
  let Latency = 29;
  let NumMicroOps = 15;
  let ResourceCycles = [5,5,1,4];
}
def: InstRW<[SKXWriteResGroup242], (instregex "VPCONFLICTQZ256rm(b?)")>;

def SKXWriteResGroup243 : SchedWriteRes<[SKXPort0,SKXPort5,SKXPort23]> {
  let Latency = 30;
  let NumMicroOps = 3;
  let ResourceCycles = [1,1,1];
}
def: InstRW<[SKXWriteResGroup243], (instregex "DIVR_FI(16|32)m")>;

def SKXWriteResGroup247 : SchedWriteRes<[SKXPort5,SKXPort6,SKXPort23,SKXPort06,SKXPort0156]> {
  let Latency = 35;
  let NumMicroOps = 23;
  let ResourceCycles = [1,5,3,4,10];
}
def: InstRW<[SKXWriteResGroup247], (instregex "IN(8|16|32)ri",
                                              "IN(8|16|32)rr")>;

def SKXWriteResGroup248 : SchedWriteRes<[SKXPort5,SKXPort6,SKXPort23,SKXPort237,SKXPort06,SKXPort0156]> {
  let Latency = 35;
  let NumMicroOps = 23;
  let ResourceCycles = [1,5,2,1,4,10];
}
def: InstRW<[SKXWriteResGroup248], (instregex "OUT(8|16|32)ir",
                                              "OUT(8|16|32)rr")>;

def SKXWriteResGroup249 : SchedWriteRes<[SKXPort5,SKXPort01,SKXPort015]> {
  let Latency = 37;
  let NumMicroOps = 21;
  let ResourceCycles = [9,7,5];
}
def: InstRW<[SKXWriteResGroup249], (instregex "VPCONFLICTDZ256rr",
                                              "VPCONFLICTQZrr")>;

def SKXWriteResGroup250 : SchedWriteRes<[SKXPort1,SKXPort6,SKXPort23,SKXPort0156]> {
  let Latency = 37;
  let NumMicroOps = 31;
  let ResourceCycles = [1,8,1,21];
}
def: InstRW<[SKXWriteResGroup250], (instregex "XRSTOR(64)?")>;

def SKXWriteResGroup252 : SchedWriteRes<[SKXPort1,SKXPort4,SKXPort5,SKXPort6,SKXPort23,SKXPort237,SKXPort15,SKXPort0156]> {
  let Latency = 40;
  let NumMicroOps = 18;
  let ResourceCycles = [1,1,2,3,1,1,1,8];
}
def: InstRW<[SKXWriteResGroup252], (instrs VMCLEARm)>;

def SKXWriteResGroup253 : SchedWriteRes<[SKXPort4,SKXPort6,SKXPort23,SKXPort237,SKXPort0156]> {
  let Latency = 41;
  let NumMicroOps = 39;
  let ResourceCycles = [1,10,1,1,26];
}
def: InstRW<[SKXWriteResGroup253], (instrs XSAVE64)>;

def SKXWriteResGroup254 : SchedWriteRes<[SKXPort5,SKXPort0156]> {
  let Latency = 42;
  let NumMicroOps = 22;
  let ResourceCycles = [2,20];
}
def: InstRW<[SKXWriteResGroup254], (instrs RDTSCP)>;

def SKXWriteResGroup255 : SchedWriteRes<[SKXPort4,SKXPort6,SKXPort23,SKXPort237,SKXPort0156]> {
  let Latency = 42;
  let NumMicroOps = 40;
  let ResourceCycles = [1,11,1,1,26];
}
def: InstRW<[SKXWriteResGroup255], (instrs XSAVE)>;
def: InstRW<[SKXWriteResGroup255], (instregex "XSAVEC", "XSAVES", "XSAVEOPT")>;

def SKXWriteResGroup256 : SchedWriteRes<[SKXPort5,SKXPort01,SKXPort23,SKXPort015]> {
  let Latency = 44;
  let NumMicroOps = 22;
  let ResourceCycles = [9,7,1,5];
}
def: InstRW<[SKXWriteResGroup256], (instregex "VPCONFLICTDZ256rm(b?)",
                                              "VPCONFLICTQZrm(b?)")>;

def SKXWriteResGroup258 : SchedWriteRes<[SKXPort0,SKXPort23,SKXPort05,SKXPort06,SKXPort0156]> {
  let Latency = 62;
  let NumMicroOps = 64;
  let ResourceCycles = [2,8,5,10,39];
}
def: InstRW<[SKXWriteResGroup258], (instrs FLDENVm)>;

def SKXWriteResGroup259 : SchedWriteRes<[SKXPort0,SKXPort6,SKXPort23,SKXPort05,SKXPort06,SKXPort15,SKXPort0156]> {
  let Latency = 63;
  let NumMicroOps = 88;
  let ResourceCycles = [4,4,31,1,2,1,45];
}
def: InstRW<[SKXWriteResGroup259], (instrs FXRSTOR64)>;

def SKXWriteResGroup260 : SchedWriteRes<[SKXPort0,SKXPort6,SKXPort23,SKXPort05,SKXPort06,SKXPort15,SKXPort0156]> {
  let Latency = 63;
  let NumMicroOps = 90;
  let ResourceCycles = [4,2,33,1,2,1,47];
}
def: InstRW<[SKXWriteResGroup260], (instrs FXRSTOR)>;

def SKXWriteResGroup261 : SchedWriteRes<[SKXPort5,SKXPort01,SKXPort015]> {
  let Latency = 67;
  let NumMicroOps = 35;
  let ResourceCycles = [17,11,7];
}
def: InstRW<[SKXWriteResGroup261], (instregex "VPCONFLICTDZrr")>;

def SKXWriteResGroup262 : SchedWriteRes<[SKXPort5,SKXPort01,SKXPort23,SKXPort015]> {
  let Latency = 74;
  let NumMicroOps = 36;
  let ResourceCycles = [17,11,1,7];
}
def: InstRW<[SKXWriteResGroup262], (instregex "VPCONFLICTDZrm(b?)")>;

def SKXWriteResGroup263 : SchedWriteRes<[SKXPort5,SKXPort05,SKXPort0156]> {
  let Latency = 75;
  let NumMicroOps = 15;
  let ResourceCycles = [6,3,6];
}
def: InstRW<[SKXWriteResGroup263], (instrs FNINIT)>;

def SKXWriteResGroup266 : SchedWriteRes<[SKXPort0,SKXPort1,SKXPort4,SKXPort5,SKXPort6,SKXPort237,SKXPort06,SKXPort0156]> {
  let Latency = 106;
  let NumMicroOps = 100;
  let ResourceCycles = [9,1,11,16,1,11,21,30];
}
def: InstRW<[SKXWriteResGroup266], (instrs FSTENVm)>;

def SKXWriteResGroup267 : SchedWriteRes<[SKXPort6,SKXPort0156]> {
  let Latency = 140;
  let NumMicroOps = 4;
  let ResourceCycles = [1,3];
}
def: InstRW<[SKXWriteResGroup267], (instrs PAUSE)>;

def: InstRW<[WriteZero], (instrs CLC)>;


// Instruction variants handled by the renamer. These might not need execution
// ports in certain conditions.
// See Agner's Fog "The microarchitecture of Intel, AMD and VIA CPUs",
// section "Skylake Pipeline" > "Register allocation and renaming".
// These can be investigated with llvm-exegesis, e.g.
// echo 'pxor %mm0, %mm0' | /tmp/llvm-exegesis -mode=uops -snippets-file=-
// echo 'vxorpd %xmm0, %xmm0, %xmm1' | /tmp/llvm-exegesis -mode=uops -snippets-file=-

def SKXWriteZeroLatency : SchedWriteRes<[]> {
  let Latency = 0;
}

def SKXWriteZeroIdiom : SchedWriteVariant<[
    SchedVar<MCSchedPredicate<ZeroIdiomPredicate>, [SKXWriteZeroLatency]>,
    SchedVar<NoSchedPred,                          [WriteALU]>
]>;
def : InstRW<[SKXWriteZeroIdiom], (instrs SUB32rr, SUB64rr,
                                          XOR32rr, XOR64rr)>;

def SKXWriteFZeroIdiom : SchedWriteVariant<[
    SchedVar<MCSchedPredicate<ZeroIdiomPredicate>, [SKXWriteZeroLatency]>,
    SchedVar<NoSchedPred,                          [WriteFLogic]>
]>;
def : InstRW<[SKXWriteFZeroIdiom], (instrs XORPSrr, VXORPSrr,
                                           XORPDrr, VXORPDrr,
                                           VXORPSZ128rr,
                                           VXORPDZ128rr)>;

def SKXWriteFZeroIdiomY : SchedWriteVariant<[
    SchedVar<MCSchedPredicate<ZeroIdiomPredicate>, [SKXWriteZeroLatency]>,
    SchedVar<NoSchedPred,                          [WriteFLogicY]>
]>;
def : InstRW<[SKXWriteFZeroIdiomY], (instrs VXORPSYrr, VXORPDYrr,
                                            VXORPSZ256rr, VXORPDZ256rr)>;

def SKXWriteFZeroIdiomZ : SchedWriteVariant<[
    SchedVar<MCSchedPredicate<ZeroIdiomPredicate>, [SKXWriteZeroLatency]>,
    SchedVar<NoSchedPred,                          [WriteFLogicZ]>
]>;
def : InstRW<[SKXWriteFZeroIdiomZ], (instrs VXORPSZrr, VXORPDZrr)>;

def SKXWriteVZeroIdiomLogicX : SchedWriteVariant<[
    SchedVar<MCSchedPredicate<ZeroIdiomPredicate>, [SKXWriteZeroLatency]>,
    SchedVar<NoSchedPred,                          [WriteVecLogicX]>
]>;
def : InstRW<[SKXWriteVZeroIdiomLogicX], (instrs PXORrr, VPXORrr,
                                                 VPXORDZ128rr, VPXORQZ128rr)>;

def SKXWriteVZeroIdiomLogicY : SchedWriteVariant<[
    SchedVar<MCSchedPredicate<ZeroIdiomPredicate>, [SKXWriteZeroLatency]>,
    SchedVar<NoSchedPred,                          [WriteVecLogicY]>
]>;
def : InstRW<[SKXWriteVZeroIdiomLogicY], (instrs VPXORYrr,
                                                 VPXORDZ256rr, VPXORQZ256rr)>;

def SKXWriteVZeroIdiomLogicZ : SchedWriteVariant<[
    SchedVar<MCSchedPredicate<ZeroIdiomPredicate>, [SKXWriteZeroLatency]>,
    SchedVar<NoSchedPred,                          [WriteVecLogicZ]>
]>;
def : InstRW<[SKXWriteVZeroIdiomLogicZ], (instrs VPXORDZrr, VPXORQZrr)>;

def SKXWriteVZeroIdiomALUX : SchedWriteVariant<[
    SchedVar<MCSchedPredicate<ZeroIdiomPredicate>, [SKXWriteZeroLatency]>,
    SchedVar<NoSchedPred,                          [WriteVecALUX]>
]>;
def : InstRW<[SKXWriteVZeroIdiomALUX], (instrs PCMPGTBrr, VPCMPGTBrr,
                                               PCMPGTDrr, VPCMPGTDrr,
                                               PCMPGTWrr, VPCMPGTWrr)>;

def SKXWriteVZeroIdiomALUY : SchedWriteVariant<[
    SchedVar<MCSchedPredicate<ZeroIdiomPredicate>, [SKXWriteZeroLatency]>,
    SchedVar<NoSchedPred,                          [WriteVecALUY]>
]>;
def : InstRW<[SKXWriteVZeroIdiomALUY], (instrs VPCMPGTBYrr,
                                               VPCMPGTDYrr,
                                               VPCMPGTWYrr)>;

def SKXWritePSUB : SchedWriteRes<[SKXPort015]> {
  let Latency = 1;
  let NumMicroOps = 1;
  let ResourceCycles = [1];
}

def SKXWriteVZeroIdiomPSUB : SchedWriteVariant<[
    SchedVar<MCSchedPredicate<ZeroIdiomPredicate>, [SKXWriteZeroLatency]>,
    SchedVar<NoSchedPred,                          [SKXWritePSUB]>
]>;

def : InstRW<[SKXWriteVZeroIdiomPSUB], (instrs PSUBBrr, VPSUBBrr, VPSUBBZ128rr,
                                               PSUBDrr, VPSUBDrr, VPSUBDZ128rr,
                                               PSUBQrr, VPSUBQrr, VPSUBQZ128rr,
                                               PSUBWrr, VPSUBWrr, VPSUBWZ128rr,
                                               VPSUBBYrr, VPSUBBZ256rr,
                                               VPSUBDYrr, VPSUBDZ256rr,
                                               VPSUBQYrr, VPSUBQZ256rr,
                                               VPSUBWYrr, VPSUBWZ256rr,
                                               VPSUBBZrr,
                                               VPSUBDZrr,
                                               VPSUBQZrr,
                                               VPSUBWZrr)>;
def SKXWritePCMPGTQ : SchedWriteRes<[SKXPort5]> {
  let Latency = 3;
  let NumMicroOps = 1;
  let ResourceCycles = [1];
}

def SKXWriteVZeroIdiomPCMPGTQ : SchedWriteVariant<[
    SchedVar<MCSchedPredicate<ZeroIdiomPredicate>, [SKXWriteZeroLatency]>,
    SchedVar<NoSchedPred,                          [SKXWritePCMPGTQ]>
]>;
def : InstRW<[SKXWriteVZeroIdiomPCMPGTQ], (instrs PCMPGTQrr, VPCMPGTQrr,
                                                  VPCMPGTQYrr)>;


// CMOVs that use both Z and C flag require an extra uop.
def SKXWriteCMOVA_CMOVBErr : SchedWriteRes<[SKXPort06]> {
  let Latency = 2;
  let ResourceCycles = [2];
  let NumMicroOps = 2;
}

def SKXWriteCMOVA_CMOVBErm : SchedWriteRes<[SKXPort23,SKXPort06]> {
  let Latency = 7;
  let ResourceCycles = [1,2];
  let NumMicroOps = 3;
}

def SKXCMOVA_CMOVBErr :  SchedWriteVariant<[
  SchedVar<MCSchedPredicate<IsCMOVArr_Or_CMOVBErr>, [SKXWriteCMOVA_CMOVBErr]>,
  SchedVar<NoSchedPred,                             [WriteCMOV]>
]>;

def SKXCMOVA_CMOVBErm :  SchedWriteVariant<[
  SchedVar<MCSchedPredicate<IsCMOVArm_Or_CMOVBErm>, [SKXWriteCMOVA_CMOVBErm]>,
  SchedVar<NoSchedPred,                             [WriteCMOV.Folded]>
]>;

def : InstRW<[SKXCMOVA_CMOVBErr], (instrs CMOV16rr, CMOV32rr, CMOV64rr)>;
def : InstRW<[SKXCMOVA_CMOVBErm], (instrs CMOV16rm, CMOV32rm, CMOV64rm)>;

// SETCCs that use both Z and C flag require an extra uop.
def SKXWriteSETA_SETBEr : SchedWriteRes<[SKXPort06]> {
  let Latency = 2;
  let ResourceCycles = [2];
  let NumMicroOps = 2;
}

def SKXWriteSETA_SETBEm : SchedWriteRes<[SKXPort4,SKXPort237,SKXPort06]> {
  let Latency = 3;
  let ResourceCycles = [1,1,2];
  let NumMicroOps = 4;
}

def SKXSETA_SETBErr :  SchedWriteVariant<[
  SchedVar<MCSchedPredicate<IsSETAr_Or_SETBEr>, [SKXWriteSETA_SETBEr]>,
  SchedVar<NoSchedPred,                         [WriteSETCC]>
]>;

def SKXSETA_SETBErm :  SchedWriteVariant<[
  SchedVar<MCSchedPredicate<IsSETAm_Or_SETBEm>, [SKXWriteSETA_SETBEm]>,
  SchedVar<NoSchedPred,                         [WriteSETCCStore]>
]>;

def : InstRW<[SKXSETA_SETBErr], (instrs SETCCr)>;
def : InstRW<[SKXSETA_SETBErm], (instrs SETCCm)>;

} // SchedModel<|MERGE_RESOLUTION|>--- conflicted
+++ resolved
@@ -123,19 +123,11 @@
 defm : X86WriteRes<WriteIMul16Reg,     [SKXPort1],   3, [1], 1>;
 defm : X86WriteRes<WriteIMul16RegLd,   [SKXPort1,SKXPort0156,SKXPort23], 8, [1,1,1], 3>;
 defm : SKXWriteResPair<WriteIMul32,    [SKXPort1,SKXPort06,SKXPort0156], 4, [1,1,1], 3>;
-<<<<<<< HEAD
-defm : SKXWriteResPair<WriteMULX32,    [SKXPort1,SKXPort06,SKXPort0156], 4, [1,1,1], 3>;
-defm : SKXWriteResPair<WriteIMul32Imm, [SKXPort1],   3>;
-defm : SKXWriteResPair<WriteIMul32Reg, [SKXPort1],   3>;
-defm : SKXWriteResPair<WriteIMul64,    [SKXPort1,SKXPort5], 4, [1,1], 2>;
-defm : SKXWriteResPair<WriteMULX64,    [SKXPort1,SKXPort5], 4, [1,1], 2>;
-=======
 defm : SKXWriteResPair<WriteMULX32,    [SKXPort1,SKXPort06,SKXPort0156], 3, [1,1,1], 3>;
 defm : SKXWriteResPair<WriteIMul32Imm, [SKXPort1],   3>;
 defm : SKXWriteResPair<WriteIMul32Reg, [SKXPort1],   3>;
 defm : SKXWriteResPair<WriteIMul64,    [SKXPort1,SKXPort5], 4, [1,1], 2>;
 defm : SKXWriteResPair<WriteMULX64,    [SKXPort1,SKXPort5], 3, [1,1], 2>;
->>>>>>> ac168fe6
 defm : SKXWriteResPair<WriteIMul64Imm, [SKXPort1],   3>;
 defm : SKXWriteResPair<WriteIMul64Reg, [SKXPort1],   3>;
 def SKXWriteIMulH : WriteRes<WriteIMulH, []> { let Latency = 4; }
