--- conflicted
+++ resolved
@@ -3643,11 +3643,7 @@
       StringRef RegName = X86IntelInstPrinter::getRegisterName(HReg);
       return Error(Ops[0]->getStartLoc(),
                    "can't encode '" + RegName + "' in an instruction requiring "
-<<<<<<< HEAD
-                   "REX prefix.");
-=======
                    "REX prefix");
->>>>>>> a4eefe45
     }
   }
 
