//=- X86SchedSandyBridge.td - X86 Sandy Bridge Scheduling ----*- tablegen -*-=//
//
// Part of the LLVM Project, under the Apache License v2.0 with LLVM Exceptions.
// See https://llvm.org/LICENSE.txt for license information.
// SPDX-License-Identifier: Apache-2.0 WITH LLVM-exception
//
//===----------------------------------------------------------------------===//
//
// This file defines the machine model for Sandy Bridge to support instruction
// scheduling and other instruction cost heuristics.
//
// Note that we define some instructions here that are not supported by SNB,
// but we still have to define them because SNB is the default subtarget for
// X86. These instructions are tagged with a comment `Unsupported = 1`.
//
//===----------------------------------------------------------------------===//

def SandyBridgeModel : SchedMachineModel {
  // All x86 instructions are modeled as a single micro-op, and SB can decode 4
  // instructions per cycle.
  // FIXME: Identify instructions that aren't a single fused micro-op.
  let IssueWidth = 4;
  let MicroOpBufferSize = 168; // Based on the reorder buffer.
  let LoadLatency = 5;
  let MispredictPenalty = 16;

  // Based on the LSD (loop-stream detector) queue size.
  let LoopMicroOpBufferSize = 28;

  // This flag is set to allow the scheduler to assign
  // a default model to unrecognized opcodes.
  let CompleteModel = 0;
}

let SchedModel = SandyBridgeModel in {

// Sandy Bridge can issue micro-ops to 6 different ports in one cycle.

// Ports 0, 1, and 5 handle all computation.
def SBPort0 : ProcResource<1>;
def SBPort1 : ProcResource<1>;
def SBPort5 : ProcResource<1>;

// Ports 2 and 3 are identical. They handle loads and the address half of
// stores.
def SBPort23 : ProcResource<2>;

// Port 4 gets the data half of stores. Store data can be available later than
// the store address, but since we don't model the latency of stores, we can
// ignore that.
def SBPort4 : ProcResource<1>;

// Many micro-ops are capable of issuing on multiple ports.
def SBPort01  : ProcResGroup<[SBPort0, SBPort1]>;
def SBPort05  : ProcResGroup<[SBPort0, SBPort5]>;
def SBPort15  : ProcResGroup<[SBPort1, SBPort5]>;
def SBPort015 : ProcResGroup<[SBPort0, SBPort1, SBPort5]>;

// 54 Entry Unified Scheduler
def SBPortAny : ProcResGroup<[SBPort0, SBPort1, SBPort23, SBPort4, SBPort5]> {
  let BufferSize=54;
}

// Integer division issued on port 0.
def SBDivider : ProcResource<1>;
// FP division and sqrt on port 0.
def SBFPDivider : ProcResource<1>;

// Integer loads are 5 cycles, so ReadAfterLd registers needn't be available until 5
// cycles after the memory operand.
def : ReadAdvance<ReadAfterLd, 5>;

// Vector loads are 5/6/7 cycles, so ReadAfterVec*Ld registers needn't be available
// until 5/6/7 cycles after the memory operand.
def : ReadAdvance<ReadAfterVecLd, 5>;
def : ReadAdvance<ReadAfterVecXLd, 6>;
def : ReadAdvance<ReadAfterVecYLd, 7>;

def : ReadAdvance<ReadInt2Fpu, 0>;

// Many SchedWrites are defined in pairs with and without a folded load.
// Instructions with folded loads are usually micro-fused, so they only appear
// as two micro-ops when queued in the reservation station.
// This multiclass defines the resource usage for variants with and without
// folded loads.
multiclass SBWriteResPair<X86FoldableSchedWrite SchedRW,
                          list<ProcResourceKind> ExePorts,
                          int Lat, list<int> Res = [1], int UOps = 1,
                          int LoadLat = 5> {
  // Register variant is using a single cycle on ExePort.
  def : WriteRes<SchedRW, ExePorts> {
    let Latency = Lat;
    let ResourceCycles = Res;
    let NumMicroOps = UOps;
  }

  // Memory variant also uses a cycle on port 2/3 and adds LoadLat cycles to
  // the latency (default = 5).
  def : WriteRes<SchedRW.Folded, !listconcat([SBPort23], ExePorts)> {
    let Latency = !add(Lat, LoadLat);
    let ResourceCycles = !listconcat([1], Res);
    let NumMicroOps = !add(UOps, 1);
  }
}

// A folded store needs a cycle on port 4 for the store data, and an extra port
// 2/3 cycle to recompute the address.
def : WriteRes<WriteRMW, [SBPort23,SBPort4]>;

def : WriteRes<WriteStore,   [SBPort23, SBPort4]>;
def : WriteRes<WriteStoreNT, [SBPort23, SBPort4]>;
def : WriteRes<WriteLoad,    [SBPort23]> { let Latency = 5; }
def : WriteRes<WriteMove,    [SBPort015]>;
def : WriteRes<WriteZero,    []>;
def : WriteRes<WriteVecMaskedGatherWriteback, []> { let Latency = 5; let NumMicroOps = 0; }

// Arithmetic.
defm : SBWriteResPair<WriteALU,    [SBPort015], 1>;
defm : SBWriteResPair<WriteADC,    [SBPort05,SBPort015], 2, [1,1], 2>;

defm : SBWriteResPair<WriteIMul8,     [SBPort1],   3>;
defm : SBWriteResPair<WriteIMul16,    [SBPort1,SBPort05,SBPort015], 4, [1,1,2], 4>;
defm : X86WriteRes<WriteIMul16Imm,    [SBPort1,SBPort015], 4, [1,1], 2>;
defm : X86WriteRes<WriteIMul16ImmLd,  [SBPort1,SBPort015,SBPort23], 8, [1,1,1], 3>;
defm : SBWriteResPair<WriteIMul16Reg, [SBPort1],   3>;
defm : SBWriteResPair<WriteIMul32,    [SBPort1,SBPort05,SBPort015], 4, [1,1,1], 3>;
<<<<<<< HEAD
defm : SBWriteResPair<WriteMULX32,    [SBPort1,SBPort05,SBPort015], 4, [1,1,1], 3>;
defm : SBWriteResPair<WriteIMul32Imm, [SBPort1],   3>;
defm : SBWriteResPair<WriteIMul32Reg, [SBPort1],   3>;
defm : SBWriteResPair<WriteIMul64,    [SBPort1,SBPort0], 4, [1,1], 2>;
defm : SBWriteResPair<WriteMULX64,    [SBPort1,SBPort0], 4, [1,1], 2>;
=======
defm : SBWriteResPair<WriteMULX32,    [SBPort1,SBPort05,SBPort015], 3, [1,1,1], 3>;
defm : SBWriteResPair<WriteIMul32Imm, [SBPort1],   3>;
defm : SBWriteResPair<WriteIMul32Reg, [SBPort1],   3>;
defm : SBWriteResPair<WriteIMul64,    [SBPort1,SBPort0], 4, [1,1], 2>;
defm : SBWriteResPair<WriteMULX64,    [SBPort1,SBPort0], 3, [1,1], 2>;
>>>>>>> ac168fe6
defm : SBWriteResPair<WriteIMul64Imm, [SBPort1],   3>;
defm : SBWriteResPair<WriteIMul64Reg, [SBPort1],   3>;
def SBWriteIMulH : WriteRes<WriteIMulH, []> { let Latency = 4; }
def  : WriteRes<WriteIMulHLd, []> {
  let Latency = !add(SBWriteIMulH.Latency, SandyBridgeModel.LoadLatency);
}

defm : X86WriteRes<WriteXCHG,      [SBPort015], 2, [3], 3>;
defm : X86WriteRes<WriteBSWAP32,   [SBPort1], 1, [1], 1>;
defm : X86WriteRes<WriteBSWAP64,   [SBPort1, SBPort05], 2, [1,1], 2>;
defm : X86WriteRes<WriteCMPXCHG,   [SBPort05, SBPort015], 5, [1,3], 4>;
defm : X86WriteRes<WriteCMPXCHGRMW,[SBPort015, SBPort5, SBPort23, SBPort4], 8, [1, 2, 2, 1], 6>;

defm : SBWriteResPair<WriteDiv8,   [SBPort0, SBDivider], 25, [1, 10]>;
defm : SBWriteResPair<WriteDiv16,  [SBPort0, SBDivider], 25, [1, 10]>;
defm : SBWriteResPair<WriteDiv32,  [SBPort0, SBDivider], 25, [1, 10]>;
defm : SBWriteResPair<WriteDiv64,  [SBPort0, SBDivider], 25, [1, 10]>;
defm : SBWriteResPair<WriteIDiv8,  [SBPort0, SBDivider], 25, [1, 10]>;
defm : SBWriteResPair<WriteIDiv16, [SBPort0, SBDivider], 25, [1, 10]>;
defm : SBWriteResPair<WriteIDiv32, [SBPort0, SBDivider], 25, [1, 10]>;
defm : SBWriteResPair<WriteIDiv64, [SBPort0, SBDivider], 25, [1, 10]>;

// SHLD/SHRD.
defm : X86WriteRes<WriteSHDrri, [SBPort05, SBPort015], 2, [1, 1], 2>;
defm : X86WriteRes<WriteSHDrrcl,[SBPort05, SBPort015], 4, [3, 1], 4>;
defm : X86WriteRes<WriteSHDmri, [SBPort4,SBPort23,SBPort05,SBPort015], 8, [1, 2, 1, 1], 5>;
defm : X86WriteRes<WriteSHDmrcl,[SBPort4,SBPort23,SBPort05,SBPort015], 10, [1, 2, 3, 1], 7>;

defm : SBWriteResPair<WriteShift,    [SBPort05],  1>;
defm : SBWriteResPair<WriteShiftCL,  [SBPort05],  3, [3], 3>;
defm : SBWriteResPair<WriteRotate,   [SBPort05],  2, [2], 2>;
defm : SBWriteResPair<WriteRotateCL, [SBPort05],  3, [3], 3>;

defm : SBWriteResPair<WriteJump,  [SBPort5],   1>;
defm : SBWriteResPair<WriteCRC32, [SBPort1],   3, [1], 1, 5>;

defm : SBWriteResPair<WriteCMOV,  [SBPort05,SBPort015], 2, [1,1], 2>; // Conditional move.
defm : X86WriteRes<WriteFCMOV, [SBPort5,SBPort05], 3, [2,1], 3>; // x87 conditional move.
def  : WriteRes<WriteSETCC, [SBPort05]>; // Setcc.
def  : WriteRes<WriteSETCCStore, [SBPort05,SBPort4,SBPort23]> {
  let Latency = 2;
  let NumMicroOps = 3;
}

defm : X86WriteRes<WriteLAHFSAHF,        [SBPort05], 1, [1], 1>;
defm : X86WriteRes<WriteBitTest,         [SBPort05], 1, [1], 1>;
defm : X86WriteRes<WriteBitTestImmLd,    [SBPort05,SBPort23], 6, [1,1], 2>;
//defm : X86WriteRes<WriteBitTestRegLd,    [SBPort05,SBPort23], 6, [1,1], 2>;
defm : X86WriteRes<WriteBitTestSet,      [SBPort05], 1, [1], 1>;
defm : X86WriteRes<WriteBitTestSetImmLd, [SBPort05,SBPort23], 6, [1,1], 3>;
defm : X86WriteRes<WriteBitTestSetRegLd, [SBPort05,SBPort23,SBPort5,SBPort015], 8, [1,1,1,1], 5>;

// This is for simple LEAs with one or two input operands.
// The complex ones can only execute on port 1, and they require two cycles on
// the port to read all inputs. We don't model that.
def : WriteRes<WriteLEA, [SBPort01]>;

// Bit counts.
defm : SBWriteResPair<WriteBSF, [SBPort1], 3, [1], 1, 5>;
defm : SBWriteResPair<WriteBSR, [SBPort1], 3, [1], 1, 5>;
defm : SBWriteResPair<WriteLZCNT,          [SBPort1], 3, [1], 1, 5>;
defm : SBWriteResPair<WriteTZCNT,          [SBPort1], 3, [1], 1, 5>;
defm : SBWriteResPair<WritePOPCNT,         [SBPort1], 3, [1], 1, 6>;

// BMI1 BEXTR/BLS, BMI2 BZHI
// NOTE: These don't exist on Sandy Bridge. Ports are guesses.
defm : SBWriteResPair<WriteBEXTR, [SBPort05,SBPort1], 2, [1,1], 2>;
defm : SBWriteResPair<WriteBLS,   [SBPort015], 1>;
defm : SBWriteResPair<WriteBZHI,  [SBPort1], 1>;

// Scalar and vector floating point.
defm : X86WriteRes<WriteFLD0,          [SBPort5], 1, [1], 1>;
defm : X86WriteRes<WriteFLD1,          [SBPort0,SBPort5], 1, [1,1], 2>;
defm : X86WriteRes<WriteFLDC,          [SBPort0,SBPort1], 1, [1,1], 2>;
defm : X86WriteRes<WriteFLoad,         [SBPort23], 5, [1], 1>;
defm : X86WriteRes<WriteFLoadX,        [SBPort23], 6, [1], 1>;
defm : X86WriteRes<WriteFLoadY,        [SBPort23], 7, [1], 1>;
defm : X86WriteRes<WriteFMaskedLoad,   [SBPort23,SBPort05], 8, [1,2], 3>;
defm : X86WriteRes<WriteFMaskedLoadY,  [SBPort23,SBPort05], 9, [1,2], 3>;
defm : X86WriteRes<WriteFStore,        [SBPort23,SBPort4], 1, [1,1], 1>;
defm : X86WriteRes<WriteFStoreX,       [SBPort23,SBPort4], 1, [1,1], 1>;
defm : X86WriteRes<WriteFStoreY,       [SBPort23,SBPort4], 1, [1,1], 1>;
defm : X86WriteRes<WriteFStoreNT,      [SBPort23,SBPort4], 1, [1,1], 1>;
defm : X86WriteRes<WriteFStoreNTX,     [SBPort23,SBPort4], 1, [1,1], 1>;
defm : X86WriteRes<WriteFStoreNTY,     [SBPort23,SBPort4], 1, [1,1], 1>;

defm : X86WriteRes<WriteFMaskedStore32,  [SBPort4,SBPort01,SBPort23], 5, [1,1,1], 3>;
defm : X86WriteRes<WriteFMaskedStore32Y, [SBPort4,SBPort01,SBPort23], 5, [1,1,1], 3>;
defm : X86WriteRes<WriteFMaskedStore64,  [SBPort4,SBPort01,SBPort23], 5, [1,1,1], 3>;
defm : X86WriteRes<WriteFMaskedStore64Y, [SBPort4,SBPort01,SBPort23], 5, [1,1,1], 3>;

defm : X86WriteRes<WriteFMove,         [SBPort5], 1, [1], 1>;
defm : X86WriteRes<WriteFMoveX,        [SBPort5], 1, [1], 1>;
defm : X86WriteRes<WriteFMoveY,        [SBPort5], 1, [1], 1>;
defm : X86WriteRes<WriteEMMS,          [SBPort015], 31, [31], 31>;

defm : SBWriteResPair<WriteFAdd,    [SBPort1],  3, [1], 1, 6>;
defm : SBWriteResPair<WriteFAddX,   [SBPort1],  3, [1], 1, 6>;
defm : SBWriteResPair<WriteFAddY,   [SBPort1],  3, [1], 1, 7>;
defm : SBWriteResPair<WriteFAddZ,   [SBPort1],  3, [1], 1, 7>; // Unsupported = 1
defm : SBWriteResPair<WriteFAdd64,  [SBPort1],  3, [1], 1, 6>;
defm : SBWriteResPair<WriteFAdd64X, [SBPort1],  3, [1], 1, 6>;
defm : SBWriteResPair<WriteFAdd64Y, [SBPort1],  3, [1], 1, 7>;
defm : SBWriteResPair<WriteFAdd64Z, [SBPort1],  3, [1], 1, 7>; // Unsupported = 1

defm : SBWriteResPair<WriteFCmp,    [SBPort1],  3, [1], 1, 6>;
defm : SBWriteResPair<WriteFCmpX,   [SBPort1],  3, [1], 1, 6>;
defm : SBWriteResPair<WriteFCmpY,   [SBPort1],  3, [1], 1, 7>;
defm : SBWriteResPair<WriteFCmpZ,   [SBPort1],  3, [1], 1, 7>; // Unsupported = 1
defm : SBWriteResPair<WriteFCmp64,  [SBPort1],  3, [1], 1, 6>;
defm : SBWriteResPair<WriteFCmp64X, [SBPort1],  3, [1], 1, 6>;
defm : SBWriteResPair<WriteFCmp64Y, [SBPort1],  3, [1], 1, 7>;
defm : SBWriteResPair<WriteFCmp64Z, [SBPort1],  3, [1], 1, 7>; // Unsupported = 1

defm : SBWriteResPair<WriteFCom,    [SBPort1],  3>;
defm : SBWriteResPair<WriteFComX,   [SBPort1],  3>;

defm : SBWriteResPair<WriteFMul,    [SBPort0],  5, [1], 1, 6>;
defm : SBWriteResPair<WriteFMulX,   [SBPort0],  5, [1], 1, 6>;
defm : SBWriteResPair<WriteFMulY,   [SBPort0],  5, [1], 1, 7>;
defm : SBWriteResPair<WriteFMulZ,   [SBPort0],  5, [1], 1, 7>; // Unsupported = 1
defm : SBWriteResPair<WriteFMul64,  [SBPort0],  5, [1], 1, 6>;
defm : SBWriteResPair<WriteFMul64X, [SBPort0],  5, [1], 1, 6>;
defm : SBWriteResPair<WriteFMul64Y, [SBPort0],  5, [1], 1, 7>;
defm : SBWriteResPair<WriteFMul64Z, [SBPort0],  5, [1], 1, 7>; // Unsupported = 1

defm : SBWriteResPair<WriteFDiv,    [SBPort0,SBFPDivider], 14, [1,14], 1, 6>;
defm : SBWriteResPair<WriteFDivX,   [SBPort0,SBFPDivider], 14, [1,14], 1, 6>;
defm : SBWriteResPair<WriteFDivY,   [SBPort0,SBPort05,SBFPDivider], 29, [2,1,28], 3, 7>;
defm : SBWriteResPair<WriteFDivZ,   [SBPort0,SBPort05,SBFPDivider], 29, [2,1,28], 3, 7>; // Unsupported = 1
defm : SBWriteResPair<WriteFDiv64,  [SBPort0,SBFPDivider], 22, [1,22], 1, 6>;
defm : SBWriteResPair<WriteFDiv64X, [SBPort0,SBFPDivider], 22, [1,22], 1, 6>;
defm : SBWriteResPair<WriteFDiv64Y, [SBPort0,SBPort05,SBFPDivider], 45, [2,1,44], 3, 7>;
defm : SBWriteResPair<WriteFDiv64Z, [SBPort0,SBPort05,SBFPDivider], 45, [2,1,44], 3, 7>; // Unsupported = 1

defm : SBWriteResPair<WriteFRcp,   [SBPort0],  5, [1], 1, 6>;
defm : SBWriteResPair<WriteFRcpX,  [SBPort0],  5, [1], 1, 6>;
defm : SBWriteResPair<WriteFRcpY,  [SBPort0,SBPort05],  7, [2,1], 3, 7>;
defm : SBWriteResPair<WriteFRcpZ,  [SBPort0,SBPort05],  7, [2,1], 3, 7>; // Unsupported = 1

defm : SBWriteResPair<WriteFRsqrt, [SBPort0],  5, [1], 1, 6>;
defm : SBWriteResPair<WriteFRsqrtX,[SBPort0],  5, [1], 1, 6>;
defm : SBWriteResPair<WriteFRsqrtY,[SBPort0,SBPort05],  7, [2,1], 3, 7>;
defm : SBWriteResPair<WriteFRsqrtZ,[SBPort0,SBPort05],  7, [2,1], 3, 7>; // Unsupported = 1

defm : SBWriteResPair<WriteFSqrt,    [SBPort0,SBFPDivider], 14, [1,14], 1, 6>;
defm : SBWriteResPair<WriteFSqrtX,   [SBPort0,SBFPDivider], 14, [1,14], 1, 6>;
defm : SBWriteResPair<WriteFSqrtY,   [SBPort0,SBPort05,SBFPDivider], 29, [2,1,28], 3, 7>;
defm : SBWriteResPair<WriteFSqrtZ,   [SBPort0,SBPort05,SBFPDivider], 29, [2,1,28], 3, 7>; // Unsupported = 1
defm : SBWriteResPair<WriteFSqrt64,  [SBPort0,SBFPDivider], 21, [1,21], 1, 6>;
defm : SBWriteResPair<WriteFSqrt64X, [SBPort0,SBFPDivider], 21, [1,21], 1, 6>;
defm : SBWriteResPair<WriteFSqrt64Y, [SBPort0,SBPort05,SBFPDivider], 45, [2,1,44], 3, 7>;
defm : SBWriteResPair<WriteFSqrt64Z, [SBPort0,SBPort05,SBFPDivider], 45, [2,1,44], 3, 7>; // Unsupported = 1
defm : SBWriteResPair<WriteFSqrt80,  [SBPort0,SBFPDivider], 24, [1,24], 1, 6>;

defm : SBWriteResPair<WriteDPPD,   [SBPort0,SBPort1,SBPort5],  9, [1,1,1], 3, 6>;
defm : SBWriteResPair<WriteDPPS,   [SBPort0,SBPort1,SBPort5], 12, [1,2,1], 4, 6>;
defm : SBWriteResPair<WriteDPPSY,  [SBPort0,SBPort1,SBPort5], 12, [1,2,1], 4, 7>;
defm : SBWriteResPair<WriteDPPSZ,  [SBPort0,SBPort1,SBPort5], 12, [1,2,1], 4, 7>; // Unsupported = 1
defm : SBWriteResPair<WriteFSign,    [SBPort5], 1>;
defm : SBWriteResPair<WriteFRnd,     [SBPort1], 3, [1], 1, 6>;
defm : SBWriteResPair<WriteFRndY,    [SBPort1], 3, [1], 1, 7>;
defm : SBWriteResPair<WriteFRndZ,    [SBPort1], 3, [1], 1, 7>; // Unsupported = 1
defm : SBWriteResPair<WriteFLogic,   [SBPort5], 1, [1], 1, 6>;
defm : SBWriteResPair<WriteFLogicY,  [SBPort5], 1, [1], 1, 7>;
defm : SBWriteResPair<WriteFLogicZ,  [SBPort5], 1, [1], 1, 7>; // Unsupported = 1
defm : SBWriteResPair<WriteFTest,    [SBPort0], 1, [1], 1, 6>;
defm : SBWriteResPair<WriteFTestY,   [SBPort0], 1, [1], 1, 7>;
defm : SBWriteResPair<WriteFTestZ,   [SBPort0], 1, [1], 1, 7>; // Unsupported = 1
defm : SBWriteResPair<WriteFShuffle, [SBPort5], 1, [1], 1, 6>;
defm : SBWriteResPair<WriteFShuffleY,[SBPort5], 1, [1], 1, 7>;
defm : SBWriteResPair<WriteFShuffleZ,[SBPort5], 1, [1], 1, 7>; // Unsupported = 1
defm : SBWriteResPair<WriteFVarShuffle, [SBPort5], 1, [1], 1, 6>;
defm : SBWriteResPair<WriteFVarShuffleY,[SBPort5], 1, [1], 1, 7>;
defm : SBWriteResPair<WriteFVarShuffleZ,[SBPort5], 1, [1], 1, 7>; // Unsupported = 1
defm : SBWriteResPair<WriteFBlend,    [SBPort05], 1, [1], 1, 6>;
defm : SBWriteResPair<WriteFBlendY,   [SBPort05], 1, [1], 1, 7>;
defm : SBWriteResPair<WriteFBlendZ,   [SBPort05], 1, [1], 1, 7>; // Unsupported = 1
defm : SBWriteResPair<WriteFVarBlend, [SBPort05], 2, [2], 2, 6>;
defm : SBWriteResPair<WriteFVarBlendY,[SBPort05], 2, [2], 2, 7>;
defm : SBWriteResPair<WriteFVarBlendZ,[SBPort05], 2, [2], 2, 7>; // Unsupported = 1

// Conversion between integer and float.
defm : SBWriteResPair<WriteCvtSS2I,   [SBPort0,SBPort1], 5, [1,1], 2>;
defm : SBWriteResPair<WriteCvtPS2I,           [SBPort1], 3, [1], 1, 6>;
defm : SBWriteResPair<WriteCvtPS2IY,          [SBPort1], 3, [1], 1, 7>;
defm : SBWriteResPair<WriteCvtPS2IZ,          [SBPort1], 3, [1], 1, 7>; // Unsupported = 1
defm : SBWriteResPair<WriteCvtSD2I,   [SBPort0,SBPort1], 5, [1,1], 2>;
defm : SBWriteResPair<WriteCvtPD2I,   [SBPort1,SBPort5], 4, [1,1], 2, 6>;
defm : X86WriteRes<WriteCvtPD2IY,     [SBPort1,SBPort5], 4, [1,1], 2>;
defm : X86WriteRes<WriteCvtPD2IZ,     [SBPort1,SBPort5], 4, [1,1], 2>; // Unsupported = 1
defm : X86WriteRes<WriteCvtPD2IYLd,   [SBPort1,SBPort5,SBPort23], 11, [1,1,1], 3>;
defm : X86WriteRes<WriteCvtPD2IZLd,   [SBPort1,SBPort5,SBPort23], 11, [1,1,1], 3>; // Unsupported = 1

defm : X86WriteRes<WriteCvtI2SS,      [SBPort1,SBPort5],  5, [1,2], 3>;
defm : X86WriteRes<WriteCvtI2SSLd,    [SBPort1,SBPort5,SBPort23], 10, [1,1,1], 3>;
defm : SBWriteResPair<WriteCvtI2PS,           [SBPort1],  3, [1], 1, 6>;
defm : SBWriteResPair<WriteCvtI2PSY,          [SBPort1],  3, [1], 1, 7>;
defm : SBWriteResPair<WriteCvtI2PSZ,          [SBPort1],  3, [1], 1, 7>; // Unsupported = 1
defm : X86WriteRes<WriteCvtI2SD,      [SBPort1,SBPort5],  4, [1,1], 2>;
defm : X86WriteRes<WriteCvtI2PD,      [SBPort1,SBPort5],  4, [1,1], 2>;
defm : X86WriteRes<WriteCvtI2PDY,     [SBPort1,SBPort5],  4, [1,1], 2>;
defm : X86WriteRes<WriteCvtI2PDZ,     [SBPort1,SBPort5],  4, [1,1], 2>; // Unsupported = 1
defm : X86WriteRes<WriteCvtI2SDLd,   [SBPort1,SBPort23],  9, [1,1], 2>;
defm : X86WriteRes<WriteCvtI2PDLd,   [SBPort1,SBPort5,SBPort23], 10, [1,1,1], 3>;
defm : X86WriteRes<WriteCvtI2PDYLd,  [SBPort1,SBPort5,SBPort23], 10, [1,1,1], 3>;
defm : X86WriteRes<WriteCvtI2PDZLd,  [SBPort1,SBPort5,SBPort23], 10, [1,1,1], 3>; // Unsupported = 1

defm : SBWriteResPair<WriteCvtSS2SD,  [SBPort0], 1, [1], 1, 6>;
defm : X86WriteRes<WriteCvtPS2PD,     [SBPort0,SBPort5], 2, [1,1], 2>;
defm : X86WriteRes<WriteCvtPS2PDY,    [SBPort0,SBPort5], 2, [1,1], 2>;
defm : X86WriteRes<WriteCvtPS2PDZ,    [SBPort0,SBPort5], 2, [1,1], 2>; // Unsupported = 1
defm : X86WriteRes<WriteCvtPS2PDLd,  [SBPort0,SBPort23], 7, [1,1], 2>;
defm : X86WriteRes<WriteCvtPS2PDYLd, [SBPort0,SBPort23], 7, [1,1], 2>;
defm : X86WriteRes<WriteCvtPS2PDZLd, [SBPort0,SBPort23], 7, [1,1], 2>; // Unsupported = 1
defm : SBWriteResPair<WriteCvtSD2SS,  [SBPort1,SBPort5], 4, [1,1], 2, 6>;
defm : SBWriteResPair<WriteCvtPD2PS,  [SBPort1,SBPort5], 4, [1,1], 2, 6>;
defm : SBWriteResPair<WriteCvtPD2PSY, [SBPort1,SBPort5], 4, [1,1], 2, 7>;
defm : SBWriteResPair<WriteCvtPD2PSZ, [SBPort1,SBPort5], 4, [1,1], 2, 7>; // Unsupported = 1

defm : SBWriteResPair<WriteCvtPH2PS,  [SBPort1], 3>;
defm : SBWriteResPair<WriteCvtPH2PSY, [SBPort1], 3>;
defm : SBWriteResPair<WriteCvtPH2PSZ, [SBPort1], 3>; // Unsupported = 1

defm : X86WriteRes<WriteCvtPS2PH,    [SBPort1], 3, [1], 1>;
defm : X86WriteRes<WriteCvtPS2PHY,   [SBPort1], 3, [1], 1>;
defm : X86WriteRes<WriteCvtPS2PHZ,   [SBPort1], 3, [1], 1>; // Unsupported = 1
defm : X86WriteRes<WriteCvtPS2PHSt,  [SBPort1, SBPort23, SBPort4], 4, [1,1,1], 1>;
defm : X86WriteRes<WriteCvtPS2PHYSt, [SBPort1, SBPort23, SBPort4], 4, [1,1,1], 1>;
defm : X86WriteRes<WriteCvtPS2PHZSt, [SBPort1, SBPort23, SBPort4], 4, [1,1,1], 1>; // Unsupported = 1

// Vector integer operations.
defm : X86WriteRes<WriteVecLoad,         [SBPort23], 5, [1], 1>;
defm : X86WriteRes<WriteVecLoadX,        [SBPort23], 6, [1], 1>;
defm : X86WriteRes<WriteVecLoadY,        [SBPort23], 7, [1], 1>;
defm : X86WriteRes<WriteVecLoadNT,       [SBPort23], 6, [1], 1>;
defm : X86WriteRes<WriteVecLoadNTY,      [SBPort23], 7, [1], 1>;
defm : X86WriteRes<WriteVecMaskedLoad,   [SBPort23,SBPort05], 8, [1,2], 3>;
defm : X86WriteRes<WriteVecMaskedLoadY,  [SBPort23,SBPort05], 9, [1,2], 3>;
defm : X86WriteRes<WriteVecStore,        [SBPort23,SBPort4], 1, [1,1], 1>;
defm : X86WriteRes<WriteVecStoreX,       [SBPort23,SBPort4], 1, [1,1], 1>;
defm : X86WriteRes<WriteVecStoreY,       [SBPort23,SBPort4], 1, [1,1], 1>;
defm : X86WriteRes<WriteVecStoreNT,      [SBPort23,SBPort4], 1, [1,1], 1>;
defm : X86WriteRes<WriteVecStoreNTY,     [SBPort23,SBPort4], 1, [1,1], 1>;
defm : X86WriteRes<WriteVecMaskedStore32,  [SBPort4,SBPort01,SBPort23], 5, [1,1,1], 3>;
defm : X86WriteRes<WriteVecMaskedStore32Y, [SBPort4,SBPort01,SBPort23], 5, [1,1,1], 3>;
defm : X86WriteRes<WriteVecMaskedStore64,  [SBPort4,SBPort01,SBPort23], 5, [1,1,1], 3>;
defm : X86WriteRes<WriteVecMaskedStore64Y, [SBPort4,SBPort01,SBPort23], 5, [1,1,1], 3>;
defm : X86WriteRes<WriteVecMove,         [SBPort05], 1, [1], 1>;
defm : X86WriteRes<WriteVecMoveX,        [SBPort015], 1, [1], 1>;
defm : X86WriteRes<WriteVecMoveY,        [SBPort05], 1, [1], 1>;
defm : X86WriteRes<WriteVecMoveToGpr,    [SBPort0], 2, [1], 1>;
defm : X86WriteRes<WriteVecMoveFromGpr,  [SBPort5], 1, [1], 1>;

defm : SBWriteResPair<WriteVecLogic, [SBPort015], 1, [1], 1, 5>;
defm : SBWriteResPair<WriteVecLogicX,[SBPort015], 1, [1], 1, 6>;
defm : SBWriteResPair<WriteVecLogicY,[SBPort015], 1, [1], 1, 7>;
defm : SBWriteResPair<WriteVecLogicZ,[SBPort015], 1, [1], 1, 7>; // Unsupported = 1
defm : SBWriteResPair<WriteVecTest,  [SBPort0,SBPort5], 2, [1,1], 2, 6>;
defm : SBWriteResPair<WriteVecTestY, [SBPort0,SBPort5], 2, [1,1], 2, 7>;
defm : SBWriteResPair<WriteVecTestZ, [SBPort0,SBPort5], 2, [1,1], 2, 7>; // Unsupported = 1
defm : SBWriteResPair<WriteVecALU,   [SBPort1],  3, [1], 1, 5>;
defm : SBWriteResPair<WriteVecALUX,  [SBPort15], 1, [1], 1, 6>;
defm : SBWriteResPair<WriteVecALUY,  [SBPort15], 1, [1], 1, 7>;
defm : SBWriteResPair<WriteVecALUZ,  [SBPort15], 1, [1], 1, 7>; // Unsupported = 1
defm : SBWriteResPair<WriteVecIMul,  [SBPort0], 5, [1], 1, 5>;
defm : SBWriteResPair<WriteVecIMulX, [SBPort0], 5, [1], 1, 6>;
defm : SBWriteResPair<WriteVecIMulY, [SBPort0], 5, [1], 1, 7>;
defm : SBWriteResPair<WriteVecIMulZ, [SBPort0], 5, [1], 1, 7>; // Unsupported = 1
defm : SBWriteResPair<WritePMULLD,   [SBPort0], 5, [1], 1, 6>;
defm : SBWriteResPair<WritePMULLDY,  [SBPort0], 5, [1], 1, 7>; // TODO this is probably wrong for 256/512-bit for the "generic" model
defm : SBWriteResPair<WritePMULLDZ,  [SBPort0], 5, [1], 1, 7>;  // Unsupported = 1
defm : SBWriteResPair<WriteShuffle,  [SBPort5], 1, [1], 1, 5>;
defm : SBWriteResPair<WriteShuffleX, [SBPort15], 1, [1], 1, 6>;
defm : SBWriteResPair<WriteShuffleY, [SBPort5], 1, [1], 1, 7>;
defm : SBWriteResPair<WriteShuffleZ, [SBPort5], 1, [1], 1, 7>; // Unsupported = 1
defm : SBWriteResPair<WriteVarShuffle,  [SBPort15], 1, [1], 1, 5>;
defm : SBWriteResPair<WriteVarShuffleX, [SBPort15], 1, [1], 1, 6>;
defm : SBWriteResPair<WriteVarShuffleY, [SBPort15], 1, [1], 1, 7>;
defm : SBWriteResPair<WriteVarShuffleZ, [SBPort15], 1, [1], 1, 7>; // Unsupported = 1
defm : SBWriteResPair<WriteBlend,   [SBPort15], 1, [1], 1, 6>;
defm : SBWriteResPair<WriteBlendY,  [SBPort15], 1, [1], 1, 7>;
defm : SBWriteResPair<WriteBlendZ,  [SBPort15], 1, [1], 1, 7>; // Unsupported = 1
defm : SBWriteResPair<WriteVarBlend, [SBPort15], 2, [2], 2, 6>;
defm : SBWriteResPair<WriteVarBlendY,[SBPort15], 2, [2], 2, 7>;
defm : SBWriteResPair<WriteVarBlendZ,[SBPort15], 2, [2], 2, 7>; // Unsupported = 1
defm : SBWriteResPair<WriteMPSAD,  [SBPort0, SBPort15], 7, [1,2], 3, 6>;
defm : SBWriteResPair<WriteMPSADY, [SBPort0, SBPort15], 7, [1,2], 3, 7>;
defm : SBWriteResPair<WriteMPSADZ, [SBPort0, SBPort15], 7, [1,2], 3, 7>; // Unsupported = 1
defm : SBWriteResPair<WritePSADBW,  [SBPort0], 5, [1], 1, 5>;
defm : SBWriteResPair<WritePSADBWX, [SBPort0], 5, [1], 1, 6>;
defm : SBWriteResPair<WritePSADBWY, [SBPort0], 5, [1], 1, 7>;
defm : SBWriteResPair<WritePSADBWZ, [SBPort0], 5, [1], 1, 7>; // Unsupported = 1
defm : SBWriteResPair<WritePHMINPOS,  [SBPort0], 5, [1], 1, 6>;

// Vector integer shifts.
defm : SBWriteResPair<WriteVecShift,     [SBPort5], 1, [1], 1, 5>;
defm : SBWriteResPair<WriteVecShiftX,    [SBPort0,SBPort15], 2, [1,1], 2, 6>;
defm : SBWriteResPair<WriteVecShiftY,    [SBPort0,SBPort15], 4, [1,1], 2, 7>;
defm : SBWriteResPair<WriteVecShiftZ,    [SBPort0,SBPort15], 4, [1,1], 2, 7>; // Unsupported = 1
defm : SBWriteResPair<WriteVecShiftImm,  [SBPort5], 1, [1], 1, 5>;
defm : SBWriteResPair<WriteVecShiftImmX, [SBPort0], 1, [1], 1, 6>;
defm : SBWriteResPair<WriteVecShiftImmY, [SBPort0], 1, [1], 1, 7>;
defm : SBWriteResPair<WriteVecShiftImmZ, [SBPort0], 1, [1], 1, 7>; // Unsupported = 1
defm : SBWriteResPair<WriteVarVecShift,  [SBPort0], 1, [1], 1, 6>;
defm : SBWriteResPair<WriteVarVecShiftY, [SBPort0], 1, [1], 1, 7>;
defm : SBWriteResPair<WriteVarVecShiftZ, [SBPort0], 1, [1], 1, 7>; // Unsupported = 1

// Vector insert/extract operations.
def : WriteRes<WriteVecInsert, [SBPort5,SBPort15]> {
  let Latency = 2;
  let NumMicroOps = 2;
}
def : WriteRes<WriteVecInsertLd, [SBPort23,SBPort15]> {
  let Latency = 7;
  let NumMicroOps = 2;
}

def : WriteRes<WriteVecExtract, [SBPort0,SBPort15]> {
  let Latency = 3;
  let NumMicroOps = 2;
}
def : WriteRes<WriteVecExtractSt, [SBPort4,SBPort23,SBPort15]> {
  let Latency = 5;
  let NumMicroOps = 3;
}

////////////////////////////////////////////////////////////////////////////////
// Horizontal add/sub  instructions.
////////////////////////////////////////////////////////////////////////////////

defm : SBWriteResPair<WriteFHAdd,  [SBPort1,SBPort5], 5, [1,2], 3, 6>;
defm : SBWriteResPair<WriteFHAddY, [SBPort1,SBPort5], 5, [1,2], 3, 7>;
defm : SBWriteResPair<WriteFHAddZ, [SBPort1,SBPort5], 5, [1,2], 3, 7>; // Unsupported = 1
defm : SBWriteResPair<WritePHAdd,  [SBPort15], 3, [3], 3, 5>;
defm : SBWriteResPair<WritePHAddX, [SBPort15], 3, [3], 3, 6>;
defm : SBWriteResPair<WritePHAddY, [SBPort15], 3, [3], 3, 7>;
defm : SBWriteResPair<WritePHAddZ, [SBPort15], 3, [3], 3, 7>; // Unsupported = 1

////////////////////////////////////////////////////////////////////////////////
// String instructions.
////////////////////////////////////////////////////////////////////////////////

// Packed Compare Implicit Length Strings, Return Mask
def : WriteRes<WritePCmpIStrM, [SBPort0]> {
  let Latency = 11;
  let NumMicroOps = 3;
  let ResourceCycles = [3];
}
def : WriteRes<WritePCmpIStrMLd, [SBPort0, SBPort23]> {
  let Latency = 17;
  let NumMicroOps = 4;
  let ResourceCycles = [3,1];
}

// Packed Compare Explicit Length Strings, Return Mask
def : WriteRes<WritePCmpEStrM, [SBPort015]> {
  let Latency = 11;
  let ResourceCycles = [8];
}
def : WriteRes<WritePCmpEStrMLd, [SBPort015, SBPort23]> {
  let Latency = 17;
  let ResourceCycles = [7, 1];
}

// Packed Compare Implicit Length Strings, Return Index
def : WriteRes<WritePCmpIStrI, [SBPort0]> {
  let Latency = 11;
  let NumMicroOps = 3;
  let ResourceCycles = [3];
}
def : WriteRes<WritePCmpIStrILd, [SBPort0,SBPort23]> {
  let Latency = 17;
  let NumMicroOps = 4;
  let ResourceCycles = [3,1];
}

// Packed Compare Explicit Length Strings, Return Index
def : WriteRes<WritePCmpEStrI, [SBPort015]> {
  let Latency = 4;
  let ResourceCycles = [8];
}
def : WriteRes<WritePCmpEStrILd, [SBPort015, SBPort23]> {
  let Latency = 10;
  let ResourceCycles = [7, 1];
}

// MOVMSK Instructions.
def : WriteRes<WriteFMOVMSK,    [SBPort0]> { let Latency = 2; }
def : WriteRes<WriteVecMOVMSK,  [SBPort0]> { let Latency = 2; }
def : WriteRes<WriteVecMOVMSKY, [SBPort0]> { let Latency = 2; }
def : WriteRes<WriteMMXMOVMSK,  [SBPort0]> { let Latency = 1; }

// AES Instructions.
def : WriteRes<WriteAESDecEnc, [SBPort5,SBPort015]> {
  let Latency = 7;
  let NumMicroOps = 2;
  let ResourceCycles = [1,1];
}
def : WriteRes<WriteAESDecEncLd, [SBPort5,SBPort23,SBPort015]> {
  let Latency = 13;
  let NumMicroOps = 3;
  let ResourceCycles = [1,1,1];
}

def : WriteRes<WriteAESIMC, [SBPort5]> {
  let Latency = 12;
  let NumMicroOps = 2;
  let ResourceCycles = [2];
}
def : WriteRes<WriteAESIMCLd, [SBPort5,SBPort23]> {
  let Latency = 18;
  let NumMicroOps = 3;
  let ResourceCycles = [2,1];
}

def : WriteRes<WriteAESKeyGen, [SBPort015]> {
  let Latency = 8;
  let ResourceCycles = [11];
}
def : WriteRes<WriteAESKeyGenLd, [SBPort015, SBPort23]> {
  let Latency = 14;
  let ResourceCycles = [10, 1];
}

// Carry-less multiplication instructions.
def : WriteRes<WriteCLMul, [SBPort015]> {
  let Latency = 14;
  let ResourceCycles = [18];
}
def : WriteRes<WriteCLMulLd, [SBPort015, SBPort23]> {
  let Latency = 20;
  let ResourceCycles = [17, 1];
}

// Load/store MXCSR.
// FIXME: This is probably wrong. Only STMXCSR should require Port4.
def : WriteRes<WriteLDMXCSR, [SBPort0,SBPort4,SBPort5,SBPort23]> { let Latency = 5; let NumMicroOps = 4; let ResourceCycles = [1,1,1,1]; }
def : WriteRes<WriteSTMXCSR, [SBPort0,SBPort4,SBPort5,SBPort23]> { let Latency = 5; let NumMicroOps = 4; let ResourceCycles = [1,1,1,1]; }

def : WriteRes<WriteSystem,     [SBPort015]> { let Latency = 100; }
def : WriteRes<WriteMicrocoded, [SBPort015]> { let Latency = 100; }
def : WriteRes<WriteFence, [SBPort23, SBPort4]>;
def : WriteRes<WriteNop, []>;

// AVX2/FMA is not supported on that architecture, but we should define the basic
// scheduling resources anyway.
defm : SBWriteResPair<WriteFShuffle256, [SBPort5], 1, [1], 1, 7>;
defm : SBWriteResPair<WriteFVarShuffle256, [SBPort5], 1, [1], 1, 7>;
defm : SBWriteResPair<WriteShuffle256, [SBPort5], 1, [1], 1, 7>;
defm : SBWriteResPair<WriteVPMOV256, [SBPort5], 1, [1], 1, 7>;
defm : SBWriteResPair<WriteVarShuffle256, [SBPort5], 1, [1], 1, 7>;
defm : SBWriteResPair<WriteFMA,  [SBPort01],  5>;
defm : SBWriteResPair<WriteFMAX, [SBPort01],  5>;
defm : SBWriteResPair<WriteFMAY, [SBPort01],  5>;
defm : SBWriteResPair<WriteFMAZ, [SBPort01],  5>;  // Unsupported = 1

// Remaining SNB instrs.

def SBWriteResGroup1 : SchedWriteRes<[SBPort1]> {
  let Latency = 1;
  let NumMicroOps = 1;
  let ResourceCycles = [1];
}
def: InstRW<[SBWriteResGroup1], (instrs COMP_FST0r,
                                        COM_FST0r,
                                        UCOM_FPr,
                                        UCOM_Fr)>;

def SBWriteResGroup2 : SchedWriteRes<[SBPort5]> {
  let Latency = 1;
  let NumMicroOps = 1;
  let ResourceCycles = [1];
}
def: InstRW<[SBWriteResGroup2], (instrs FDECSTP, FINCSTP, FFREE, FFREEP, FNOP,
                                        LD_Frr, ST_Frr, ST_FPrr)>;
def: InstRW<[SBWriteResGroup2], (instrs LOOP, LOOPE, LOOPNE)>; // FIXME: This seems wrong compared to other Intel CPUs.
def: InstRW<[SBWriteResGroup2], (instrs RETQ)>;

def SBWriteResGroup4 : SchedWriteRes<[SBPort05]> {
  let Latency = 1;
  let NumMicroOps = 1;
  let ResourceCycles = [1];
}
def: InstRW<[SBWriteResGroup4], (instrs CDQ, CQO)>;

def SBWriteResGroup5 : SchedWriteRes<[SBPort15]> {
  let Latency = 1;
  let NumMicroOps = 1;
  let ResourceCycles = [1];
}
def: InstRW<[SBWriteResGroup5], (instrs MMX_PABSBrr,
                                        MMX_PABSDrr,
                                        MMX_PABSWrr,
                                        MMX_PADDQirr,
                                        MMX_PALIGNRrri,
                                        MMX_PSIGNBrr,
                                        MMX_PSIGNDrr,
                                        MMX_PSIGNWrr)>;

def SBWriteResGroup11 : SchedWriteRes<[SBPort015]> {
  let Latency = 2;
  let NumMicroOps = 2;
  let ResourceCycles = [2];
}
def: InstRW<[SBWriteResGroup11], (instrs SCASB,
                                         SCASL,
                                         SCASQ,
                                         SCASW)>;

def SBWriteResGroup12 : SchedWriteRes<[SBPort0,SBPort1]> {
  let Latency = 2;
  let NumMicroOps = 2;
  let ResourceCycles = [1,1];
}
def: InstRW<[SBWriteResGroup12], (instregex "(V?)(U?)COMI(SD|SS)rr")>;

def SBWriteResGroup15 : SchedWriteRes<[SBPort0,SBPort015]> {
  let Latency = 2;
  let NumMicroOps = 2;
  let ResourceCycles = [1,1];
}
def: InstRW<[SBWriteResGroup15], (instrs CWD,
                                         FNSTSW16r)>;

def SBWriteResGroup18 : SchedWriteRes<[SBPort5,SBPort015]> {
  let Latency = 2;
  let NumMicroOps = 2;
  let ResourceCycles = [1,1];
}
def: InstRW<[SBWriteResGroup18], (instrs JCXZ, JECXZ, JRCXZ,
                                         MMX_MOVDQ2Qrr)>;

def SBWriteResGroup21 : SchedWriteRes<[SBPort1]> {
  let Latency = 3;
  let NumMicroOps = 1;
  let ResourceCycles = [1];
}
def: InstRW<[SBWriteResGroup21], (instrs PUSHFS64)>;

def SBWriteResGroup22 : SchedWriteRes<[SBPort0,SBPort5]> {
  let Latency = 3;
  let NumMicroOps = 2;
  let ResourceCycles = [1,1];
}
def: InstRW<[SBWriteResGroup22], (instregex "(V?)EXTRACTPSrr")>;

def SBWriteResGroup23 : SchedWriteRes<[SBPort05]> {
  let Latency = 2;
  let NumMicroOps = 3;
  let ResourceCycles = [3];
}
def: InstRW<[SBWriteResGroup23], (instregex "RCL(8|16|32|64)r1",
                                            "RCR(8|16|32|64)r1")>;

def SBWriteResGroup25_1 : SchedWriteRes<[SBPort23,SBPort015]> {
  let Latency = 7;
  let NumMicroOps = 3;
  let ResourceCycles = [1,2];
}
def: InstRW<[SBWriteResGroup25_1], (instrs LEAVE, LEAVE64)>;

def SBWriteResGroup26_2 : SchedWriteRes<[SBPort0,SBPort1,SBPort5]> {
  let Latency = 3;
  let NumMicroOps = 3;
  let ResourceCycles = [1,1,1];
}
def: InstRW<[SBWriteResGroup26_2], (instrs COM_FIPr, COM_FIr, UCOM_FIPr, UCOM_FIr)>;

def SBWriteResGroup29 : SchedWriteRes<[SBPort1,SBPort015]> {
  let Latency = 4;
  let NumMicroOps = 2;
  let ResourceCycles = [1,1];
}
def: InstRW<[SBWriteResGroup29], (instrs MOV64sr)>;

def SBWriteResGroup29_2 : SchedWriteRes<[SBPort5,SBPort015]> {
  let Latency = 4;
  let NumMicroOps = 4;
  let ResourceCycles = [1,3];
}
def: InstRW<[SBWriteResGroup29_2], (instrs PAUSE)>;

def SBWriteResGroup31 : SchedWriteRes<[SBPort23]> {
  let Latency = 5;
  let NumMicroOps = 1;
  let ResourceCycles = [1];
}
def: InstRW<[SBWriteResGroup31], (instregex "MOVSX(16|32|64)rm(8|16|32)",
                                            "MOVZX(16|32|64)rm(8|16)")>;

def SBWriteResGroup76 : SchedWriteRes<[SBPort05]> {
  let Latency = 5;
  let NumMicroOps = 8;
  let ResourceCycles = [8];
}
def: InstRW<[SBWriteResGroup76], (instregex "RCL(8|16|32|64)r(i|CL)",
                                            "RCR(8|16|32|64)r(i|CL)")>;

def SBWriteResGroup33 : SchedWriteRes<[SBPort4,SBPort23]> {
  let Latency = 5;
  let NumMicroOps = 2;
  let ResourceCycles = [1,1];
}
def: InstRW<[SBWriteResGroup33], (instregex "PUSH(16r|32r|64r|64i8)")>;

def SBWriteResGroup35 : SchedWriteRes<[SBPort1,SBPort5]> {
  let Latency = 5;
  let NumMicroOps = 3;
  let ResourceCycles = [1,2];
}
def: InstRW<[SBWriteResGroup35], (instrs CLI)>;

def SBWriteResGroup35_2 : SchedWriteRes<[SBPort1,SBPort4,SBPort23]> {
  let Latency = 5;
  let NumMicroOps = 3;
  let ResourceCycles = [1,1,1];
}
def: InstRW<[SBWriteResGroup35_2], (instrs PUSHGS64)>;
def: InstRW<[SBWriteResGroup35_2], (instregex "ISTT_FP(16|32|64)m")>;

def SBWriteResGroup36 : SchedWriteRes<[SBPort4,SBPort5,SBPort23]> {
  let Latency = 5;
  let NumMicroOps = 3;
  let ResourceCycles = [1,1,1];
}
def: InstRW<[SBWriteResGroup36], (instrs CALL64pcrel32)>;
def: InstRW<[SBWriteResGroup36], (instregex "CALL(16|32|64)r",
                                            "(V?)EXTRACTPSmr")>;

def SBWriteResGroup40 : SchedWriteRes<[SBPort4,SBPort23,SBPort015]> {
  let Latency = 5;
  let NumMicroOps = 3;
  let ResourceCycles = [1,1,1];
}
def: InstRW<[SBWriteResGroup40], (instrs STOSB, STOSL, STOSQ, STOSW)>;

def SBWriteResGroup41 : SchedWriteRes<[SBPort5,SBPort015]> {
  let Latency = 5;
  let NumMicroOps = 4;
  let ResourceCycles = [1,3];
}
def: InstRW<[SBWriteResGroup41], (instrs FNINIT)>;

def SBWriteResGroup45 : SchedWriteRes<[SBPort0,SBPort4,SBPort23,SBPort15]> {
  let Latency = 5;
  let NumMicroOps = 4;
  let ResourceCycles = [1,1,1,1];
}
def: InstRW<[SBWriteResGroup45], (instregex "(V?)PEXTR(D|Q)mr",
                                            "PUSHF(16|64)")>;

def SBWriteResGroup46 : SchedWriteRes<[SBPort4,SBPort5,SBPort01,SBPort23]> {
  let Latency = 5;
  let NumMicroOps = 4;
  let ResourceCycles = [1,1,1,1];
}
def: InstRW<[SBWriteResGroup46], (instregex "CLFLUSH")>;

def SBWriteResGroup47 : SchedWriteRes<[SBPort4,SBPort5,SBPort01,SBPort23]> {
  let Latency = 5;
  let NumMicroOps = 5;
  let ResourceCycles = [1,2,1,1];
}
def: InstRW<[SBWriteResGroup47], (instregex "FXRSTOR")>;

def SBWriteResGroup48 : SchedWriteRes<[SBPort23]> {
  let Latency = 6;
  let NumMicroOps = 1;
  let ResourceCycles = [1];
}
def: InstRW<[SBWriteResGroup48], (instrs MMX_MOVD64from64rm,
                                         VBROADCASTSSrm)>;
def: InstRW<[SBWriteResGroup48], (instregex "POP(16|32|64)r",
                                            "(V?)MOV64toPQIrm",
                                            "(V?)MOVDDUPrm",
                                            "(V?)MOVDI2PDIrm",
                                            "(V?)MOVQI2PQIrm",
                                            "(V?)MOVSDrm",
                                            "(V?)MOVSHDUPrm",
                                            "(V?)MOVSLDUPrm",
                                            "(V?)MOVSSrm")>;

def SBWriteResGroup49 : SchedWriteRes<[SBPort5,SBPort23]> {
  let Latency = 6;
  let NumMicroOps = 2;
  let ResourceCycles = [1,1];
}
def: InstRW<[SBWriteResGroup49], (instrs MOV16sm)>;

def SBWriteResGroup51 : SchedWriteRes<[SBPort23,SBPort15]> {
  let Latency = 6;
  let NumMicroOps = 2;
  let ResourceCycles = [1,1];
}
def: InstRW<[SBWriteResGroup51], (instrs MMX_PABSBrm,
                                         MMX_PABSDrm,
                                         MMX_PABSWrm,
                                         MMX_PALIGNRrmi,
                                         MMX_PSIGNBrm,
                                         MMX_PSIGNDrm,
                                         MMX_PSIGNWrm)>;

def SBWriteResGroup52 : SchedWriteRes<[SBPort23,SBPort015]> {
  let Latency = 6;
  let NumMicroOps = 2;
  let ResourceCycles = [1,1];
}
def: InstRW<[SBWriteResGroup52], (instrs LODSL, LODSQ)>;

def SBWriteResGroup53 : SchedWriteRes<[SBPort4,SBPort23]> {
  let Latency = 6;
  let NumMicroOps = 3;
  let ResourceCycles = [1,2];
}
def: InstRW<[SBWriteResGroup53], (instregex "ST_F(32|64)m",
                                            "ST_FP(32|64|80)m")>;

def SBWriteResGroup54 : SchedWriteRes<[SBPort23]> {
  let Latency = 7;
  let NumMicroOps = 1;
  let ResourceCycles = [1];
}
def: InstRW<[SBWriteResGroup54], (instrs VBROADCASTSDYrm,
                                         VBROADCASTSSYrm,
                                         VMOVDDUPYrm,
                                         VMOVSHDUPYrm,
                                         VMOVSLDUPYrm)>;

def SBWriteResGroup58 : SchedWriteRes<[SBPort23,SBPort05]> {
  let Latency = 7;
  let NumMicroOps = 2;
  let ResourceCycles = [1,1];
}
def: InstRW<[SBWriteResGroup58], (instrs VINSERTF128rm)>;

def SBWriteResGroup59 : SchedWriteRes<[SBPort23,SBPort15]> {
  let Latency = 7;
  let NumMicroOps = 2;
  let ResourceCycles = [1,1];
}
def: InstRW<[SBWriteResGroup59], (instrs MMX_PADDQirm)>;

def SBWriteResGroup62 : SchedWriteRes<[SBPort5,SBPort23]> {
  let Latency = 7;
  let NumMicroOps = 3;
  let ResourceCycles = [2,1];
}
def: InstRW<[SBWriteResGroup62], (instrs VERRm, VERWm)>;

def SBWriteResGroup63 : SchedWriteRes<[SBPort23,SBPort015]> {
  let Latency = 7;
  let NumMicroOps = 3;
  let ResourceCycles = [1,2];
}
def: InstRW<[SBWriteResGroup63], (instrs LODSB, LODSW)>;

def SBWriteResGroup64 : SchedWriteRes<[SBPort5,SBPort01,SBPort23]> {
  let Latency = 7;
  let NumMicroOps = 3;
  let ResourceCycles = [1,1,1];
}
def: InstRW<[SBWriteResGroup64], (instrs FARJMP64m)>;

def SBWriteResGroup66 : SchedWriteRes<[SBPort0,SBPort4,SBPort23]> {
  let Latency = 7;
  let NumMicroOps = 4;
  let ResourceCycles = [1,1,2];
}
def: InstRW<[SBWriteResGroup66], (instrs FNSTSWm)>;

def SBWriteResGroup67 : SchedWriteRes<[SBPort1,SBPort5,SBPort015]> {
  let Latency = 7;
  let NumMicroOps = 4;
  let ResourceCycles = [1,2,1];
}
def: InstRW<[SBWriteResGroup67], (instregex "SLDT(16|32|64)r",
                                            "STR(16|32|64)r")>;

def SBWriteResGroup68 : SchedWriteRes<[SBPort4,SBPort5,SBPort23]> {
  let Latency = 7;
  let NumMicroOps = 4;
  let ResourceCycles = [1,1,2];
}
def: InstRW<[SBWriteResGroup68], (instrs FNSTCW16m)>;
def: InstRW<[SBWriteResGroup68], (instregex "CALL(16|32|64)m")>;

def SBWriteResGroup69 : SchedWriteRes<[SBPort4,SBPort23,SBPort05]> {
  let Latency = 7;
  let NumMicroOps = 4;
  let ResourceCycles = [1,2,1];
}
def: InstRW<[SBWriteResGroup69], (instregex "SAR(8|16|32|64)m(1|i)",
                                            "SHL(8|16|32|64)m(1|i)",
                                            "SHR(8|16|32|64)m(1|i)")>;

def SBWriteResGroup77 : SchedWriteRes<[SBPort0,SBPort1,SBPort23]> {
  let Latency = 8;
  let NumMicroOps = 3;
  let ResourceCycles = [1,1,1];
}
def: InstRW<[SBWriteResGroup77], (instregex "(V?)(U?)COMI(SD|SS)rm")>;

def SBWriteResGroup81 : SchedWriteRes<[SBPort4, SBPort23, SBPort015]> {
  let Latency = 6;
  let NumMicroOps = 3;
  let ResourceCycles = [1, 2, 1];
}
def: InstRW<[SBWriteResGroup81], (instregex "CMPXCHG(8|16)B")>;

def SBWriteResGroup83 : SchedWriteRes<[SBPort23,SBPort015]> {
  let Latency = 8;
  let NumMicroOps = 5;
  let ResourceCycles = [2,3];
}
def: InstRW<[SBWriteResGroup83], (instrs CMPSB,
                                         CMPSL,
                                         CMPSQ,
                                         CMPSW)>;

def SBWriteResGroup84 : SchedWriteRes<[SBPort4,SBPort5,SBPort23]> {
  let Latency = 8;
  let NumMicroOps = 5;
  let ResourceCycles = [1,2,2];
}
def: InstRW<[SBWriteResGroup84], (instrs FLDCW16m)>;

def SBWriteResGroup85 : SchedWriteRes<[SBPort4,SBPort23,SBPort05]> {
  let Latency = 8;
  let NumMicroOps = 5;
  let ResourceCycles = [1,2,2];
}
def: InstRW<[SBWriteResGroup85], (instregex "ROL(8|16|32|64)m(1|i)",
                                            "ROR(8|16|32|64)m(1|i)")>;

def SBWriteResGroup86 : SchedWriteRes<[SBPort4,SBPort23,SBPort015]> {
  let Latency = 8;
  let NumMicroOps = 5;
  let ResourceCycles = [1,2,2];
}
def: InstRW<[SBWriteResGroup86], (instrs MOVSB, MOVSL, MOVSQ, MOVSW)>;
def: InstRW<[SBWriteResGroup86], (instregex "XADD(8|16|32|64)rm")>;

def SBWriteResGroup87 : SchedWriteRes<[SBPort4,SBPort5,SBPort01,SBPort23]> {
  let Latency = 8;
  let NumMicroOps = 5;
  let ResourceCycles = [1,1,1,2];
}
def: InstRW<[SBWriteResGroup87], (instrs FARCALL64m)>;

def SBWriteResGroup93 : SchedWriteRes<[SBPort0,SBPort1,SBPort23]> {
  let Latency = 9;
  let NumMicroOps = 3;
  let ResourceCycles = [1,1,1];
}
def: InstRW<[SBWriteResGroup93], (instregex "CVT(T?)(SD|SS)2SI(64)?rm")>;

def SBWriteResGroup95 : SchedWriteRes<[SBPort5,SBPort01,SBPort23]> {
  let Latency = 9;
  let NumMicroOps = 3;
  let ResourceCycles = [1,1,1];
}
def: InstRW<[SBWriteResGroup95], (instregex "LD_F(32|64|80)m")>;

def SBWriteResGroup97 : SchedWriteRes<[SBPort1,SBPort4,SBPort23]> {
  let Latency = 9;
  let NumMicroOps = 4;
  let ResourceCycles = [1,1,2];
}
def: InstRW<[SBWriteResGroup97], (instregex "IST_F(16|32)m",
                                            "IST_FP(16|32|64)m")>;

def SBWriteResGroup97_2 : SchedWriteRes<[SBPort4,SBPort23,SBPort05]> {
  let Latency = 9;
  let NumMicroOps = 6;
  let ResourceCycles = [1,2,3];
}
def: InstRW<[SBWriteResGroup97_2], (instregex "ROL(8|16|32|64)mCL",
                                              "ROR(8|16|32|64)mCL",
                                              "SAR(8|16|32|64)mCL",
                                              "SHL(8|16|32|64)mCL",
                                              "SHR(8|16|32|64)mCL")>;

def SBWriteResGroup98 : SchedWriteRes<[SBPort4,SBPort23,SBPort015]> {
  let Latency = 9;
  let NumMicroOps = 6;
  let ResourceCycles = [1,2,3];
}
def: SchedAlias<WriteADCRMW, SBWriteResGroup98>;

def SBWriteResGroup99 : SchedWriteRes<[SBPort4,SBPort23,SBPort05,SBPort015]> {
  let Latency = 9;
  let NumMicroOps = 6;
  let ResourceCycles = [1,2,2,1];
}
def: InstRW<[SBWriteResGroup99, ReadAfterLd], (instrs ADC8mr, ADC16mr, ADC32mr, ADC64mr,
                                                      SBB8mr, SBB16mr, SBB32mr, SBB64mr)>;

def SBWriteResGroup100 : SchedWriteRes<[SBPort4,SBPort5,SBPort23,SBPort05,SBPort015]> {
  let Latency = 9;
  let NumMicroOps = 6;
  let ResourceCycles = [1,1,2,1,1];
}
def : SchedAlias<WriteBitTestRegLd, SBWriteResGroup100>; // TODO - this is incorrect - no RMW

def SBWriteResGroup101 : SchedWriteRes<[SBPort1,SBPort23]> {
  let Latency = 10;
  let NumMicroOps = 2;
  let ResourceCycles = [1,1];
}
def: InstRW<[SBWriteResGroup101], (instregex "(ADD|SUB|SUBR)_F(32|64)m",
                                             "ILD_F(16|32|64)m")>;

def SBWriteResGroup104 : SchedWriteRes<[SBPort0,SBPort23]> {
  let Latency = 11;
  let NumMicroOps = 2;
  let ResourceCycles = [1,1];
}
def: InstRW<[SBWriteResGroup104], (instregex "(V?)PCMPGTQrm")>;

def SBWriteResGroup106 : SchedWriteRes<[SBPort1,SBPort23]> {
  let Latency = 11;
  let NumMicroOps = 3;
  let ResourceCycles = [2,1];
}
def: InstRW<[SBWriteResGroup106], (instregex "FICOM(P?)(16|32)m")>;

def SBWriteResGroup108 : SchedWriteRes<[SBPort05,SBPort23]> {
  let Latency = 11;
  let NumMicroOps = 11;
  let ResourceCycles = [7,4];
}
def: InstRW<[SBWriteResGroup108], (instregex "RCL(8|16|32|64)m",
                                             "RCR(8|16|32|64)m")>;

def SBWriteResGroup111 : SchedWriteRes<[SBPort0,SBPort23]> {
  let Latency = 12;
  let NumMicroOps = 2;
  let ResourceCycles = [1,1];
}
def: InstRW<[SBWriteResGroup111], (instregex "MUL_F(32|64)m")>;

def SBWriteResGroup114 : SchedWriteRes<[SBPort1,SBPort23]> {
  let Latency = 13;
  let NumMicroOps = 3;
  let ResourceCycles = [2,1];
}
def: InstRW<[SBWriteResGroup114], (instregex "(ADD|SUB|SUBR)_FI(16|32)m")>;

def SBWriteResGroup119 : SchedWriteRes<[SBPort0,SBPort1,SBPort23]> {
  let Latency = 15;
  let NumMicroOps = 3;
  let ResourceCycles = [1,1,1];
}
def: InstRW<[SBWriteResGroup119], (instregex "MUL_FI(16|32)m")>;

def SBWriteResGroup130 : SchedWriteRes<[SBPort0,SBPort23]> {
  let Latency = 31;
  let NumMicroOps = 2;
  let ResourceCycles = [1,1];
}
def: InstRW<[SBWriteResGroup130], (instregex "DIV(R?)_F(32|64)m")>;

def SBWriteResGroup131 : SchedWriteRes<[SBPort0,SBPort1,SBPort23]> {
  let Latency = 34;
  let NumMicroOps = 3;
  let ResourceCycles = [1,1,1];
}
def: InstRW<[SBWriteResGroup131], (instregex "DIV(R?)_FI(16|32)m")>;

def SBWriteResGroupVzeroall : SchedWriteRes<[SBPort5]> {
  let Latency = 9;
  let NumMicroOps = 20;
  let ResourceCycles = [2];
}
def: InstRW<[SBWriteResGroupVzeroall], (instrs VZEROALL)>;

def SBWriteResGroupVzeroupper : SchedWriteRes<[]> {
  let Latency = 1;
  let NumMicroOps = 4;
  let ResourceCycles = [];
}
def: InstRW<[SBWriteResGroupVzeroupper], (instrs VZEROUPPER)>;

def: InstRW<[WriteZero], (instrs CLC)>;

// Instruction variants handled by the renamer. These might not need execution
// ports in certain conditions.
// See Agner's Fog "The microarchitecture of Intel, AMD and VIA CPUs",
// section "Sandy Bridge and Ivy Bridge Pipeline" > "Register allocation and
// renaming".
// These can be investigated with llvm-exegesis, e.g.
// echo 'pxor %mm0, %mm0' | /tmp/llvm-exegesis -mode=uops -snippets-file=-
// echo 'vxorpd %xmm0, %xmm0, %xmm1' | /tmp/llvm-exegesis -mode=uops -snippets-file=-

def SBWriteZeroLatency : SchedWriteRes<[]> {
  let Latency = 0;
}

def SBWriteZeroIdiom : SchedWriteVariant<[
    SchedVar<MCSchedPredicate<ZeroIdiomPredicate>, [SBWriteZeroLatency]>,
    SchedVar<NoSchedPred,                          [WriteALU]>
]>;
def : InstRW<[SBWriteZeroIdiom], (instrs SUB32rr, SUB64rr,
                                         XOR32rr, XOR64rr)>;

def SBWriteFZeroIdiom : SchedWriteVariant<[
    SchedVar<MCSchedPredicate<ZeroIdiomPredicate>, [SBWriteZeroLatency]>,
    SchedVar<NoSchedPred,                          [WriteFLogic]>
]>;
def : InstRW<[SBWriteFZeroIdiom], (instrs XORPSrr, VXORPSrr, XORPDrr,
                                          VXORPDrr)>;

def SBWriteFZeroIdiomY : SchedWriteVariant<[
    SchedVar<MCSchedPredicate<ZeroIdiomPredicate>, [SBWriteZeroLatency]>,
    SchedVar<NoSchedPred,                          [WriteFLogicY]>
]>;
def : InstRW<[SBWriteFZeroIdiomY], (instrs VXORPSYrr, VXORPDYrr)>;

def SBWriteVZeroIdiomLogicX : SchedWriteVariant<[
    SchedVar<MCSchedPredicate<ZeroIdiomPredicate>, [SBWriteZeroLatency]>,
    SchedVar<NoSchedPred,                          [WriteVecLogicX]>
]>;
def : InstRW<[SBWriteVZeroIdiomLogicX], (instrs PXORrr, VPXORrr)>;

def SBWriteVZeroIdiomALUX : SchedWriteVariant<[
    SchedVar<MCSchedPredicate<ZeroIdiomPredicate>, [SBWriteZeroLatency]>,
    SchedVar<NoSchedPred,                          [WriteVecALUX]>
]>;
def : InstRW<[SBWriteVZeroIdiomALUX], (instrs PSUBBrr, VPSUBBrr,
                                              PSUBDrr, VPSUBDrr,
                                              PSUBQrr, VPSUBQrr,
                                              PSUBWrr, VPSUBWrr,
                                              PCMPGTBrr, VPCMPGTBrr,
                                              PCMPGTDrr, VPCMPGTDrr,
                                              PCMPGTWrr, VPCMPGTWrr)>;

def SBWritePCMPGTQ : SchedWriteRes<[SBPort0]> {
  let Latency = 5;
  let NumMicroOps = 1;
  let ResourceCycles = [1];
}

def SBWriteVZeroIdiomPCMPGTQ : SchedWriteVariant<[
    SchedVar<MCSchedPredicate<ZeroIdiomPredicate>, [SBWriteZeroLatency]>,
    SchedVar<NoSchedPred,                          [SBWritePCMPGTQ]>
]>;
def : InstRW<[SBWriteVZeroIdiomPCMPGTQ], (instrs PCMPGTQrr, VPCMPGTQrr)>;

// CMOVs that use both Z and C flag require an extra uop.
def SBWriteCMOVA_CMOVBErr : SchedWriteRes<[SBPort05,SBPort015]> {
  let Latency = 3;
  let ResourceCycles = [2,1];
  let NumMicroOps = 3;
}

def SBWriteCMOVA_CMOVBErm : SchedWriteRes<[SBPort23,SBPort05,SBPort015]> {
  let Latency = 8;
  let ResourceCycles = [1,2,1];
  let NumMicroOps = 4;
}

def SBCMOVA_CMOVBErr :  SchedWriteVariant<[
  SchedVar<MCSchedPredicate<IsCMOVArr_Or_CMOVBErr>, [SBWriteCMOVA_CMOVBErr]>,
  SchedVar<NoSchedPred,                             [WriteCMOV]>
]>;

def SBCMOVA_CMOVBErm :  SchedWriteVariant<[
  SchedVar<MCSchedPredicate<IsCMOVArm_Or_CMOVBErm>, [SBWriteCMOVA_CMOVBErm]>,
  SchedVar<NoSchedPred,                             [WriteCMOV.Folded]>
]>;

def : InstRW<[SBCMOVA_CMOVBErr], (instrs CMOV16rr, CMOV32rr, CMOV64rr)>;
def : InstRW<[SBCMOVA_CMOVBErm], (instrs CMOV16rm, CMOV32rm, CMOV64rm)>;

// SETCCs that use both Z and C flag require an extra uop.
def SBWriteSETA_SETBEr : SchedWriteRes<[SBPort05]> {
  let Latency = 2;
  let ResourceCycles = [2];
  let NumMicroOps = 2;
}

def SBWriteSETA_SETBEm : SchedWriteRes<[SBPort4,SBPort23,SBPort05]> {
  let Latency = 3;
  let ResourceCycles = [1,1,2];
  let NumMicroOps = 4;
}

def SBSETA_SETBErr :  SchedWriteVariant<[
  SchedVar<MCSchedPredicate<IsSETAr_Or_SETBEr>, [SBWriteSETA_SETBEr]>,
  SchedVar<NoSchedPred,                         [WriteSETCC]>
]>;

def SBSETA_SETBErm :  SchedWriteVariant<[
  SchedVar<MCSchedPredicate<IsSETAm_Or_SETBEm>, [SBWriteSETA_SETBEm]>,
  SchedVar<NoSchedPred,                         [WriteSETCCStore]>
]>;

def : InstRW<[SBSETA_SETBErr], (instrs SETCCr)>;
def : InstRW<[SBSETA_SETBErm], (instrs SETCCm)>;

} // SchedModel<|MERGE_RESOLUTION|>--- conflicted
+++ resolved
@@ -124,19 +124,11 @@
 defm : X86WriteRes<WriteIMul16ImmLd,  [SBPort1,SBPort015,SBPort23], 8, [1,1,1], 3>;
 defm : SBWriteResPair<WriteIMul16Reg, [SBPort1],   3>;
 defm : SBWriteResPair<WriteIMul32,    [SBPort1,SBPort05,SBPort015], 4, [1,1,1], 3>;
-<<<<<<< HEAD
-defm : SBWriteResPair<WriteMULX32,    [SBPort1,SBPort05,SBPort015], 4, [1,1,1], 3>;
-defm : SBWriteResPair<WriteIMul32Imm, [SBPort1],   3>;
-defm : SBWriteResPair<WriteIMul32Reg, [SBPort1],   3>;
-defm : SBWriteResPair<WriteIMul64,    [SBPort1,SBPort0], 4, [1,1], 2>;
-defm : SBWriteResPair<WriteMULX64,    [SBPort1,SBPort0], 4, [1,1], 2>;
-=======
 defm : SBWriteResPair<WriteMULX32,    [SBPort1,SBPort05,SBPort015], 3, [1,1,1], 3>;
 defm : SBWriteResPair<WriteIMul32Imm, [SBPort1],   3>;
 defm : SBWriteResPair<WriteIMul32Reg, [SBPort1],   3>;
 defm : SBWriteResPair<WriteIMul64,    [SBPort1,SBPort0], 4, [1,1], 2>;
 defm : SBWriteResPair<WriteMULX64,    [SBPort1,SBPort0], 3, [1,1], 2>;
->>>>>>> ac168fe6
 defm : SBWriteResPair<WriteIMul64Imm, [SBPort1],   3>;
 defm : SBWriteResPair<WriteIMul64Reg, [SBPort1],   3>;
 def SBWriteIMulH : WriteRes<WriteIMulH, []> { let Latency = 4; }
