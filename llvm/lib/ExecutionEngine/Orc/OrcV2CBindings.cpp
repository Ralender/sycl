--- conflicted
+++ resolved
@@ -491,8 +491,6 @@
   free(TargetTriple);
 }
 
-<<<<<<< HEAD
-=======
 LLVMErrorRef LLVMOrcObjectLayerAddObjectFile(LLVMOrcObjectLayerRef ObjLayer,
                                              LLVMOrcJITDylibRef JD,
                                              LLVMMemoryBufferRef ObjBuffer) {
@@ -508,7 +506,6 @@
                             std::unique_ptr<MemoryBuffer>(unwrap(ObjBuffer))));
 }
 
->>>>>>> 3f9ee3c9
 void LLVMOrcObjectLayerEmit(LLVMOrcObjectLayerRef ObjLayer,
                             LLVMOrcMaterializationResponsibilityRef R,
                             LLVMMemoryBufferRef ObjBuffer) {
