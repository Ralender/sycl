--- conflicted
+++ resolved
@@ -7,13 +7,8 @@
 define i32 @isint_return(double %d) nounwind {
 ; CHECK64-LABEL: isint_return:
 ; CHECK64:       # %bb.0:
-<<<<<<< HEAD
-; CHECK64-NEXT:    cvttsd2si %xmm0, %eax
-; CHECK64-NEXT:    cvtsi2sd %eax, %xmm1
-=======
 ; CHECK64-NEXT:    cvttpd2dq %xmm0, %xmm1
 ; CHECK64-NEXT:    cvtdq2pd %xmm1, %xmm1
->>>>>>> a34309b7
 ; CHECK64-NEXT:    cmpeqsd %xmm0, %xmm1
 ; CHECK64-NEXT:    movq %xmm1, %rax
 ; CHECK64-NEXT:    andl $1, %eax
@@ -23,13 +18,8 @@
 ; CHECK32-LABEL: isint_return:
 ; CHECK32:       # %bb.0:
 ; CHECK32-NEXT:    movsd {{.*#+}} xmm0 = mem[0],zero
-<<<<<<< HEAD
-; CHECK32-NEXT:    cvttsd2si %xmm0, %eax
-; CHECK32-NEXT:    cvtsi2sd %eax, %xmm1
-=======
 ; CHECK32-NEXT:    cvttpd2dq %xmm0, %xmm1
 ; CHECK32-NEXT:    cvtdq2pd %xmm1, %xmm1
->>>>>>> a34309b7
 ; CHECK32-NEXT:    cmpeqsd %xmm0, %xmm1
 ; CHECK32-NEXT:    movd %xmm1, %eax
 ; CHECK32-NEXT:    andl $1, %eax
@@ -72,13 +62,8 @@
 define void @isint_branch(double %d) nounwind {
 ; CHECK64-LABEL: isint_branch:
 ; CHECK64:       # %bb.0:
-<<<<<<< HEAD
-; CHECK64-NEXT:    cvttsd2si %xmm0, %eax
-; CHECK64-NEXT:    cvtsi2sd %eax, %xmm1
-=======
 ; CHECK64-NEXT:    cvttpd2dq %xmm0, %xmm1
 ; CHECK64-NEXT:    cvtdq2pd %xmm1, %xmm1
->>>>>>> a34309b7
 ; CHECK64-NEXT:    ucomisd %xmm1, %xmm0
 ; CHECK64-NEXT:    jne .LBB2_2
 ; CHECK64-NEXT:    jp .LBB2_2
@@ -92,13 +77,8 @@
 ; CHECK32-LABEL: isint_branch:
 ; CHECK32:       # %bb.0:
 ; CHECK32-NEXT:    movsd {{.*#+}} xmm0 = mem[0],zero
-<<<<<<< HEAD
-; CHECK32-NEXT:    cvttsd2si %xmm0, %eax
-; CHECK32-NEXT:    cvtsi2sd %eax, %xmm1
-=======
 ; CHECK32-NEXT:    cvttpd2dq %xmm0, %xmm1
 ; CHECK32-NEXT:    cvtdq2pd %xmm1, %xmm1
->>>>>>> a34309b7
 ; CHECK32-NEXT:    ucomisd %xmm1, %xmm0
 ; CHECK32-NEXT:    jne .LBB2_2
 ; CHECK32-NEXT:    jp .LBB2_2
