--- conflicted
+++ resolved
@@ -254,10 +254,6 @@
     ; CHECK: [[EVEC1:%[0-9]+]]:_(s64) = G_EXTRACT_VECTOR_ELT [[BUILD_VECTOR1]](<2 x s64>), [[C1]](s64)
     ; CHECK: [[EVEC2:%[0-9]+]]:_(s64) = G_EXTRACT_VECTOR_ELT [[BUILD_VECTOR4]](<2 x s64>), [[C]](s64)
     ; CHECK: [[EVEC3:%[0-9]+]]:_(s64) = G_EXTRACT_VECTOR_ELT [[BUILD_VECTOR2]](<2 x s64>), [[C1]](s64)
-<<<<<<< HEAD
-    ; CHECK: [[SHUF:%[0-9]+]]:_(<2 x s64>) = G_SHUFFLE_VECTOR [[BUILD_VECTOR3]](<2 x s64>), [[BUILD_VECTOR5]], shufflemask(1, 3)
-=======
->>>>>>> 3e87a12c
     ; CHECK: [[BUILD_VECTOR6:%[0-9]+]]:_(<2 x s64>) = G_BUILD_VECTOR [[EVEC]](s64), [[EVEC1]](s64)
     ; CHECK: [[BUILD_VECTOR7:%[0-9]+]]:_(<2 x s64>) = G_BUILD_VECTOR [[EVEC2]](s64), [[EVEC3]](s64)
     ; CHECK: [[SHUF:%[0-9]+]]:_(<2 x s64>) = G_SHUFFLE_VECTOR [[BUILD_VECTOR3]](<2 x s64>), [[BUILD_VECTOR5]], shufflemask(1, 3)
