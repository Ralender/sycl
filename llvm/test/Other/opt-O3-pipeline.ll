; RUN: opt -enable-new-pm=0 -mtriple=x86_64-- -O3 -debug-pass=Structure < %s -o /dev/null 2>&1 | FileCheck --check-prefixes=CHECK,%llvmcheckext %s
; RUN: opt -enable-new-pm=1 -mtriple=x86_64-- -O3 -debug-pass-structure < %s -o /dev/null 2>&1 | FileCheck --check-prefixes=NEWPM,%llvmcheckext %s

; REQUIRES: asserts

; CHECK-LABEL: Pass Arguments:
; CHECK-NEXT: Target Transform Information
; CHECK-NEXT: Type-Based Alias Analysis
; CHECK-NEXT: Scoped NoAlias Alias Analysis
; CHECK-NEXT: Assumption Cache Tracker
; CHECK-NEXT: Target Library Information
; CHECK-NEXT:   FunctionPass Manager
; CHECK-NEXT:     Module Verifier
; CHECK-EXT:      Good Bye World Pass
; CHECK-NOEXT-NOT:      Good Bye World Pass
; CHECK-NEXT:     Lower 'expect' Intrinsics
; CHECK-NEXT:     Simplify the CFG
; CHECK-NEXT:     Dominator Tree Construction
; CHECK-NEXT:     SROA
; CHECK-NEXT:     Early CSE
; CHECK-NEXT: Pass Arguments:
; CHECK-NEXT: Target Library Information
; CHECK-NEXT: Target Transform Information
;             Target Pass Configuration
; CHECK:      Type-Based Alias Analysis
; CHECK-NEXT: Scoped NoAlias Alias Analysis
; CHECK-NEXT: Assumption Cache Tracker
; CHECK-NEXT: Profile summary info
; CHECK-NEXT:   ModulePass Manager
; CHECK-NEXT:     Annotation2Metadata
; CHECK-NEXT:     Force set function attributes
; CHECK-NEXT:     Infer set function attributes
; CHECK-NEXT:     FunctionPass Manager
; CHECK-NEXT:       Dominator Tree Construction
; CHECK-NEXT:       Call-site splitting
; CHECK-NEXT:     Interprocedural Sparse Conditional Constant Propagation
; CHECK-NEXT:       FunctionPass Manager
; CHECK-NEXT:         Dominator Tree Construction
; CHECK-NEXT:     Called Value Propagation
; CHECK-NEXT:     Global Variable Optimizer
; CHECK-NEXT:       FunctionPass Manager
; CHECK-NEXT:         Dominator Tree Construction
; CHECK-NEXT:         Natural Loop Information
; CHECK-NEXT:         Post-Dominator Tree Construction
; CHECK-NEXT:         Branch Probability Analysis
; CHECK-NEXT:         Block Frequency Analysis
; CHECK-NEXT:     FunctionPass Manager
; CHECK-NEXT:       Dominator Tree Construction
; CHECK-NEXT:       Promote Memory to Register
; CHECK-NEXT:     Dead Argument Elimination
; CHECK-NEXT:     FunctionPass Manager
; CHECK-NEXT:       Dominator Tree Construction
; CHECK-NEXT:       Basic Alias Analysis (stateless AA impl)
; CHECK-NEXT:       Function Alias Analysis Results
; CHECK-NEXT:       Natural Loop Information
; CHECK-NEXT:       Lazy Branch Probability Analysis
; CHECK-NEXT:       Lazy Block Frequency Analysis
; CHECK-NEXT:       Optimization Remark Emitter
; CHECK-NEXT:       Combine redundant instructions
; CHECK-NEXT:       Simplify the CFG
; CHECK-NEXT:     CallGraph Construction
; CHECK-NEXT:     Globals Alias Analysis
; CHECK-NEXT:     Call Graph SCC Pass Manager
; CHECK-NEXT:       Remove unused exception handling info
; CHECK-NEXT:       Function Integration/Inlining
; CHECK-NEXT:       OpenMP specific optimizations
; CHECK-NEXT:       Deduce function attributes
; CHECK-NEXT:       Promote 'by reference' arguments to scalars
; CHECK-NEXT:       FunctionPass Manager
; CHECK-NEXT:         Dominator Tree Construction
; CHECK-NEXT:         SROA
; CHECK-NEXT:         Basic Alias Analysis (stateless AA impl)
; CHECK-NEXT:         Function Alias Analysis Results
; CHECK-NEXT:         Memory SSA
; CHECK-NEXT:         Early CSE w/ MemorySSA
; CHECK-NEXT:         Speculatively execute instructions if target has divergent branches
; CHECK-NEXT:         Function Alias Analysis Results
; CHECK-NEXT:         Lazy Value Information Analysis
; CHECK-NEXT:         Jump Threading
; CHECK-NEXT:         Value Propagation
; CHECK-NEXT:         Simplify the CFG
; CHECK-NEXT:         Dominator Tree Construction
; CHECK-NEXT:         Combine pattern based expressions
; CHECK-NEXT:         Basic Alias Analysis (stateless AA impl)
; CHECK-NEXT:         Function Alias Analysis Results
; CHECK-NEXT:         Natural Loop Information
; CHECK-NEXT:         Lazy Branch Probability Analysis
; CHECK-NEXT:         Lazy Block Frequency Analysis
; CHECK-NEXT:         Optimization Remark Emitter
; CHECK-NEXT:         Combine redundant instructions
; CHECK-NEXT:         Conditionally eliminate dead library calls
; CHECK-NEXT:         Natural Loop Information
; CHECK-NEXT:         Post-Dominator Tree Construction
; CHECK-NEXT:         Branch Probability Analysis
; CHECK-NEXT:         Block Frequency Analysis
; CHECK-NEXT:         Lazy Branch Probability Analysis
; CHECK-NEXT:         Lazy Block Frequency Analysis
; CHECK-NEXT:         Optimization Remark Emitter
; CHECK-NEXT:         PGOMemOPSize
; CHECK-NEXT:         Basic Alias Analysis (stateless AA impl)
; CHECK-NEXT:         Function Alias Analysis Results
; CHECK-NEXT:         Natural Loop Information
; CHECK-NEXT:         Lazy Branch Probability Analysis
; CHECK-NEXT:         Lazy Block Frequency Analysis
; CHECK-NEXT:         Optimization Remark Emitter
; CHECK-NEXT:         Tail Call Elimination
; CHECK-NEXT:         Simplify the CFG
; CHECK-NEXT:         Reassociate expressions
; CHECK-NEXT:         Dominator Tree Construction
; CHECK-NEXT:         Basic Alias Analysis (stateless AA impl)
; CHECK-NEXT:         Function Alias Analysis Results
; CHECK-NEXT:         Memory SSA
; CHECK-NEXT:         Natural Loop Information
; CHECK-NEXT:         Canonicalize natural loops
; CHECK-NEXT:         LCSSA Verifier
; CHECK-NEXT:         Loop-Closed SSA Form Pass
; CHECK-NEXT:         Scalar Evolution Analysis
; CHECK-NEXT:         Lazy Branch Probability Analysis
; CHECK-NEXT:         Lazy Block Frequency Analysis
; CHECK-NEXT:         Loop Pass Manager
; CHECK-NEXT:           Loop Invariant Code Motion
; CHECK-NEXT:           Rotate Loops
; CHECK-NEXT:           Loop Invariant Code Motion
; CHECK-NEXT:           Unswitch loops
; CHECK-NEXT:         Simplify the CFG
; CHECK-NEXT:         Dominator Tree Construction
; CHECK-NEXT:         Basic Alias Analysis (stateless AA impl)
; CHECK-NEXT:         Function Alias Analysis Results
; CHECK-NEXT:         Natural Loop Information
; CHECK-NEXT:         Lazy Branch Probability Analysis
; CHECK-NEXT:         Lazy Block Frequency Analysis
; CHECK-NEXT:         Optimization Remark Emitter
; CHECK-NEXT:         Combine redundant instructions
; CHECK-NEXT:         Canonicalize natural loops
; CHECK-NEXT:         LCSSA Verifier
; CHECK-NEXT:         Loop-Closed SSA Form Pass
; CHECK-NEXT:         Scalar Evolution Analysis
; CHECK-NEXT:         Loop Pass Manager
; CHECK-NEXT:           Recognize loop idioms
; CHECK-NEXT:           Induction Variable Simplification
; CHECK-NEXT:           Delete dead loops
; CHECK-NEXT:           Unroll loops
; CHECK-NEXT:         SROA
; CHECK-NEXT:         Function Alias Analysis Results
; CHECK-NEXT:         MergedLoadStoreMotion
; CHECK-NEXT:         Phi Values Analysis
; CHECK-NEXT:         Function Alias Analysis Results
; CHECK-NEXT:         Memory Dependence Analysis
; CHECK-NEXT:         Lazy Branch Probability Analysis
; CHECK-NEXT:         Lazy Block Frequency Analysis
; CHECK-NEXT:         Optimization Remark Emitter
; CHECK-NEXT:         Global Value Numbering
; CHECK-NEXT:         Sparse Conditional Constant Propagation
; CHECK-NEXT:         Demanded bits analysis
; CHECK-NEXT:         Bit-Tracking Dead Code Elimination
; CHECK-NEXT:         Basic Alias Analysis (stateless AA impl)
; CHECK-NEXT:         Function Alias Analysis Results
; CHECK-NEXT:         Lazy Branch Probability Analysis
; CHECK-NEXT:         Lazy Block Frequency Analysis
; CHECK-NEXT:         Optimization Remark Emitter
; CHECK-NEXT:         Combine redundant instructions
; CHECK-NEXT:         Lazy Value Information Analysis
; CHECK-NEXT:         Jump Threading
; CHECK-NEXT:         Value Propagation
; CHECK-NEXT:         Post-Dominator Tree Construction
; CHECK-NEXT:         Aggressive Dead Code Elimination
; CHECK-NEXT:         Basic Alias Analysis (stateless AA impl)
; CHECK-NEXT:         Function Alias Analysis Results
; CHECK-NEXT:         Memory SSA
; CHECK-NEXT:         MemCpy Optimization
; CHECK-NEXT:         Dead Store Elimination
; CHECK-NEXT:         Natural Loop Information
; CHECK-NEXT:         Canonicalize natural loops
; CHECK-NEXT:         LCSSA Verifier
; CHECK-NEXT:         Loop-Closed SSA Form Pass
; CHECK-NEXT:         Function Alias Analysis Results
; CHECK-NEXT:         Scalar Evolution Analysis
; CHECK-NEXT:         Lazy Branch Probability Analysis
; CHECK-NEXT:         Lazy Block Frequency Analysis
; CHECK-NEXT:         Loop Pass Manager
; CHECK-NEXT:           Loop Invariant Code Motion
; CHECK-NEXT:         Simplify the CFG
; CHECK-NEXT:         Dominator Tree Construction
; CHECK-NEXT:         Basic Alias Analysis (stateless AA impl)
; CHECK-NEXT:         Function Alias Analysis Results
; CHECK-NEXT:         Natural Loop Information
; CHECK-NEXT:         Lazy Branch Probability Analysis
; CHECK-NEXT:         Lazy Block Frequency Analysis
; CHECK-NEXT:         Optimization Remark Emitter
; CHECK-NEXT:         Combine redundant instructions
; CHECK-NEXT:     A No-Op Barrier Pass
; CHECK-NEXT:     Eliminate Available Externally Globals
; CHECK-NEXT:     CallGraph Construction
; CHECK-NEXT:     Deduce function attributes in RPO
; CHECK-NEXT:     Global Variable Optimizer
; CHECK-NEXT:       FunctionPass Manager
; CHECK-NEXT:         Dominator Tree Construction
; CHECK-NEXT:         Natural Loop Information
; CHECK-NEXT:         Post-Dominator Tree Construction
; CHECK-NEXT:         Branch Probability Analysis
; CHECK-NEXT:         Block Frequency Analysis
; CHECK-NEXT:     Dead Global Elimination
; CHECK-NEXT:     CallGraph Construction
; CHECK-NEXT:     Globals Alias Analysis
; CHECK-NEXT:     FunctionPass Manager
; CHECK-NEXT:       Dominator Tree Construction
; CHECK-NEXT:       Float to int
; CHECK-NEXT:       Lower constant intrinsics
; CHECK-NEXT:       Natural Loop Information
; CHECK-NEXT:       Canonicalize natural loops
; CHECK-NEXT:       LCSSA Verifier
; CHECK-NEXT:       Loop-Closed SSA Form Pass
; CHECK-NEXT:       Basic Alias Analysis (stateless AA impl)
; CHECK-NEXT:       Function Alias Analysis Results
; CHECK-NEXT:       Scalar Evolution Analysis
; CHECK-NEXT:       Loop Pass Manager
; CHECK-NEXT:         Rotate Loops
; CHECK-NEXT:       Loop Access Analysis
; CHECK-NEXT:       Lazy Branch Probability Analysis
; CHECK-NEXT:       Lazy Block Frequency Analysis
; CHECK-NEXT:       Optimization Remark Emitter
; CHECK-NEXT:       Loop Distribution
; CHECK-NEXT:       Post-Dominator Tree Construction
; CHECK-NEXT:       Branch Probability Analysis
; CHECK-NEXT:       Block Frequency Analysis
; CHECK-NEXT:       Scalar Evolution Analysis
; CHECK-NEXT:       Basic Alias Analysis (stateless AA impl)
; CHECK-NEXT:       Function Alias Analysis Results
; CHECK-NEXT:       Loop Access Analysis
; CHECK-NEXT:       Demanded bits analysis
; CHECK-NEXT:       Lazy Branch Probability Analysis
; CHECK-NEXT:       Lazy Block Frequency Analysis
; CHECK-NEXT:       Optimization Remark Emitter
; CHECK-NEXT:       Inject TLI Mappings
; CHECK-NEXT:       Loop Vectorization
; CHECK-NEXT:       Canonicalize natural loops
; CHECK-NEXT:       Scalar Evolution Analysis
; CHECK-NEXT:       Function Alias Analysis Results
; CHECK-NEXT:       Loop Access Analysis
; CHECK-NEXT:       Lazy Branch Probability Analysis
; CHECK-NEXT:       Lazy Block Frequency Analysis
; CHECK-NEXT:       Loop Load Elimination
; CHECK-NEXT:       Basic Alias Analysis (stateless AA impl)
; CHECK-NEXT:       Function Alias Analysis Results
; CHECK-NEXT:       Lazy Branch Probability Analysis
; CHECK-NEXT:       Lazy Block Frequency Analysis
; CHECK-NEXT:       Optimization Remark Emitter
; CHECK-NEXT:       Combine redundant instructions
; CHECK-NEXT:       Simplify the CFG
; CHECK-NEXT:       Dominator Tree Construction
; CHECK-NEXT:       Natural Loop Information
; CHECK-NEXT:       Scalar Evolution Analysis
; CHECK-NEXT:       Basic Alias Analysis (stateless AA impl)
; CHECK-NEXT:       Function Alias Analysis Results
; CHECK-NEXT:       Demanded bits analysis
; CHECK-NEXT:       Lazy Branch Probability Analysis
; CHECK-NEXT:       Lazy Block Frequency Analysis
; CHECK-NEXT:       Optimization Remark Emitter
; CHECK-NEXT:       Inject TLI Mappings
; CHECK-NEXT:       SLP Vectorizer
; CHECK-NEXT:       Optimize scalar/vector ops
; CHECK-NEXT:       Optimization Remark Emitter
; CHECK-NEXT:       Combine redundant instructions
; CHECK-NEXT:       Canonicalize natural loops
; CHECK-NEXT:       LCSSA Verifier
; CHECK-NEXT:       Loop-Closed SSA Form Pass
; CHECK-NEXT:       Scalar Evolution Analysis
; CHECK-NEXT:       Loop Pass Manager
; CHECK-NEXT:         Unroll loops
; CHECK-NEXT:       Lazy Branch Probability Analysis
; CHECK-NEXT:       Lazy Block Frequency Analysis
; CHECK-NEXT:       Optimization Remark Emitter
; CHECK-NEXT:       Combine redundant instructions
; CHECK-NEXT:       Memory SSA
; CHECK-NEXT:       Canonicalize natural loops
; CHECK-NEXT:       LCSSA Verifier
; CHECK-NEXT:       Loop-Closed SSA Form Pass
; CHECK-NEXT:       Scalar Evolution Analysis
; CHECK-NEXT:       Lazy Branch Probability Analysis
; CHECK-NEXT:       Lazy Block Frequency Analysis
; CHECK-NEXT:       Loop Pass Manager
; CHECK-NEXT:         Loop Invariant Code Motion
; CHECK-NEXT:       Optimization Remark Emitter
; CHECK-NEXT:       Warn about non-applied transformations
; CHECK-NEXT:       Alignment from assumptions
; CHECK-NEXT:     Strip Unused Function Prototypes
; CHECK-NEXT:     Dead Global Elimination
; CHECK-NEXT:     Merge Duplicate Global Constants
; CHECK-NEXT:     Call Graph Profile
; CHECK-NEXT:       FunctionPass Manager
; CHECK-NEXT:         Dominator Tree Construction
; CHECK-NEXT:         Natural Loop Information
; CHECK-NEXT:         Lazy Branch Probability Analysis
; CHECK-NEXT:         Lazy Block Frequency Analysis
; CHECK-NEXT:     FunctionPass Manager
; CHECK-NEXT:       Dominator Tree Construction
; CHECK-NEXT:       Natural Loop Information
; CHECK-NEXT:       Post-Dominator Tree Construction
; CHECK-NEXT:       Branch Probability Analysis
; CHECK-NEXT:       Block Frequency Analysis
; CHECK-NEXT:       Canonicalize natural loops
; CHECK-NEXT:       LCSSA Verifier
; CHECK-NEXT:       Loop-Closed SSA Form Pass
; CHECK-NEXT:       Basic Alias Analysis (stateless AA impl)
; CHECK-NEXT:       Function Alias Analysis Results
; CHECK-NEXT:       Scalar Evolution Analysis
; CHECK-NEXT:       Block Frequency Analysis
; CHECK-NEXT:       Loop Pass Manager
; CHECK-NEXT:         Loop Sink
; CHECK-NEXT:       Lazy Branch Probability Analysis
; CHECK-NEXT:       Lazy Block Frequency Analysis
; CHECK-NEXT:       Optimization Remark Emitter
; CHECK-NEXT:       Remove redundant instructions
; CHECK-NEXT:       Hoist/decompose integer division and remainder
; CHECK-NEXT:       Simplify the CFG
; CHECK-NEXT:       Annotation Remarks
; CHECK-NEXT:       Module Verifier
; CHECK-NEXT:     Bitcode Writer
; CHECK-NEXT: Pass Arguments:
; CHECK-NEXT:  FunctionPass Manager
; CHECK-NEXT:     Dominator Tree Construction
; CHECK-NEXT: Pass Arguments:
; CHECK-NEXT: Target Library Information
; CHECK-NEXT:   FunctionPass Manager
; CHECK-NEXT:     Dominator Tree Construction
; CHECK-NEXT:     Natural Loop Information
; CHECK-NEXT:     Post-Dominator Tree Construction
; CHECK-NEXT:     Branch Probability Analysis
; CHECK-NEXT:     Block Frequency Analysis
; CHECK-NEXT: Pass Arguments:
; CHECK-NEXT: Target Library Information
; CHECK-NEXT:   FunctionPass Manager
; CHECK-NEXT:     Dominator Tree Construction
; CHECK-NEXT:     Natural Loop Information
; CHECK-NEXT:     Post-Dominator Tree Construction
; CHECK-NEXT:     Branch Probability Analysis
; CHECK-NEXT:     Block Frequency Analysis

; NEWPM:      VerifierPass on [module]
; NEWPM-NEXT:   VerifierAnalysis analysis on [module]
; NEWPM-NEXT: Annotation2MetadataPass on [module]
; NEWPM-NEXT: ForceFunctionAttrsPass on [module]
; NEWPM-NEXT: InferFunctionAttrsPass on [module]
; NEWPM-NEXT:   InnerAnalysisManagerProxy<{{.*}}> analysis on [module]
; NEWPM-NEXT: ModuleToFunctionPassAdaptor on [module]
; NEWPM-NEXT:   PassManager<{{.*}}> on f
; NEWPM-NEXT:     PreservedCFGCheckerAnalysis analysis on f
; NEWPM-NEXT:     LowerExpectIntrinsicPass on f
; NEWPM-NEXT:     SimplifyCFGPass on f
; NEWPM-NEXT:       TargetIRAnalysis analysis on f
; NEWPM-NEXT:       AssumptionAnalysis analysis on f
; NEWPM-NEXT:     SROA on f
; NEWPM-NEXT:       DominatorTreeAnalysis analysis on f
; NEWPM-NEXT:     EarlyCSEPass on f
; NEWPM-NEXT:       TargetLibraryAnalysis analysis on f
; NEWPM-NEXT:     CallSiteSplittingPass on f
; NEWPM-NEXT: OpenMPOptPass on [module]
; NEWPM-NEXT: IPSCCPPass on [module]
; NEWPM-NEXT: CalledValuePropagationPass on [module]
; NEWPM-NEXT: GlobalOptPass on [module]
; NEWPM-NEXT: ModuleToFunctionPassAdaptor on [module]
; NEWPM-NEXT:   InnerAnalysisManagerProxy<{{.*}}> analysis on [module]
; NEWPM-NEXT:   PromotePass on f
; NEWPM-NEXT:     PreservedCFGCheckerAnalysis analysis on f
; NEWPM-NEXT:     DominatorTreeAnalysis analysis on f
; NEWPM-NEXT:     AssumptionAnalysis analysis on f
; NEWPM-NEXT: DeadArgumentEliminationPass on [module]
; NEWPM-NEXT: ModuleToFunctionPassAdaptor on [module]
; NEWPM-NEXT:   PassManager<{{.*}}> on f
; NEWPM-NEXT:     InstCombinePass on f
; NEWPM-NEXT:       TargetLibraryAnalysis analysis on f
; NEWPM-NEXT:       OptimizationRemarkEmitterAnalysis analysis on f
; NEWPM-NEXT:       TargetIRAnalysis analysis on f
; NEWPM-NEXT:       AAManager analysis on f
; NEWPM-NEXT:         BasicAA analysis on f
; NEWPM-NEXT:       OuterAnalysisManagerProxy<{{.*}}> analysis on f
; NEWPM-NEXT:     SimplifyCFGPass on f
; NEWPM-NEXT: ModuleInlinerWrapperPass on [module]
; NEWPM-NEXT:   InlineAdvisorAnalysis analysis on [module]
; NEWPM-NEXT:   RequireAnalysisPass<{{.*}}> on [module]
; NEWPM-NEXT:     GlobalsAA analysis on [module]
; NEWPM-NEXT:       CallGraphAnalysis analysis on [module]
<<<<<<< HEAD
=======
; NEWPM-NEXT:   ModuleToFunctionPassAdaptor on [module]
; NEWPM-NEXT:   InvalidateAnalysisPass<{{.*}}> on f
>>>>>>> 3f9ee3c9
; NEWPM-NEXT:   RequireAnalysisPass<{{.*}}> on [module]
; NEWPM-NEXT:     ProfileSummaryAnalysis analysis on [module]
; NEWPM-NEXT:   ModuleToPostOrderCGSCCPassAdaptor on [module]
; NEWPM-NEXT:     InnerAnalysisManagerProxy<{{.*}}> analysis on [module]
; NEWPM-NEXT:       LazyCallGraphAnalysis analysis on [module]
; NEWPM-NEXT:     FunctionAnalysisManagerCGSCCProxy analysis on (f)
; NEWPM-NEXT:       OuterAnalysisManagerProxy<{{.*}}> analysis on (f)
; NEWPM-NEXT:     DevirtSCCRepeatedPass on (f)
; NEWPM-NEXT:       PassManager<{{.*}}> on (f)
; NEWPM-NEXT:         InlinerPass on (f)
; NEWPM-NEXT:         InlinerPass on (f)
; NEWPM-NEXT:         PostOrderFunctionAttrsPass on (f)
<<<<<<< HEAD
=======
; NEWPM-NEXT:           AAManager analysis on f
>>>>>>> 3f9ee3c9
; NEWPM-NEXT:         ArgumentPromotionPass on (f)
; NEWPM-NEXT:         OpenMPOptCGSCCPass on (f)
; NEWPM-NEXT:         CGSCCToFunctionPassAdaptor on (f)
; NEWPM-NEXT:           PassManager<{{.*}}> on f
<<<<<<< HEAD
; NEWPM-NEXT:             PreservedCFGCheckerAnalysis analysis on f
; NEWPM-NEXT:             SROA on f
; NEWPM-NEXT:               DominatorTreeAnalysis analysis on f
; NEWPM-NEXT:             EarlyCSEPass on f
; NEWPM-NEXT:               MemorySSAAnalysis analysis on f
; NEWPM-NEXT:                 AAManager analysis on f
; NEWPM-NEXT:                   BasicAA analysis on f
=======
; NEWPM-NEXT:             SROA on f
; NEWPM-NEXT:             EarlyCSEPass on f
; NEWPM-NEXT:               MemorySSAAnalysis analysis on f
>>>>>>> 3f9ee3c9
; NEWPM-NEXT:             SpeculativeExecutionPass on f
; NEWPM-NEXT:             JumpThreadingPass on f
; NEWPM-NEXT:               LazyValueAnalysis analysis on f
; NEWPM-NEXT:             CorrelatedValuePropagationPass on f
; NEWPM-NEXT:             SimplifyCFGPass on f
; NEWPM-NEXT:             AggressiveInstCombinePass on f
; NEWPM-NEXT:             InstCombinePass on f
; NEWPM-NEXT:             LibCallsShrinkWrapPass on f
; NEWPM-NEXT:             TailCallElimPass on f
; NEWPM-NEXT:             SimplifyCFGPass on f
; NEWPM-NEXT:             ReassociatePass on f
; NEWPM-NEXT:             RequireAnalysisPass<{{.*}}> on f
; NEWPM-NEXT:             FunctionToLoopPassAdaptor on f
; NEWPM-NEXT:               PassManager<{{.*}}> on f
; NEWPM-NEXT:                 LoopSimplifyPass on f
; NEWPM-NEXT:                   LoopAnalysis analysis on f
; NEWPM-NEXT:                 LCSSAPass on f
; NEWPM-NEXT:             SimplifyCFGPass on f
; NEWPM-NEXT:             InstCombinePass on f
; NEWPM-NEXT:             FunctionToLoopPassAdaptor on f
; NEWPM-NEXT:               PassManager<{{.*}}> on f
; NEWPM-NEXT:                 LoopSimplifyPass on f
; NEWPM-NEXT:                 LCSSAPass on f
; NEWPM-NEXT:             SROA on f
; NEWPM-NEXT:             MergedLoadStoreMotionPass on f
; NEWPM-NEXT:             GVN on f
; NEWPM-NEXT:               MemoryDependenceAnalysis analysis on f
; NEWPM-NEXT:                 PhiValuesAnalysis analysis on f
; NEWPM-NEXT:             SCCPPass on f
; NEWPM-NEXT:             BDCEPass on f
; NEWPM-NEXT:               DemandedBitsAnalysis analysis on f
; NEWPM-NEXT:             InstCombinePass on f
; NEWPM-NEXT:             JumpThreadingPass on f
; NEWPM-NEXT:               LazyValueAnalysis analysis on f
; NEWPM-NEXT:             CorrelatedValuePropagationPass on f
; NEWPM-NEXT:             ADCEPass on f
; NEWPM-NEXT:               PostDominatorTreeAnalysis analysis on f
; NEWPM-NEXT:             MemCpyOptPass on f
; NEWPM-NEXT:             DSEPass on f
; NEWPM-NEXT:             FunctionToLoopPassAdaptor on f
; NEWPM-NEXT:               PassManager<{{.*}}> on f
; NEWPM-NEXT:                 LoopSimplifyPass on f
; NEWPM-NEXT:                 LCSSAPass on f
; NEWPM-NEXT:             SimplifyCFGPass on f
; NEWPM-NEXT:             InstCombinePass on f
; NEWPM-NEXT: GlobalOptPass on [module]
; NEWPM-NEXT: GlobalDCEPass on [module]
; NEWPM-NEXT: EliminateAvailableExternallyPass on [module]
; NEWPM-NEXT: ReversePostOrderFunctionAttrsPass on [module]
; NEWPM-NEXT:   CallGraphAnalysis analysis on [module]
; NEWPM-NEXT: RequireAnalysisPass<{{.*}}> on [module]
; NEWPM-NEXT: ModuleToFunctionPassAdaptor on [module]
; NEWPM-NEXT:   PassManager<{{.*}}> on f
<<<<<<< HEAD
; NEWPM-NEXT:     PreservedCFGCheckerAnalysis analysis on f
; NEWPM-NEXT:     Float2IntPass on f
; NEWPM-NEXT:       DominatorTreeAnalysis analysis on f
=======
; NEWPM-NEXT:     Float2IntPass on f
>>>>>>> 3f9ee3c9
; NEWPM-NEXT:     LowerConstantIntrinsicsPass on f
; NEWPM-NEXT:     FunctionToLoopPassAdaptor on f
; NEWPM-NEXT:       PassManager<{{.*}}> on f
; NEWPM-NEXT:         LoopSimplifyPass on f
<<<<<<< HEAD
; NEWPM-NEXT:           LoopAnalysis analysis on f
; NEWPM-NEXT:         LCSSAPass on f
; NEWPM-NEXT:     LoopDistributePass on f
; NEWPM-NEXT:       ScalarEvolutionAnalysis analysis on f
; NEWPM-NEXT:       AAManager analysis on f
; NEWPM-NEXT:         BasicAA analysis on f
=======
; NEWPM-NEXT:         LCSSAPass on f
; NEWPM-NEXT:     LoopDistributePass on f
; NEWPM-NEXT:       ScalarEvolutionAnalysis analysis on f
>>>>>>> 3f9ee3c9
; NEWPM-NEXT:       InnerAnalysisManagerProxy<{{.*}}> analysis on f
; NEWPM-NEXT:     InjectTLIMappings on f
; NEWPM-NEXT:     LoopVectorizePass on f
; NEWPM-NEXT:       BlockFrequencyAnalysis analysis on f
; NEWPM-NEXT:         BranchProbabilityAnalysis analysis on f
<<<<<<< HEAD
; NEWPM-NEXT:           PostDominatorTreeAnalysis analysis on f
; NEWPM-NEXT:       DemandedBitsAnalysis analysis on f
; NEWPM-NEXT:       MemorySSAAnalysis analysis on f
=======
>>>>>>> 3f9ee3c9
; NEWPM-NEXT:     LoopLoadEliminationPass on f
; NEWPM-NEXT:     InstCombinePass on f
; NEWPM-NEXT:     SimplifyCFGPass on f
; NEWPM-NEXT:     SLPVectorizerPass on f
; NEWPM-NEXT:     VectorCombinePass on f
; NEWPM-NEXT:     InstCombinePass on f
; NEWPM-NEXT:     LoopUnrollPass on f
; NEWPM-NEXT:     WarnMissedTransformationsPass on f
; NEWPM-NEXT:     InstCombinePass on f
; NEWPM-NEXT:     RequireAnalysisPass<{{.*}}> on f
; NEWPM-NEXT:     FunctionToLoopPassAdaptor on f
; NEWPM-NEXT:       PassManager<{{.*}}> on f
; NEWPM-NEXT:         LoopSimplifyPass on f
; NEWPM-NEXT:         LCSSAPass on f
; NEWPM-NEXT:     AlignmentFromAssumptionsPass on f
; NEWPM-NEXT:     LoopSinkPass on f
; NEWPM-NEXT:     InstSimplifyPass on f
; NEWPM-NEXT:     DivRemPairsPass on f
; NEWPM-NEXT:     SimplifyCFGPass on f
; NEWPM-NEXT:     SpeculateAroundPHIsPass on f
; NEWPM-NEXT: CGProfilePass on [module]
; NEWPM-NEXT: GlobalDCEPass on [module]
; NEWPM-NEXT: ConstantMergePass on [module]
; NEWPM-NEXT: RelLookupTableConverterPass on [module]
; NEWPM-NEXT: ModuleToFunctionPassAdaptor on [module]
; NEWPM-NEXT:   PassManager<{{.*}}> on f
; NEWPM-NEXT:     AnnotationRemarksPass on f
; NEWPM-NEXT: VerifierPass on [module]
; NEWPM-NEXT:   VerifierAnalysis analysis on [module]
; NEWPM-NEXT: BitcodeWriterPass on [module]

define void @f() {
  ret void
}<|MERGE_RESOLUTION|>--- conflicted
+++ resolved
@@ -380,11 +380,8 @@
 ; NEWPM-NEXT:   RequireAnalysisPass<{{.*}}> on [module]
 ; NEWPM-NEXT:     GlobalsAA analysis on [module]
 ; NEWPM-NEXT:       CallGraphAnalysis analysis on [module]
-<<<<<<< HEAD
-=======
 ; NEWPM-NEXT:   ModuleToFunctionPassAdaptor on [module]
 ; NEWPM-NEXT:   InvalidateAnalysisPass<{{.*}}> on f
->>>>>>> 3f9ee3c9
 ; NEWPM-NEXT:   RequireAnalysisPass<{{.*}}> on [module]
 ; NEWPM-NEXT:     ProfileSummaryAnalysis analysis on [module]
 ; NEWPM-NEXT:   ModuleToPostOrderCGSCCPassAdaptor on [module]
@@ -397,27 +394,14 @@
 ; NEWPM-NEXT:         InlinerPass on (f)
 ; NEWPM-NEXT:         InlinerPass on (f)
 ; NEWPM-NEXT:         PostOrderFunctionAttrsPass on (f)
-<<<<<<< HEAD
-=======
 ; NEWPM-NEXT:           AAManager analysis on f
->>>>>>> 3f9ee3c9
 ; NEWPM-NEXT:         ArgumentPromotionPass on (f)
 ; NEWPM-NEXT:         OpenMPOptCGSCCPass on (f)
 ; NEWPM-NEXT:         CGSCCToFunctionPassAdaptor on (f)
 ; NEWPM-NEXT:           PassManager<{{.*}}> on f
-<<<<<<< HEAD
-; NEWPM-NEXT:             PreservedCFGCheckerAnalysis analysis on f
-; NEWPM-NEXT:             SROA on f
-; NEWPM-NEXT:               DominatorTreeAnalysis analysis on f
-; NEWPM-NEXT:             EarlyCSEPass on f
-; NEWPM-NEXT:               MemorySSAAnalysis analysis on f
-; NEWPM-NEXT:                 AAManager analysis on f
-; NEWPM-NEXT:                   BasicAA analysis on f
-=======
 ; NEWPM-NEXT:             SROA on f
 ; NEWPM-NEXT:             EarlyCSEPass on f
 ; NEWPM-NEXT:               MemorySSAAnalysis analysis on f
->>>>>>> 3f9ee3c9
 ; NEWPM-NEXT:             SpeculativeExecutionPass on f
 ; NEWPM-NEXT:             JumpThreadingPass on f
 ; NEWPM-NEXT:               LazyValueAnalysis analysis on f
@@ -471,40 +455,19 @@
 ; NEWPM-NEXT: RequireAnalysisPass<{{.*}}> on [module]
 ; NEWPM-NEXT: ModuleToFunctionPassAdaptor on [module]
 ; NEWPM-NEXT:   PassManager<{{.*}}> on f
-<<<<<<< HEAD
-; NEWPM-NEXT:     PreservedCFGCheckerAnalysis analysis on f
 ; NEWPM-NEXT:     Float2IntPass on f
-; NEWPM-NEXT:       DominatorTreeAnalysis analysis on f
-=======
-; NEWPM-NEXT:     Float2IntPass on f
->>>>>>> 3f9ee3c9
 ; NEWPM-NEXT:     LowerConstantIntrinsicsPass on f
 ; NEWPM-NEXT:     FunctionToLoopPassAdaptor on f
 ; NEWPM-NEXT:       PassManager<{{.*}}> on f
 ; NEWPM-NEXT:         LoopSimplifyPass on f
-<<<<<<< HEAD
-; NEWPM-NEXT:           LoopAnalysis analysis on f
 ; NEWPM-NEXT:         LCSSAPass on f
 ; NEWPM-NEXT:     LoopDistributePass on f
 ; NEWPM-NEXT:       ScalarEvolutionAnalysis analysis on f
-; NEWPM-NEXT:       AAManager analysis on f
-; NEWPM-NEXT:         BasicAA analysis on f
-=======
-; NEWPM-NEXT:         LCSSAPass on f
-; NEWPM-NEXT:     LoopDistributePass on f
-; NEWPM-NEXT:       ScalarEvolutionAnalysis analysis on f
->>>>>>> 3f9ee3c9
 ; NEWPM-NEXT:       InnerAnalysisManagerProxy<{{.*}}> analysis on f
 ; NEWPM-NEXT:     InjectTLIMappings on f
 ; NEWPM-NEXT:     LoopVectorizePass on f
 ; NEWPM-NEXT:       BlockFrequencyAnalysis analysis on f
 ; NEWPM-NEXT:         BranchProbabilityAnalysis analysis on f
-<<<<<<< HEAD
-; NEWPM-NEXT:           PostDominatorTreeAnalysis analysis on f
-; NEWPM-NEXT:       DemandedBitsAnalysis analysis on f
-; NEWPM-NEXT:       MemorySSAAnalysis analysis on f
-=======
->>>>>>> 3f9ee3c9
 ; NEWPM-NEXT:     LoopLoadEliminationPass on f
 ; NEWPM-NEXT:     InstCombinePass on f
 ; NEWPM-NEXT:     SimplifyCFGPass on f
