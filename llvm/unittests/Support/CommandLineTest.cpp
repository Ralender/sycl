//===- llvm/unittest/Support/CommandLineTest.cpp - CommandLine tests ------===//
//
// Part of the LLVM Project, under the Apache License v2.0 with LLVM Exceptions.
// See https://llvm.org/LICENSE.txt for license information.
// SPDX-License-Identifier: Apache-2.0 WITH LLVM-exception
//
//===----------------------------------------------------------------------===//

#include "llvm/Support/CommandLine.h"
#include "llvm/ADT/STLExtras.h"
#include "llvm/ADT/SmallString.h"
#include "llvm/ADT/StringRef.h"
#include "llvm/ADT/Triple.h"
#include "llvm/Config/config.h"
#include "llvm/Support/Allocator.h"
#include "llvm/Support/FileSystem.h"
#include "llvm/Support/Host.h"
#include "llvm/Support/InitLLVM.h"
#include "llvm/Support/MemoryBuffer.h"
#include "llvm/Support/Path.h"
#include "llvm/Support/Program.h"
#include "llvm/Support/StringSaver.h"
#include "llvm/Support/VirtualFileSystem.h"
#include "llvm/Support/raw_ostream.h"
#include "llvm/Testing/Support/SupportHelpers.h"
#include "gmock/gmock.h"
#include "gtest/gtest.h"
#include <fstream>
#include <stdlib.h>
#include <string>
#include <tuple>

using namespace llvm;
using llvm::unittest::TempDir;
using llvm::unittest::TempFile;

namespace {

MATCHER(StringEquality, "Checks if two char* are equal as strings") {
  return std::string(std::get<0>(arg)) == std::string(std::get<1>(arg));
}

class TempEnvVar {
 public:
  TempEnvVar(const char *name, const char *value)
      : name(name) {
    const char *old_value = getenv(name);
    EXPECT_EQ(nullptr, old_value) << old_value;
#if HAVE_SETENV
    setenv(name, value, true);
#endif
  }

  ~TempEnvVar() {
#if HAVE_SETENV
    // Assume setenv and unsetenv come together.
    unsetenv(name);
#else
    (void)name; // Suppress -Wunused-private-field.
#endif
  }

 private:
  const char *const name;
};

template <typename T, typename Base = cl::opt<T>>
class StackOption : public Base {
public:
  template <class... Ts>
  explicit StackOption(Ts &&... Ms) : Base(std::forward<Ts>(Ms)...) {}

  ~StackOption() override { this->removeArgument(); }

  template <class DT> StackOption<T> &operator=(const DT &V) {
    Base::operator=(V);
    return *this;
  }
};

class StackSubCommand : public cl::SubCommand {
public:
  StackSubCommand(StringRef Name,
                  StringRef Description = StringRef())
      : SubCommand(Name, Description) {}

  StackSubCommand() : SubCommand() {}

  ~StackSubCommand() { unregisterSubCommand(); }
};


cl::OptionCategory TestCategory("Test Options", "Description");
TEST(CommandLineTest, ModifyExisitingOption) {
  StackOption<int> TestOption("test-option", cl::desc("old description"));

  static const char Description[] = "New description";
  static const char ArgString[] = "new-test-option";
  static const char ValueString[] = "Integer";

  StringMap<cl::Option *> &Map =
      cl::getRegisteredOptions(cl::SubCommand::getTopLevel());

  ASSERT_EQ(Map.count("test-option"), 1u) << "Could not find option in map.";

  cl::Option *Retrieved = Map["test-option"];
  ASSERT_EQ(&TestOption, Retrieved) << "Retrieved wrong option.";

  ASSERT_NE(Retrieved->Categories.end(),
            find_if(Retrieved->Categories,
                    [&](const llvm::cl::OptionCategory *Cat) {
                      return Cat == &cl::getGeneralCategory();
                    }))
      << "Incorrect default option category.";

  Retrieved->addCategory(TestCategory);
  ASSERT_NE(Retrieved->Categories.end(),
            find_if(Retrieved->Categories,
                    [&](const llvm::cl::OptionCategory *Cat) {
                      return Cat == &TestCategory;
                    }))
      << "Failed to modify option's option category.";

  Retrieved->setDescription(Description);
  ASSERT_STREQ(Retrieved->HelpStr.data(), Description)
      << "Changing option description failed.";

  Retrieved->setArgStr(ArgString);
  ASSERT_STREQ(ArgString, Retrieved->ArgStr.data())
      << "Failed to modify option's Argument string.";

  Retrieved->setValueStr(ValueString);
  ASSERT_STREQ(Retrieved->ValueStr.data(), ValueString)
      << "Failed to modify option's Value string.";

  Retrieved->setHiddenFlag(cl::Hidden);
  ASSERT_EQ(cl::Hidden, TestOption.getOptionHiddenFlag()) <<
    "Failed to modify option's hidden flag.";
}

TEST(CommandLineTest, UseOptionCategory) {
  StackOption<int> TestOption2("test-option", cl::cat(TestCategory));

  ASSERT_NE(TestOption2.Categories.end(),
            find_if(TestOption2.Categories,
                         [&](const llvm::cl::OptionCategory *Cat) {
                           return Cat == &TestCategory;
                         }))
      << "Failed to assign Option Category.";
}

TEST(CommandLineTest, UseMultipleCategories) {
  StackOption<int> TestOption2("test-option2", cl::cat(TestCategory),
                               cl::cat(cl::getGeneralCategory()),
                               cl::cat(cl::getGeneralCategory()));

  // Make sure cl::getGeneralCategory() wasn't added twice.
  ASSERT_EQ(TestOption2.Categories.size(), 2U);

  ASSERT_NE(TestOption2.Categories.end(),
            find_if(TestOption2.Categories,
                         [&](const llvm::cl::OptionCategory *Cat) {
                           return Cat == &TestCategory;
                         }))
      << "Failed to assign Option Category.";
  ASSERT_NE(TestOption2.Categories.end(),
            find_if(TestOption2.Categories,
                    [&](const llvm::cl::OptionCategory *Cat) {
                      return Cat == &cl::getGeneralCategory();
                    }))
      << "Failed to assign General Category.";

  cl::OptionCategory AnotherCategory("Additional test Options", "Description");
  StackOption<int> TestOption("test-option", cl::cat(TestCategory),
                              cl::cat(AnotherCategory));
  ASSERT_EQ(TestOption.Categories.end(),
            find_if(TestOption.Categories,
                    [&](const llvm::cl::OptionCategory *Cat) {
                      return Cat == &cl::getGeneralCategory();
                    }))
      << "Failed to remove General Category.";
  ASSERT_NE(TestOption.Categories.end(),
            find_if(TestOption.Categories,
                         [&](const llvm::cl::OptionCategory *Cat) {
                           return Cat == &TestCategory;
                         }))
      << "Failed to assign Option Category.";
  ASSERT_NE(TestOption.Categories.end(),
            find_if(TestOption.Categories,
                         [&](const llvm::cl::OptionCategory *Cat) {
                           return Cat == &AnotherCategory;
                         }))
      << "Failed to assign Another Category.";
}

typedef void ParserFunction(StringRef Source, StringSaver &Saver,
                            SmallVectorImpl<const char *> &NewArgv,
                            bool MarkEOLs);

void testCommandLineTokenizer(ParserFunction *parse, StringRef Input,
                              ArrayRef<const char *> Output,
                              bool MarkEOLs = false) {
  SmallVector<const char *, 0> Actual;
  BumpPtrAllocator A;
  StringSaver Saver(A);
  parse(Input, Saver, Actual, MarkEOLs);
  EXPECT_EQ(Output.size(), Actual.size());
  for (unsigned I = 0, E = Actual.size(); I != E; ++I) {
    if (I < Output.size()) {
      EXPECT_STREQ(Output[I], Actual[I]);
    }
  }
}

TEST(CommandLineTest, TokenizeGNUCommandLine) {
  const char Input[] =
      "foo\\ bar \"foo bar\" \'foo bar\' 'foo\\\\bar' -DFOO=bar\\(\\) "
      "foo\"bar\"baz C:\\\\src\\\\foo.cpp \"C:\\src\\foo.cpp\"";
  const char *const Output[] = {
      "foo bar",     "foo bar",   "foo bar",          "foo\\bar",
      "-DFOO=bar()", "foobarbaz", "C:\\src\\foo.cpp", "C:srcfoo.cpp"};
  testCommandLineTokenizer(cl::TokenizeGNUCommandLine, Input, Output);
}

TEST(CommandLineTest, TokenizeWindowsCommandLine1) {
  const char Input[] =
      R"(a\b c\\d e\\"f g" h\"i j\\\"k "lmn" o pqr "st \"u" \v)";
  const char *const Output[] = { "a\\b", "c\\\\d", "e\\f g", "h\"i", "j\\\"k",
                                 "lmn", "o", "pqr", "st \"u", "\\v" };
  testCommandLineTokenizer(cl::TokenizeWindowsCommandLine, Input, Output);
}

TEST(CommandLineTest, TokenizeWindowsCommandLine2) {
  const char Input[] = "clang -c -DFOO=\"\"\"ABC\"\"\" x.cpp";
  const char *const Output[] = { "clang", "-c", "-DFOO=\"ABC\"", "x.cpp"};
  testCommandLineTokenizer(cl::TokenizeWindowsCommandLine, Input, Output);
}

TEST(CommandLineTest, TokenizeWindowsCommandLineQuotedLastArgument) {
  // Whitespace at the end of the command line doesn't cause an empty last word
  const char Input0[] = R"(a b c d )";
  const char *const Output0[] = {"a", "b", "c", "d"};
  testCommandLineTokenizer(cl::TokenizeWindowsCommandLine, Input0, Output0);

  // But an explicit "" does
  const char Input1[] = R"(a b c d "")";
  const char *const Output1[] = {"a", "b", "c", "d", ""};
  testCommandLineTokenizer(cl::TokenizeWindowsCommandLine, Input1, Output1);

  // An unterminated quoted string is also emitted as an argument word, empty
  // or not
  const char Input2[] = R"(a b c d ")";
  const char *const Output2[] = {"a", "b", "c", "d", ""};
  testCommandLineTokenizer(cl::TokenizeWindowsCommandLine, Input2, Output2);
  const char Input3[] = R"(a b c d "text)";
  const char *const Output3[] = {"a", "b", "c", "d", "text"};
  testCommandLineTokenizer(cl::TokenizeWindowsCommandLine, Input3, Output3);
}

TEST(CommandLineTest, TokenizeWindowsCommandLineExeName) {
  const char Input1[] =
      R"("C:\Program Files\Whatever\"clang.exe z.c -DY=\"x\")";
  const char *const Output1[] = {"C:\\Program Files\\Whatever\\clang.exe",
                                 "z.c", "-DY=\"x\""};
  testCommandLineTokenizer(cl::TokenizeWindowsCommandLineFull, Input1, Output1);

  const char Input2[] = "\"a\\\"b c\\\"d\n\"e\\\"f g\\\"h\n";
  const char *const Output2[] = {"a\\b", "c\"d", nullptr,
                                 "e\\f", "g\"h", nullptr};
  testCommandLineTokenizer(cl::TokenizeWindowsCommandLineFull, Input2, Output2,
                           /*MarkEOLs=*/true);

  const char Input3[] = R"(\\server\share\subdir\clang.exe)";
  const char *const Output3[] = {"\\\\server\\share\\subdir\\clang.exe"};
  testCommandLineTokenizer(cl::TokenizeWindowsCommandLineFull, Input3, Output3);
}

TEST(CommandLineTest, TokenizeAndMarkEOLs) {
  // Clang uses EOL marking in response files to support options that consume
  // the rest of the arguments on the current line, but do not consume arguments
  // from subsequent lines. For example, given these rsp files contents:
  // /c /Zi /O2
  // /Oy- /link /debug /opt:ref
  // /Zc:ThreadsafeStatics-
  //
  // clang-cl needs to treat "/debug /opt:ref" as linker flags, and everything
  // else as compiler flags. The tokenizer inserts nullptr sentinels into the
  // output so that clang-cl can find the end of the current line.
  const char Input[] = "clang -Xclang foo\n\nfoo\"bar\"baz\n x.cpp\n";
  const char *const Output[] = {"clang", "-Xclang", "foo",
                                nullptr, nullptr,   "foobarbaz",
                                nullptr, "x.cpp",   nullptr};
  testCommandLineTokenizer(cl::TokenizeWindowsCommandLine, Input, Output,
                           /*MarkEOLs=*/true);
  testCommandLineTokenizer(cl::TokenizeGNUCommandLine, Input, Output,
                           /*MarkEOLs=*/true);
}

TEST(CommandLineTest, TokenizeConfigFile1) {
  const char *Input = "\\";
  const char *const Output[] = { "\\" };
  testCommandLineTokenizer(cl::tokenizeConfigFile, Input, Output);
}

TEST(CommandLineTest, TokenizeConfigFile2) {
  const char *Input = "\\abc";
  const char *const Output[] = { "abc" };
  testCommandLineTokenizer(cl::tokenizeConfigFile, Input, Output);
}

TEST(CommandLineTest, TokenizeConfigFile3) {
  const char *Input = "abc\\";
  const char *const Output[] = { "abc\\" };
  testCommandLineTokenizer(cl::tokenizeConfigFile, Input, Output);
}

TEST(CommandLineTest, TokenizeConfigFile4) {
  const char *Input = "abc\\\n123";
  const char *const Output[] = { "abc123" };
  testCommandLineTokenizer(cl::tokenizeConfigFile, Input, Output);
}

TEST(CommandLineTest, TokenizeConfigFile5) {
  const char *Input = "abc\\\r\n123";
  const char *const Output[] = { "abc123" };
  testCommandLineTokenizer(cl::tokenizeConfigFile, Input, Output);
}

TEST(CommandLineTest, TokenizeConfigFile6) {
  const char *Input = "abc\\\n";
  const char *const Output[] = { "abc" };
  testCommandLineTokenizer(cl::tokenizeConfigFile, Input, Output);
}

TEST(CommandLineTest, TokenizeConfigFile7) {
  const char *Input = "abc\\\r\n";
  const char *const Output[] = { "abc" };
  testCommandLineTokenizer(cl::tokenizeConfigFile, Input, Output);
}

TEST(CommandLineTest, TokenizeConfigFile8) {
  SmallVector<const char *, 0> Actual;
  BumpPtrAllocator A;
  StringSaver Saver(A);
  cl::tokenizeConfigFile("\\\n", Saver, Actual, /*MarkEOLs=*/false);
  EXPECT_TRUE(Actual.empty());
}

TEST(CommandLineTest, TokenizeConfigFile9) {
  SmallVector<const char *, 0> Actual;
  BumpPtrAllocator A;
  StringSaver Saver(A);
  cl::tokenizeConfigFile("\\\r\n", Saver, Actual, /*MarkEOLs=*/false);
  EXPECT_TRUE(Actual.empty());
}

TEST(CommandLineTest, TokenizeConfigFile10) {
  const char *Input = "\\\nabc";
  const char *const Output[] = { "abc" };
  testCommandLineTokenizer(cl::tokenizeConfigFile, Input, Output);
}

TEST(CommandLineTest, TokenizeConfigFile11) {
  const char *Input = "\\\r\nabc";
  const char *const Output[] = { "abc" };
  testCommandLineTokenizer(cl::tokenizeConfigFile, Input, Output);
}

TEST(CommandLineTest, AliasesWithArguments) {
  static const size_t ARGC = 3;
  const char *const Inputs[][ARGC] = {
    { "-tool", "-actual=x", "-extra" },
    { "-tool", "-actual", "x" },
    { "-tool", "-alias=x", "-extra" },
    { "-tool", "-alias", "x" }
  };

  for (size_t i = 0, e = std::size(Inputs); i < e; ++i) {
    StackOption<std::string> Actual("actual");
    StackOption<bool> Extra("extra");
    StackOption<std::string> Input(cl::Positional);

    cl::alias Alias("alias", llvm::cl::aliasopt(Actual));

    cl::ParseCommandLineOptions(ARGC, Inputs[i]);
    EXPECT_EQ("x", Actual);
    EXPECT_EQ(0, Input.getNumOccurrences());

    Alias.removeArgument();
  }
}

void testAliasRequired(int argc, const char *const *argv) {
  StackOption<std::string> Option("option", cl::Required);
  cl::alias Alias("o", llvm::cl::aliasopt(Option));

  cl::ParseCommandLineOptions(argc, argv);
  EXPECT_EQ("x", Option);
  EXPECT_EQ(1, Option.getNumOccurrences());

  Alias.removeArgument();
}

TEST(CommandLineTest, AliasRequired) {
  const char *opts1[] = { "-tool", "-option=x" };
  const char *opts2[] = { "-tool", "-o", "x" };
  testAliasRequired(std::size(opts1), opts1);
  testAliasRequired(std::size(opts2), opts2);
}

TEST(CommandLineTest, HideUnrelatedOptions) {
  StackOption<int> TestOption1("hide-option-1");
  StackOption<int> TestOption2("hide-option-2", cl::cat(TestCategory));

  cl::HideUnrelatedOptions(TestCategory);

  ASSERT_EQ(cl::ReallyHidden, TestOption1.getOptionHiddenFlag())
      << "Failed to hide extra option.";
  ASSERT_EQ(cl::NotHidden, TestOption2.getOptionHiddenFlag())
      << "Hid extra option that should be visable.";

  StringMap<cl::Option *> &Map =
      cl::getRegisteredOptions(cl::SubCommand::getTopLevel());
  ASSERT_TRUE(Map.count("help") == (size_t)0 ||
              cl::NotHidden == Map["help"]->getOptionHiddenFlag())
      << "Hid default option that should be visable.";
}

cl::OptionCategory TestCategory2("Test Options set 2", "Description");

TEST(CommandLineTest, HideUnrelatedOptionsMulti) {
  StackOption<int> TestOption1("multi-hide-option-1");
  StackOption<int> TestOption2("multi-hide-option-2", cl::cat(TestCategory));
  StackOption<int> TestOption3("multi-hide-option-3", cl::cat(TestCategory2));

  const cl::OptionCategory *VisibleCategories[] = {&TestCategory,
                                                   &TestCategory2};

  cl::HideUnrelatedOptions(makeArrayRef(VisibleCategories));

  ASSERT_EQ(cl::ReallyHidden, TestOption1.getOptionHiddenFlag())
      << "Failed to hide extra option.";
  ASSERT_EQ(cl::NotHidden, TestOption2.getOptionHiddenFlag())
      << "Hid extra option that should be visable.";
  ASSERT_EQ(cl::NotHidden, TestOption3.getOptionHiddenFlag())
      << "Hid extra option that should be visable.";

  StringMap<cl::Option *> &Map =
      cl::getRegisteredOptions(cl::SubCommand::getTopLevel());
  ASSERT_TRUE(Map.count("help") == (size_t)0 ||
              cl::NotHidden == Map["help"]->getOptionHiddenFlag())
      << "Hid default option that should be visable.";
}

TEST(CommandLineTest, SetMultiValues) {
  StackOption<int> Option("option");
  const char *args[] = {"prog", "-option=1", "-option=2"};
  EXPECT_TRUE(cl::ParseCommandLineOptions(std::size(args), args, StringRef(),
                                          &llvm::nulls()));
  EXPECT_EQ(Option, 2);
}

TEST(CommandLineTest, SetValueInSubcategories) {
  cl::ResetCommandLineParser();

  StackSubCommand SC1("sc1", "First subcommand");
  StackSubCommand SC2("sc2", "Second subcommand");

  StackOption<bool> TopLevelOpt("top-level", cl::init(false));
  StackOption<bool> SC1Opt("sc1", cl::sub(SC1), cl::init(false));
  StackOption<bool> SC2Opt("sc2", cl::sub(SC2), cl::init(false));

  EXPECT_FALSE(TopLevelOpt);
  EXPECT_FALSE(SC1Opt);
  EXPECT_FALSE(SC2Opt);
  const char *args[] = {"prog", "-top-level"};
  EXPECT_TRUE(
      cl::ParseCommandLineOptions(2, args, StringRef(), &llvm::nulls()));
  EXPECT_TRUE(TopLevelOpt);
  EXPECT_FALSE(SC1Opt);
  EXPECT_FALSE(SC2Opt);

  TopLevelOpt = false;

  cl::ResetAllOptionOccurrences();
  EXPECT_FALSE(TopLevelOpt);
  EXPECT_FALSE(SC1Opt);
  EXPECT_FALSE(SC2Opt);
  const char *args2[] = {"prog", "sc1", "-sc1"};
  EXPECT_TRUE(
      cl::ParseCommandLineOptions(3, args2, StringRef(), &llvm::nulls()));
  EXPECT_FALSE(TopLevelOpt);
  EXPECT_TRUE(SC1Opt);
  EXPECT_FALSE(SC2Opt);

  SC1Opt = false;

  cl::ResetAllOptionOccurrences();
  EXPECT_FALSE(TopLevelOpt);
  EXPECT_FALSE(SC1Opt);
  EXPECT_FALSE(SC2Opt);
  const char *args3[] = {"prog", "sc2", "-sc2"};
  EXPECT_TRUE(
      cl::ParseCommandLineOptions(3, args3, StringRef(), &llvm::nulls()));
  EXPECT_FALSE(TopLevelOpt);
  EXPECT_FALSE(SC1Opt);
  EXPECT_TRUE(SC2Opt);
}

TEST(CommandLineTest, LookupFailsInWrongSubCommand) {
  cl::ResetCommandLineParser();

  StackSubCommand SC1("sc1", "First subcommand");
  StackSubCommand SC2("sc2", "Second subcommand");

  StackOption<bool> SC1Opt("sc1", cl::sub(SC1), cl::init(false));
  StackOption<bool> SC2Opt("sc2", cl::sub(SC2), cl::init(false));

  std::string Errs;
  raw_string_ostream OS(Errs);

  const char *args[] = {"prog", "sc1", "-sc2"};
  EXPECT_FALSE(cl::ParseCommandLineOptions(3, args, StringRef(), &OS));
  OS.flush();
  EXPECT_FALSE(Errs.empty());
}

TEST(CommandLineTest, AddToAllSubCommands) {
  cl::ResetCommandLineParser();

  StackSubCommand SC1("sc1", "First subcommand");
  StackOption<bool> AllOpt("everywhere", cl::sub(cl::SubCommand::getAll()),
                           cl::init(false));
  StackSubCommand SC2("sc2", "Second subcommand");

  const char *args[] = {"prog", "-everywhere"};
  const char *args2[] = {"prog", "sc1", "-everywhere"};
  const char *args3[] = {"prog", "sc2", "-everywhere"};

  std::string Errs;
  raw_string_ostream OS(Errs);

  EXPECT_FALSE(AllOpt);
  EXPECT_TRUE(cl::ParseCommandLineOptions(2, args, StringRef(), &OS));
  EXPECT_TRUE(AllOpt);

  AllOpt = false;

  cl::ResetAllOptionOccurrences();
  EXPECT_FALSE(AllOpt);
  EXPECT_TRUE(cl::ParseCommandLineOptions(3, args2, StringRef(), &OS));
  EXPECT_TRUE(AllOpt);

  AllOpt = false;

  cl::ResetAllOptionOccurrences();
  EXPECT_FALSE(AllOpt);
  EXPECT_TRUE(cl::ParseCommandLineOptions(3, args3, StringRef(), &OS));
  EXPECT_TRUE(AllOpt);

  // Since all parsing succeeded, the error message should be empty.
  OS.flush();
  EXPECT_TRUE(Errs.empty());
}

TEST(CommandLineTest, ReparseCommandLineOptions) {
  cl::ResetCommandLineParser();

  StackOption<bool> TopLevelOpt(
      "top-level", cl::sub(cl::SubCommand::getTopLevel()), cl::init(false));

  const char *args[] = {"prog", "-top-level"};

  EXPECT_FALSE(TopLevelOpt);
  EXPECT_TRUE(
      cl::ParseCommandLineOptions(2, args, StringRef(), &llvm::nulls()));
  EXPECT_TRUE(TopLevelOpt);

  TopLevelOpt = false;

  cl::ResetAllOptionOccurrences();
  EXPECT_FALSE(TopLevelOpt);
  EXPECT_TRUE(
      cl::ParseCommandLineOptions(2, args, StringRef(), &llvm::nulls()));
  EXPECT_TRUE(TopLevelOpt);
}

TEST(CommandLineTest, RemoveFromRegularSubCommand) {
  cl::ResetCommandLineParser();

  StackSubCommand SC("sc", "Subcommand");
  StackOption<bool> RemoveOption("remove-option", cl::sub(SC), cl::init(false));
  StackOption<bool> KeepOption("keep-option", cl::sub(SC), cl::init(false));

  const char *args[] = {"prog", "sc", "-remove-option"};

  std::string Errs;
  raw_string_ostream OS(Errs);

  EXPECT_FALSE(RemoveOption);
  EXPECT_TRUE(cl::ParseCommandLineOptions(3, args, StringRef(), &OS));
  EXPECT_TRUE(RemoveOption);
  OS.flush();
  EXPECT_TRUE(Errs.empty());

  RemoveOption.removeArgument();

  cl::ResetAllOptionOccurrences();
  EXPECT_FALSE(cl::ParseCommandLineOptions(3, args, StringRef(), &OS));
  OS.flush();
  EXPECT_FALSE(Errs.empty());
}

TEST(CommandLineTest, RemoveFromTopLevelSubCommand) {
  cl::ResetCommandLineParser();

  StackOption<bool> TopLevelRemove("top-level-remove",
                                   cl::sub(cl::SubCommand::getTopLevel()),
                                   cl::init(false));
  StackOption<bool> TopLevelKeep("top-level-keep",
                                 cl::sub(cl::SubCommand::getTopLevel()),
                                 cl::init(false));

  const char *args[] = {"prog", "-top-level-remove"};

  EXPECT_FALSE(TopLevelRemove);
  EXPECT_TRUE(
      cl::ParseCommandLineOptions(2, args, StringRef(), &llvm::nulls()));
  EXPECT_TRUE(TopLevelRemove);

  TopLevelRemove.removeArgument();

  cl::ResetAllOptionOccurrences();
  EXPECT_FALSE(
      cl::ParseCommandLineOptions(2, args, StringRef(), &llvm::nulls()));
}

TEST(CommandLineTest, RemoveFromAllSubCommands) {
  cl::ResetCommandLineParser();

  StackSubCommand SC1("sc1", "First Subcommand");
  StackSubCommand SC2("sc2", "Second Subcommand");
  StackOption<bool> RemoveOption(
      "remove-option", cl::sub(cl::SubCommand::getAll()), cl::init(false));
  StackOption<bool> KeepOption("keep-option", cl::sub(cl::SubCommand::getAll()),
                               cl::init(false));

  const char *args0[] = {"prog", "-remove-option"};
  const char *args1[] = {"prog", "sc1", "-remove-option"};
  const char *args2[] = {"prog", "sc2", "-remove-option"};

  // It should work for all subcommands including the top-level.
  EXPECT_FALSE(RemoveOption);
  EXPECT_TRUE(
      cl::ParseCommandLineOptions(2, args0, StringRef(), &llvm::nulls()));
  EXPECT_TRUE(RemoveOption);

  RemoveOption = false;

  cl::ResetAllOptionOccurrences();
  EXPECT_FALSE(RemoveOption);
  EXPECT_TRUE(
      cl::ParseCommandLineOptions(3, args1, StringRef(), &llvm::nulls()));
  EXPECT_TRUE(RemoveOption);

  RemoveOption = false;

  cl::ResetAllOptionOccurrences();
  EXPECT_FALSE(RemoveOption);
  EXPECT_TRUE(
      cl::ParseCommandLineOptions(3, args2, StringRef(), &llvm::nulls()));
  EXPECT_TRUE(RemoveOption);

  RemoveOption.removeArgument();

  // It should not work for any subcommands including the top-level.
  cl::ResetAllOptionOccurrences();
  EXPECT_FALSE(
      cl::ParseCommandLineOptions(2, args0, StringRef(), &llvm::nulls()));
  cl::ResetAllOptionOccurrences();
  EXPECT_FALSE(
      cl::ParseCommandLineOptions(3, args1, StringRef(), &llvm::nulls()));
  cl::ResetAllOptionOccurrences();
  EXPECT_FALSE(
      cl::ParseCommandLineOptions(3, args2, StringRef(), &llvm::nulls()));
}

TEST(CommandLineTest, GetRegisteredSubcommands) {
  cl::ResetCommandLineParser();

  StackSubCommand SC1("sc1", "First Subcommand");
  StackOption<bool> Opt1("opt1", cl::sub(SC1), cl::init(false));
  StackSubCommand SC2("sc2", "Second subcommand");
  StackOption<bool> Opt2("opt2", cl::sub(SC2), cl::init(false));

  const char *args0[] = {"prog", "sc1"};
  const char *args1[] = {"prog", "sc2"};

  EXPECT_TRUE(
      cl::ParseCommandLineOptions(2, args0, StringRef(), &llvm::nulls()));
  EXPECT_FALSE(Opt1);
  EXPECT_FALSE(Opt2);
  for (auto *S : cl::getRegisteredSubcommands()) {
    if (*S) {
      EXPECT_EQ("sc1", S->getName());
    }
  }

  cl::ResetAllOptionOccurrences();
  EXPECT_TRUE(
      cl::ParseCommandLineOptions(2, args1, StringRef(), &llvm::nulls()));
  EXPECT_FALSE(Opt1);
  EXPECT_FALSE(Opt2);
  for (auto *S : cl::getRegisteredSubcommands()) {
    if (*S) {
      EXPECT_EQ("sc2", S->getName());
    }
  }
}

TEST(CommandLineTest, DefaultOptions) {
  cl::ResetCommandLineParser();

  StackOption<std::string> Bar("bar", cl::sub(cl::SubCommand::getAll()),
                               cl::DefaultOption);
  StackOption<std::string, cl::alias> Bar_Alias(
      "b", cl::desc("Alias for -bar"), cl::aliasopt(Bar), cl::DefaultOption);

  StackOption<bool> Foo("foo", cl::init(false),
                        cl::sub(cl::SubCommand::getAll()), cl::DefaultOption);
  StackOption<bool, cl::alias> Foo_Alias("f", cl::desc("Alias for -foo"),
                                         cl::aliasopt(Foo), cl::DefaultOption);

  StackSubCommand SC1("sc1", "First Subcommand");
  // Override "-b" and change type in sc1 SubCommand.
  StackOption<bool> SC1_B("b", cl::sub(SC1), cl::init(false));
  StackSubCommand SC2("sc2", "Second subcommand");
  // Override "-foo" and change type in sc2 SubCommand.  Note that this does not
  // affect "-f" alias, which continues to work correctly.
  StackOption<std::string> SC2_Foo("foo", cl::sub(SC2));

  const char *args0[] = {"prog", "-b", "args0 bar string", "-f"};
  EXPECT_TRUE(cl::ParseCommandLineOptions(sizeof(args0) / sizeof(char *), args0,
                                          StringRef(), &llvm::nulls()));
  EXPECT_EQ(Bar, "args0 bar string");
  EXPECT_TRUE(Foo);
  EXPECT_FALSE(SC1_B);
  EXPECT_TRUE(SC2_Foo.empty());

  cl::ResetAllOptionOccurrences();

  const char *args1[] = {"prog", "sc1", "-b", "-bar", "args1 bar string", "-f"};
  EXPECT_TRUE(cl::ParseCommandLineOptions(sizeof(args1) / sizeof(char *), args1,
                                          StringRef(), &llvm::nulls()));
  EXPECT_EQ(Bar, "args1 bar string");
  EXPECT_TRUE(Foo);
  EXPECT_TRUE(SC1_B);
  EXPECT_TRUE(SC2_Foo.empty());
  for (auto *S : cl::getRegisteredSubcommands()) {
    if (*S) {
      EXPECT_EQ("sc1", S->getName());
    }
  }

  cl::ResetAllOptionOccurrences();

  const char *args2[] = {"prog", "sc2", "-b", "args2 bar string",
                         "-f", "-foo", "foo string"};
  EXPECT_TRUE(cl::ParseCommandLineOptions(sizeof(args2) / sizeof(char *), args2,
                                          StringRef(), &llvm::nulls()));
  EXPECT_EQ(Bar, "args2 bar string");
  EXPECT_TRUE(Foo);
  EXPECT_FALSE(SC1_B);
  EXPECT_EQ(SC2_Foo, "foo string");
  for (auto *S : cl::getRegisteredSubcommands()) {
    if (*S) {
      EXPECT_EQ("sc2", S->getName());
    }
  }
  cl::ResetCommandLineParser();
}

TEST(CommandLineTest, ArgumentLimit) {
  std::string args(32 * 4096, 'a');
  EXPECT_FALSE(llvm::sys::commandLineFitsWithinSystemLimits("cl", args.data()));
  std::string args2(256, 'a');
  EXPECT_TRUE(llvm::sys::commandLineFitsWithinSystemLimits("cl", args2.data()));
}

TEST(CommandLineTest, ArgumentLimitWindows) {
  if (!Triple(sys::getProcessTriple()).isOSWindows())
    GTEST_SKIP();
  // We use 32000 as a limit for command line length. Program name ('cl'),
  // separating spaces and termination null character occupy 5 symbols.
  std::string long_arg(32000 - 5, 'b');
  EXPECT_TRUE(
      llvm::sys::commandLineFitsWithinSystemLimits("cl", long_arg.data()));
  long_arg += 'b';
  EXPECT_FALSE(
      llvm::sys::commandLineFitsWithinSystemLimits("cl", long_arg.data()));
}

TEST(CommandLineTest, ResponseFileWindows) {
  if (!Triple(sys::getProcessTriple()).isOSWindows())
    GTEST_SKIP();

  StackOption<std::string, cl::list<std::string>> InputFilenames(
      cl::Positional, cl::desc("<input files>"));
  StackOption<bool> TopLevelOpt("top-level", cl::init(false));

  // Create response file.
  TempFile ResponseFile("resp-", ".txt",
                        "-top-level\npath\\dir\\file1\npath/dir/file2",
                        /*Unique*/ true);

  llvm::SmallString<128> RspOpt;
  RspOpt.append(1, '@');
  RspOpt.append(ResponseFile.path());
  const char *args[] = {"prog", RspOpt.c_str()};
  EXPECT_FALSE(TopLevelOpt);
  EXPECT_TRUE(
      cl::ParseCommandLineOptions(2, args, StringRef(), &llvm::nulls()));
  EXPECT_TRUE(TopLevelOpt);
  EXPECT_EQ(InputFilenames[0], "path\\dir\\file1");
  EXPECT_EQ(InputFilenames[1], "path/dir/file2");
}

TEST(CommandLineTest, ResponseFiles) {
  vfs::InMemoryFileSystem FS;
#ifdef _WIN32
  const char *TestRoot = "C:\\";
#else
  const char *TestRoot = "/";
#endif
  FS.setCurrentWorkingDirectory(TestRoot);

  // Create included response file of first level.
  llvm::StringRef IncludedFileName = "resp1";
  FS.addFile(IncludedFileName, 0,
             llvm::MemoryBuffer::getMemBuffer("-option_1 -option_2\n"
                                              "@incdir/resp2\n"
                                              "-option_3=abcd\n"
                                              "@incdir/resp3\n"
                                              "-option_4=efjk\n"));

  // Directory for included file.
  llvm::StringRef IncDir = "incdir";

  // Create included response file of second level.
  llvm::SmallString<128> IncludedFileName2;
  llvm::sys::path::append(IncludedFileName2, IncDir, "resp2");
  FS.addFile(IncludedFileName2, 0,
             MemoryBuffer::getMemBuffer("-option_21 -option_22\n"
                                        "-option_23=abcd\n"));

  // Create second included response file of second level.
  llvm::SmallString<128> IncludedFileName3;
  llvm::sys::path::append(IncludedFileName3, IncDir, "resp3");
  FS.addFile(IncludedFileName3, 0,
             MemoryBuffer::getMemBuffer("-option_31 -option_32\n"
                                        "-option_33=abcd\n"));

  // Prepare 'file' with reference to response file.
  SmallString<128> IncRef;
  IncRef.append(1, '@');
  IncRef.append(IncludedFileName);
  llvm::SmallVector<const char *, 4> Argv = {"test/test", "-flag_1",
                                             IncRef.c_str(), "-flag_2"};

  // Expand response files.
  llvm::BumpPtrAllocator A;
  llvm::cl::ExpansionContext ECtx(A, llvm::cl::TokenizeGNUCommandLine);
  ECtx.setVFS(&FS).setCurrentDir(TestRoot).setRelativeNames(true);
  ASSERT_TRUE(ECtx.expandResponseFiles(Argv));
  EXPECT_THAT(Argv, testing::Pointwise(
                        StringEquality(),
                        {"test/test", "-flag_1", "-option_1", "-option_2",
                         "-option_21", "-option_22", "-option_23=abcd",
                         "-option_3=abcd", "-option_31", "-option_32",
                         "-option_33=abcd", "-option_4=efjk", "-flag_2"}));
}

TEST(CommandLineTest, RecursiveResponseFiles) {
  vfs::InMemoryFileSystem FS;
#ifdef _WIN32
  const char *TestRoot = "C:\\";
#else
  const char *TestRoot = "/";
#endif
  FS.setCurrentWorkingDirectory(TestRoot);

  StringRef SelfFilePath = "self.rsp";
  std::string SelfFileRef = ("@" + SelfFilePath).str();

  StringRef NestedFilePath = "nested.rsp";
  std::string NestedFileRef = ("@" + NestedFilePath).str();

  StringRef FlagFilePath = "flag.rsp";
  std::string FlagFileRef = ("@" + FlagFilePath).str();

  std::string SelfFileContents;
  raw_string_ostream SelfFile(SelfFileContents);
  SelfFile << "-option_1\n";
  SelfFile << FlagFileRef << "\n";
  SelfFile << NestedFileRef << "\n";
  SelfFile << SelfFileRef << "\n";
  FS.addFile(SelfFilePath, 0, MemoryBuffer::getMemBuffer(SelfFile.str()));

  std::string NestedFileContents;
  raw_string_ostream NestedFile(NestedFileContents);
  NestedFile << "-option_2\n";
  NestedFile << FlagFileRef << "\n";
  NestedFile << SelfFileRef << "\n";
  NestedFile << NestedFileRef << "\n";
  FS.addFile(NestedFilePath, 0, MemoryBuffer::getMemBuffer(NestedFile.str()));

  std::string FlagFileContents;
  raw_string_ostream FlagFile(FlagFileContents);
  FlagFile << "-option_x\n";
  FS.addFile(FlagFilePath, 0, MemoryBuffer::getMemBuffer(FlagFile.str()));

  // Ensure:
  // Recursive expansion terminates
  // Recursive files never expand
  // Non-recursive repeats are allowed
  SmallVector<const char *, 4> Argv = {"test/test", SelfFileRef.c_str(),
                                       "-option_3"};
  BumpPtrAllocator A;
#ifdef _WIN32
  cl::TokenizerCallback Tokenizer = cl::TokenizeWindowsCommandLine;
#else
  cl::TokenizerCallback Tokenizer = cl::TokenizeGNUCommandLine;
#endif
  llvm::cl::ExpansionContext ECtx(A, Tokenizer);
  ECtx.setVFS(&FS).setCurrentDir(TestRoot);
  ASSERT_FALSE(ECtx.expandResponseFiles(Argv));

  EXPECT_THAT(Argv,
              testing::Pointwise(StringEquality(),
                                 {"test/test", "-option_1", "-option_x",
                                  "-option_2", "-option_x", SelfFileRef.c_str(),
                                  NestedFileRef.c_str(), SelfFileRef.c_str(),
                                  "-option_3"}));
}

TEST(CommandLineTest, ResponseFilesAtArguments) {
  vfs::InMemoryFileSystem FS;
#ifdef _WIN32
  const char *TestRoot = "C:\\";
#else
  const char *TestRoot = "/";
#endif
  FS.setCurrentWorkingDirectory(TestRoot);

  StringRef ResponseFilePath = "test.rsp";

  std::string ResponseFileContents;
  raw_string_ostream ResponseFile(ResponseFileContents);
  ResponseFile << "-foo" << "\n";
  ResponseFile << "-bar" << "\n";
  FS.addFile(ResponseFilePath, 0,
             MemoryBuffer::getMemBuffer(ResponseFile.str()));

  // Ensure we expand rsp files after lots of non-rsp arguments starting with @.
  constexpr size_t NON_RSP_AT_ARGS = 64;
  SmallVector<const char *, 4> Argv = {"test/test"};
  Argv.append(NON_RSP_AT_ARGS, "@non_rsp_at_arg");
  std::string ResponseFileRef = ("@" + ResponseFilePath).str();
  Argv.push_back(ResponseFileRef.c_str());

  BumpPtrAllocator A;
  llvm::cl::ExpansionContext ECtx(A, cl::TokenizeGNUCommandLine);
  ECtx.setVFS(&FS).setCurrentDir(TestRoot);
  ASSERT_FALSE(ECtx.expandResponseFiles(Argv));

  // ASSERT instead of EXPECT to prevent potential out-of-bounds access.
  ASSERT_EQ(Argv.size(), 1 + NON_RSP_AT_ARGS + 2);
  size_t i = 0;
  EXPECT_STREQ(Argv[i++], "test/test");
  for (; i < 1 + NON_RSP_AT_ARGS; ++i)
    EXPECT_STREQ(Argv[i], "@non_rsp_at_arg");
  EXPECT_STREQ(Argv[i++], "-foo");
  EXPECT_STREQ(Argv[i++], "-bar");
}

TEST(CommandLineTest, ResponseFileRelativePath) {
  vfs::InMemoryFileSystem FS;
#ifdef _WIN32
  const char *TestRoot = "C:\\";
#else
  const char *TestRoot = "//net";
#endif
  FS.setCurrentWorkingDirectory(TestRoot);

  StringRef OuterFile = "dir/outer.rsp";
  StringRef OuterFileContents = "@inner.rsp";
  FS.addFile(OuterFile, 0, MemoryBuffer::getMemBuffer(OuterFileContents));

  StringRef InnerFile = "dir/inner.rsp";
  StringRef InnerFileContents = "-flag";
  FS.addFile(InnerFile, 0, MemoryBuffer::getMemBuffer(InnerFileContents));

  SmallVector<const char *, 2> Argv = {"test/test", "@dir/outer.rsp"};

  BumpPtrAllocator A;
  llvm::cl::ExpansionContext ECtx(A, cl::TokenizeGNUCommandLine);
  ECtx.setVFS(&FS).setCurrentDir(TestRoot).setRelativeNames(true);
  ASSERT_TRUE(ECtx.expandResponseFiles(Argv));
  EXPECT_THAT(Argv,
              testing::Pointwise(StringEquality(), {"test/test", "-flag"}));
}

TEST(CommandLineTest, ResponseFileEOLs) {
  vfs::InMemoryFileSystem FS;
#ifdef _WIN32
  const char *TestRoot = "C:\\";
#else
  const char *TestRoot = "//net";
#endif
  FS.setCurrentWorkingDirectory(TestRoot);
  FS.addFile("eols.rsp", 0,
             MemoryBuffer::getMemBuffer("-Xclang -Wno-whatever\n input.cpp"));
  SmallVector<const char *, 2> Argv = {"clang", "@eols.rsp"};
  BumpPtrAllocator A;
  llvm::cl::ExpansionContext ECtx(A, cl::TokenizeWindowsCommandLine);
  ECtx.setVFS(&FS).setCurrentDir(TestRoot).setMarkEOLs(true).setRelativeNames(
      true);
  ASSERT_TRUE(ECtx.expandResponseFiles(Argv));
  const char *Expected[] = {"clang", "-Xclang", "-Wno-whatever", nullptr,
                            "input.cpp"};
  ASSERT_EQ(std::size(Expected), Argv.size());
  for (size_t I = 0, E = std::size(Expected); I < E; ++I) {
    if (Expected[I] == nullptr) {
      ASSERT_EQ(Argv[I], nullptr);
    } else {
      ASSERT_STREQ(Expected[I], Argv[I]);
    }
  }
}

TEST(CommandLineTest, SetDefautValue) {
  cl::ResetCommandLineParser();

  StackOption<std::string> Opt1("opt1", cl::init("true"));
  StackOption<bool> Opt2("opt2", cl::init(true));
  cl::alias Alias("alias", llvm::cl::aliasopt(Opt2));
  StackOption<int> Opt3("opt3", cl::init(3));

  const char *args[] = {"prog", "-opt1=false", "-opt2", "-opt3"};

  EXPECT_TRUE(
    cl::ParseCommandLineOptions(2, args, StringRef(), &llvm::nulls()));

  EXPECT_EQ(Opt1, "false");
  EXPECT_TRUE(Opt2);
  EXPECT_EQ(Opt3, 3);

  Opt2 = false;
  Opt3 = 1;

  cl::ResetAllOptionOccurrences();

  for (auto &OM : cl::getRegisteredOptions(cl::SubCommand::getTopLevel())) {
    cl::Option *O = OM.second;
    if (O->ArgStr == "opt2") {
      continue;
    }
    O->setDefault();
  }

  EXPECT_EQ(Opt1, "true");
  EXPECT_TRUE(Opt2);
  EXPECT_EQ(Opt3, 3);
  Alias.removeArgument();
}

TEST(CommandLineTest, ReadConfigFile) {
  llvm::SmallVector<const char *, 1> Argv;

  TempDir TestDir("unittest", /*Unique*/ true);
  TempDir TestSubDir(TestDir.path("subdir"), /*Unique*/ false);

  llvm::SmallString<128> TestCfg = TestDir.path("foo");
  TempFile ConfigFile(TestCfg, "",
                      "# Comment\n"
                      "-option_1\n"
                      "-option_2=<CFGDIR>/dir1\n"
                      "-option_3=<CFGDIR>\n"
                      "-option_4 <CFGDIR>\n"
                      "-option_5=<CFG\\\n"
                      "DIR>\n"
                      "-option_6=<CFGDIR>/dir1,<CFGDIR>/dir2\n"
                      "@subconfig\n"
                      "-option_11=abcd\n"
                      "-option_12=\\\n"
                      "cdef\n");

  llvm::SmallString<128> TestCfg2 = TestDir.path("subconfig");
  TempFile ConfigFile2(TestCfg2, "",
                       "-option_7\n"
                       "-option_8=<CFGDIR>/dir2\n"
                       "@subdir/subfoo\n"
                       "\n"
                       "   # comment\n");

  llvm::SmallString<128> TestCfg3 = TestSubDir.path("subfoo");
  TempFile ConfigFile3(TestCfg3, "",
                       "-option_9=<CFGDIR>/dir3\n"
                       "@<CFGDIR>/subfoo2\n");

  llvm::SmallString<128> TestCfg4 = TestSubDir.path("subfoo2");
  TempFile ConfigFile4(TestCfg4, "", "-option_10\n");

  // Make sure the current directory is not the directory where config files
  // resides. In this case the code that expands response files will not find
  // 'subconfig' unless it resolves nested inclusions relative to the including
  // file.
  llvm::SmallString<128> CurrDir;
  std::error_code EC = llvm::sys::fs::current_path(CurrDir);
  EXPECT_TRUE(!EC);
  EXPECT_NE(CurrDir.str(), TestDir.path());

  llvm::BumpPtrAllocator A;
<<<<<<< HEAD
  llvm::StringSaver Saver(A);
  bool Result = llvm::cl::readConfigFile(ConfigFile.path(), Saver, Argv,
		                         *llvm::vfs::getRealFileSystem());
=======
  llvm::cl::ExpansionContext ECtx(A, cl::tokenizeConfigFile);
  bool Result = ECtx.readConfigFile(ConfigFile.path(), Argv);
>>>>>>> f788a4d7

  EXPECT_TRUE(Result);
  EXPECT_EQ(Argv.size(), 13U);
  EXPECT_STREQ(Argv[0], "-option_1");
  EXPECT_STREQ(Argv[1],
               ("-option_2=" + TestDir.path() + "/dir1").str().c_str());
  EXPECT_STREQ(Argv[2], ("-option_3=" + TestDir.path()).str().c_str());
  EXPECT_STREQ(Argv[3], "-option_4");
  EXPECT_STREQ(Argv[4], TestDir.path().str().c_str());
  EXPECT_STREQ(Argv[5], ("-option_5=" + TestDir.path()).str().c_str());
  EXPECT_STREQ(Argv[6], ("-option_6=" + TestDir.path() + "/dir1," +
                         TestDir.path() + "/dir2")
                            .str()
                            .c_str());
  EXPECT_STREQ(Argv[7], "-option_7");
  EXPECT_STREQ(Argv[8],
               ("-option_8=" + TestDir.path() + "/dir2").str().c_str());
  EXPECT_STREQ(Argv[9],
               ("-option_9=" + TestSubDir.path() + "/dir3").str().c_str());
  EXPECT_STREQ(Argv[10], "-option_10");
  EXPECT_STREQ(Argv[11], "-option_11=abcd");
  EXPECT_STREQ(Argv[12], "-option_12=cdef");
}

TEST(CommandLineTest, PositionalEatArgsError) {
  cl::ResetCommandLineParser();

  StackOption<std::string, cl::list<std::string>> PosEatArgs(
      "positional-eat-args", cl::Positional, cl::desc("<arguments>..."),
      cl::PositionalEatsArgs);
  StackOption<std::string, cl::list<std::string>> PosEatArgs2(
      "positional-eat-args2", cl::Positional, cl::desc("Some strings"),
      cl::PositionalEatsArgs);

  const char *args[] = {"prog", "-positional-eat-args=XXXX"};
  const char *args2[] = {"prog", "-positional-eat-args=XXXX", "-foo"};
  const char *args3[] = {"prog", "-positional-eat-args", "-foo"};
  const char *args4[] = {"prog", "-positional-eat-args",
                         "-foo", "-positional-eat-args2",
                         "-bar", "foo"};

  std::string Errs;
  raw_string_ostream OS(Errs);
  EXPECT_FALSE(cl::ParseCommandLineOptions(2, args, StringRef(), &OS)); OS.flush();
  EXPECT_FALSE(Errs.empty()); Errs.clear();
  EXPECT_FALSE(cl::ParseCommandLineOptions(3, args2, StringRef(), &OS)); OS.flush();
  EXPECT_FALSE(Errs.empty()); Errs.clear();
  EXPECT_TRUE(cl::ParseCommandLineOptions(3, args3, StringRef(), &OS)); OS.flush();
  EXPECT_TRUE(Errs.empty()); Errs.clear();

  cl::ResetAllOptionOccurrences();
  EXPECT_TRUE(cl::ParseCommandLineOptions(6, args4, StringRef(), &OS)); OS.flush();
  EXPECT_EQ(PosEatArgs.size(), 1u);
  EXPECT_EQ(PosEatArgs2.size(), 2u);
  EXPECT_TRUE(Errs.empty());
}

#ifdef _WIN32
void checkSeparators(StringRef Path) {
  char UndesiredSeparator = sys::path::get_separator()[0] == '/' ? '\\' : '/';
  ASSERT_EQ(Path.find(UndesiredSeparator), StringRef::npos);
}

TEST(CommandLineTest, GetCommandLineArguments) {
  int argc = __argc;
  char **argv = __argv;

  // GetCommandLineArguments is called in InitLLVM.
  llvm::InitLLVM X(argc, argv);

  EXPECT_EQ(llvm::sys::path::is_absolute(argv[0]),
            llvm::sys::path::is_absolute(__argv[0]));
  checkSeparators(argv[0]);

  EXPECT_TRUE(
      llvm::sys::path::filename(argv[0]).equals_insensitive("supporttests.exe"))
      << "Filename of test executable is "
      << llvm::sys::path::filename(argv[0]);
}
#endif

class OutputRedirector {
public:
  OutputRedirector(int RedirectFD)
      : RedirectFD(RedirectFD), OldFD(dup(RedirectFD)) {
    if (OldFD == -1 ||
        sys::fs::createTemporaryFile("unittest-redirect", "", NewFD,
                                     FilePath) ||
        dup2(NewFD, RedirectFD) == -1)
      Valid = false;
  }

  ~OutputRedirector() {
    dup2(OldFD, RedirectFD);
    close(OldFD);
    close(NewFD);
  }

  SmallVector<char, 128> FilePath;
  bool Valid = true;

private:
  int RedirectFD;
  int OldFD;
  int NewFD;
};

struct AutoDeleteFile {
  SmallVector<char, 128> FilePath;
  ~AutoDeleteFile() {
    if (!FilePath.empty())
      sys::fs::remove(std::string(FilePath.data(), FilePath.size()));
  }
};

class PrintOptionInfoTest : public ::testing::Test {
public:
  // Return std::string because the output of a failing EXPECT check is
  // unreadable for StringRef. It also avoids any lifetime issues.
  template <typename... Ts> std::string runTest(Ts... OptionAttributes) {
    outs().flush();  // flush any output from previous tests
    AutoDeleteFile File;
    {
      OutputRedirector Stdout(fileno(stdout));
      if (!Stdout.Valid)
        return "";
      File.FilePath = Stdout.FilePath;

      StackOption<OptionValue> TestOption(Opt, cl::desc(HelpText),
                                          OptionAttributes...);
      printOptionInfo(TestOption, 26);
      outs().flush();
    }
    auto Buffer = MemoryBuffer::getFile(File.FilePath);
    if (!Buffer)
      return "";
    return Buffer->get()->getBuffer().str();
  }

  enum class OptionValue { Val };
  const StringRef Opt = "some-option";
  const StringRef HelpText = "some help";

private:
  // This is a workaround for cl::Option sub-classes having their
  // printOptionInfo functions private.
  void printOptionInfo(const cl::Option &O, size_t Width) {
    O.printOptionInfo(Width);
  }
};

TEST_F(PrintOptionInfoTest, PrintOptionInfoValueOptionalWithoutSentinel) {
  std::string Output =
      runTest(cl::ValueOptional,
              cl::values(clEnumValN(OptionValue::Val, "v1", "desc1")));

  // clang-format off
  EXPECT_EQ(Output, ("  --" + Opt + "=<value> - " + HelpText + "\n"
                     "    =v1                 -   desc1\n")
                        .str());
  // clang-format on
}

TEST_F(PrintOptionInfoTest, PrintOptionInfoValueOptionalWithSentinel) {
  std::string Output = runTest(
      cl::ValueOptional, cl::values(clEnumValN(OptionValue::Val, "v1", "desc1"),
                                    clEnumValN(OptionValue::Val, "", "")));

  // clang-format off
  EXPECT_EQ(Output,
            ("  --" + Opt + "         - " + HelpText + "\n"
             "  --" + Opt + "=<value> - " + HelpText + "\n"
             "    =v1                 -   desc1\n")
                .str());
  // clang-format on
}

TEST_F(PrintOptionInfoTest, PrintOptionInfoValueOptionalWithSentinelWithHelp) {
  std::string Output = runTest(
      cl::ValueOptional, cl::values(clEnumValN(OptionValue::Val, "v1", "desc1"),
                                    clEnumValN(OptionValue::Val, "", "desc2")));

  // clang-format off
  EXPECT_EQ(Output, ("  --" + Opt + "         - " + HelpText + "\n"
                     "  --" + Opt + "=<value> - " + HelpText + "\n"
                     "    =v1                 -   desc1\n"
                     "    =<empty>            -   desc2\n")
                        .str());
  // clang-format on
}

TEST_F(PrintOptionInfoTest, PrintOptionInfoValueRequiredWithEmptyValueName) {
  std::string Output = runTest(
      cl::ValueRequired, cl::values(clEnumValN(OptionValue::Val, "v1", "desc1"),
                                    clEnumValN(OptionValue::Val, "", "")));

  // clang-format off
  EXPECT_EQ(Output, ("  --" + Opt + "=<value> - " + HelpText + "\n"
                     "    =v1                 -   desc1\n"
                     "    =<empty>\n")
                        .str());
  // clang-format on
}

TEST_F(PrintOptionInfoTest, PrintOptionInfoEmptyValueDescription) {
  std::string Output = runTest(
      cl::ValueRequired, cl::values(clEnumValN(OptionValue::Val, "v1", "")));

  // clang-format off
  EXPECT_EQ(Output,
            ("  --" + Opt + "=<value> - " + HelpText + "\n"
             "    =v1\n").str());
  // clang-format on
}

TEST_F(PrintOptionInfoTest, PrintOptionInfoMultilineValueDescription) {
  std::string Output =
      runTest(cl::ValueRequired,
              cl::values(clEnumValN(OptionValue::Val, "v1",
                                    "This is the first enum value\n"
                                    "which has a really long description\n"
                                    "thus it is multi-line."),
                         clEnumValN(OptionValue::Val, "",
                                    "This is an unnamed enum value option\n"
                                    "Should be indented as well")));

  // clang-format off
  EXPECT_EQ(Output,
            ("  --" + Opt + "=<value> - " + HelpText + "\n"
             "    =v1                 -   This is the first enum value\n"
             "                            which has a really long description\n"
             "                            thus it is multi-line.\n"
             "    =<empty>            -   This is an unnamed enum value option\n"
             "                            Should be indented as well\n").str());
  // clang-format on
}

class GetOptionWidthTest : public ::testing::Test {
public:
  enum class OptionValue { Val };

  template <typename... Ts>
  size_t runTest(StringRef ArgName, Ts... OptionAttributes) {
    StackOption<OptionValue> TestOption(ArgName, cl::desc("some help"),
                                        OptionAttributes...);
    return getOptionWidth(TestOption);
  }

private:
  // This is a workaround for cl::Option sub-classes having their
  // printOptionInfo
  // functions private.
  size_t getOptionWidth(const cl::Option &O) { return O.getOptionWidth(); }
};

TEST_F(GetOptionWidthTest, GetOptionWidthArgNameLonger) {
  StringRef ArgName("a-long-argument-name");
  size_t ExpectedStrSize = ("  --" + ArgName + "=<value> - ").str().size();
  EXPECT_EQ(
      runTest(ArgName, cl::values(clEnumValN(OptionValue::Val, "v", "help"))),
      ExpectedStrSize);
}

TEST_F(GetOptionWidthTest, GetOptionWidthFirstOptionNameLonger) {
  StringRef OptName("a-long-option-name");
  size_t ExpectedStrSize = ("    =" + OptName + " - ").str().size();
  EXPECT_EQ(
      runTest("a", cl::values(clEnumValN(OptionValue::Val, OptName, "help"),
                              clEnumValN(OptionValue::Val, "b", "help"))),
      ExpectedStrSize);
}

TEST_F(GetOptionWidthTest, GetOptionWidthSecondOptionNameLonger) {
  StringRef OptName("a-long-option-name");
  size_t ExpectedStrSize = ("    =" + OptName + " - ").str().size();
  EXPECT_EQ(
      runTest("a", cl::values(clEnumValN(OptionValue::Val, "b", "help"),
                              clEnumValN(OptionValue::Val, OptName, "help"))),
      ExpectedStrSize);
}

TEST_F(GetOptionWidthTest, GetOptionWidthEmptyOptionNameLonger) {
  size_t ExpectedStrSize = StringRef("    =<empty> - ").size();
  // The length of a=<value> (including indentation) is actually the same as the
  // =<empty> string, so it is impossible to distinguish via testing the case
  // where the empty string is picked from where the option name is picked.
  EXPECT_EQ(runTest("a", cl::values(clEnumValN(OptionValue::Val, "b", "help"),
                                    clEnumValN(OptionValue::Val, "", "help"))),
            ExpectedStrSize);
}

TEST_F(GetOptionWidthTest,
       GetOptionWidthValueOptionalEmptyOptionWithNoDescription) {
  StringRef ArgName("a");
  // The length of a=<value> (including indentation) is actually the same as the
  // =<empty> string, so it is impossible to distinguish via testing the case
  // where the empty string is ignored from where it is not ignored.
  // The dash will not actually be printed, but the space it would take up is
  // included to ensure a consistent column width.
  size_t ExpectedStrSize = ("  -" + ArgName + "=<value> - ").str().size();
  EXPECT_EQ(runTest(ArgName, cl::ValueOptional,
                    cl::values(clEnumValN(OptionValue::Val, "value", "help"),
                               clEnumValN(OptionValue::Val, "", ""))),
            ExpectedStrSize);
}

TEST_F(GetOptionWidthTest,
       GetOptionWidthValueRequiredEmptyOptionWithNoDescription) {
  // The length of a=<value> (including indentation) is actually the same as the
  // =<empty> string, so it is impossible to distinguish via testing the case
  // where the empty string is picked from where the option name is picked
  size_t ExpectedStrSize = StringRef("    =<empty> - ").size();
  EXPECT_EQ(runTest("a", cl::ValueRequired,
                    cl::values(clEnumValN(OptionValue::Val, "value", "help"),
                               clEnumValN(OptionValue::Val, "", ""))),
            ExpectedStrSize);
}

TEST(CommandLineTest, PrefixOptions) {
  cl::ResetCommandLineParser();

  StackOption<std::string, cl::list<std::string>> IncludeDirs(
      "I", cl::Prefix, cl::desc("Declare an include directory"));

  // Test non-prefixed variant works with cl::Prefix options.
  EXPECT_TRUE(IncludeDirs.empty());
  const char *args[] = {"prog", "-I=/usr/include"};
  EXPECT_TRUE(
      cl::ParseCommandLineOptions(2, args, StringRef(), &llvm::nulls()));
  EXPECT_EQ(IncludeDirs.size(), 1u);
  EXPECT_EQ(IncludeDirs.front().compare("/usr/include"), 0);

  IncludeDirs.erase(IncludeDirs.begin());
  cl::ResetAllOptionOccurrences();

  // Test non-prefixed variant works with cl::Prefix options when value is
  // passed in following argument.
  EXPECT_TRUE(IncludeDirs.empty());
  const char *args2[] = {"prog", "-I", "/usr/include"};
  EXPECT_TRUE(
      cl::ParseCommandLineOptions(3, args2, StringRef(), &llvm::nulls()));
  EXPECT_EQ(IncludeDirs.size(), 1u);
  EXPECT_EQ(IncludeDirs.front().compare("/usr/include"), 0);

  IncludeDirs.erase(IncludeDirs.begin());
  cl::ResetAllOptionOccurrences();

  // Test prefixed variant works with cl::Prefix options.
  EXPECT_TRUE(IncludeDirs.empty());
  const char *args3[] = {"prog", "-I/usr/include"};
  EXPECT_TRUE(
      cl::ParseCommandLineOptions(2, args3, StringRef(), &llvm::nulls()));
  EXPECT_EQ(IncludeDirs.size(), 1u);
  EXPECT_EQ(IncludeDirs.front().compare("/usr/include"), 0);

  StackOption<std::string, cl::list<std::string>> MacroDefs(
      "D", cl::AlwaysPrefix, cl::desc("Define a macro"),
      cl::value_desc("MACRO[=VALUE]"));

  cl::ResetAllOptionOccurrences();

  // Test non-prefixed variant does not work with cl::AlwaysPrefix options:
  // equal sign is part of the value.
  EXPECT_TRUE(MacroDefs.empty());
  const char *args4[] = {"prog", "-D=HAVE_FOO"};
  EXPECT_TRUE(
      cl::ParseCommandLineOptions(2, args4, StringRef(), &llvm::nulls()));
  EXPECT_EQ(MacroDefs.size(), 1u);
  EXPECT_EQ(MacroDefs.front().compare("=HAVE_FOO"), 0);

  MacroDefs.erase(MacroDefs.begin());
  cl::ResetAllOptionOccurrences();

  // Test non-prefixed variant does not allow value to be passed in following
  // argument with cl::AlwaysPrefix options.
  EXPECT_TRUE(MacroDefs.empty());
  const char *args5[] = {"prog", "-D", "HAVE_FOO"};
  EXPECT_FALSE(
      cl::ParseCommandLineOptions(3, args5, StringRef(), &llvm::nulls()));
  EXPECT_TRUE(MacroDefs.empty());

  cl::ResetAllOptionOccurrences();

  // Test prefixed variant works with cl::AlwaysPrefix options.
  EXPECT_TRUE(MacroDefs.empty());
  const char *args6[] = {"prog", "-DHAVE_FOO"};
  EXPECT_TRUE(
      cl::ParseCommandLineOptions(2, args6, StringRef(), &llvm::nulls()));
  EXPECT_EQ(MacroDefs.size(), 1u);
  EXPECT_EQ(MacroDefs.front().compare("HAVE_FOO"), 0);
}

TEST(CommandLineTest, GroupingWithValue) {
  cl::ResetCommandLineParser();

  StackOption<bool> OptF("f", cl::Grouping, cl::desc("Some flag"));
  StackOption<bool> OptB("b", cl::Grouping, cl::desc("Another flag"));
  StackOption<bool> OptD("d", cl::Grouping, cl::ValueDisallowed,
                         cl::desc("ValueDisallowed option"));
  StackOption<std::string> OptV("v", cl::Grouping,
                                cl::desc("ValueRequired option"));
  StackOption<std::string> OptO("o", cl::Grouping, cl::ValueOptional,
                                cl::desc("ValueOptional option"));

  // Should be possible to use an option which requires a value
  // at the end of a group.
  const char *args1[] = {"prog", "-fv", "val1"};
  EXPECT_TRUE(
      cl::ParseCommandLineOptions(3, args1, StringRef(), &llvm::nulls()));
  EXPECT_TRUE(OptF);
  EXPECT_STREQ("val1", OptV.c_str());
  OptV.clear();
  cl::ResetAllOptionOccurrences();

  // Should not crash if it is accidentally used elsewhere in the group.
  const char *args2[] = {"prog", "-vf", "val2"};
  EXPECT_FALSE(
      cl::ParseCommandLineOptions(3, args2, StringRef(), &llvm::nulls()));
  OptV.clear();
  cl::ResetAllOptionOccurrences();

  // Should allow the "opt=value" form at the end of the group
  const char *args3[] = {"prog", "-fv=val3"};
  EXPECT_TRUE(
      cl::ParseCommandLineOptions(2, args3, StringRef(), &llvm::nulls()));
  EXPECT_TRUE(OptF);
  EXPECT_STREQ("val3", OptV.c_str());
  OptV.clear();
  cl::ResetAllOptionOccurrences();

  // Should allow assigning a value for a ValueOptional option
  // at the end of the group
  const char *args4[] = {"prog", "-fo=val4"};
  EXPECT_TRUE(
      cl::ParseCommandLineOptions(2, args4, StringRef(), &llvm::nulls()));
  EXPECT_TRUE(OptF);
  EXPECT_STREQ("val4", OptO.c_str());
  OptO.clear();
  cl::ResetAllOptionOccurrences();

  // Should assign an empty value if a ValueOptional option is used elsewhere
  // in the group.
  const char *args5[] = {"prog", "-fob"};
  EXPECT_TRUE(
      cl::ParseCommandLineOptions(2, args5, StringRef(), &llvm::nulls()));
  EXPECT_TRUE(OptF);
  EXPECT_EQ(1, OptO.getNumOccurrences());
  EXPECT_EQ(1, OptB.getNumOccurrences());
  EXPECT_TRUE(OptO.empty());
  cl::ResetAllOptionOccurrences();

  // Should not allow an assignment for a ValueDisallowed option.
  const char *args6[] = {"prog", "-fd=false"};
  EXPECT_FALSE(
      cl::ParseCommandLineOptions(2, args6, StringRef(), &llvm::nulls()));
}

TEST(CommandLineTest, GroupingAndPrefix) {
  cl::ResetCommandLineParser();

  StackOption<bool> OptF("f", cl::Grouping, cl::desc("Some flag"));
  StackOption<bool> OptB("b", cl::Grouping, cl::desc("Another flag"));
  StackOption<std::string> OptP("p", cl::Prefix, cl::Grouping,
                                cl::desc("Prefix and Grouping"));
  StackOption<std::string> OptA("a", cl::AlwaysPrefix, cl::Grouping,
                                cl::desc("AlwaysPrefix and Grouping"));

  // Should be possible to use a cl::Prefix option without grouping.
  const char *args1[] = {"prog", "-pval1"};
  EXPECT_TRUE(
      cl::ParseCommandLineOptions(2, args1, StringRef(), &llvm::nulls()));
  EXPECT_STREQ("val1", OptP.c_str());
  OptP.clear();
  cl::ResetAllOptionOccurrences();

  // Should be possible to pass a value in a separate argument.
  const char *args2[] = {"prog", "-p", "val2"};
  EXPECT_TRUE(
      cl::ParseCommandLineOptions(3, args2, StringRef(), &llvm::nulls()));
  EXPECT_STREQ("val2", OptP.c_str());
  OptP.clear();
  cl::ResetAllOptionOccurrences();

  // The "-opt=value" form should work, too.
  const char *args3[] = {"prog", "-p=val3"};
  EXPECT_TRUE(
      cl::ParseCommandLineOptions(2, args3, StringRef(), &llvm::nulls()));
  EXPECT_STREQ("val3", OptP.c_str());
  OptP.clear();
  cl::ResetAllOptionOccurrences();

  // All three previous cases should work the same way if an option with both
  // cl::Prefix and cl::Grouping modifiers is used at the end of a group.
  const char *args4[] = {"prog", "-fpval4"};
  EXPECT_TRUE(
      cl::ParseCommandLineOptions(2, args4, StringRef(), &llvm::nulls()));
  EXPECT_TRUE(OptF);
  EXPECT_STREQ("val4", OptP.c_str());
  OptP.clear();
  cl::ResetAllOptionOccurrences();

  const char *args5[] = {"prog", "-fp", "val5"};
  EXPECT_TRUE(
      cl::ParseCommandLineOptions(3, args5, StringRef(), &llvm::nulls()));
  EXPECT_TRUE(OptF);
  EXPECT_STREQ("val5", OptP.c_str());
  OptP.clear();
  cl::ResetAllOptionOccurrences();

  const char *args6[] = {"prog", "-fp=val6"};
  EXPECT_TRUE(
      cl::ParseCommandLineOptions(2, args6, StringRef(), &llvm::nulls()));
  EXPECT_TRUE(OptF);
  EXPECT_STREQ("val6", OptP.c_str());
  OptP.clear();
  cl::ResetAllOptionOccurrences();

  // Should assign a value even if the part after a cl::Prefix option is equal
  // to the name of another option.
  const char *args7[] = {"prog", "-fpb"};
  EXPECT_TRUE(
      cl::ParseCommandLineOptions(2, args7, StringRef(), &llvm::nulls()));
  EXPECT_TRUE(OptF);
  EXPECT_STREQ("b", OptP.c_str());
  EXPECT_FALSE(OptB);
  OptP.clear();
  cl::ResetAllOptionOccurrences();

  // Should be possible to use a cl::AlwaysPrefix option without grouping.
  const char *args8[] = {"prog", "-aval8"};
  EXPECT_TRUE(
      cl::ParseCommandLineOptions(2, args8, StringRef(), &llvm::nulls()));
  EXPECT_STREQ("val8", OptA.c_str());
  OptA.clear();
  cl::ResetAllOptionOccurrences();

  // Should not be possible to pass a value in a separate argument.
  const char *args9[] = {"prog", "-a", "val9"};
  EXPECT_FALSE(
      cl::ParseCommandLineOptions(3, args9, StringRef(), &llvm::nulls()));
  cl::ResetAllOptionOccurrences();

  // With the "-opt=value" form, the "=" symbol should be preserved.
  const char *args10[] = {"prog", "-a=val10"};
  EXPECT_TRUE(
      cl::ParseCommandLineOptions(2, args10, StringRef(), &llvm::nulls()));
  EXPECT_STREQ("=val10", OptA.c_str());
  OptA.clear();
  cl::ResetAllOptionOccurrences();

  // All three previous cases should work the same way if an option with both
  // cl::AlwaysPrefix and cl::Grouping modifiers is used at the end of a group.
  const char *args11[] = {"prog", "-faval11"};
  EXPECT_TRUE(
      cl::ParseCommandLineOptions(2, args11, StringRef(), &llvm::nulls()));
  EXPECT_TRUE(OptF);
  EXPECT_STREQ("val11", OptA.c_str());
  OptA.clear();
  cl::ResetAllOptionOccurrences();

  const char *args12[] = {"prog", "-fa", "val12"};
  EXPECT_FALSE(
      cl::ParseCommandLineOptions(3, args12, StringRef(), &llvm::nulls()));
  cl::ResetAllOptionOccurrences();

  const char *args13[] = {"prog", "-fa=val13"};
  EXPECT_TRUE(
      cl::ParseCommandLineOptions(2, args13, StringRef(), &llvm::nulls()));
  EXPECT_TRUE(OptF);
  EXPECT_STREQ("=val13", OptA.c_str());
  OptA.clear();
  cl::ResetAllOptionOccurrences();

  // Should assign a value even if the part after a cl::AlwaysPrefix option
  // is equal to the name of another option.
  const char *args14[] = {"prog", "-fab"};
  EXPECT_TRUE(
      cl::ParseCommandLineOptions(2, args14, StringRef(), &llvm::nulls()));
  EXPECT_TRUE(OptF);
  EXPECT_STREQ("b", OptA.c_str());
  EXPECT_FALSE(OptB);
  OptA.clear();
  cl::ResetAllOptionOccurrences();
}

TEST(CommandLineTest, LongOptions) {
  cl::ResetCommandLineParser();

  StackOption<bool> OptA("a", cl::desc("Some flag"));
  StackOption<bool> OptBLong("long-flag", cl::desc("Some long flag"));
  StackOption<bool, cl::alias> OptB("b", cl::desc("Alias to --long-flag"),
                                    cl::aliasopt(OptBLong));
  StackOption<std::string> OptAB("ab", cl::desc("Another long option"));

  std::string Errs;
  raw_string_ostream OS(Errs);

  const char *args1[] = {"prog", "-a", "-ab", "val1"};
  const char *args2[] = {"prog", "-a", "--ab", "val1"};
  const char *args3[] = {"prog", "-ab", "--ab", "val1"};

  //
  // The following tests treat `-` and `--` the same, and always match the
  // longest string.
  //

  EXPECT_TRUE(
      cl::ParseCommandLineOptions(4, args1, StringRef(), &OS)); OS.flush();
  EXPECT_TRUE(OptA);
  EXPECT_FALSE(OptBLong);
  EXPECT_STREQ("val1", OptAB.c_str());
  EXPECT_TRUE(Errs.empty()); Errs.clear();
  cl::ResetAllOptionOccurrences();

  EXPECT_TRUE(
      cl::ParseCommandLineOptions(4, args2, StringRef(), &OS)); OS.flush();
  EXPECT_TRUE(OptA);
  EXPECT_FALSE(OptBLong);
  EXPECT_STREQ("val1", OptAB.c_str());
  EXPECT_TRUE(Errs.empty()); Errs.clear();
  cl::ResetAllOptionOccurrences();

  // Fails because `-ab` and `--ab` are treated the same and appear more than
  // once.  Also, `val1` is unexpected.
  EXPECT_FALSE(
      cl::ParseCommandLineOptions(4, args3, StringRef(), &OS)); OS.flush();
  outs()<< Errs << "\n";
  EXPECT_FALSE(Errs.empty()); Errs.clear();
  cl::ResetAllOptionOccurrences();

  //
  // The following tests treat `-` and `--` differently, with `-` for short, and
  // `--` for long options.
  //

  // Fails because `-ab` is treated as `-a -b`, so `-a` is seen twice, and
  // `val1` is unexpected.
  EXPECT_FALSE(cl::ParseCommandLineOptions(4, args1, StringRef(),
                                           &OS, nullptr, true)); OS.flush();
  EXPECT_FALSE(Errs.empty()); Errs.clear();
  cl::ResetAllOptionOccurrences();

  // Works because `-a` is treated differently than `--ab`.
  EXPECT_TRUE(cl::ParseCommandLineOptions(4, args2, StringRef(),
                                           &OS, nullptr, true)); OS.flush();
  EXPECT_TRUE(Errs.empty()); Errs.clear();
  cl::ResetAllOptionOccurrences();

  // Works because `-ab` is treated as `-a -b`, and `--ab` is a long option.
  EXPECT_TRUE(cl::ParseCommandLineOptions(4, args3, StringRef(),
                                           &OS, nullptr, true));
  EXPECT_TRUE(OptA);
  EXPECT_TRUE(OptBLong);
  EXPECT_STREQ("val1", OptAB.c_str());
  OS.flush();
  EXPECT_TRUE(Errs.empty()); Errs.clear();
  cl::ResetAllOptionOccurrences();
}

TEST(CommandLineTest, OptionErrorMessage) {
  // When there is an error, we expect some error message like:
  //   prog: for the -a option: [...]
  //
  // Test whether the "for the -a option"-part is correctly formatted.
  cl::ResetCommandLineParser();

  StackOption<bool> OptA("a", cl::desc("Some option"));
  StackOption<bool> OptLong("long", cl::desc("Some long option"));

  std::string Errs;
  raw_string_ostream OS(Errs);

  OptA.error("custom error", OS);
  OS.flush();
  EXPECT_NE(Errs.find("for the -a option:"), std::string::npos);
  Errs.clear();

  OptLong.error("custom error", OS);
  OS.flush();
  EXPECT_NE(Errs.find("for the --long option:"), std::string::npos);
  Errs.clear();

  cl::ResetAllOptionOccurrences();
}

TEST(CommandLineTest, OptionErrorMessageSuggest) {
  // When there is an error, and the edit-distance is not very large,
  // we expect some error message like:
  //   prog: did you mean '--option'?
  //
  // Test whether this message is well-formatted.
  cl::ResetCommandLineParser();

  StackOption<bool> OptLong("aluminium", cl::desc("Some long option"));

  const char *args[] = {"prog", "--aluminum"};

  std::string Errs;
  raw_string_ostream OS(Errs);

  EXPECT_FALSE(cl::ParseCommandLineOptions(2, args, StringRef(), &OS));
  OS.flush();
  EXPECT_NE(Errs.find("prog: Did you mean '--aluminium'?\n"),
            std::string::npos);
  Errs.clear();

  cl::ResetAllOptionOccurrences();
}

TEST(CommandLineTest, OptionErrorMessageSuggestNoHidden) {
  // We expect that 'really hidden' option do not show up in option
  // suggestions.
  cl::ResetCommandLineParser();

  StackOption<bool> OptLong("aluminium", cl::desc("Some long option"));
  StackOption<bool> OptLong2("aluminum", cl::desc("Bad option"),
                             cl::ReallyHidden);

  const char *args[] = {"prog", "--alumnum"};

  std::string Errs;
  raw_string_ostream OS(Errs);

  EXPECT_FALSE(cl::ParseCommandLineOptions(2, args, StringRef(), &OS));
  OS.flush();
  EXPECT_NE(Errs.find("prog: Did you mean '--aluminium'?\n"),
            std::string::npos);
  Errs.clear();

  cl::ResetAllOptionOccurrences();
}

TEST(CommandLineTest, Callback) {
  cl::ResetCommandLineParser();

  StackOption<bool> OptA("a", cl::desc("option a"));
  StackOption<bool> OptB(
      "b", cl::desc("option b -- This option turns on option a"),
      cl::callback([&](const bool &) { OptA = true; }));
  StackOption<bool> OptC(
      "c", cl::desc("option c -- This option turns on options a and b"),
      cl::callback([&](const bool &) { OptB = true; }));
  StackOption<std::string, cl::list<std::string>> List(
      "list",
      cl::desc("option list -- This option turns on options a, b, and c when "
               "'foo' is included in list"),
      cl::CommaSeparated,
      cl::callback([&](const std::string &Str) {
        if (Str == "foo")
          OptC = true;
      }));

  const char *args1[] = {"prog", "-a"};
  EXPECT_TRUE(cl::ParseCommandLineOptions(2, args1));
  EXPECT_TRUE(OptA);
  EXPECT_FALSE(OptB);
  EXPECT_FALSE(OptC);
  EXPECT_EQ(List.size(), 0u);
  cl::ResetAllOptionOccurrences();

  const char *args2[] = {"prog", "-b"};
  EXPECT_TRUE(cl::ParseCommandLineOptions(2, args2));
  EXPECT_TRUE(OptA);
  EXPECT_TRUE(OptB);
  EXPECT_FALSE(OptC);
  EXPECT_EQ(List.size(), 0u);
  cl::ResetAllOptionOccurrences();

  const char *args3[] = {"prog", "-c"};
  EXPECT_TRUE(cl::ParseCommandLineOptions(2, args3));
  EXPECT_TRUE(OptA);
  EXPECT_TRUE(OptB);
  EXPECT_TRUE(OptC);
  EXPECT_EQ(List.size(), 0u);
  cl::ResetAllOptionOccurrences();

  const char *args4[] = {"prog", "--list=foo,bar"};
  EXPECT_TRUE(cl::ParseCommandLineOptions(2, args4));
  EXPECT_TRUE(OptA);
  EXPECT_TRUE(OptB);
  EXPECT_TRUE(OptC);
  EXPECT_EQ(List.size(), 2u);
  cl::ResetAllOptionOccurrences();

  const char *args5[] = {"prog", "--list=bar"};
  EXPECT_TRUE(cl::ParseCommandLineOptions(2, args5));
  EXPECT_FALSE(OptA);
  EXPECT_FALSE(OptB);
  EXPECT_FALSE(OptC);
  EXPECT_EQ(List.size(), 1u);

  cl::ResetAllOptionOccurrences();
}

enum Enum { Val1, Val2 };
static cl::bits<Enum> ExampleBits(
    cl::desc("An example cl::bits to ensure it compiles"),
    cl::values(
      clEnumValN(Val1, "bits-val1", "The Val1 value"),
      clEnumValN(Val1, "bits-val2", "The Val2 value")));

TEST(CommandLineTest, ConsumeAfterOnePositional) {
  cl::ResetCommandLineParser();

  // input [args]
  StackOption<std::string, cl::opt<std::string>> Input(cl::Positional,
                                                       cl::Required);
  StackOption<std::string, cl::list<std::string>> ExtraArgs(cl::ConsumeAfter);

  const char *Args[] = {"prog", "input", "arg1", "arg2"};

  std::string Errs;
  raw_string_ostream OS(Errs);
  EXPECT_TRUE(cl::ParseCommandLineOptions(4, Args, StringRef(), &OS));
  OS.flush();
  EXPECT_EQ("input", Input);
  EXPECT_EQ(ExtraArgs.size(), 2u);
  EXPECT_EQ(ExtraArgs[0], "arg1");
  EXPECT_EQ(ExtraArgs[1], "arg2");
  EXPECT_TRUE(Errs.empty());
}

TEST(CommandLineTest, ConsumeAfterTwoPositionals) {
  cl::ResetCommandLineParser();

  // input1 input2 [args]
  StackOption<std::string, cl::opt<std::string>> Input1(cl::Positional,
                                                        cl::Required);
  StackOption<std::string, cl::opt<std::string>> Input2(cl::Positional,
                                                        cl::Required);
  StackOption<std::string, cl::list<std::string>> ExtraArgs(cl::ConsumeAfter);

  const char *Args[] = {"prog", "input1", "input2", "arg1", "arg2"};

  std::string Errs;
  raw_string_ostream OS(Errs);
  EXPECT_TRUE(cl::ParseCommandLineOptions(5, Args, StringRef(), &OS));
  OS.flush();
  EXPECT_EQ("input1", Input1);
  EXPECT_EQ("input2", Input2);
  EXPECT_EQ(ExtraArgs.size(), 2u);
  EXPECT_EQ(ExtraArgs[0], "arg1");
  EXPECT_EQ(ExtraArgs[1], "arg2");
  EXPECT_TRUE(Errs.empty());
}

TEST(CommandLineTest, ResetAllOptionOccurrences) {
  cl::ResetCommandLineParser();

  // -option -str -enableA -enableC [sink] input [args]
  StackOption<bool> Option("option");
  StackOption<std::string> Str("str");
  enum Vals { ValA, ValB, ValC };
  StackOption<Vals, cl::bits<Vals>> Bits(
      cl::values(clEnumValN(ValA, "enableA", "Enable A"),
                 clEnumValN(ValB, "enableB", "Enable B"),
                 clEnumValN(ValC, "enableC", "Enable C")));
  StackOption<std::string, cl::list<std::string>> Sink(cl::Sink);
  StackOption<std::string> Input(cl::Positional);
  StackOption<std::string, cl::list<std::string>> ExtraArgs(cl::ConsumeAfter);

  const char *Args[] = {"prog",     "-option",  "-str=STR", "-enableA",
                        "-enableC", "-unknown", "input",    "-arg"};

  std::string Errs;
  raw_string_ostream OS(Errs);
  EXPECT_TRUE(cl::ParseCommandLineOptions(8, Args, StringRef(), &OS));
  EXPECT_TRUE(OS.str().empty());

  EXPECT_TRUE(Option);
  EXPECT_EQ("STR", Str);
  EXPECT_EQ((1u << ValA) | (1u << ValC), Bits.getBits());
  EXPECT_EQ(1u, Sink.size());
  EXPECT_EQ("-unknown", Sink[0]);
  EXPECT_EQ("input", Input);
  EXPECT_EQ(1u, ExtraArgs.size());
  EXPECT_EQ("-arg", ExtraArgs[0]);

  cl::ResetAllOptionOccurrences();
  EXPECT_FALSE(Option);
  EXPECT_EQ("", Str);
  EXPECT_EQ(0u, Bits.getBits());
  EXPECT_EQ(0u, Sink.size());
  EXPECT_EQ(0, Input.getNumOccurrences());
  EXPECT_EQ(0u, ExtraArgs.size());
}

TEST(CommandLineTest, DefaultValue) {
  cl::ResetCommandLineParser();

  StackOption<bool> BoolOption("bool-option");
  StackOption<std::string> StrOption("str-option");
  StackOption<bool> BoolInitOption("bool-init-option", cl::init(true));
  StackOption<std::string> StrInitOption("str-init-option",
                                         cl::init("str-default-value"));

  const char *Args[] = {"prog"}; // no options

  std::string Errs;
  raw_string_ostream OS(Errs);
  EXPECT_TRUE(cl::ParseCommandLineOptions(1, Args, StringRef(), &OS));
  EXPECT_TRUE(OS.str().empty());

  EXPECT_TRUE(!BoolOption);
  EXPECT_FALSE(BoolOption.Default.hasValue());
  EXPECT_EQ(0, BoolOption.getNumOccurrences());

  EXPECT_EQ("", StrOption);
  EXPECT_FALSE(StrOption.Default.hasValue());
  EXPECT_EQ(0, StrOption.getNumOccurrences());

  EXPECT_TRUE(BoolInitOption);
  EXPECT_TRUE(BoolInitOption.Default.hasValue());
  EXPECT_EQ(0, BoolInitOption.getNumOccurrences());

  EXPECT_EQ("str-default-value", StrInitOption);
  EXPECT_TRUE(StrInitOption.Default.hasValue());
  EXPECT_EQ(0, StrInitOption.getNumOccurrences());

  const char *Args2[] = {"prog", "-bool-option", "-str-option=str-value",
                         "-bool-init-option=0",
                         "-str-init-option=str-init-value"};

  EXPECT_TRUE(cl::ParseCommandLineOptions(5, Args2, StringRef(), &OS));
  EXPECT_TRUE(OS.str().empty());

  EXPECT_TRUE(BoolOption);
  EXPECT_FALSE(BoolOption.Default.hasValue());
  EXPECT_EQ(1, BoolOption.getNumOccurrences());

  EXPECT_EQ("str-value", StrOption);
  EXPECT_FALSE(StrOption.Default.hasValue());
  EXPECT_EQ(1, StrOption.getNumOccurrences());

  EXPECT_FALSE(BoolInitOption);
  EXPECT_TRUE(BoolInitOption.Default.hasValue());
  EXPECT_EQ(1, BoolInitOption.getNumOccurrences());

  EXPECT_EQ("str-init-value", StrInitOption);
  EXPECT_TRUE(StrInitOption.Default.hasValue());
  EXPECT_EQ(1, StrInitOption.getNumOccurrences());
}

} // anonymous namespace<|MERGE_RESOLUTION|>--- conflicted
+++ resolved
@@ -1121,14 +1121,8 @@
   EXPECT_NE(CurrDir.str(), TestDir.path());
 
   llvm::BumpPtrAllocator A;
-<<<<<<< HEAD
-  llvm::StringSaver Saver(A);
-  bool Result = llvm::cl::readConfigFile(ConfigFile.path(), Saver, Argv,
-		                         *llvm::vfs::getRealFileSystem());
-=======
   llvm::cl::ExpansionContext ECtx(A, cl::tokenizeConfigFile);
   bool Result = ECtx.readConfigFile(ConfigFile.path(), Argv);
->>>>>>> f788a4d7
 
   EXPECT_TRUE(Result);
   EXPECT_EQ(Argv.size(), 13U);
