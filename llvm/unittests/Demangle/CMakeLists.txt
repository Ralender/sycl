set(LLVM_LINK_COMPONENTS
  Demangle
  Support
)

add_llvm_unittest(DemangleTests
  DemangleTest.cpp
  ItaniumDemangleTest.cpp
  PartialDemangleTest.cpp
<<<<<<< HEAD
=======
  RustDemangleTest.cpp
>>>>>>> 3f9ee3c9
  StringViewTest.cpp
)<|MERGE_RESOLUTION|>--- conflicted
+++ resolved
@@ -7,9 +7,6 @@
   DemangleTest.cpp
   ItaniumDemangleTest.cpp
   PartialDemangleTest.cpp
-<<<<<<< HEAD
-=======
   RustDemangleTest.cpp
->>>>>>> 3f9ee3c9
   StringViewTest.cpp
 )