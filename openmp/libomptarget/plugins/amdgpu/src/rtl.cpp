//===----RTLs/hsa/src/rtl.cpp - Target RTLs Implementation -------- C++ -*-===//
//
// Part of the LLVM Project, under the Apache License v2.0 with LLVM Exceptions.
// See https://llvm.org/LICENSE.txt for license information.
// SPDX-License-Identifier: Apache-2.0 WITH LLVM-exception
//
//===----------------------------------------------------------------------===//
//
// RTL for hsa machine
//
//===----------------------------------------------------------------------===//

#include <algorithm>
#include <assert.h>
#include <cstdio>
#include <cstdlib>
#include <cstring>
#include <dlfcn.h>
#include <elf.h>
#include <ffi.h>
#include <fstream>
#include <iostream>
#include <libelf.h>
#include <list>
#include <memory>
#include <mutex>
#include <shared_mutex>
#include <thread>
#include <unordered_map>
#include <vector>

// Header from ATMI interface
#include "atmi_interop_hsa.h"
#include "atmi_runtime.h"

#include "internal.h"

#include "Debug.h"
#include "omptargetplugin.h"

#include "llvm/Frontend/OpenMP/OMPGridValues.h"

#ifndef TARGET_NAME
#define TARGET_NAME AMDHSA
#endif
#define DEBUG_PREFIX "Target " GETNAME(TARGET_NAME) " RTL"

int print_kernel_trace;

// Size of the target call stack struture
uint32_t TgtStackItemSize = 0;

#undef check // Drop definition from internal.h
#ifdef OMPTARGET_DEBUG
#define check(msg, status)                                                     \
  if (status != ATMI_STATUS_SUCCESS) {                                         \
    /* fprintf(stderr, "[%s:%d] %s failed.\n", __FILE__, __LINE__, #msg);*/    \
    DP(#msg " failed\n");                                                      \
    /*assert(0);*/                                                             \
  } else {                                                                     \
    /* fprintf(stderr, "[%s:%d] %s succeeded.\n", __FILE__, __LINE__, #msg);   \
     */                                                                        \
    DP(#msg " succeeded\n");                                                   \
  }
#else
#define check(msg, status)                                                     \
  {}
#endif

#include "../../common/elf_common.c"

static bool elf_machine_id_is_amdgcn(__tgt_device_image *image) {
  const uint16_t amdgcnMachineID = 224;
  int32_t r = elf_check_machine(image, amdgcnMachineID);
  if (!r) {
    DP("Supported machine ID not found\n");
  }
  return r;
}

/// Keep entries table per device
struct FuncOrGblEntryTy {
  __tgt_target_table Table;
  std::vector<__tgt_offload_entry> Entries;
};

enum ExecutionModeType {
  SPMD,    // constructors, destructors,
           // combined constructs (`teams distribute parallel for [simd]`)
  GENERIC, // everything else
  NONE
};

struct KernelArgPool {
private:
  static pthread_mutex_t mutex;

public:
  uint32_t kernarg_segment_size;
  void *kernarg_region = nullptr;
  std::queue<int> free_kernarg_segments;

  uint32_t kernarg_size_including_implicit() {
    return kernarg_segment_size + sizeof(atmi_implicit_args_t);
  }

  ~KernelArgPool() {
    if (kernarg_region) {
      auto r = hsa_amd_memory_pool_free(kernarg_region);
      assert(r == HSA_STATUS_SUCCESS);
      ErrorCheck(Memory pool free, r);
    }
  }

  // Can't really copy or move a mutex
  KernelArgPool() = default;
  KernelArgPool(const KernelArgPool &) = delete;
  KernelArgPool(KernelArgPool &&) = delete;

  KernelArgPool(uint32_t kernarg_segment_size)
      : kernarg_segment_size(kernarg_segment_size) {

    // atmi uses one pool per kernel for all gpus, with a fixed upper size
    // preserving that exact scheme here, including the queue<int>
    {
      hsa_status_t err = hsa_amd_memory_pool_allocate(
          atl_gpu_kernarg_pools[0],
          kernarg_size_including_implicit() * MAX_NUM_KERNELS, 0,
          &kernarg_region);
      ErrorCheck(Allocating memory for the executable-kernel, err);
      core::allow_access_to_all_gpu_agents(kernarg_region);

      for (int i = 0; i < MAX_NUM_KERNELS; i++) {
        free_kernarg_segments.push(i);
      }
    }
  }

  void *allocate(uint64_t arg_num) {
    assert((arg_num * sizeof(void *)) == kernarg_segment_size);
    lock l(&mutex);
    void *res = nullptr;
    if (!free_kernarg_segments.empty()) {

      int free_idx = free_kernarg_segments.front();
      res = static_cast<void *>(static_cast<char *>(kernarg_region) +
                                (free_idx * kernarg_size_including_implicit()));
      assert(free_idx == pointer_to_index(res));
      free_kernarg_segments.pop();
    }
    return res;
  }

  void deallocate(void *ptr) {
    lock l(&mutex);
    int idx = pointer_to_index(ptr);
    free_kernarg_segments.push(idx);
  }

private:
  int pointer_to_index(void *ptr) {
    ptrdiff_t bytes =
        static_cast<char *>(ptr) - static_cast<char *>(kernarg_region);
    assert(bytes >= 0);
    assert(bytes % kernarg_size_including_implicit() == 0);
    return bytes / kernarg_size_including_implicit();
  }
  struct lock {
    lock(pthread_mutex_t *m) : m(m) { pthread_mutex_lock(m); }
    ~lock() { pthread_mutex_unlock(m); }
    pthread_mutex_t *m;
  };
};
pthread_mutex_t KernelArgPool::mutex = PTHREAD_MUTEX_INITIALIZER;

std::unordered_map<std::string /*kernel*/, std::unique_ptr<KernelArgPool>>
    KernelArgPoolMap;

/// Use a single entity to encode a kernel and a set of flags
struct KernelTy {
  // execution mode of kernel
  // 0 - SPMD mode (without master warp)
  // 1 - Generic mode (with master warp)
  int8_t ExecutionMode;
  int16_t ConstWGSize;
  int8_t MaxParLevel;
  int32_t device_id;
  void *CallStackAddr;
  const char *Name;

  KernelTy(int8_t _ExecutionMode, int16_t _ConstWGSize, int8_t _MaxParLevel,
           int32_t _device_id, void *_CallStackAddr, const char *_Name,
           uint32_t _kernarg_segment_size)
      : ExecutionMode(_ExecutionMode), ConstWGSize(_ConstWGSize),
        MaxParLevel(_MaxParLevel), device_id(_device_id),
        CallStackAddr(_CallStackAddr), Name(_Name) {
    DP("Construct kernelinfo: ExecMode %d\n", ExecutionMode);

    std::string N(_Name);
    if (KernelArgPoolMap.find(N) == KernelArgPoolMap.end()) {
      KernelArgPoolMap.insert(
          std::make_pair(N, std::unique_ptr<KernelArgPool>(
                                new KernelArgPool(_kernarg_segment_size))));
    }
  }
};

/// List that contains all the kernels.
/// FIXME: we may need this to be per device and per library.
std::list<KernelTy> KernelsList;

// ATMI API to get gpu and gpu memory place
static atmi_place_t get_gpu_place(int device_id) {
  return ATMI_PLACE_GPU(0, device_id);
}
static atmi_mem_place_t get_gpu_mem_place(int device_id) {
  return ATMI_MEM_PLACE_GPU_MEM(0, device_id, 0);
}

static std::vector<hsa_agent_t> find_gpu_agents() {
  std::vector<hsa_agent_t> res;

  hsa_status_t err = hsa_iterate_agents(
      [](hsa_agent_t agent, void *data) -> hsa_status_t {
        std::vector<hsa_agent_t> *res =
            static_cast<std::vector<hsa_agent_t> *>(data);

        hsa_device_type_t device_type;
        // get_info fails iff HSA runtime not yet initialized
        hsa_status_t err =
            hsa_agent_get_info(agent, HSA_AGENT_INFO_DEVICE, &device_type);
        if (print_kernel_trace > 0 && err != HSA_STATUS_SUCCESS)
          printf("rtl.cpp: err %d\n", err);
        assert(err == HSA_STATUS_SUCCESS);

        if (device_type == HSA_DEVICE_TYPE_GPU) {
          res->push_back(agent);
        }
        return HSA_STATUS_SUCCESS;
      },
      &res);

  // iterate_agents fails iff HSA runtime not yet initialized
  if (print_kernel_trace > 0 && err != HSA_STATUS_SUCCESS)
    printf("rtl.cpp: err %d\n", err);
  assert(err == HSA_STATUS_SUCCESS);
  return res;
}

static void callbackQueue(hsa_status_t status, hsa_queue_t *source,
                          void *data) {
  if (status != HSA_STATUS_SUCCESS) {
    const char *status_string;
    if (hsa_status_string(status, &status_string) != HSA_STATUS_SUCCESS) {
      status_string = "unavailable";
    }
    fprintf(stderr, "[%s:%d] GPU error in queue %p %d (%s)\n", __FILE__,
            __LINE__, source, status, status_string);
    abort();
  }
}

namespace core {
void packet_store_release(uint32_t *packet, uint16_t header, uint16_t rest) {
  __atomic_store_n(packet, header | (rest << 16), __ATOMIC_RELEASE);
}

uint16_t create_header(hsa_packet_type_t type, int barrier,
                       atmi_task_fence_scope_t acq_fence,
                       atmi_task_fence_scope_t rel_fence) {
  uint16_t header = type << HSA_PACKET_HEADER_TYPE;
  header |= barrier << HSA_PACKET_HEADER_BARRIER;
  header |= (hsa_fence_scope_t) static_cast<int>(
      acq_fence << HSA_PACKET_HEADER_ACQUIRE_FENCE_SCOPE);
  header |= (hsa_fence_scope_t) static_cast<int>(
      rel_fence << HSA_PACKET_HEADER_RELEASE_FENCE_SCOPE);
  return header;
}
} // namespace core

/// Class containing all the device information
class RTLDeviceInfoTy {
  std::vector<std::list<FuncOrGblEntryTy>> FuncGblEntries;

public:
  // load binary populates symbol tables and mutates various global state
  // run uses those symbol tables
  std::shared_timed_mutex load_run_lock;

  int NumberOfDevices;

  // GPU devices
  std::vector<hsa_agent_t> HSAAgents;
  std::vector<hsa_queue_t *> HSAQueues; // one per gpu

  // Device properties
  std::vector<int> ComputeUnits;
  std::vector<int> GroupsPerDevice;
  std::vector<int> ThreadsPerGroup;
  std::vector<int> WarpSize;

  // OpenMP properties
  std::vector<int> NumTeams;
  std::vector<int> NumThreads;

  // OpenMP Environment properties
  int EnvNumTeams;
  int EnvTeamLimit;
  int EnvMaxTeamsDefault;

  // OpenMP Requires Flags
  int64_t RequiresFlags;

  // Resource pools
  SignalPoolT FreeSignalPool;

  struct atmiFreePtrDeletor {
    void operator()(void *p) {
      atmi_free(p); // ignore failure to free
    }
  };

  // device_State shared across loaded binaries, error if inconsistent size
  std::vector<std::pair<std::unique_ptr<void, atmiFreePtrDeletor>, uint64_t>>
      deviceStateStore;

  static const int HardTeamLimit = 1 << 20; // 1 Meg
  static const int DefaultNumTeams = 128;
  static const int Max_Teams =
      llvm::omp::AMDGPUGpuGridValues[llvm::omp::GVIDX::GV_Max_Teams];
  static const int Warp_Size =
      llvm::omp::AMDGPUGpuGridValues[llvm::omp::GVIDX::GV_Warp_Size];
  static const int Max_WG_Size =
      llvm::omp::AMDGPUGpuGridValues[llvm::omp::GVIDX::GV_Max_WG_Size];
  static const int Default_WG_Size =
      llvm::omp::AMDGPUGpuGridValues[llvm::omp::GVIDX::GV_Default_WG_Size];

<<<<<<< HEAD
  using MemcpyFunc = atmi_status_t(hsa_signal_t, void *, const void *,
                                   size_t size);
  atmi_status_t freesignalpool_memcpy(void *dest, const void *src, size_t size,
                                      MemcpyFunc Func) {
=======
  using MemcpyFunc = atmi_status_t (*)(hsa_signal_t, void *, const void *,
                                       size_t size, hsa_agent_t);
  atmi_status_t freesignalpool_memcpy(void *dest, const void *src, size_t size,
                                      MemcpyFunc Func, int32_t deviceId) {
    hsa_agent_t agent = HSAAgents[deviceId];
>>>>>>> a4eefe45
    hsa_signal_t s = FreeSignalPool.pop();
    if (s.handle == 0) {
      return ATMI_STATUS_ERROR;
    }
<<<<<<< HEAD
    atmi_status_t r = Func(s, dest, src, size);
=======
    atmi_status_t r = Func(s, dest, src, size, agent);
>>>>>>> a4eefe45
    FreeSignalPool.push(s);
    return r;
  }

  atmi_status_t freesignalpool_memcpy_d2h(void *dest, const void *src,
<<<<<<< HEAD
                                          size_t size) {
    return freesignalpool_memcpy(dest, src, size, atmi_memcpy_d2h);
  }

  atmi_status_t freesignalpool_memcpy_h2d(void *dest, const void *src,
                                          size_t size) {
    return freesignalpool_memcpy(dest, src, size, atmi_memcpy_h2d);
=======
                                          size_t size, int32_t deviceId) {
    return freesignalpool_memcpy(dest, src, size, atmi_memcpy_d2h, deviceId);
  }

  atmi_status_t freesignalpool_memcpy_h2d(void *dest, const void *src,
                                          size_t size, int32_t deviceId) {
    return freesignalpool_memcpy(dest, src, size, atmi_memcpy_h2d, deviceId);
>>>>>>> a4eefe45
  }

  // Record entry point associated with device
  void addOffloadEntry(int32_t device_id, __tgt_offload_entry entry) {
    assert(device_id < (int32_t)FuncGblEntries.size() &&
           "Unexpected device id!");
    FuncOrGblEntryTy &E = FuncGblEntries[device_id].back();

    E.Entries.push_back(entry);
  }

  // Return true if the entry is associated with device
  bool findOffloadEntry(int32_t device_id, void *addr) {
    assert(device_id < (int32_t)FuncGblEntries.size() &&
           "Unexpected device id!");
    FuncOrGblEntryTy &E = FuncGblEntries[device_id].back();

    for (auto &it : E.Entries) {
      if (it.addr == addr)
        return true;
    }

    return false;
  }

  // Return the pointer to the target entries table
  __tgt_target_table *getOffloadEntriesTable(int32_t device_id) {
    assert(device_id < (int32_t)FuncGblEntries.size() &&
           "Unexpected device id!");
    FuncOrGblEntryTy &E = FuncGblEntries[device_id].back();

    int32_t size = E.Entries.size();

    // Table is empty
    if (!size)
      return 0;

    __tgt_offload_entry *begin = &E.Entries[0];
    __tgt_offload_entry *end = &E.Entries[size - 1];

    // Update table info according to the entries and return the pointer
    E.Table.EntriesBegin = begin;
    E.Table.EntriesEnd = ++end;

    return &E.Table;
  }

  // Clear entries table for a device
  void clearOffloadEntriesTable(int device_id) {
    assert(device_id < (int32_t)FuncGblEntries.size() &&
           "Unexpected device id!");
    FuncGblEntries[device_id].emplace_back();
    FuncOrGblEntryTy &E = FuncGblEntries[device_id].back();
    // KernelArgPoolMap.clear();
    E.Entries.clear();
    E.Table.EntriesBegin = E.Table.EntriesEnd = 0;
  }

  RTLDeviceInfoTy() {
    // LIBOMPTARGET_KERNEL_TRACE provides a kernel launch trace to stderr
    // anytime. You do not need a debug library build.
    //  0 => no tracing
    //  1 => tracing dispatch only
    // >1 => verbosity increase
    if (char *envStr = getenv("LIBOMPTARGET_KERNEL_TRACE"))
      print_kernel_trace = atoi(envStr);
    else
      print_kernel_trace = 0;

    DP("Start initializing HSA-ATMI\n");
    atmi_status_t err = atmi_init();
    if (err != ATMI_STATUS_SUCCESS) {
      DP("Error when initializing HSA-ATMI\n");
      return;
    }

    HSAAgents = find_gpu_agents();
    NumberOfDevices = (int)HSAAgents.size();

    if (NumberOfDevices == 0) {
      DP("There are no devices supporting HSA.\n");
      return;
    } else {
      DP("There are %d devices supporting HSA.\n", NumberOfDevices);
    }

    // Init the device info
    HSAQueues.resize(NumberOfDevices);
    FuncGblEntries.resize(NumberOfDevices);
    ThreadsPerGroup.resize(NumberOfDevices);
    ComputeUnits.resize(NumberOfDevices);
    GroupsPerDevice.resize(NumberOfDevices);
    WarpSize.resize(NumberOfDevices);
    NumTeams.resize(NumberOfDevices);
    NumThreads.resize(NumberOfDevices);
    deviceStateStore.resize(NumberOfDevices);

    for (int i = 0; i < NumberOfDevices; i++) {
      uint32_t queue_size = 0;
      {
        hsa_status_t err;
        err = hsa_agent_get_info(HSAAgents[i], HSA_AGENT_INFO_QUEUE_MAX_SIZE,
                                 &queue_size);
        ErrorCheck(Querying the agent maximum queue size, err);
        if (queue_size > core::Runtime::getInstance().getMaxQueueSize()) {
          queue_size = core::Runtime::getInstance().getMaxQueueSize();
        }
      }

      hsa_status_t rc = hsa_queue_create(
          HSAAgents[i], queue_size, HSA_QUEUE_TYPE_MULTI, callbackQueue, NULL,
          UINT32_MAX, UINT32_MAX, &HSAQueues[i]);
      if (rc != HSA_STATUS_SUCCESS) {
        DP("Failed to create HSA queues\n");
        return;
      }

      deviceStateStore[i] = {nullptr, 0};
    }

    for (int i = 0; i < NumberOfDevices; i++) {
      ThreadsPerGroup[i] = RTLDeviceInfoTy::Default_WG_Size;
      GroupsPerDevice[i] = RTLDeviceInfoTy::DefaultNumTeams;
      ComputeUnits[i] = 1;
      DP("Device %d: Initial groupsPerDevice %d & threadsPerGroup %d\n", i,
         GroupsPerDevice[i], ThreadsPerGroup[i]);
    }

    // Get environment variables regarding teams
    char *envStr = getenv("OMP_TEAM_LIMIT");
    if (envStr) {
      // OMP_TEAM_LIMIT has been set
      EnvTeamLimit = std::stoi(envStr);
      DP("Parsed OMP_TEAM_LIMIT=%d\n", EnvTeamLimit);
    } else {
      EnvTeamLimit = -1;
    }
    envStr = getenv("OMP_NUM_TEAMS");
    if (envStr) {
      // OMP_NUM_TEAMS has been set
      EnvNumTeams = std::stoi(envStr);
      DP("Parsed OMP_NUM_TEAMS=%d\n", EnvNumTeams);
    } else {
      EnvNumTeams = -1;
    }
    // Get environment variables regarding expMaxTeams
    envStr = getenv("OMP_MAX_TEAMS_DEFAULT");
    if (envStr) {
      EnvMaxTeamsDefault = std::stoi(envStr);
      DP("Parsed OMP_MAX_TEAMS_DEFAULT=%d\n", EnvMaxTeamsDefault);
    } else {
      EnvMaxTeamsDefault = -1;
    }

    // Default state.
    RequiresFlags = OMP_REQ_UNDEFINED;
  }

  ~RTLDeviceInfoTy() {
    DP("Finalizing the HSA-ATMI DeviceInfo.\n");
    // Run destructors on types that use HSA before
    // atmi_finalize removes access to it
    deviceStateStore.clear();
    KernelArgPoolMap.clear();
    atmi_finalize();
  }
};

pthread_mutex_t SignalPoolT::mutex = PTHREAD_MUTEX_INITIALIZER;

// TODO: May need to drop the trailing to fields until deviceRTL is updated
struct omptarget_device_environmentTy {
  int32_t debug_level; // gets value of envvar LIBOMPTARGET_DEVICE_RTL_DEBUG
                       // only useful for Debug build of deviceRTLs
  int32_t num_devices; // gets number of active offload devices
  int32_t device_num;  // gets a value 0 to num_devices-1
};

static RTLDeviceInfoTy DeviceInfo;

namespace {

int32_t dataRetrieve(int32_t DeviceId, void *HstPtr, void *TgtPtr, int64_t Size,
                     __tgt_async_info *AsyncInfoPtr) {
  assert(AsyncInfoPtr && "AsyncInfoPtr is nullptr");
  assert(DeviceId < DeviceInfo.NumberOfDevices && "Device ID too large");
  // Return success if we are not copying back to host from target.
  if (!HstPtr)
    return OFFLOAD_SUCCESS;
  atmi_status_t err;
  DP("Retrieve data %ld bytes, (tgt:%016llx) -> (hst:%016llx).\n", Size,
     (long long unsigned)(Elf64_Addr)TgtPtr,
     (long long unsigned)(Elf64_Addr)HstPtr);

<<<<<<< HEAD
  err = DeviceInfo.freesignalpool_memcpy_d2h(HstPtr, TgtPtr, (size_t)Size);
=======
  err = DeviceInfo.freesignalpool_memcpy_d2h(HstPtr, TgtPtr, (size_t)Size,
                                             DeviceId);
>>>>>>> a4eefe45

  if (err != ATMI_STATUS_SUCCESS) {
    DP("Error when copying data from device to host. Pointers: "
       "host = 0x%016lx, device = 0x%016lx, size = %lld\n",
       (Elf64_Addr)HstPtr, (Elf64_Addr)TgtPtr, (unsigned long long)Size);
    return OFFLOAD_FAIL;
  }
  DP("DONE Retrieve data %ld bytes, (tgt:%016llx) -> (hst:%016llx).\n", Size,
     (long long unsigned)(Elf64_Addr)TgtPtr,
     (long long unsigned)(Elf64_Addr)HstPtr);
  return OFFLOAD_SUCCESS;
}

int32_t dataSubmit(int32_t DeviceId, void *TgtPtr, void *HstPtr, int64_t Size,
                   __tgt_async_info *AsyncInfoPtr) {
  assert(AsyncInfoPtr && "AsyncInfoPtr is nullptr");
  atmi_status_t err;
  assert(DeviceId < DeviceInfo.NumberOfDevices && "Device ID too large");
  // Return success if we are not doing host to target.
  if (!HstPtr)
    return OFFLOAD_SUCCESS;

  DP("Submit data %ld bytes, (hst:%016llx) -> (tgt:%016llx).\n", Size,
     (long long unsigned)(Elf64_Addr)HstPtr,
     (long long unsigned)(Elf64_Addr)TgtPtr);
<<<<<<< HEAD
  err = DeviceInfo.freesignalpool_memcpy_h2d(TgtPtr, HstPtr, (size_t)Size);
=======
  err = DeviceInfo.freesignalpool_memcpy_h2d(TgtPtr, HstPtr, (size_t)Size,
                                             DeviceId);
>>>>>>> a4eefe45
  if (err != ATMI_STATUS_SUCCESS) {
    DP("Error when copying data from host to device. Pointers: "
       "host = 0x%016lx, device = 0x%016lx, size = %lld\n",
       (Elf64_Addr)HstPtr, (Elf64_Addr)TgtPtr, (unsigned long long)Size);
    return OFFLOAD_FAIL;
  }
  return OFFLOAD_SUCCESS;
}

// Async.
// The implementation was written with cuda streams in mind. The semantics of
// that are to execute kernels on a queue in order of insertion. A synchronise
// call then makes writes visible between host and device. This means a series
// of N data_submit_async calls are expected to execute serially. HSA offers
// various options to run the data copies concurrently. This may require changes
// to libomptarget.

// __tgt_async_info* contains a void * Queue. Queue = 0 is used to indicate that
// there are no outstanding kernels that need to be synchronized. Any async call
// may be passed a Queue==0, at which point the cuda implementation will set it
// to non-null (see getStream). The cuda streams are per-device. Upstream may
// change this interface to explicitly initialize the async_info_pointer, but
// until then hsa lazily initializes it as well.

void initAsyncInfoPtr(__tgt_async_info *async_info_ptr) {
  // set non-null while using async calls, return to null to indicate completion
  assert(async_info_ptr);
  if (!async_info_ptr->Queue) {
    async_info_ptr->Queue = reinterpret_cast<void *>(UINT64_MAX);
  }
}
void finiAsyncInfoPtr(__tgt_async_info *async_info_ptr) {
  assert(async_info_ptr);
  assert(async_info_ptr->Queue);
  async_info_ptr->Queue = 0;
}
} // namespace

int32_t __tgt_rtl_is_valid_binary(__tgt_device_image *image) {
  return elf_machine_id_is_amdgcn(image);
}

int __tgt_rtl_number_of_devices() { return DeviceInfo.NumberOfDevices; }

int64_t __tgt_rtl_init_requires(int64_t RequiresFlags) {
  DP("Init requires flags to %ld\n", RequiresFlags);
  DeviceInfo.RequiresFlags = RequiresFlags;
  return RequiresFlags;
}

int32_t __tgt_rtl_init_device(int device_id) {
  hsa_status_t err;

  // this is per device id init
  DP("Initialize the device id: %d\n", device_id);

  hsa_agent_t agent = DeviceInfo.HSAAgents[device_id];

  // Get number of Compute Unit
  uint32_t compute_units = 0;
  err = hsa_agent_get_info(
      agent, (hsa_agent_info_t)HSA_AMD_AGENT_INFO_COMPUTE_UNIT_COUNT,
      &compute_units);
  if (err != HSA_STATUS_SUCCESS) {
    DeviceInfo.ComputeUnits[device_id] = 1;
    DP("Error getting compute units : settiing to 1\n");
  } else {
    DeviceInfo.ComputeUnits[device_id] = compute_units;
    DP("Using %d compute unis per grid\n", DeviceInfo.ComputeUnits[device_id]);
  }
  if (print_kernel_trace > 1)
    fprintf(stderr, "Device#%-2d CU's: %2d\n", device_id,
            DeviceInfo.ComputeUnits[device_id]);

  // Query attributes to determine number of threads/block and blocks/grid.
  uint16_t workgroup_max_dim[3];
  err = hsa_agent_get_info(agent, HSA_AGENT_INFO_WORKGROUP_MAX_DIM,
                           &workgroup_max_dim);
  if (err != HSA_STATUS_SUCCESS) {
    DeviceInfo.GroupsPerDevice[device_id] = RTLDeviceInfoTy::DefaultNumTeams;
    DP("Error getting grid dims: num groups : %d\n",
       RTLDeviceInfoTy::DefaultNumTeams);
  } else if (workgroup_max_dim[0] <= RTLDeviceInfoTy::HardTeamLimit) {
    DeviceInfo.GroupsPerDevice[device_id] = workgroup_max_dim[0];
    DP("Using %d ROCm blocks per grid\n",
       DeviceInfo.GroupsPerDevice[device_id]);
  } else {
    DeviceInfo.GroupsPerDevice[device_id] = RTLDeviceInfoTy::HardTeamLimit;
    DP("Max ROCm blocks per grid %d exceeds the hard team limit %d, capping "
       "at the hard limit\n",
       workgroup_max_dim[0], RTLDeviceInfoTy::HardTeamLimit);
  }

  // Get thread limit
  hsa_dim3_t grid_max_dim;
  err = hsa_agent_get_info(agent, HSA_AGENT_INFO_GRID_MAX_DIM, &grid_max_dim);
  if (err == HSA_STATUS_SUCCESS) {
    DeviceInfo.ThreadsPerGroup[device_id] =
        reinterpret_cast<uint32_t *>(&grid_max_dim)[0] /
        DeviceInfo.GroupsPerDevice[device_id];
    if ((DeviceInfo.ThreadsPerGroup[device_id] >
         RTLDeviceInfoTy::Max_WG_Size) ||
        DeviceInfo.ThreadsPerGroup[device_id] == 0) {
      DP("Capped thread limit: %d\n", RTLDeviceInfoTy::Max_WG_Size);
      DeviceInfo.ThreadsPerGroup[device_id] = RTLDeviceInfoTy::Max_WG_Size;
    } else {
      DP("Using ROCm Queried thread limit: %d\n",
         DeviceInfo.ThreadsPerGroup[device_id]);
    }
  } else {
    DeviceInfo.ThreadsPerGroup[device_id] = RTLDeviceInfoTy::Max_WG_Size;
    DP("Error getting max block dimension, use default:%d \n",
       RTLDeviceInfoTy::Max_WG_Size);
  }

  // Get wavefront size
  uint32_t wavefront_size = 0;
  err =
      hsa_agent_get_info(agent, HSA_AGENT_INFO_WAVEFRONT_SIZE, &wavefront_size);
  if (err == HSA_STATUS_SUCCESS) {
    DP("Queried wavefront size: %d\n", wavefront_size);
    DeviceInfo.WarpSize[device_id] = wavefront_size;
  } else {
    DP("Default wavefront size: %d\n",
       llvm::omp::AMDGPUGpuGridValues[llvm::omp::GVIDX::GV_Warp_Size]);
    DeviceInfo.WarpSize[device_id] =
        llvm::omp::AMDGPUGpuGridValues[llvm::omp::GVIDX::GV_Warp_Size];
  }

  // Adjust teams to the env variables
  if (DeviceInfo.EnvTeamLimit > 0 &&
      DeviceInfo.GroupsPerDevice[device_id] > DeviceInfo.EnvTeamLimit) {
    DeviceInfo.GroupsPerDevice[device_id] = DeviceInfo.EnvTeamLimit;
    DP("Capping max groups per device to OMP_TEAM_LIMIT=%d\n",
       DeviceInfo.EnvTeamLimit);
  }

  // Set default number of teams
  if (DeviceInfo.EnvNumTeams > 0) {
    DeviceInfo.NumTeams[device_id] = DeviceInfo.EnvNumTeams;
    DP("Default number of teams set according to environment %d\n",
       DeviceInfo.EnvNumTeams);
  } else {
    DeviceInfo.NumTeams[device_id] = RTLDeviceInfoTy::DefaultNumTeams;
    DP("Default number of teams set according to library's default %d\n",
       RTLDeviceInfoTy::DefaultNumTeams);
  }

  if (DeviceInfo.NumTeams[device_id] > DeviceInfo.GroupsPerDevice[device_id]) {
    DeviceInfo.NumTeams[device_id] = DeviceInfo.GroupsPerDevice[device_id];
    DP("Default number of teams exceeds device limit, capping at %d\n",
       DeviceInfo.GroupsPerDevice[device_id]);
  }

  // Set default number of threads
  DeviceInfo.NumThreads[device_id] = RTLDeviceInfoTy::Default_WG_Size;
  DP("Default number of threads set according to library's default %d\n",
     RTLDeviceInfoTy::Default_WG_Size);
  if (DeviceInfo.NumThreads[device_id] >
      DeviceInfo.ThreadsPerGroup[device_id]) {
    DeviceInfo.NumTeams[device_id] = DeviceInfo.ThreadsPerGroup[device_id];
    DP("Default number of threads exceeds device limit, capping at %d\n",
       DeviceInfo.ThreadsPerGroup[device_id]);
  }

  DP("Device %d: default limit for groupsPerDevice %d & threadsPerGroup %d\n",
     device_id, DeviceInfo.GroupsPerDevice[device_id],
     DeviceInfo.ThreadsPerGroup[device_id]);

  DP("Device %d: wavefront size %d, total threads %d x %d = %d\n", device_id,
     DeviceInfo.WarpSize[device_id], DeviceInfo.ThreadsPerGroup[device_id],
     DeviceInfo.GroupsPerDevice[device_id],
     DeviceInfo.GroupsPerDevice[device_id] *
         DeviceInfo.ThreadsPerGroup[device_id]);

  return OFFLOAD_SUCCESS;
}

namespace {
Elf64_Shdr *find_only_SHT_HASH(Elf *elf) {
  size_t N;
  int rc = elf_getshdrnum(elf, &N);
  if (rc != 0) {
    return nullptr;
  }

  Elf64_Shdr *result = nullptr;
  for (size_t i = 0; i < N; i++) {
    Elf_Scn *scn = elf_getscn(elf, i);
    if (scn) {
      Elf64_Shdr *shdr = elf64_getshdr(scn);
      if (shdr) {
        if (shdr->sh_type == SHT_HASH) {
          if (result == nullptr) {
            result = shdr;
          } else {
            // multiple SHT_HASH sections not handled
            return nullptr;
          }
        }
      }
    }
  }
  return result;
}

const Elf64_Sym *elf_lookup(Elf *elf, char *base, Elf64_Shdr *section_hash,
                            const char *symname) {

  assert(section_hash);
  size_t section_symtab_index = section_hash->sh_link;
  Elf64_Shdr *section_symtab =
      elf64_getshdr(elf_getscn(elf, section_symtab_index));
  size_t section_strtab_index = section_symtab->sh_link;

  const Elf64_Sym *symtab =
      reinterpret_cast<const Elf64_Sym *>(base + section_symtab->sh_offset);

  const uint32_t *hashtab =
      reinterpret_cast<const uint32_t *>(base + section_hash->sh_offset);

  // Layout:
  // nbucket
  // nchain
  // bucket[nbucket]
  // chain[nchain]
  uint32_t nbucket = hashtab[0];
  const uint32_t *bucket = &hashtab[2];
  const uint32_t *chain = &hashtab[nbucket + 2];

  const size_t max = strlen(symname) + 1;
  const uint32_t hash = elf_hash(symname);
  for (uint32_t i = bucket[hash % nbucket]; i != 0; i = chain[i]) {
    char *n = elf_strptr(elf, section_strtab_index, symtab[i].st_name);
    if (strncmp(symname, n, max) == 0) {
      return &symtab[i];
    }
  }

  return nullptr;
}

typedef struct {
  void *addr = nullptr;
  uint32_t size = UINT32_MAX;
} symbol_info;

int get_symbol_info_without_loading(Elf *elf, char *base, const char *symname,
                                    symbol_info *res) {
  if (elf_kind(elf) != ELF_K_ELF) {
    return 1;
  }

  Elf64_Shdr *section_hash = find_only_SHT_HASH(elf);
  if (!section_hash) {
    return 1;
  }

  const Elf64_Sym *sym = elf_lookup(elf, base, section_hash, symname);
  if (!sym) {
    return 1;
  }

  if (sym->st_size > UINT32_MAX) {
    return 1;
  }

  res->size = static_cast<uint32_t>(sym->st_size);
  res->addr = sym->st_value + base;
  return 0;
}

int get_symbol_info_without_loading(char *base, size_t img_size,
                                    const char *symname, symbol_info *res) {
  Elf *elf = elf_memory(base, img_size);
  if (elf) {
    int rc = get_symbol_info_without_loading(elf, base, symname, res);
    elf_end(elf);
    return rc;
  }
  return 1;
}

atmi_status_t interop_get_symbol_info(char *base, size_t img_size,
                                      const char *symname, void **var_addr,
                                      uint32_t *var_size) {
  symbol_info si;
  int rc = get_symbol_info_without_loading(base, img_size, symname, &si);
  if (rc == 0) {
    *var_addr = si.addr;
    *var_size = si.size;
    return ATMI_STATUS_SUCCESS;
  } else {
    return ATMI_STATUS_ERROR;
  }
}

template <typename C>
atmi_status_t module_register_from_memory_to_place(void *module_bytes,
                                                   size_t module_size,
                                                   atmi_place_t place, C cb) {
  auto L = [](void *data, size_t size, void *cb_state) -> atmi_status_t {
    C *unwrapped = static_cast<C *>(cb_state);
    return (*unwrapped)(data, size);
  };
  return atmi_module_register_from_memory_to_place(
      module_bytes, module_size, place, L, static_cast<void *>(&cb));
}
} // namespace

static uint64_t get_device_State_bytes(char *ImageStart, size_t img_size) {
  uint64_t device_State_bytes = 0;
  {
    // If this is the deviceRTL, get the state variable size
    symbol_info size_si;
    int rc = get_symbol_info_without_loading(
        ImageStart, img_size, "omptarget_nvptx_device_State_size", &size_si);

    if (rc == 0) {
      if (size_si.size != sizeof(uint64_t)) {
        fprintf(stderr,
                "Found device_State_size variable with wrong size, aborting\n");
        exit(1);
      }

      // Read number of bytes directly from the elf
      memcpy(&device_State_bytes, size_si.addr, sizeof(uint64_t));
    }
  }
  return device_State_bytes;
}

static __tgt_target_table *
__tgt_rtl_load_binary_locked(int32_t device_id, __tgt_device_image *image);

static __tgt_target_table *
__tgt_rtl_load_binary_locked(int32_t device_id, __tgt_device_image *image);

__tgt_target_table *__tgt_rtl_load_binary(int32_t device_id,
                                          __tgt_device_image *image) {
  DeviceInfo.load_run_lock.lock();
  __tgt_target_table *res = __tgt_rtl_load_binary_locked(device_id, image);
  DeviceInfo.load_run_lock.unlock();
  return res;
}

__tgt_target_table *__tgt_rtl_load_binary_locked(int32_t device_id,
                                                 __tgt_device_image *image) {

  const size_t img_size = (char *)image->ImageEnd - (char *)image->ImageStart;

  DeviceInfo.clearOffloadEntriesTable(device_id);

  // We do not need to set the ELF version because the caller of this function
  // had to do that to decide the right runtime to use

  if (!elf_machine_id_is_amdgcn(image)) {
    return NULL;
  }

  omptarget_device_environmentTy host_device_env;
  host_device_env.num_devices = DeviceInfo.NumberOfDevices;
  host_device_env.device_num = device_id;
  host_device_env.debug_level = 0;
#ifdef OMPTARGET_DEBUG
  if (char *envStr = getenv("LIBOMPTARGET_DEVICE_RTL_DEBUG")) {
    host_device_env.debug_level = std::stoi(envStr);
  }
#endif

  auto on_deserialized_data = [&](void *data, size_t size) -> atmi_status_t {
    const char *device_env_Name = "omptarget_device_environment";
    symbol_info si;
    int rc = get_symbol_info_without_loading((char *)image->ImageStart,
                                             img_size, device_env_Name, &si);
    if (rc != 0) {
      DP("Finding global device environment '%s' - symbol missing.\n",
         device_env_Name);
      // no need to return FAIL, consider this is a not a device debug build.
      return ATMI_STATUS_SUCCESS;
    }
    if (si.size != sizeof(host_device_env)) {
      return ATMI_STATUS_ERROR;
    }
    DP("Setting global device environment %lu bytes\n", si.size);
    uint64_t offset = (char *)si.addr - (char *)image->ImageStart;
    void *pos = (char *)data + offset;
    memcpy(pos, &host_device_env, sizeof(host_device_env));
    return ATMI_STATUS_SUCCESS;
  };

  atmi_status_t err;
  {
    err = module_register_from_memory_to_place(
        (void *)image->ImageStart, img_size, get_gpu_place(device_id),
        on_deserialized_data);

    check("Module registering", err);
    if (err != ATMI_STATUS_SUCCESS) {
      char GPUName[64] = "--unknown gpu--";
      hsa_agent_t agent = DeviceInfo.HSAAgents[device_id];
      (void)hsa_agent_get_info(agent, (hsa_agent_info_t)HSA_AGENT_INFO_NAME,
                               (void *)GPUName);
      fprintf(stderr,
              "Possible gpu arch mismatch: %s, please check"
              " compiler: -march=<gpu> flag\n",
              GPUName);
      return NULL;
    }
  }

  DP("ATMI module successfully loaded!\n");

  // Zero the pseudo-bss variable by calling into hsa
  // Do this post-load to handle got
  uint64_t device_State_bytes =
      get_device_State_bytes((char *)image->ImageStart, img_size);
  auto &dss = DeviceInfo.deviceStateStore[device_id];
  if (device_State_bytes != 0) {

    if (dss.first.get() == nullptr) {
      assert(dss.second == 0);
      void *ptr = NULL;
      atmi_status_t err =
          atmi_malloc(&ptr, device_State_bytes, get_gpu_mem_place(device_id));
      if (err != ATMI_STATUS_SUCCESS) {
        fprintf(stderr, "Failed to allocate device_state array\n");
        return NULL;
      }
      dss = {std::unique_ptr<void, RTLDeviceInfoTy::atmiFreePtrDeletor>{ptr},
             device_State_bytes};
    }

    void *ptr = dss.first.get();
    if (device_State_bytes != dss.second) {
      fprintf(stderr, "Inconsistent sizes of device_State unsupported\n");
      exit(1);
    }

    void *state_ptr;
    uint32_t state_ptr_size;
    err = atmi_interop_hsa_get_symbol_info(get_gpu_mem_place(device_id),
                                           "omptarget_nvptx_device_State",
                                           &state_ptr, &state_ptr_size);

    if (err != ATMI_STATUS_SUCCESS) {
      fprintf(stderr, "failed to find device_state ptr\n");
      return NULL;
    }
    if (state_ptr_size != sizeof(void *)) {
      fprintf(stderr, "unexpected size of state_ptr %u != %zu\n",
              state_ptr_size, sizeof(void *));
      return NULL;
    }

    // write ptr to device memory so it can be used by later kernels
<<<<<<< HEAD
    err = DeviceInfo.freesignalpool_memcpy_h2d(state_ptr, &ptr, sizeof(void *));
=======
    err = DeviceInfo.freesignalpool_memcpy_h2d(state_ptr, &ptr, sizeof(void *),
                                               device_id);
>>>>>>> a4eefe45
    if (err != ATMI_STATUS_SUCCESS) {
      fprintf(stderr, "memcpy install of state_ptr failed\n");
      return NULL;
    }

    assert((device_State_bytes & 0x3) == 0); // known >= 4 byte aligned
    hsa_status_t rc = hsa_amd_memory_fill(ptr, 0, device_State_bytes / 4);
    if (rc != HSA_STATUS_SUCCESS) {
      fprintf(stderr, "zero fill device_state failed with %u\n", rc);
      return NULL;
    }
  }

  // TODO: Check with Guansong to understand the below comment more thoroughly.
  // Here, we take advantage of the data that is appended after img_end to get
  // the symbols' name we need to load. This data consist of the host entries
  // begin and end as well as the target name (see the offloading linker script
  // creation in clang compiler).

  // Find the symbols in the module by name. The name can be obtain by
  // concatenating the host entry name with the target name

  __tgt_offload_entry *HostBegin = image->EntriesBegin;
  __tgt_offload_entry *HostEnd = image->EntriesEnd;

  for (__tgt_offload_entry *e = HostBegin; e != HostEnd; ++e) {

    if (!e->addr) {
      // The host should have always something in the address to
      // uniquely identify the target region.
      fprintf(stderr, "Analyzing host entry '<null>' (size = %lld)...\n",
              (unsigned long long)e->size);
      return NULL;
    }

    if (e->size) {
      __tgt_offload_entry entry = *e;

      void *varptr;
      uint32_t varsize;

      err = atmi_interop_hsa_get_symbol_info(get_gpu_mem_place(device_id),
                                             e->name, &varptr, &varsize);

      if (err != ATMI_STATUS_SUCCESS) {
        DP("Loading global '%s' (Failed)\n", e->name);
        // Inform the user what symbol prevented offloading
        fprintf(stderr, "Loading global '%s' (Failed)\n", e->name);
        return NULL;
      }

      if (varsize != e->size) {
        DP("Loading global '%s' - size mismatch (%u != %lu)\n", e->name,
           varsize, e->size);
        return NULL;
      }

      DP("Entry point " DPxMOD " maps to global %s (" DPxMOD ")\n",
         DPxPTR(e - HostBegin), e->name, DPxPTR(varptr));
      entry.addr = (void *)varptr;

      DeviceInfo.addOffloadEntry(device_id, entry);

      if (DeviceInfo.RequiresFlags & OMP_REQ_UNIFIED_SHARED_MEMORY &&
          e->flags & OMP_DECLARE_TARGET_LINK) {
        // If unified memory is present any target link variables
        // can access host addresses directly. There is no longer a
        // need for device copies.
        err = DeviceInfo.freesignalpool_memcpy_h2d(varptr, e->addr,
<<<<<<< HEAD
                                                   sizeof(void *));
=======
                                                   sizeof(void *), device_id);
>>>>>>> a4eefe45
        if (err != ATMI_STATUS_SUCCESS)
          DP("Error when copying USM\n");
        DP("Copy linked variable host address (" DPxMOD ")"
           "to device address (" DPxMOD ")\n",
           DPxPTR(*((void **)e->addr)), DPxPTR(varptr));
      }

      continue;
    }

    DP("to find the kernel name: %s size: %lu\n", e->name, strlen(e->name));

    atmi_mem_place_t place = get_gpu_mem_place(device_id);
    uint32_t kernarg_segment_size;
    err = atmi_interop_hsa_get_kernel_info(
        place, e->name, HSA_EXECUTABLE_SYMBOL_INFO_KERNEL_KERNARG_SEGMENT_SIZE,
        &kernarg_segment_size);

    // each arg is a void * in this openmp implementation
    uint32_t arg_num = kernarg_segment_size / sizeof(void *);
    std::vector<size_t> arg_sizes(arg_num);
    for (std::vector<size_t>::iterator it = arg_sizes.begin();
         it != arg_sizes.end(); it++) {
      *it = sizeof(void *);
    }

    // default value GENERIC (in case symbol is missing from cubin file)
    int8_t ExecModeVal = ExecutionModeType::GENERIC;

    // get flat group size if present, else Default_WG_Size
    int16_t WGSizeVal = RTLDeviceInfoTy::Default_WG_Size;

    // Max parallel level
    int16_t MaxParLevVal = 0;

    // get Kernel Descriptor if present.
    // Keep struct in sync wih getTgtAttributeStructQTy in CGOpenMPRuntime.cpp
    struct KernDescValType {
      uint16_t Version;
      uint16_t TSize;
      uint16_t WG_Size;
      uint8_t Mode;
      uint8_t HostServices;
      uint8_t MaxParallelLevel;
    };
    struct KernDescValType KernDescVal;
    std::string KernDescNameStr(e->name);
    KernDescNameStr += "_kern_desc";
    const char *KernDescName = KernDescNameStr.c_str();

    void *KernDescPtr;
    uint32_t KernDescSize;
    void *CallStackAddr;
    err = interop_get_symbol_info((char *)image->ImageStart, img_size,
                                  KernDescName, &KernDescPtr, &KernDescSize);

    if (err == ATMI_STATUS_SUCCESS) {
      if ((size_t)KernDescSize != sizeof(KernDescVal))
        DP("Loading global computation properties '%s' - size mismatch (%u != "
           "%lu)\n",
           KernDescName, KernDescSize, sizeof(KernDescVal));

      memcpy(&KernDescVal, KernDescPtr, (size_t)KernDescSize);

      // Check structure size against recorded size.
      if ((size_t)KernDescSize != KernDescVal.TSize)
        DP("KernDescVal size %lu does not match advertized size %d for '%s'\n",
           sizeof(KernDescVal), KernDescVal.TSize, KernDescName);

      DP("After loading global for %s KernDesc \n", KernDescName);
      DP("KernDesc: Version: %d\n", KernDescVal.Version);
      DP("KernDesc: TSize: %d\n", KernDescVal.TSize);
      DP("KernDesc: WG_Size: %d\n", KernDescVal.WG_Size);
      DP("KernDesc: Mode: %d\n", KernDescVal.Mode);
      DP("KernDesc: HostServices: %x\n", KernDescVal.HostServices);
      DP("KernDesc: MaxParallelLevel: %x\n", KernDescVal.MaxParallelLevel);

      // gather location of callStack and size of struct
      MaxParLevVal = KernDescVal.MaxParallelLevel;
      if (MaxParLevVal > 0) {
        uint32_t varsize;
        const char *CsNam = "omptarget_nest_par_call_stack";
        err = atmi_interop_hsa_get_symbol_info(place, CsNam, &CallStackAddr,
                                               &varsize);
        if (err != ATMI_STATUS_SUCCESS) {
          fprintf(stderr, "Addr of %s failed\n", CsNam);
          return NULL;
        }
        void *StructSizePtr;
        const char *SsNam = "omptarget_nest_par_call_struct_size";
        err = interop_get_symbol_info((char *)image->ImageStart, img_size,
                                      SsNam, &StructSizePtr, &varsize);
        if ((err != ATMI_STATUS_SUCCESS) ||
            (varsize != sizeof(TgtStackItemSize))) {
          fprintf(stderr, "Addr of %s failed\n", SsNam);
          return NULL;
        }
        memcpy(&TgtStackItemSize, StructSizePtr, sizeof(TgtStackItemSize));
        DP("Size of our struct is %d\n", TgtStackItemSize);
      }

      // Get ExecMode
      ExecModeVal = KernDescVal.Mode;
      DP("ExecModeVal %d\n", ExecModeVal);
      if (KernDescVal.WG_Size == 0) {
        KernDescVal.WG_Size = RTLDeviceInfoTy::Default_WG_Size;
        DP("Setting KernDescVal.WG_Size to default %d\n", KernDescVal.WG_Size);
      }
      WGSizeVal = KernDescVal.WG_Size;
      DP("WGSizeVal %d\n", WGSizeVal);
      check("Loading KernDesc computation property", err);
    } else {
      DP("Warning: Loading KernDesc '%s' - symbol not found, ", KernDescName);

      // Generic
      std::string ExecModeNameStr(e->name);
      ExecModeNameStr += "_exec_mode";
      const char *ExecModeName = ExecModeNameStr.c_str();

      void *ExecModePtr;
      uint32_t varsize;
      err = interop_get_symbol_info((char *)image->ImageStart, img_size,
                                    ExecModeName, &ExecModePtr, &varsize);

      if (err == ATMI_STATUS_SUCCESS) {
        if ((size_t)varsize != sizeof(int8_t)) {
          DP("Loading global computation properties '%s' - size mismatch(%u != "
             "%lu)\n",
             ExecModeName, varsize, sizeof(int8_t));
          return NULL;
        }

        memcpy(&ExecModeVal, ExecModePtr, (size_t)varsize);

        DP("After loading global for %s ExecMode = %d\n", ExecModeName,
           ExecModeVal);

        if (ExecModeVal < 0 || ExecModeVal > 1) {
          DP("Error wrong exec_mode value specified in HSA code object file: "
             "%d\n",
             ExecModeVal);
          return NULL;
        }
      } else {
        DP("Loading global exec_mode '%s' - symbol missing, using default "
           "value "
           "GENERIC (1)\n",
           ExecModeName);
      }
      check("Loading computation property", err);

      // Flat group size
      std::string WGSizeNameStr(e->name);
      WGSizeNameStr += "_wg_size";
      const char *WGSizeName = WGSizeNameStr.c_str();

      void *WGSizePtr;
      uint32_t WGSize;
      err = interop_get_symbol_info((char *)image->ImageStart, img_size,
                                    WGSizeName, &WGSizePtr, &WGSize);

      if (err == ATMI_STATUS_SUCCESS) {
        if ((size_t)WGSize != sizeof(int16_t)) {
          DP("Loading global computation properties '%s' - size mismatch (%u "
             "!= "
             "%lu)\n",
             WGSizeName, WGSize, sizeof(int16_t));
          return NULL;
        }

        memcpy(&WGSizeVal, WGSizePtr, (size_t)WGSize);

        DP("After loading global for %s WGSize = %d\n", WGSizeName, WGSizeVal);

        if (WGSizeVal < RTLDeviceInfoTy::Default_WG_Size ||
            WGSizeVal > RTLDeviceInfoTy::Max_WG_Size) {
          DP("Error wrong WGSize value specified in HSA code object file: "
             "%d\n",
             WGSizeVal);
          WGSizeVal = RTLDeviceInfoTy::Default_WG_Size;
        }
      } else {
        DP("Warning: Loading WGSize '%s' - symbol not found, "
           "using default value %d\n",
           WGSizeName, WGSizeVal);
      }

      check("Loading WGSize computation property", err);
    }

    KernelsList.push_back(KernelTy(ExecModeVal, WGSizeVal, MaxParLevVal,
                                   device_id, CallStackAddr, e->name,
                                   kernarg_segment_size));
    __tgt_offload_entry entry = *e;
    entry.addr = (void *)&KernelsList.back();
    DeviceInfo.addOffloadEntry(device_id, entry);
    DP("Entry point %ld maps to %s\n", e - HostBegin, e->name);
  }

  return DeviceInfo.getOffloadEntriesTable(device_id);
}

void *__tgt_rtl_data_alloc(int device_id, int64_t size, void *) {
  void *ptr = NULL;
  assert(device_id < DeviceInfo.NumberOfDevices && "Device ID too large");
  atmi_status_t err = atmi_malloc(&ptr, size, get_gpu_mem_place(device_id));
  DP("Tgt alloc data %ld bytes, (tgt:%016llx).\n", size,
     (long long unsigned)(Elf64_Addr)ptr);
  ptr = (err == ATMI_STATUS_SUCCESS) ? ptr : NULL;
  return ptr;
}

int32_t __tgt_rtl_data_submit(int device_id, void *tgt_ptr, void *hst_ptr,
                              int64_t size) {
  assert(device_id < DeviceInfo.NumberOfDevices && "Device ID too large");
  __tgt_async_info async_info;
  int32_t rc = dataSubmit(device_id, tgt_ptr, hst_ptr, size, &async_info);
  if (rc != OFFLOAD_SUCCESS)
    return OFFLOAD_FAIL;

  return __tgt_rtl_synchronize(device_id, &async_info);
}

int32_t __tgt_rtl_data_submit_async(int device_id, void *tgt_ptr, void *hst_ptr,
                                    int64_t size,
                                    __tgt_async_info *async_info_ptr) {
  assert(device_id < DeviceInfo.NumberOfDevices && "Device ID too large");
  if (async_info_ptr) {
    initAsyncInfoPtr(async_info_ptr);
    return dataSubmit(device_id, tgt_ptr, hst_ptr, size, async_info_ptr);
  } else {
    return __tgt_rtl_data_submit(device_id, tgt_ptr, hst_ptr, size);
  }
}

int32_t __tgt_rtl_data_retrieve(int device_id, void *hst_ptr, void *tgt_ptr,
                                int64_t size) {
  assert(device_id < DeviceInfo.NumberOfDevices && "Device ID too large");
  __tgt_async_info async_info;
  int32_t rc = dataRetrieve(device_id, hst_ptr, tgt_ptr, size, &async_info);
  if (rc != OFFLOAD_SUCCESS)
    return OFFLOAD_FAIL;

  return __tgt_rtl_synchronize(device_id, &async_info);
}

int32_t __tgt_rtl_data_retrieve_async(int device_id, void *hst_ptr,
                                      void *tgt_ptr, int64_t size,
                                      __tgt_async_info *async_info_ptr) {
  assert(async_info_ptr && "async_info is nullptr");
  assert(device_id < DeviceInfo.NumberOfDevices && "Device ID too large");
  initAsyncInfoPtr(async_info_ptr);
  return dataRetrieve(device_id, hst_ptr, tgt_ptr, size, async_info_ptr);
}

int32_t __tgt_rtl_data_delete(int device_id, void *tgt_ptr) {
  assert(device_id < DeviceInfo.NumberOfDevices && "Device ID too large");
  atmi_status_t err;
  DP("Tgt free data (tgt:%016llx).\n", (long long unsigned)(Elf64_Addr)tgt_ptr);
  err = atmi_free(tgt_ptr);
  if (err != ATMI_STATUS_SUCCESS) {
    DP("Error when freeing CUDA memory\n");
    return OFFLOAD_FAIL;
  }
  return OFFLOAD_SUCCESS;
}

// Determine launch values for threadsPerGroup and num_groups.
// Outputs: treadsPerGroup, num_groups
// Inputs: Max_Teams, Max_WG_Size, Warp_Size, ExecutionMode,
//         EnvTeamLimit, EnvNumTeams, num_teams, thread_limit,
//         loop_tripcount.
void getLaunchVals(int &threadsPerGroup, int &num_groups, int ConstWGSize,
                   int ExecutionMode, int EnvTeamLimit, int EnvNumTeams,
                   int num_teams, int thread_limit, uint64_t loop_tripcount) {

  int Max_Teams = DeviceInfo.EnvMaxTeamsDefault > 0
                      ? DeviceInfo.EnvMaxTeamsDefault
                      : DeviceInfo.Max_Teams;
  if (Max_Teams > DeviceInfo.HardTeamLimit)
    Max_Teams = DeviceInfo.HardTeamLimit;

  if (print_kernel_trace > 1) {
    fprintf(stderr, "RTLDeviceInfoTy::Max_Teams: %d\n",
            RTLDeviceInfoTy::Max_Teams);
    fprintf(stderr, "Max_Teams: %d\n", Max_Teams);
    fprintf(stderr, "RTLDeviceInfoTy::Warp_Size: %d\n",
            RTLDeviceInfoTy::Warp_Size);
    fprintf(stderr, "RTLDeviceInfoTy::Max_WG_Size: %d\n",
            RTLDeviceInfoTy::Max_WG_Size);
    fprintf(stderr, "RTLDeviceInfoTy::Default_WG_Size: %d\n",
            RTLDeviceInfoTy::Default_WG_Size);
    fprintf(stderr, "thread_limit: %d\n", thread_limit);
    fprintf(stderr, "threadsPerGroup: %d\n", threadsPerGroup);
    fprintf(stderr, "ConstWGSize: %d\n", ConstWGSize);
  }
  // check for thread_limit() clause
  if (thread_limit > 0) {
    threadsPerGroup = thread_limit;
    DP("Setting threads per block to requested %d\n", thread_limit);
    if (ExecutionMode == GENERIC) { // Add master warp for GENERIC
      threadsPerGroup += RTLDeviceInfoTy::Warp_Size;
      DP("Adding master wavefront: +%d threads\n", RTLDeviceInfoTy::Warp_Size);
    }
    if (threadsPerGroup > RTLDeviceInfoTy::Max_WG_Size) { // limit to max
      threadsPerGroup = RTLDeviceInfoTy::Max_WG_Size;
      DP("Setting threads per block to maximum %d\n", threadsPerGroup);
    }
  }
  // check flat_max_work_group_size attr here
  if (threadsPerGroup > ConstWGSize) {
    threadsPerGroup = ConstWGSize;
    DP("Reduced threadsPerGroup to flat-attr-group-size limit %d\n",
       threadsPerGroup);
  }
  if (print_kernel_trace > 1)
    fprintf(stderr, "threadsPerGroup: %d\n", threadsPerGroup);
  DP("Preparing %d threads\n", threadsPerGroup);

  // Set default num_groups (teams)
  if (DeviceInfo.EnvTeamLimit > 0)
    num_groups = (Max_Teams < DeviceInfo.EnvTeamLimit)
                     ? Max_Teams
                     : DeviceInfo.EnvTeamLimit;
  else
    num_groups = Max_Teams;
  DP("Set default num of groups %d\n", num_groups);

  if (print_kernel_trace > 1) {
    fprintf(stderr, "num_groups: %d\n", num_groups);
    fprintf(stderr, "num_teams: %d\n", num_teams);
  }

  // Reduce num_groups if threadsPerGroup exceeds RTLDeviceInfoTy::Max_WG_Size
  // This reduction is typical for default case (no thread_limit clause).
  // or when user goes crazy with num_teams clause.
  // FIXME: We cant distinguish between a constant or variable thread limit.
  // So we only handle constant thread_limits.
  if (threadsPerGroup >
      RTLDeviceInfoTy::Default_WG_Size) //  256 < threadsPerGroup <= 1024
    // Should we round threadsPerGroup up to nearest RTLDeviceInfoTy::Warp_Size
    // here?
    num_groups = (Max_Teams * RTLDeviceInfoTy::Max_WG_Size) / threadsPerGroup;

  // check for num_teams() clause
  if (num_teams > 0) {
    num_groups = (num_teams < num_groups) ? num_teams : num_groups;
  }
  if (print_kernel_trace > 1) {
    fprintf(stderr, "num_groups: %d\n", num_groups);
    fprintf(stderr, "DeviceInfo.EnvNumTeams %d\n", DeviceInfo.EnvNumTeams);
    fprintf(stderr, "DeviceInfo.EnvTeamLimit %d\n", DeviceInfo.EnvTeamLimit);
  }

  if (DeviceInfo.EnvNumTeams > 0) {
    num_groups = (DeviceInfo.EnvNumTeams < num_groups) ? DeviceInfo.EnvNumTeams
                                                       : num_groups;
    DP("Modifying teams based on EnvNumTeams %d\n", DeviceInfo.EnvNumTeams);
  } else if (DeviceInfo.EnvTeamLimit > 0) {
    num_groups = (DeviceInfo.EnvTeamLimit < num_groups)
                     ? DeviceInfo.EnvTeamLimit
                     : num_groups;
    DP("Modifying teams based on EnvTeamLimit%d\n", DeviceInfo.EnvTeamLimit);
  } else {
    if (num_teams <= 0) {
      if (loop_tripcount > 0) {
        if (ExecutionMode == SPMD) {
          // round up to the nearest integer
          num_groups = ((loop_tripcount - 1) / threadsPerGroup) + 1;
        } else {
          num_groups = loop_tripcount;
        }
        DP("Using %d teams due to loop trip count %" PRIu64 " and number of "
           "threads per block %d\n",
           num_groups, loop_tripcount, threadsPerGroup);
      }
    } else {
      num_groups = num_teams;
    }
    if (num_groups > Max_Teams) {
      num_groups = Max_Teams;
      if (print_kernel_trace > 1)
        fprintf(stderr, "Limiting num_groups %d to Max_Teams %d \n", num_groups,
                Max_Teams);
    }
    if (num_groups > num_teams && num_teams > 0) {
      num_groups = num_teams;
      if (print_kernel_trace > 1)
        fprintf(stderr, "Limiting num_groups %d to clause num_teams %d \n",
                num_groups, num_teams);
    }
  }

  // num_teams clause always honored, no matter what, unless DEFAULT is active.
  if (num_teams > 0) {
    num_groups = num_teams;
    // Cap num_groups to EnvMaxTeamsDefault if set.
    if (DeviceInfo.EnvMaxTeamsDefault > 0 &&
        num_groups > DeviceInfo.EnvMaxTeamsDefault)
      num_groups = DeviceInfo.EnvMaxTeamsDefault;
  }
  if (print_kernel_trace > 1) {
    fprintf(stderr, "threadsPerGroup: %d\n", threadsPerGroup);
    fprintf(stderr, "num_groups: %d\n", num_groups);
    fprintf(stderr, "loop_tripcount: %ld\n", loop_tripcount);
  }
  DP("Final %d num_groups and %d threadsPerGroup\n", num_groups,
     threadsPerGroup);
}

static void *AllocateNestedParallelCallMemory(int MaxParLevel, int NumGroups,
                                              int ThreadsPerGroup,
                                              int device_id,
                                              void *CallStackAddr, int SPMD) {
  if (print_kernel_trace > 1)
    fprintf(stderr, "MaxParLevel %d SPMD %d NumGroups %d NumThrds %d\n",
            MaxParLevel, SPMD, NumGroups, ThreadsPerGroup);
  // Total memory needed is Teams * Threads * ParLevels
  size_t NestedMemSize =
      MaxParLevel * NumGroups * ThreadsPerGroup * TgtStackItemSize * 4;

  if (print_kernel_trace > 1)
    fprintf(stderr, "NestedMemSize %ld \n", NestedMemSize);
  assert(device_id < DeviceInfo.NumberOfDevices && "Device ID too large");
  void *TgtPtr = NULL;
  atmi_status_t err =
      atmi_malloc(&TgtPtr, NestedMemSize, get_gpu_mem_place(device_id));
  err = DeviceInfo.freesignalpool_memcpy_h2d(CallStackAddr, &TgtPtr,
<<<<<<< HEAD
                                             sizeof(void *));
=======
                                             sizeof(void *), device_id);
>>>>>>> a4eefe45
  if (print_kernel_trace > 2)
    fprintf(stderr, "CallSck %lx TgtPtr %lx *TgtPtr %lx \n",
            (long)CallStackAddr, (long)&TgtPtr, (long)TgtPtr);
  if (err != ATMI_STATUS_SUCCESS) {
    fprintf(stderr, "Mem not wrtten to target, err %d\n", err);
  }
  return TgtPtr; // we need to free this after kernel.
}

static uint64_t acquire_available_packet_id(hsa_queue_t *queue) {
  uint64_t packet_id = hsa_queue_add_write_index_relaxed(queue, 1);
  bool full = true;
  while (full) {
    full =
        packet_id >= (queue->size + hsa_queue_load_read_index_scacquire(queue));
  }
  return packet_id;
}

static int32_t __tgt_rtl_run_target_team_region_locked(
    int32_t device_id, void *tgt_entry_ptr, void **tgt_args,
    ptrdiff_t *tgt_offsets, int32_t arg_num, int32_t num_teams,
    int32_t thread_limit, uint64_t loop_tripcount);

int32_t __tgt_rtl_run_target_team_region(int32_t device_id, void *tgt_entry_ptr,
                                         void **tgt_args,
                                         ptrdiff_t *tgt_offsets,
                                         int32_t arg_num, int32_t num_teams,
                                         int32_t thread_limit,
                                         uint64_t loop_tripcount) {

  DeviceInfo.load_run_lock.lock_shared();
  int32_t res = __tgt_rtl_run_target_team_region_locked(
      device_id, tgt_entry_ptr, tgt_args, tgt_offsets, arg_num, num_teams,
      thread_limit, loop_tripcount);

  DeviceInfo.load_run_lock.unlock_shared();
  return res;
}

int32_t __tgt_rtl_run_target_team_region_locked(
    int32_t device_id, void *tgt_entry_ptr, void **tgt_args,
    ptrdiff_t *tgt_offsets, int32_t arg_num, int32_t num_teams,
    int32_t thread_limit, uint64_t loop_tripcount) {
  static pthread_mutex_t nested_parallel_mutex = PTHREAD_MUTEX_INITIALIZER;

  // Set the context we are using
  // update thread limit content in gpu memory if un-initialized or specified
  // from host

  DP("Run target team region thread_limit %d\n", thread_limit);

  // All args are references.
  std::vector<void *> args(arg_num);
  std::vector<void *> ptrs(arg_num);

  DP("Arg_num: %d\n", arg_num);
  for (int32_t i = 0; i < arg_num; ++i) {
    ptrs[i] = (void *)((intptr_t)tgt_args[i] + tgt_offsets[i]);
    args[i] = &ptrs[i];
    DP("Offseted base: arg[%d]:" DPxMOD "\n", i, DPxPTR(ptrs[i]));
  }

  KernelTy *KernelInfo = (KernelTy *)tgt_entry_ptr;

  /*
   * Set limit based on ThreadsPerGroup and GroupsPerDevice
   */
  int num_groups = 0;

  int threadsPerGroup = RTLDeviceInfoTy::Default_WG_Size;

  getLaunchVals(threadsPerGroup, num_groups, KernelInfo->ConstWGSize,
                KernelInfo->ExecutionMode, DeviceInfo.EnvTeamLimit,
                DeviceInfo.EnvNumTeams,
                num_teams,     // From run_region arg
                thread_limit,  // From run_region arg
                loop_tripcount // From run_region arg
  );

  void *TgtCallStack = NULL;
  if (KernelInfo->MaxParLevel > 0) {
    pthread_mutex_lock(&nested_parallel_mutex);
    TgtCallStack = AllocateNestedParallelCallMemory(
        KernelInfo->MaxParLevel, num_groups, threadsPerGroup,
        KernelInfo->device_id, KernelInfo->CallStackAddr,
        KernelInfo->ExecutionMode);
  }
  if (print_kernel_trace > 0)
    // enum modes are SPMD, GENERIC, NONE 0,1,2
    fprintf(stderr,
            "DEVID:%2d SGN:%1d ConstWGSize:%-4d args:%2d teamsXthrds:(%4dX%4d) "
            "reqd:(%4dX%4d) n:%s\n",
            device_id, KernelInfo->ExecutionMode, KernelInfo->ConstWGSize,
            arg_num, num_groups, threadsPerGroup, num_teams, thread_limit,
            KernelInfo->Name);

  // Run on the device.
  {
    hsa_queue_t *queue = DeviceInfo.HSAQueues[device_id];
    uint64_t packet_id = acquire_available_packet_id(queue);

    const uint32_t mask = queue->size - 1; // size is a power of 2
    hsa_kernel_dispatch_packet_t *packet =
        (hsa_kernel_dispatch_packet_t *)queue->base_address +
        (packet_id & mask);

    // packet->header is written last
    packet->setup = UINT16_C(1) << HSA_KERNEL_DISPATCH_PACKET_SETUP_DIMENSIONS;
    packet->workgroup_size_x = threadsPerGroup;
    packet->workgroup_size_y = 1;
    packet->workgroup_size_z = 1;
    packet->reserved0 = 0;
    packet->grid_size_x = num_groups * threadsPerGroup;
    packet->grid_size_y = 1;
    packet->grid_size_z = 1;
    packet->private_segment_size = 0;
    packet->group_segment_size = 0;
    packet->kernel_object = 0;
    packet->kernarg_address = 0;     // use the block allocator
    packet->reserved2 = 0;           // atmi writes id_ here
    packet->completion_signal = {0}; // may want a pool of signals

    std::string kernel_name = std::string(KernelInfo->Name);
    {
      assert(KernelInfoTable[device_id].find(kernel_name) !=
             KernelInfoTable[device_id].end());
      auto it = KernelInfoTable[device_id][kernel_name];
      packet->kernel_object = it.kernel_object;
      packet->private_segment_size = it.private_segment_size;
      packet->group_segment_size = it.group_segment_size;
      assert(arg_num == (int)it.num_args);
    }

    KernelArgPool *ArgPool = nullptr;
    {
      auto it = KernelArgPoolMap.find(std::string(KernelInfo->Name));
      if (it != KernelArgPoolMap.end()) {
        ArgPool = (it->second).get();
      }
    }
    if (!ArgPool) {
      fprintf(stderr, "Warning: No ArgPool for %s on device %d\n",
              KernelInfo->Name, device_id);
    }
    {
      void *kernarg = nullptr;
      if (ArgPool) {
        assert(ArgPool->kernarg_segment_size == (arg_num * sizeof(void *)));
        kernarg = ArgPool->allocate(arg_num);
      }
      if (!kernarg) {
        printf("Allocate kernarg failed\n");
        exit(1);
      }

      // Copy explicit arguments
      for (int i = 0; i < arg_num; i++) {
        memcpy((char *)kernarg + sizeof(void *) * i, args[i], sizeof(void *));
      }

      // Initialize implicit arguments. ATMI seems to leave most fields
      // uninitialized
      atmi_implicit_args_t *impl_args =
          reinterpret_cast<atmi_implicit_args_t *>(
              static_cast<char *>(kernarg) + ArgPool->kernarg_segment_size);
      memset(impl_args, 0,
             sizeof(atmi_implicit_args_t)); // may not be necessary
      impl_args->offset_x = 0;
      impl_args->offset_y = 0;
      impl_args->offset_z = 0;

      packet->kernarg_address = kernarg;
    }

    {
      hsa_signal_t s = DeviceInfo.FreeSignalPool.pop();
      if (s.handle == 0) {
        printf("Failed to get signal instance\n");
        exit(1);
      }
      packet->completion_signal = s;
      hsa_signal_store_relaxed(packet->completion_signal, 1);
    }

    core::packet_store_release(
        reinterpret_cast<uint32_t *>(packet),
        core::create_header(HSA_PACKET_TYPE_KERNEL_DISPATCH, 0,
                            ATMI_FENCE_SCOPE_SYSTEM, ATMI_FENCE_SCOPE_SYSTEM),
        packet->setup);

    hsa_signal_store_relaxed(queue->doorbell_signal, packet_id);

    while (hsa_signal_wait_scacquire(packet->completion_signal,
                                     HSA_SIGNAL_CONDITION_EQ, 0, UINT64_MAX,
                                     HSA_WAIT_STATE_BLOCKED) != 0)
      ;

    assert(ArgPool);
    ArgPool->deallocate(packet->kernarg_address);
    DeviceInfo.FreeSignalPool.push(packet->completion_signal);
  }

  DP("Kernel completed\n");
  // Free call stack for nested
  if (TgtCallStack) {
    pthread_mutex_unlock(&nested_parallel_mutex);
    atmi_free(TgtCallStack);
  }

  return OFFLOAD_SUCCESS;
}

int32_t __tgt_rtl_run_target_region(int32_t device_id, void *tgt_entry_ptr,
                                    void **tgt_args, ptrdiff_t *tgt_offsets,
                                    int32_t arg_num) {
  // use one team and one thread
  // fix thread num
  int32_t team_num = 1;
  int32_t thread_limit = 0; // use default
  return __tgt_rtl_run_target_team_region(device_id, tgt_entry_ptr, tgt_args,
                                          tgt_offsets, arg_num, team_num,
                                          thread_limit, 0);
}

int32_t __tgt_rtl_run_target_region_async(int32_t device_id,
                                          void *tgt_entry_ptr, void **tgt_args,
                                          ptrdiff_t *tgt_offsets,
                                          int32_t arg_num,
                                          __tgt_async_info *async_info_ptr) {
  assert(async_info_ptr && "async_info is nullptr");
  initAsyncInfoPtr(async_info_ptr);

  // use one team and one thread
  // fix thread num
  int32_t team_num = 1;
  int32_t thread_limit = 0; // use default
  return __tgt_rtl_run_target_team_region(device_id, tgt_entry_ptr, tgt_args,
                                          tgt_offsets, arg_num, team_num,
                                          thread_limit, 0);
}

int32_t __tgt_rtl_synchronize(int32_t device_id,
                              __tgt_async_info *async_info_ptr) {
  assert(async_info_ptr && "async_info is nullptr");

  // Cuda asserts that async_info_ptr->Queue is non-null, but this invariant
  // is not ensured by devices.cpp for amdgcn
  // assert(async_info_ptr->Queue && "async_info_ptr->Queue is nullptr");
  if (async_info_ptr->Queue) {
    finiAsyncInfoPtr(async_info_ptr);
  }
  return OFFLOAD_SUCCESS;
}<|MERGE_RESOLUTION|>--- conflicted
+++ resolved
@@ -335,41 +335,21 @@
   static const int Default_WG_Size =
       llvm::omp::AMDGPUGpuGridValues[llvm::omp::GVIDX::GV_Default_WG_Size];
 
-<<<<<<< HEAD
-  using MemcpyFunc = atmi_status_t(hsa_signal_t, void *, const void *,
-                                   size_t size);
-  atmi_status_t freesignalpool_memcpy(void *dest, const void *src, size_t size,
-                                      MemcpyFunc Func) {
-=======
   using MemcpyFunc = atmi_status_t (*)(hsa_signal_t, void *, const void *,
                                        size_t size, hsa_agent_t);
   atmi_status_t freesignalpool_memcpy(void *dest, const void *src, size_t size,
                                       MemcpyFunc Func, int32_t deviceId) {
     hsa_agent_t agent = HSAAgents[deviceId];
->>>>>>> a4eefe45
     hsa_signal_t s = FreeSignalPool.pop();
     if (s.handle == 0) {
       return ATMI_STATUS_ERROR;
     }
-<<<<<<< HEAD
-    atmi_status_t r = Func(s, dest, src, size);
-=======
     atmi_status_t r = Func(s, dest, src, size, agent);
->>>>>>> a4eefe45
     FreeSignalPool.push(s);
     return r;
   }
 
   atmi_status_t freesignalpool_memcpy_d2h(void *dest, const void *src,
-<<<<<<< HEAD
-                                          size_t size) {
-    return freesignalpool_memcpy(dest, src, size, atmi_memcpy_d2h);
-  }
-
-  atmi_status_t freesignalpool_memcpy_h2d(void *dest, const void *src,
-                                          size_t size) {
-    return freesignalpool_memcpy(dest, src, size, atmi_memcpy_h2d);
-=======
                                           size_t size, int32_t deviceId) {
     return freesignalpool_memcpy(dest, src, size, atmi_memcpy_d2h, deviceId);
   }
@@ -377,7 +357,6 @@
   atmi_status_t freesignalpool_memcpy_h2d(void *dest, const void *src,
                                           size_t size, int32_t deviceId) {
     return freesignalpool_memcpy(dest, src, size, atmi_memcpy_h2d, deviceId);
->>>>>>> a4eefe45
   }
 
   // Record entry point associated with device
@@ -572,12 +551,8 @@
      (long long unsigned)(Elf64_Addr)TgtPtr,
      (long long unsigned)(Elf64_Addr)HstPtr);
 
-<<<<<<< HEAD
-  err = DeviceInfo.freesignalpool_memcpy_d2h(HstPtr, TgtPtr, (size_t)Size);
-=======
   err = DeviceInfo.freesignalpool_memcpy_d2h(HstPtr, TgtPtr, (size_t)Size,
                                              DeviceId);
->>>>>>> a4eefe45
 
   if (err != ATMI_STATUS_SUCCESS) {
     DP("Error when copying data from device to host. Pointers: "
@@ -603,12 +578,8 @@
   DP("Submit data %ld bytes, (hst:%016llx) -> (tgt:%016llx).\n", Size,
      (long long unsigned)(Elf64_Addr)HstPtr,
      (long long unsigned)(Elf64_Addr)TgtPtr);
-<<<<<<< HEAD
-  err = DeviceInfo.freesignalpool_memcpy_h2d(TgtPtr, HstPtr, (size_t)Size);
-=======
   err = DeviceInfo.freesignalpool_memcpy_h2d(TgtPtr, HstPtr, (size_t)Size,
                                              DeviceId);
->>>>>>> a4eefe45
   if (err != ATMI_STATUS_SUCCESS) {
     DP("Error when copying data from host to device. Pointers: "
        "host = 0x%016lx, device = 0x%016lx, size = %lld\n",
@@ -1065,12 +1036,8 @@
     }
 
     // write ptr to device memory so it can be used by later kernels
-<<<<<<< HEAD
-    err = DeviceInfo.freesignalpool_memcpy_h2d(state_ptr, &ptr, sizeof(void *));
-=======
     err = DeviceInfo.freesignalpool_memcpy_h2d(state_ptr, &ptr, sizeof(void *),
                                                device_id);
->>>>>>> a4eefe45
     if (err != ATMI_STATUS_SUCCESS) {
       fprintf(stderr, "memcpy install of state_ptr failed\n");
       return NULL;
@@ -1140,11 +1107,7 @@
         // can access host addresses directly. There is no longer a
         // need for device copies.
         err = DeviceInfo.freesignalpool_memcpy_h2d(varptr, e->addr,
-<<<<<<< HEAD
-                                                   sizeof(void *));
-=======
                                                    sizeof(void *), device_id);
->>>>>>> a4eefe45
         if (err != ATMI_STATUS_SUCCESS)
           DP("Error when copying USM\n");
         DP("Copy linked variable host address (" DPxMOD ")"
@@ -1573,11 +1536,7 @@
   atmi_status_t err =
       atmi_malloc(&TgtPtr, NestedMemSize, get_gpu_mem_place(device_id));
   err = DeviceInfo.freesignalpool_memcpy_h2d(CallStackAddr, &TgtPtr,
-<<<<<<< HEAD
-                                             sizeof(void *));
-=======
                                              sizeof(void *), device_id);
->>>>>>> a4eefe45
   if (print_kernel_trace > 2)
     fprintf(stderr, "CallSck %lx TgtPtr %lx *TgtPtr %lx \n",
             (long)CallStackAddr, (long)&TgtPtr, (long)TgtPtr);
