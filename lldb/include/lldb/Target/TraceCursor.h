//===-- TraceCursor.h -------------------------------------------*- C++ -*-===//
//
// Part of the LLVM Project, under the Apache License v2.0 with LLVM Exceptions.
// See https://llvm.org/LICENSE.txt for license information.
// SPDX-License-Identifier: Apache-2.0 WITH LLVM-exception
//
//===----------------------------------------------------------------------===//

#ifndef LLDB_TARGET_TRACE_CURSOR_H
#define LLDB_TARGET_TRACE_CURSOR_H

#include "lldb/lldb-private.h"

#include "lldb/Target/ExecutionContext.h"

namespace lldb_private {

/// Class used for iterating over the instructions of a thread's trace.
///
/// This class attempts to be a generic interface for accessing the instructions
/// of the trace so that each Trace plug-in can reconstruct, represent and store
/// the instruction data in an flexible way that is efficient for the given
/// technology.
///
/// Live processes:
///  In the case of a live process trace, an instance of a \a TraceCursor should
///  point to the trace at the moment it was collected. If the process is later
///  resumed and new trace data is collected, that should leave that old cursor
///  unaffected.
///
/// Errors in the trace:
///  As there could be errors when reconstructing the instructions of a trace,
///  these errors are represented as failed instructions, and the cursor can
///  point at them. The consumer should invoke \a TraceCursor::GetError() to
///  check if the cursor is pointing to either a valid instruction or an error.
///
/// Instructions:
///  A \a TraceCursor always points to a specific instruction or error in the
///  trace.
///
/// Defaults:
///   By default, the cursor points at the end item of the trace, moves
///   backwards, has a move granularity of \a
///   eTraceInstructionControlFlowTypeInstruction (i.e. visit every instruction)
///   and stops at every error (the "ignore errors" flag is \b false). See the
///   \a TraceCursor::Next() method for more documentation.
///
/// Sample usage:
///
///  TraceCursorUP cursor = trace.GetTrace(thread);
///
///  cursor->SetGranularity(eTraceInstructionControlFlowTypeCall |
///    eTraceInstructionControlFlowTypeReturn);
///
///  do {
///     if (llvm::Error error = cursor->GetError())
///       cout << "error found at: " << llvm::toString(error) << endl;
///     else if (cursor->GetInstructionControlFlowType() &
///         eTraceInstructionControlFlowTypeCall)
///       std::cout << "call found at " << cursor->GetLoadAddress() <<
///       std::endl;
///     else if (cursor->GetInstructionControlFlowType() &
///         eTraceInstructionControlFlowTypeReturn)
///       std::cout << "return found at " << cursor->GetLoadAddress() <<
///       std::endl;
///  } while(cursor->Next());
///
/// Low level traversal:
///   Unlike the \a TraceCursor::Next() API, which uses a given granularity and
///   direction to advance the cursor, the \a TraceCursor::Seek() method can be
///   used to reposition the cursor to an offset of the end, beginning, or
///   current position of the trace.
class TraceCursor {
public:
  /// Helper enum to indicate the reference point when invoking
  /// \a TraceCursor::Seek().
  enum class SeekType {
    /// The beginning of the trace, i.e the oldest item.
    Set = 0,
    /// The current position in the trace.
    Current,
    /// The end of the trace, i.e the most recent item.
    End
  };

  /// Create a cursor that initially points to the end of the trace, i.e. the
  /// most recent item.
  TraceCursor(lldb::ThreadSP thread_sp);

  virtual ~TraceCursor() = default;

  /// Set the granularity to use in the \a TraceCursor::Next() method.
  void SetGranularity(lldb::TraceInstructionControlFlowType granularity);

  /// Set the "ignore errors" flag to use in the \a TraceCursor::Next() method.
  void SetIgnoreErrors(bool ignore_errors);

  /// Set the direction to use in the \a TraceCursor::Next() method.
<<<<<<< HEAD
  ///
  /// \param[in] forwards
  ///     If \b true, then the traversal will be forwards, otherwise backwards.
  void SetForwards(bool forwards);

  /// Check if the direction to use in the \a TraceCursor::Next() method is
  /// forwards.
  ///
  /// \return
  ///     \b true if the current direction is forwards, \b false if backwards.
  bool IsForwards() const;

  /// Move the cursor to the next instruction that matches the current
  /// granularity.
  ///
  /// Direction:
  ///     The traversal is done following the current direction of the trace. If
  ///     it is forwards, the instructions are visited forwards
  ///     chronologically. Otherwise, the traversal is done in
  ///     the opposite direction. By default, a cursor moves backwards unless
  ///     changed with \a TraceCursor::SetForwards().
  ///
  /// Granularity:
  ///     The cursor will traverse the trace looking for the first instruction
  ///     that matches the current granularity. If there aren't any matching
  ///     instructions, the cursor won't move, to give the opportunity of
  ///     changing granularities.
  ///
  /// Ignore errors:
  ///     If the "ignore errors" flags is \b false, the traversal will stop as
  ///     soon as it finds an error in the trace and the cursor will point at
  ///     it.
  ///
  /// \return
  ///     \b true if the cursor effectively moved, \b false otherwise.
  virtual bool Next() = 0;

  /// Make the cursor point to an item in the trace based on an origin point and
  /// an offset. This API doesn't distinguishes instruction types nor errors in
  /// the trace, unlike the \a TraceCursor::Next() method.
  ///
  /// The resulting position of the trace is
  ///     origin + offset
  ///
  /// If this resulting position would be out of bounds, it will be adjusted to
  /// the last or first item in the trace correspondingly.
  ///
  /// \param[in] offset
  ///     How many items to move forwards (if positive) or backwards (if
  ///     negative) from the given origin point.
  ///
  /// \param[in] origin
  ///     The reference point to use when moving the cursor.
  ///
  /// \return
  ///     The number of trace items moved from the origin.
  virtual size_t Seek(ssize_t offset, SeekType origin) = 0;
=======
  ///
  /// \param[in] forwards
  ///     If \b true, then the traversal will be forwards, otherwise backwards.
  void SetForwards(bool forwards);

  /// Check if the direction to use in the \a TraceCursor::Next() method is
  /// forwards.
  ///
  /// \return
  ///     \b true if the current direction is forwards, \b false if backwards.
  bool IsForwards() const;

  /// Move the cursor to the next instruction that matches the current
  /// granularity.
  ///
  /// Direction:
  ///     The traversal is done following the current direction of the trace. If
  ///     it is forwards, the instructions are visited forwards
  ///     chronologically. Otherwise, the traversal is done in
  ///     the opposite direction. By default, a cursor moves backwards unless
  ///     changed with \a TraceCursor::SetForwards().
  ///
  /// Granularity:
  ///     The cursor will traverse the trace looking for the first instruction
  ///     that matches the current granularity. If there aren't any matching
  ///     instructions, the cursor won't move, to give the opportunity of
  ///     changing granularities.
  ///
  /// Ignore errors:
  ///     If the "ignore errors" flags is \b false, the traversal will stop as
  ///     soon as it finds an error in the trace and the cursor will point at
  ///     it.
  ///
  /// \return
  ///     \b true if the cursor effectively moved, \b false otherwise.
  virtual bool Next() = 0;
>>>>>>> 8c82cf7b

  /// Make the cursor point to an item in the trace based on an origin point and
  /// an offset. This API doesn't distinguishes instruction types nor errors in
  /// the trace, unlike the \a TraceCursor::Next() method.
  ///
  /// The resulting position of the trace is
  ///     origin + offset
  ///
  /// If this resulting position would be out of bounds, it will be adjusted to
  /// the last or first item in the trace correspondingly.
  ///
  /// \param[in] offset
  ///     How many items to move forwards (if positive) or backwards (if
  ///     negative) from the given origin point.
  ///
  /// \param[in] origin
  ///     The reference point to use when moving the cursor.
  ///
  /// \return
<<<<<<< HEAD
=======
  ///     The number of trace items moved from the origin.
  virtual size_t Seek(ssize_t offset, SeekType origin) = 0;

  /// \return
>>>>>>> 8c82cf7b
  ///   The \a ExecutionContextRef of the backing thread from the creation time
  ///   of this cursor.
  ExecutionContextRef &GetExecutionContextRef();

  /// Instruction or error information
  /// \{

  /// \return
  ///     Whether the cursor points to an error or not.
  virtual bool IsError() = 0;

  /// Get the corresponding error message if the cursor points to an error in
  /// the trace.
  ///
  /// \return
  ///     \b llvm::Error::success if the cursor is not pointing to an error in
  ///     the trace. Otherwise return an \a llvm::Error describing the issue.
  virtual llvm::Error GetError() = 0;

  /// \return
  ///     The load address of the instruction the cursor is pointing at. If the
  ///     cursor points to an error in the trace, return \b
  ///     LLDB_INVALID_ADDRESS.
  virtual lldb::addr_t GetLoadAddress() = 0;

  /// Get the timestamp counter associated with the current instruction.
  /// Modern Intel, ARM and AMD processors support this counter. However, a
  /// trace plugin might decide to use a different time unit instead of an
  /// actual TSC.
  ///
  /// \return
  ///     The timestamp or \b llvm::None if not available.
  virtual llvm::Optional<uint64_t> GetTimestampCounter() = 0;

  /// \return
  ///     The \a lldb::TraceInstructionControlFlowType categories the
  ///     instruction the cursor is pointing at falls into. If the cursor points
  ///     to an error in the trace, return \b 0.
  virtual lldb::TraceInstructionControlFlowType
  GetInstructionControlFlowType() = 0;
  /// \}

protected:
  ExecutionContextRef m_exe_ctx_ref;

  lldb::TraceInstructionControlFlowType m_granularity =
      lldb::eTraceInstructionControlFlowTypeInstruction;
  bool m_ignore_errors = false;
  bool m_forwards = false;
};

} // namespace lldb_private

#endif // LLDB_TARGET_TRACE_CURSOR_H<|MERGE_RESOLUTION|>--- conflicted
+++ resolved
@@ -96,7 +96,6 @@
   void SetIgnoreErrors(bool ignore_errors);
 
   /// Set the direction to use in the \a TraceCursor::Next() method.
-<<<<<<< HEAD
   ///
   /// \param[in] forwards
   ///     If \b true, then the traversal will be forwards, otherwise backwards.
@@ -154,70 +153,8 @@
   /// \return
   ///     The number of trace items moved from the origin.
   virtual size_t Seek(ssize_t offset, SeekType origin) = 0;
-=======
-  ///
-  /// \param[in] forwards
-  ///     If \b true, then the traversal will be forwards, otherwise backwards.
-  void SetForwards(bool forwards);
-
-  /// Check if the direction to use in the \a TraceCursor::Next() method is
-  /// forwards.
-  ///
-  /// \return
-  ///     \b true if the current direction is forwards, \b false if backwards.
-  bool IsForwards() const;
-
-  /// Move the cursor to the next instruction that matches the current
-  /// granularity.
-  ///
-  /// Direction:
-  ///     The traversal is done following the current direction of the trace. If
-  ///     it is forwards, the instructions are visited forwards
-  ///     chronologically. Otherwise, the traversal is done in
-  ///     the opposite direction. By default, a cursor moves backwards unless
-  ///     changed with \a TraceCursor::SetForwards().
-  ///
-  /// Granularity:
-  ///     The cursor will traverse the trace looking for the first instruction
-  ///     that matches the current granularity. If there aren't any matching
-  ///     instructions, the cursor won't move, to give the opportunity of
-  ///     changing granularities.
-  ///
-  /// Ignore errors:
-  ///     If the "ignore errors" flags is \b false, the traversal will stop as
-  ///     soon as it finds an error in the trace and the cursor will point at
-  ///     it.
-  ///
-  /// \return
-  ///     \b true if the cursor effectively moved, \b false otherwise.
-  virtual bool Next() = 0;
->>>>>>> 8c82cf7b
-
-  /// Make the cursor point to an item in the trace based on an origin point and
-  /// an offset. This API doesn't distinguishes instruction types nor errors in
-  /// the trace, unlike the \a TraceCursor::Next() method.
-  ///
-  /// The resulting position of the trace is
-  ///     origin + offset
-  ///
-  /// If this resulting position would be out of bounds, it will be adjusted to
-  /// the last or first item in the trace correspondingly.
-  ///
-  /// \param[in] offset
-  ///     How many items to move forwards (if positive) or backwards (if
-  ///     negative) from the given origin point.
-  ///
-  /// \param[in] origin
-  ///     The reference point to use when moving the cursor.
-  ///
-  /// \return
-<<<<<<< HEAD
-=======
-  ///     The number of trace items moved from the origin.
-  virtual size_t Seek(ssize_t offset, SeekType origin) = 0;
-
-  /// \return
->>>>>>> 8c82cf7b
+
+  /// \return
   ///   The \a ExecutionContextRef of the backing thread from the creation time
   ///   of this cursor.
   ExecutionContextRef &GetExecutionContextRef();
