--- conflicted
+++ resolved
@@ -256,18 +256,10 @@
       BreakpointOptions *bp_options,
       std::unique_ptr<BreakpointOptions::CommandData> &data_up) override;
 
-<<<<<<< HEAD
-  Status SetBreakpointCommandCallback(
-      BreakpointOptions *bp_options, 
-       const char *command_body_text,
-       StructuredData::ObjectSP extra_args_sp,
-       bool uses_extra_args);
-=======
   Status SetBreakpointCommandCallback(BreakpointOptions *bp_options,
                                       const char *command_body_text,
                                       StructuredData::ObjectSP extra_args_sp,
                                       bool uses_extra_args);
->>>>>>> deb9de92
 
   /// Set a one-liner as the callback for the watchpoint.
   void SetWatchpointCommandCallback(WatchpointOptions *wp_options,
@@ -385,10 +377,6 @@
   python::PythonDictionary &GetSessionDictionary();
 
   python::PythonDictionary &GetSysModuleDictionary();
-  
-  llvm::Expected<size_t> 
-  GetNumFixedArgumentsForCallable(const llvm::StringRef &callable_name) 
-      override;
 
   llvm::Expected<unsigned> GetMaxPositionalArgumentsForCallable(
       const llvm::StringRef &callable_name) override;
