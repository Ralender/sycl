//===-- EmulateInstructionMIPS64.h ------------------------------*- C++ -*-===//
//
// Part of the LLVM Project, under the Apache License v2.0 with LLVM Exceptions.
// See https://llvm.org/LICENSE.txt for license information.
// SPDX-License-Identifier: Apache-2.0 WITH LLVM-exception
//
//===----------------------------------------------------------------------===//

#ifndef LLDB_SOURCE_PLUGINS_INSTRUCTION_MIPS64_EMULATEINSTRUCTIONMIPS64_H
#define LLDB_SOURCE_PLUGINS_INSTRUCTION_MIPS64_EMULATEINSTRUCTIONMIPS64_H

#include "lldb/Core/EmulateInstruction.h"
#include "lldb/Interpreter/OptionValue.h"
#include "lldb/Utility/Status.h"

namespace llvm {
class MCDisassembler;
class MCSubtargetInfo;
class MCRegisterInfo;
class MCAsmInfo;
class MCContext;
class MCInstrInfo;
class MCInst;
} // namespace llvm

class EmulateInstructionMIPS64 : public lldb_private::EmulateInstruction {
public:
  EmulateInstructionMIPS64(const lldb_private::ArchSpec &arch);

  static void Initialize();

  static void Terminate();

  static llvm::StringRef GetPluginNameStatic() { return "mips64"; }

  static llvm::StringRef GetPluginDescriptionStatic();

  static lldb_private::EmulateInstruction *
  CreateInstance(const lldb_private::ArchSpec &arch,
                 lldb_private::InstructionType inst_type);

  static bool SupportsEmulatingInstructionsOfTypeStatic(
      lldb_private::InstructionType inst_type) {
    switch (inst_type) {
    case lldb_private::eInstructionTypeAny:
    case lldb_private::eInstructionTypePrologueEpilogue:
    case lldb_private::eInstructionTypePCModifying:
      return true;

    case lldb_private::eInstructionTypeAll:
      return false;
    }
    return false;
  }

  llvm::StringRef GetPluginName() override { return GetPluginNameStatic(); }

  bool SetTargetTriple(const lldb_private::ArchSpec &arch) override;

  bool SupportsEmulatingInstructionsOfType(
      lldb_private::InstructionType inst_type) override {
    return SupportsEmulatingInstructionsOfTypeStatic(inst_type);
  }

  bool ReadInstruction() override;

  bool EvaluateInstruction(uint32_t evaluate_options) override;

  bool TestEmulation(lldb_private::Stream *out_stream,
                     lldb_private::ArchSpec &arch,
                     lldb_private::OptionValueDictionary *test_data) override {
    return false;
  }

<<<<<<< HEAD
  using EmulateInstruction::GetRegisterInfo;

=======
>>>>>>> f788a4d7
  llvm::Optional<lldb_private::RegisterInfo>
  GetRegisterInfo(lldb::RegisterKind reg_kind, uint32_t reg_num) override;

  bool
  CreateFunctionEntryUnwind(lldb_private::UnwindPlan &unwind_plan) override;

protected:
  typedef struct {
    const char *op_name;
    bool (EmulateInstructionMIPS64::*callback)(llvm::MCInst &insn);
    const char *insn_name;
  } MipsOpcode;

  static MipsOpcode *GetOpcodeForInstruction(llvm::StringRef op_name);

  bool Emulate_DADDiu(llvm::MCInst &insn);

  bool Emulate_DSUBU_DADDU(llvm::MCInst &insn);

  bool Emulate_LUI(llvm::MCInst &insn);

  bool Emulate_SD(llvm::MCInst &insn);

  bool Emulate_LD(llvm::MCInst &insn);

  bool Emulate_LDST_Imm(llvm::MCInst &insn);

  bool Emulate_LDST_Reg(llvm::MCInst &insn);

  bool Emulate_BXX_3ops(llvm::MCInst &insn);

  bool Emulate_BXX_3ops_C(llvm::MCInst &insn);

  bool Emulate_BXX_2ops(llvm::MCInst &insn);

  bool Emulate_BXX_2ops_C(llvm::MCInst &insn);

  bool Emulate_Bcond_Link_C(llvm::MCInst &insn);

  bool Emulate_Bcond_Link(llvm::MCInst &insn);

  bool Emulate_FP_branch(llvm::MCInst &insn);

  bool Emulate_3D_branch(llvm::MCInst &insn);

  bool Emulate_BAL(llvm::MCInst &insn);

  bool Emulate_BALC(llvm::MCInst &insn);

  bool Emulate_BC(llvm::MCInst &insn);

  bool Emulate_J(llvm::MCInst &insn);

  bool Emulate_JAL(llvm::MCInst &insn);

  bool Emulate_JALR(llvm::MCInst &insn);

  bool Emulate_JIALC(llvm::MCInst &insn);

  bool Emulate_JIC(llvm::MCInst &insn);

  bool Emulate_JR(llvm::MCInst &insn);

  bool Emulate_BC1EQZ(llvm::MCInst &insn);

  bool Emulate_BC1NEZ(llvm::MCInst &insn);

  bool Emulate_BNZB(llvm::MCInst &insn);

  bool Emulate_BNZH(llvm::MCInst &insn);

  bool Emulate_BNZW(llvm::MCInst &insn);

  bool Emulate_BNZD(llvm::MCInst &insn);

  bool Emulate_BZB(llvm::MCInst &insn);

  bool Emulate_BZH(llvm::MCInst &insn);

  bool Emulate_BZW(llvm::MCInst &insn);

  bool Emulate_BZD(llvm::MCInst &insn);

  bool Emulate_MSA_Branch_DF(llvm::MCInst &insn, int element_byte_size,
                             bool bnz);

  bool Emulate_BNZV(llvm::MCInst &insn);

  bool Emulate_BZV(llvm::MCInst &insn);

  bool Emulate_MSA_Branch_V(llvm::MCInst &insn, bool bnz);

  bool nonvolatile_reg_p(uint64_t regnum);

  const char *GetRegisterName(unsigned reg_num, bool alternate_name);

private:
  std::unique_ptr<llvm::MCDisassembler> m_disasm;
  std::unique_ptr<llvm::MCSubtargetInfo> m_subtype_info;
  std::unique_ptr<llvm::MCRegisterInfo> m_reg_info;
  std::unique_ptr<llvm::MCAsmInfo> m_asm_info;
  std::unique_ptr<llvm::MCContext> m_context;
  std::unique_ptr<llvm::MCInstrInfo> m_insn_info;
};

#endif // LLDB_SOURCE_PLUGINS_INSTRUCTION_MIPS64_EMULATEINSTRUCTIONMIPS64_H<|MERGE_RESOLUTION|>--- conflicted
+++ resolved
@@ -72,11 +72,6 @@
     return false;
   }
 
-<<<<<<< HEAD
-  using EmulateInstruction::GetRegisterInfo;
-
-=======
->>>>>>> f788a4d7
   llvm::Optional<lldb_private::RegisterInfo>
   GetRegisterInfo(lldb::RegisterKind reg_kind, uint32_t reg_num) override;
 
