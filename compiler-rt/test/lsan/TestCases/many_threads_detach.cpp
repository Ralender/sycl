--- conflicted
+++ resolved
@@ -3,8 +3,6 @@
 // Use `-pthread` so that its driver will DTRT (ie., ignore it).
 // RUN: %clangxx_lsan %s -o %t -pthread && %run %t
 
-#include <assert.h>
-#include <dirent.h>
 #include <pthread.h>
 #include <stdlib.h>
 #include <unistd.h>
@@ -14,40 +12,15 @@
 // reused.
 static const size_t kTestThreads = 10000;
 
-// Limit the number of simultaneous threads to avoid reaching the limit.
-static const size_t kTestThreadsBatch = 100;
-
 void *null_func(void *args) {
   return NULL;
 }
 
-int count_threads() {
-  DIR *d = opendir("/proc/self/task");
-  assert(d);
-  int count = 0;
-  while (readdir(d))
-    ++count;
-  closedir(d);
-  assert(count);
-  return count;
-}
-
 int main(void) {
-<<<<<<< HEAD
-  for (size_t i = 0; i < kTestThreads; i += kTestThreadsBatch) {
-    for (size_t j = 0; j < kTestThreadsBatch; ++j) {
-      pthread_t thread;
-      assert(pthread_create(&thread, NULL, null_func, NULL) == 0);
-      pthread_detach(thread);
-    }
-    while (count_threads() > 10)
-      sched_yield();
-=======
   for (size_t i = 0; i < kTestThreads; i++) {
     pthread_t thread;
     if (pthread_create(&thread, NULL, null_func, NULL) == 0)
       pthread_detach(thread);
->>>>>>> 86645b40
   }
   return 0;
 }