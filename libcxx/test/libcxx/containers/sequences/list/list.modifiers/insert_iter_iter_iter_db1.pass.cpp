--- conflicted
+++ resolved
@@ -26,16 +26,8 @@
         std::list<int> v(100);
         std::list<int> v2(100);
         int a[] = {1, 2, 3, 4, 5};
-<<<<<<< HEAD
-        const int N = sizeof(a)/sizeof(a[0]);
-        std::list<int>::iterator i = v.insert(next(v2.cbegin(), 10),
-                                        cpp17_input_iterator<const int*>(a),
-                                       cpp17_input_iterator<const int*>(a+N));
-        assert(false);
-=======
         TEST_LIBCPP_ASSERT_FAILURE(v.insert(v2.cbegin(), a, a + 5),
                                    "list::insert(iterator, range) called with an iterator not referring to this list");
->>>>>>> 86645b40
     }
 
   return 0;
