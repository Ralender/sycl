--- conflicted
+++ resolved
@@ -74,18 +74,11 @@
   concept bidirectional_range = forward_range<_Tp> && bidirectional_iterator<iterator_t<_Tp> >;
 
   template <class _Tp>
-<<<<<<< HEAD
-=======
   concept random_access_range =
       bidirectional_range<_Tp> && random_access_iterator<iterator_t<_Tp> >;
 
   template <class _Tp>
->>>>>>> 21f3f750
   concept common_range = range<_Tp> && same_as<iterator_t<_Tp>, sentinel_t<_Tp> >;
-
-  template <class _Tp>
-  concept random_access_range =
-      bidirectional_range<_Tp> && random_access_iterator<iterator_t<_Tp> >;
 } // namespace ranges
 
 #endif // !defined(_LIBCPP_HAS_NO_RANGES)
