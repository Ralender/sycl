--- conflicted
+++ resolved
@@ -102,11 +102,7 @@
 
   Parameter(name='debug_level', choices=['', '0', '1'], type=str, default='',
             help="The debugging level to enable in the test suite.",
-<<<<<<< HEAD
-            actions=lambda debugLevel: [] if debugLevel is '' else [
-=======
             actions=lambda debugLevel: [] if debugLevel == '' else [
->>>>>>> 11299179
               AddFeature('debug_level={}'.format(debugLevel)),
               AddCompileFlag('-D_LIBCPP_DEBUG={}'.format(debugLevel))
             ]),
