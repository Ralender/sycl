--- conflicted
+++ resolved
@@ -1590,10 +1590,7 @@
 // we must make sure we define a local work group size when we can justify the
 // kernel is a single task.
 static void adjustNDRangePerKernel(NDRDescT &NDR, RT::PiKernel Kernel,
-<<<<<<< HEAD
                                    const device_impl &DeviceImpl) {
-=======
-                                   RT::PiDevice Device) {
   // If work group size is 0 global size is 1, local size is 0 and
   // dimensions are 1, for all intents and purposes we can consider it a
   // single_task and pass 1 instead of nullptr. The precedence for this
@@ -1611,7 +1608,6 @@
       NDR.LocalSize[0] == 0)
     NDR.LocalSize[0] = 1;
 
->>>>>>> dfb95af7
   if (NDR.GlobalSize[0] != 0)
     return; // GlobalSize is set - no need to adjust
   // check the prerequisites:
