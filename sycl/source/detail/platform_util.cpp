--- conflicted
+++ resolved
@@ -31,11 +31,7 @@
 #if defined(__x86_64__) || defined(__i386__)
 // Used by methods that duplicate OpenCL behaviour in order to get CPU info
 static void cpuid(uint32_t *CPUInfo, uint32_t Type, uint32_t SubType = 0) {
-<<<<<<< HEAD
-#if defined(SYCL_RT_OS_LINUX) && (defined(__x86_64__) || defined(__i386__))
-=======
-#if defined(__SYCL_RT_OS_LINUX)
->>>>>>> 255f304f
+#if defined(__SYCL_RT_OS_LINUX) && (defined(__x86_64__) || defined(__i386__))
   __cpuid_count(Type, SubType, CPUInfo[0], CPUInfo[1], CPUInfo[2], CPUInfo[3]);
 #elif defined(__SYCL_RT_OS_WINDOWS)
   __cpuidex(reinterpret_cast<int *>(CPUInfo), Type, SubType);
@@ -137,14 +133,9 @@
   static constexpr uint32_t VECTOR_WIDTH_AVX2[] = {32, 16, 8, 4, 8, 4, 0};
   // AVX512 has 64 byte (ZMM) registers
   static constexpr uint32_t VECTOR_WIDTH_AVX512[] = {64, 32, 16, 8, 16, 8, 0};
-<<<<<<< HEAD
-#endif
-#if defined(SYCL_RT_OS_LINUX) && (defined(__x86_64__) || defined(__i386__))
-#if defined(SYCL_RT_OS_LINUX)
-=======
-
+#endif
+#if defined(__SYCL_RT_OS_LINUX) && (defined(__x86_64__) || defined(__i386__))
 #if defined(__SYCL_RT_OS_LINUX)
->>>>>>> 255f304f
   if (__builtin_cpu_supports("avx512f"))
     return VECTOR_WIDTH_AVX512[Index];
   if (__builtin_cpu_supports("avx2"))
