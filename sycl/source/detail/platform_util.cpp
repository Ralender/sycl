--- conflicted
+++ resolved
@@ -37,18 +37,8 @@
 
 uint32_t PlatformUtil::getMaxClockFrequency() {
   throw runtime_error(
-<<<<<<< HEAD
       "max_clock_frequency parameter is not supported for host device",
       PI_INVALID_DEVICE);
-=======
-      "max_clock_frequency parameter is not supported for host device");
-
-#if defined(__arm__) || defined(__aarch64__)
-  throw runtime_error(
-      "max_clock_frequency is not supported for ARM architectures");
-#endif
-
->>>>>>> dfb95af7
   uint32_t CPUInfo[4];
   string_class Buff(sizeof(CPUInfo) * 3 + 1, 0);
   size_t Offset = 0;
