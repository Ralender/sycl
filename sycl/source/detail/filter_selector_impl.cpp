--- conflicted
+++ resolved
@@ -76,27 +76,11 @@
       Result.Backend = backend::ext_oneapi_cuda;
     } else if (Token == "hip" && !Result.Backend) {
       Result.Backend = backend::ext_oneapi_hip;
-<<<<<<< HEAD
-      Result.HasBackend = true;
-    } else if (Token == "xrt" && !Result.HasBackend) {
+    } else if (Token == "xrt" && !Result.Backend) {
       Result.Backend = backend::xrt;
-      Result.HasBackend = true;
-    } else if (Token == "host") {
-      if (!Result.HasBackend) {
-        Result.Backend = backend::host;
-        Result.HasBackend = true;
-      } else if (!Result.HasDeviceType && Result.Backend != backend::host) {
-        // We already set everything earlier or it's an error.
-        throw sycl::runtime_error(
-            "Cannot specify host device with non-host backend.",
-            PI_ERROR_INVALID_VALUE);
-      }
-    } else if (std::regex_match(Token, IntegerExpr) && !Result.HasDeviceNum) {
-=======
     } else if (Token == "esimd_emulator" && !Result.Backend) {
       Result.Backend = backend::ext_intel_esimd_emulator;
     } else if (std::regex_match(Token, IntegerExpr) && !Result.DeviceNum) {
->>>>>>> 25d4b5ad
       try {
         Result.DeviceNum = std::stoi(Token);
       } catch (std::logic_error &) {
