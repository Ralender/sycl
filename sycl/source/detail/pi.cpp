//===-- pi.cpp - PI utilities implementation -------------------*- C++ -*--===//
//
// Part of the LLVM Project, under the Apache License v2.0 with LLVM Exceptions.
// See https://llvm.org/LICENSE.txt for license information.
// SPDX-License-Identifier: Apache-2.0 WITH LLVM-exception
//
//===----------------------------------------------------------------------===//

/// \file pi.cpp
/// Implementation of C++ wrappers for PI interface.
///
/// \ingroup sycl_pi

#include "context_impl.hpp"
#include <detail/config.hpp>
#include <detail/global_handler.hpp>
#include <detail/plugin.hpp>
#include <detail/xpti_registry.hpp>
#include <sycl/context.hpp>
#include <sycl/detail/common.hpp>
#include <sycl/detail/device_filter.hpp>
#include <sycl/detail/pi.hpp>
#include <sycl/detail/stl_type_traits.hpp>
#include <sycl/version.hpp>

#include <bitset>
#include <cstdarg>
#include <cstring>
#include <iostream>
#include <map>
#include <sstream>
#include <stddef.h>
#include <string>

#ifdef XPTI_ENABLE_INSTRUMENTATION
// Include the headers necessary for emitting
// traces using the trace framework
#include "xpti/xpti_trace_framework.h"
#endif

#define STR(x) #x
#define SYCL_VERSION_STR                                                       \
  "sycl " STR(__LIBSYCL_MAJOR_VERSION) "." STR(__LIBSYCL_MINOR_VERSION)

namespace sycl {
__SYCL_INLINE_VER_NAMESPACE(_V1) {
namespace detail {
#ifdef XPTI_ENABLE_INSTRUMENTATION
// Global (to the SYCL runtime) graph handle that all command groups are a
// child of
/// Event to be used by graph related activities
xpti_td *GSYCLGraphEvent = nullptr;
/// Event to be used by PI layer related activities
xpti_td *GPICallEvent = nullptr;
/// Event to be used by PI layer calls with arguments
xpti_td *GPIArgCallEvent = nullptr;
/// Constants being used as placeholder until one is able to reliably get the
/// version of the SYCL runtime
constexpr uint32_t GMajVer = __LIBSYCL_MAJOR_VERSION;
constexpr uint32_t GMinVer = __LIBSYCL_MINOR_VERSION;
constexpr const char *GVerStr = SYCL_VERSION_STR;
#endif // XPTI_ENABLE_INSTRUMENTATION

template <sycl::backend BE> void *getPluginOpaqueData(void *OpaqueDataParam) {
  void *ReturnOpaqueData = nullptr;
  const sycl::detail::plugin &Plugin = sycl::detail::pi::getPlugin<BE>();

  Plugin.call<sycl::detail::PiApiKind::piextPluginGetOpaqueData>(
      OpaqueDataParam, &ReturnOpaqueData);

  return ReturnOpaqueData;
}

template __SYCL_EXPORT void *
getPluginOpaqueData<sycl::backend::ext_intel_esimd_emulator>(void *);

namespace pi {

static void initializePlugins(std::vector<plugin> &Plugins);

bool XPTIInitDone = false;

// Implementation of the SYCL PI API call tracing methods that use XPTI
// framework to emit these traces that will be used by tools.
uint64_t emitFunctionBeginTrace(const char *FName) {
  uint64_t CorrelationID = 0;
#ifdef XPTI_ENABLE_INSTRUMENTATION
  // The function_begin and function_end trace point types are defined to
  // trace library API calls and they are currently enabled here for support
  // tools that need the API scope. The methods emitFunctionBeginTrace() and
  // emitFunctionEndTrace() can be extended to also trace the arguments of the
  // PI API call using a trace point type the extends the predefined trace
  // point types.
  //
  // You can use the sample collector in llvm/xptifw/samples/syclpi_collector
  // to print the API traces and also extend them to support  arguments that
  // may be traced later.
  //
  /// Example Usage:
  /// \code{cpp}
  /// // Two diagnostic trace types defined for function begin and function end
  /// // with different semantics than the one in the default trace type list.
  /// typedef enum {
  ///   diagnostic_func_begin = XPTI_TRACE_POINT_BEGIN(0),
  ///   diagnostic_func_end = XPTI_TRACE_POINT_END(0),
  /// }syclpi_extension_t;
  /// ...
  /// uint16_t pi_func_begin =
  ///     xptiRegisterUserDefinedTracePoint("sycl.pi", func_begin);
  /// uint16_t pi_func_end =
  ///     xptiRegisterUserDefinedTracePoint("sycl.pi", func_end);
  /// ...
  /// // Setup argument data for the function being traced
  /// ...
  /// xptiNotifySubscribers(stream_id, pi_func_begin, parent, event, instance,
  ///                       (void *)argument_data);
  /// \endcode
  if (xptiTraceEnabled()) {
    uint8_t StreamID = xptiRegisterStream(SYCL_PICALL_STREAM_NAME);
    CorrelationID = xptiGetUniqueId();
    xptiNotifySubscribers(
        StreamID, (uint16_t)xpti::trace_point_type_t::function_begin,
        GPICallEvent, nullptr, CorrelationID, static_cast<const void *>(FName));
  }
#endif // XPTI_ENABLE_INSTRUMENTATION
  return CorrelationID;
}

void emitFunctionEndTrace(uint64_t CorrelationID, const char *FName) {
#ifdef XPTI_ENABLE_INSTRUMENTATION
  if (xptiTraceEnabled()) {
    // CorrelationID is the unique ID that ties together a function_begin and
    // function_end pair of trace calls. The splitting of a scoped_notify into
    // two function calls incurs an additional overhead as the StreamID must
    // be looked up twice.
    uint8_t StreamID = xptiRegisterStream(SYCL_PICALL_STREAM_NAME);
    xptiNotifySubscribers(
        StreamID, (uint16_t)xpti::trace_point_type_t::function_end,
        GPICallEvent, nullptr, CorrelationID, static_cast<const void *>(FName));
  }
#endif // XPTI_ENABLE_INSTRUMENTATION
}

uint64_t emitFunctionWithArgsBeginTrace(uint32_t FuncID, const char *FuncName,
                                        unsigned char *ArgsData,
                                        pi_plugin Plugin) {
  uint64_t CorrelationID = 0;
#ifdef XPTI_ENABLE_INSTRUMENTATION
  if (xptiTraceEnabled()) {
    uint8_t StreamID = xptiRegisterStream(SYCL_PIDEBUGCALL_STREAM_NAME);
    CorrelationID = xptiGetUniqueId();

    xpti::function_with_args_t Payload{FuncID, FuncName, ArgsData, nullptr,
                                       &Plugin};

    xptiNotifySubscribers(
        StreamID, (uint16_t)xpti::trace_point_type_t::function_with_args_begin,
        GPIArgCallEvent, nullptr, CorrelationID, &Payload);
  }
#endif
  return CorrelationID;
}

void emitFunctionWithArgsEndTrace(uint64_t CorrelationID, uint32_t FuncID,
                                  const char *FuncName, unsigned char *ArgsData,
                                  pi_result Result, pi_plugin Plugin) {
#ifdef XPTI_ENABLE_INSTRUMENTATION
  if (xptiTraceEnabled()) {
    uint8_t StreamID = xptiRegisterStream(SYCL_PIDEBUGCALL_STREAM_NAME);

    xpti::function_with_args_t Payload{FuncID, FuncName, ArgsData, &Result,
                                       &Plugin};

    xptiNotifySubscribers(
        StreamID, (uint16_t)xpti::trace_point_type_t::function_with_args_end,
        GPIArgCallEvent, nullptr, CorrelationID, &Payload);
  }
#endif
}

void contextSetExtendedDeleter(const sycl::context &context,
                               pi_context_extended_deleter func,
                               void *user_data) {
  auto impl = getSyclObjImpl(context);
  auto contextHandle = reinterpret_cast<pi_context>(impl->getHandleRef());
  auto plugin = impl->getPlugin();
  plugin.call<PiApiKind::piextContextSetExtendedDeleter>(contextHandle, func,
                                                         user_data);
}

std::string platformInfoToString(pi_platform_info info) {
  switch (info) {
  case PI_PLATFORM_INFO_PROFILE:
    return "PI_PLATFORM_INFO_PROFILE";
  case PI_PLATFORM_INFO_VERSION:
    return "PI_PLATFORM_INFO_VERSION";
  case PI_PLATFORM_INFO_NAME:
    return "PI_PLATFORM_INFO_NAME";
  case PI_PLATFORM_INFO_VENDOR:
    return "PI_PLATFORM_INFO_VENDOR";
  case PI_PLATFORM_INFO_EXTENSIONS:
    return "PI_PLATFORM_INFO_EXTENSIONS";
  }
  die("Unknown pi_platform_info value passed to "
      "sycl::detail::pi::platformInfoToString");
}

std::string memFlagToString(pi_mem_flags Flag) {
  assertion(((Flag == 0u) || ((Flag & (Flag - 1)) == 0)) &&
            "More than one bit set");

  std::stringstream Sstream;

  switch (Flag) {
  case pi_mem_flags{0}:
    Sstream << "pi_mem_flags(0)";
    break;
  case PI_MEM_FLAGS_ACCESS_RW:
    Sstream << "PI_MEM_FLAGS_ACCESS_RW";
    break;
  case PI_MEM_FLAGS_HOST_PTR_USE:
    Sstream << "PI_MEM_FLAGS_HOST_PTR_USE";
    break;
  case PI_MEM_FLAGS_HOST_PTR_COPY:
    Sstream << "PI_MEM_FLAGS_HOST_PTR_COPY";
    break;
  default:
    Sstream << "unknown pi_mem_flags bit == " << Flag;
  }

  return Sstream.str();
}

std::string memFlagsToString(pi_mem_flags Flags) {
  std::stringstream Sstream;
  bool FoundFlag = false;

  auto FlagSeparator = [](bool FoundFlag) { return FoundFlag ? "|" : ""; };

  pi_mem_flags ValidFlags[] = {PI_MEM_FLAGS_ACCESS_RW,
                               PI_MEM_FLAGS_HOST_PTR_USE,
                               PI_MEM_FLAGS_HOST_PTR_COPY};

  if (Flags == 0u) {
    Sstream << "pi_mem_flags(0)";
  } else {
    for (const auto Flag : ValidFlags) {
      if (Flag & Flags) {
        Sstream << FlagSeparator(FoundFlag) << memFlagToString(Flag);
        FoundFlag = true;
      }
    }

    std::bitset<64> UnkownBits(Flags & ~(PI_MEM_FLAGS_ACCESS_RW |
                                         PI_MEM_FLAGS_HOST_PTR_USE |
                                         PI_MEM_FLAGS_HOST_PTR_COPY));
    if (UnkownBits.any()) {
      Sstream << FlagSeparator(FoundFlag)
              << "unknown pi_mem_flags bits == " << UnkownBits;
    }
  }

  return Sstream.str();
}

// GlobalPlugin is a global Plugin used with Interoperability constructors that
// use OpenCL objects to construct SYCL class objects.
// TODO: GlobalPlugin does not seem to be needed anymore. Consider removing it!
std::shared_ptr<plugin> GlobalPlugin;

// Find the plugin at the appropriate location and return the location.
std::vector<std::pair<std::string, backend>> findPlugins() {
  std::vector<std::pair<std::string, backend>> PluginNames;

  // TODO: Based on final design discussions, change the location where the
  // plugin must be searched; how to identify the plugins etc. Currently the
  // search is done for libpi_opencl.so/pi_opencl.dll file in LD_LIBRARY_PATH
  // env only.
  //

  device_filter_list *FilterList = SYCLConfig<SYCL_DEVICE_FILTER>::get();
  ods_target_list *OdsTargetList = SYCLConfig<ONEAPI_DEVICE_SELECTOR>::get();

  // Will we be filtering with SYCL_DEVICE_FILTER or ONEAPI_DEVICE_SELECTOR ?
  // We do NOT attempt to support both simultaneously.
  if (OdsTargetList && FilterList) {
    throw sycl::exception(sycl::make_error_code(errc::invalid),
                          "ONEAPI_DEVICE_SELECTOR cannot be used in "
                          "conjunction with SYCL_DEVICE_FILTER");
  } else if (!FilterList && !OdsTargetList) {
    PluginNames.emplace_back(__SYCL_OPENCL_PLUGIN_NAME, backend::opencl);
    PluginNames.emplace_back(__SYCL_LEVEL_ZERO_PLUGIN_NAME,
                             backend::ext_oneapi_level_zero);
    PluginNames.emplace_back(__SYCL_CUDA_PLUGIN_NAME, backend::ext_oneapi_cuda);
    PluginNames.emplace_back(__SYCL_HIP_PLUGIN_NAME, backend::ext_oneapi_hip);
    PluginNames.emplace_back(__SYCL_XRT_PLUGIN_NAME, backend::xrt);
  } else if (FilterList) {
    std::vector<device_filter> Filters = FilterList->get();
    bool OpenCLFound = false;
    bool LevelZeroFound = false;
    bool CudaFound = false;
    bool EsimdCpuFound = false;
    bool HIPFound = false;
    bool XRTFound = false;
    for (const device_filter &Filter : Filters) {
      backend Backend = Filter.Backend ? Filter.Backend.value() : backend::all;
      if (!OpenCLFound &&
          (Backend == backend::opencl || Backend == backend::all)) {
        PluginNames.emplace_back(__SYCL_OPENCL_PLUGIN_NAME, backend::opencl);
        OpenCLFound = true;
      }
      if (!LevelZeroFound && (Backend == backend::ext_oneapi_level_zero ||
                              Backend == backend::all)) {
        PluginNames.emplace_back(__SYCL_LEVEL_ZERO_PLUGIN_NAME,
                                 backend::ext_oneapi_level_zero);
        LevelZeroFound = true;
      }
      if (!CudaFound &&
          (Backend == backend::ext_oneapi_cuda || Backend == backend::all)) {
        PluginNames.emplace_back(__SYCL_CUDA_PLUGIN_NAME,
                                 backend::ext_oneapi_cuda);
        CudaFound = true;
      }
      if (!EsimdCpuFound && Backend == backend::ext_intel_esimd_emulator) {
        PluginNames.emplace_back(__SYCL_ESIMD_EMULATOR_PLUGIN_NAME,
                                 backend::ext_intel_esimd_emulator);
        EsimdCpuFound = true;
      }
      if (!HIPFound &&
          (Backend == backend::ext_oneapi_hip || Backend == backend::all)) {
        PluginNames.emplace_back(__SYCL_HIP_PLUGIN_NAME,
                                 backend::ext_oneapi_hip);
        HIPFound = true;
      }
      if (!XRTFound &&
          (Backend == backend::xrt || Backend == backend::all)) {
        PluginNames.emplace_back(__SYCL_XRT_PLUGIN_NAME,
                                 backend::xrt);
        XRTFound = true;
      }
    }
  } else {
    ods_target_list &list = *OdsTargetList;
    if (list.backendCompatible(backend::opencl)) {
      PluginNames.emplace_back(__SYCL_OPENCL_PLUGIN_NAME, backend::opencl);
    }
    if (list.backendCompatible(backend::ext_oneapi_level_zero)) {
      PluginNames.emplace_back(__SYCL_LEVEL_ZERO_PLUGIN_NAME,
                               backend::ext_oneapi_level_zero);
    }
    if (list.backendCompatible(backend::ext_oneapi_cuda)) {
      PluginNames.emplace_back(__SYCL_CUDA_PLUGIN_NAME,
                               backend::ext_oneapi_cuda);
    }
    if (list.backendCompatible(backend::ext_intel_esimd_emulator)) {
      PluginNames.emplace_back(__SYCL_ESIMD_EMULATOR_PLUGIN_NAME,
                               backend::ext_intel_esimd_emulator);
    }
    if (list.backendCompatible(backend::ext_oneapi_hip)) {
      PluginNames.emplace_back(__SYCL_HIP_PLUGIN_NAME, backend::ext_oneapi_hip);
    }
    if (list.backendCompatible(backend::xrt)) {
      PluginNames.emplace_back(__SYCL_XRT_PLUGIN_NAME, backend::xrt);
    }
  }
  return PluginNames;
}

// Load the Plugin by calling the OS dependent library loading call.
// Return the handle to the Library.
void *loadPlugin(const std::string &PluginPath) {
  return loadOsLibrary(PluginPath);
}

// Unload the given plugin by calling teh OS-specific library unloading call.
// \param Library OS-specific library handle created when loading.
int unloadPlugin(void *Library) { return unloadOsLibrary(Library); }

// Binds all the PI Interface APIs to Plugin Library Function Addresses.
// TODO: Remove the 'OclPtr' extension to PI_API.
// TODO: Change the functionality such that a single getOsLibraryFuncAddress
// call is done to get all Interface API mapping. The plugin interface also
// needs to setup infrastructure to route PI_CALLs to the appropriate plugins.
// Currently, we bind to a singe plugin.
bool bindPlugin(void *Library,
                const std::shared_ptr<PiPlugin> &PluginInformation) {

  decltype(::piPluginInit) *PluginInitializeFunction =
      (decltype(&::piPluginInit))(getOsLibraryFuncAddress(Library,
                                                          "piPluginInit"));
  if (PluginInitializeFunction == nullptr)
    return false;

  int Err = PluginInitializeFunction(PluginInformation.get());

  // TODO: Compare Supported versions and check for backward compatibility.
  // Make sure err is PI_SUCCESS.
  assert((Err == PI_SUCCESS) && "Unexpected error when binding to Plugin.");
  (void)Err;

  // TODO: Return a more meaningful value/enum.
  return true;
}

bool trace(TraceLevel Level) {
  auto TraceLevelMask = SYCLConfig<SYCL_PI_TRACE>::get();
  return (TraceLevelMask & Level) == Level;
}

// Initializes all available Plugins.
std::vector<plugin> &initialize() {
  static std::once_flag PluginsInitDone;
  // std::call_once is blocking all other threads if a thread is already
  // creating a vector of plugins. So, no additional lock is needed.
  std::call_once(PluginsInitDone, [&]() {
    initializePlugins(GlobalHandler::instance().getPlugins());
  });
  return GlobalHandler::instance().getPlugins();
}

static void initializePlugins(std::vector<plugin> &Plugins) {
  std::vector<std::pair<std::string, backend>> PluginNames = findPlugins();

  if (PluginNames.empty() && trace(PI_TRACE_ALL))
    std::cerr << "SYCL_PI_TRACE[all]: "
              << "No Plugins Found." << std::endl;

  const std::string LibSYCLDir =
      sycl::detail::OSUtil::getCurrentDSODir() + sycl::detail::OSUtil::DirSep;

  for (unsigned int I = 0; I < PluginNames.size(); I++) {
    std::shared_ptr<PiPlugin> PluginInformation = std::make_shared<PiPlugin>(
        PiPlugin{_PI_H_VERSION_STRING, _PI_H_VERSION_STRING,
                 /*Targets=*/nullptr, /*FunctionPointers=*/{}});

    void *Library = loadPlugin(LibSYCLDir + PluginNames[I].first);

    if (!Library) {
      if (trace(PI_TRACE_ALL)) {
        std::cerr << "SYCL_PI_TRACE[all]: "
                  << "Check if plugin is present. "
                  << "Failed to load plugin: " << PluginNames[I].first
                  << std::endl;
      }
      continue;
    }

    if (!bindPlugin(Library, PluginInformation)) {
      if (trace(PI_TRACE_ALL)) {
        std::cerr << "SYCL_PI_TRACE[all]: "
                  << "Failed to bind PI APIs to the plugin: "
                  << PluginNames[I].first << std::endl;
      }
      continue;
    }
<<<<<<< HEAD
    backend *BE = SYCLConfig<SYCL_BE>::get();
    // Use OpenCL as the default interoperability plugin.
    // This will go away when we make backend interoperability selection
    // explicit in SYCL-2020.
    backend InteropBE = BE ? *BE : backend::opencl;

    if (InteropBE == backend::opencl &&
        PluginNames[I].first.find("opencl") != std::string::npos) {
      // Use the OpenCL plugin as the GlobalPlugin
      GlobalPlugin =
          std::make_shared<plugin>(PluginInformation, backend::opencl, Library);
    } else if (InteropBE == backend::ext_oneapi_cuda &&
               PluginNames[I].first.find("cuda") != std::string::npos) {
      // Use the CUDA plugin as the GlobalPlugin
      GlobalPlugin = std::make_shared<plugin>(
          PluginInformation, backend::ext_oneapi_cuda, Library);
    } else if (InteropBE == backend::ext_oneapi_hip &&
               PluginNames[I].first.find("hip") != std::string::npos) {
      // Use the HIP plugin as the GlobalPlugin
      GlobalPlugin = std::make_shared<plugin>(PluginInformation,
                                              backend::ext_oneapi_hip, Library);
    } else if (InteropBE == backend::xrt &&
               PluginNames[I].first.find("xrt") != std::string::npos) {
      // Use the XRT plugin as the GlobalPlugin
      GlobalPlugin = std::make_shared<plugin>(PluginInformation,
                                              backend::xrt, Library);
    } else if (InteropBE == backend::ext_oneapi_level_zero &&
               PluginNames[I].first.find("level_zero") != std::string::npos) {
      // Use the LEVEL_ZERO plugin as the GlobalPlugin
      GlobalPlugin = std::make_shared<plugin>(
          PluginInformation, backend::ext_oneapi_level_zero, Library);
    } else if (InteropBE == backend::ext_intel_esimd_emulator &&
               PluginNames[I].first.find("esimd_emulator") !=
                   std::string::npos) {
      // Use the ESIMD_EMULATOR plugin as the GlobalPlugin
      GlobalPlugin = std::make_shared<plugin>(
          PluginInformation, backend::ext_intel_esimd_emulator, Library);
    }
=======
>>>>>>> 4a9e9a0e
    plugin &NewPlugin = Plugins.emplace_back(
        plugin(PluginInformation, PluginNames[I].second, Library));
    if (trace(TraceLevel::PI_TRACE_BASIC))
      std::cerr << "SYCL_PI_TRACE[basic]: "
                << "Plugin found and successfully loaded: "
                << PluginNames[I].first
                << " [ PluginVersion: " << NewPlugin.getPiPlugin().PluginVersion
                << " ]" << std::endl;
  }

#ifdef XPTI_ENABLE_INSTRUMENTATION
  GlobalHandler::instance().getXPTIRegistry().initializeFrameworkOnce();

  if (!(xptiTraceEnabled() && !XPTIInitDone))
    return;
  // Not sure this is the best place to initialize the framework; SYCL runtime
  // team needs to advise on the right place, until then we piggy-back on the
  // initialization of the PI layer.

  // Initialize the global events just once, in the case pi::initialize() is
  // called multiple times
  XPTIInitDone = true;
  // Registers a new stream for 'sycl' and any plugin that wants to listen to
  // this stream will register itself using this string or stream ID for this
  // string.
  uint8_t StreamID = xptiRegisterStream(SYCL_STREAM_NAME);
  //  Let all tool plugins know that a stream by the name of 'sycl' has been
  //  initialized and will be generating the trace stream.
  GlobalHandler::instance().getXPTIRegistry().initializeStream(
      SYCL_STREAM_NAME, GMajVer, GMinVer, GVerStr);
  // Create a tracepoint to indicate the graph creation
  xpti::payload_t GraphPayload("application_graph");
  uint64_t GraphInstanceNo;
  GSYCLGraphEvent =
      xptiMakeEvent("application_graph", &GraphPayload, xpti::trace_graph_event,
                    xpti_at::active, &GraphInstanceNo);
  if (GSYCLGraphEvent) {
    // The graph event is a global event and will be used as the parent for
    // all nodes (command groups)
    xptiNotifySubscribers(StreamID, xpti::trace_graph_create, nullptr,
                          GSYCLGraphEvent, GraphInstanceNo, nullptr);
  }

  // Let subscribers know a new stream is being initialized
  GlobalHandler::instance().getXPTIRegistry().initializeStream(
      SYCL_PICALL_STREAM_NAME, GMajVer, GMinVer, GVerStr);
  xpti::payload_t PIPayload("Plugin Interface Layer");
  uint64_t PiInstanceNo;
  GPICallEvent =
      xptiMakeEvent("PI Layer", &PIPayload, xpti::trace_algorithm_event,
                    xpti_at::active, &PiInstanceNo);

  GlobalHandler::instance().getXPTIRegistry().initializeStream(
      SYCL_PIDEBUGCALL_STREAM_NAME, GMajVer, GMinVer, GVerStr);
  xpti::payload_t PIArgPayload(
      "Plugin Interface Layer (with function arguments)");
  uint64_t PiArgInstanceNo;
  GPIArgCallEvent = xptiMakeEvent("PI Layer with arguments", &PIArgPayload,
                                  xpti::trace_algorithm_event, xpti_at::active,
                                  &PiArgInstanceNo);
#endif
}

// Get the plugin serving given backend.
template <backend BE> const plugin &getPlugin() {
  static const plugin *Plugin = nullptr;
  if (Plugin)
    return *Plugin;

  const std::vector<plugin> &Plugins = pi::initialize();
  for (const auto &P : Plugins)
    if (P.getBackend() == BE) {
      Plugin = &P;
      return *Plugin;
    }

  throw runtime_error("pi::getPlugin couldn't find plugin",
                      PI_ERROR_INVALID_OPERATION);
}

template __SYCL_EXPORT const plugin &getPlugin<backend::opencl>();
template __SYCL_EXPORT const plugin &
getPlugin<backend::ext_oneapi_level_zero>();
template __SYCL_EXPORT const plugin &
getPlugin<backend::ext_intel_esimd_emulator>();
template __SYCL_EXPORT const plugin &getPlugin<backend::xrt>();
template __SYCL_EXPORT const plugin &getPlugin<backend::ext_oneapi_cuda>();

// Report error and no return (keeps compiler from printing warnings).
// TODO: Probably change that to throw a catchable exception,
//       but for now it is useful to see every failure.
//
[[noreturn]] void die(const char *Message) {
  std::cerr << "pi_die: " << Message << std::endl;
  std::terminate();
}

void assertion(bool Condition, const char *Message) {
  if (!Condition)
    die(Message);
}

// Reads an integer value from ELF data.
template <typename ResT>
static ResT readELFValue(const unsigned char *Data, size_t NumBytes,
                         bool IsBigEndian) {
  assert(NumBytes <= sizeof(ResT));
  ResT Result = 0;
  if (IsBigEndian) {
    for (size_t I = 0; I < NumBytes; ++I) {
      Result = (Result << 8) | static_cast<ResT>(Data[I]);
    }
  } else {
    std::copy(Data, Data + NumBytes, reinterpret_cast<char *>(&Result));
  }
  return Result;
}

// Checks if an ELF image contains a section with a specified name.
static bool checkELFSectionPresent(const std::string &ExpectedSectionName,
                                   const unsigned char *ImgData,
                                   size_t ImgSize) {
  // Check for 64bit and big-endian.
  bool Is64bit = ImgData[4] == 2;
  bool IsBigEndian = ImgData[5] == 2;

  // Make offsets based on whether the ELF file is 64bit or not.
  size_t SectionHeaderOffsetInfoOffset = Is64bit ? 0x28 : 0x20;
  size_t SectionHeaderSizeInfoOffset = Is64bit ? 0x3A : 0x2E;
  size_t SectionHeaderNumInfoOffset = Is64bit ? 0x3C : 0x30;
  size_t SectionStringsHeaderIndexInfoOffset = Is64bit ? 0x3E : 0x32;

  // if the image doesn't contain enough data for the header values, end early.
  if (ImgSize < SectionStringsHeaderIndexInfoOffset + 2)
    return false;

  // Read the e_shoff, e_shentsize, e_shnum, and e_shstrndx entries in the
  // header.
  uint64_t SectionHeaderOffset = readELFValue<uint64_t>(
      ImgData + SectionHeaderOffsetInfoOffset, Is64bit ? 8 : 4, IsBigEndian);
  uint16_t SectionHeaderSize = readELFValue<uint16_t>(
      ImgData + SectionHeaderSizeInfoOffset, 2, IsBigEndian);
  uint16_t SectionHeaderNum = readELFValue<uint16_t>(
      ImgData + SectionHeaderNumInfoOffset, 2, IsBigEndian);
  uint16_t SectionStringsHeaderIndex = readELFValue<uint16_t>(
      ImgData + SectionStringsHeaderIndexInfoOffset, 2, IsBigEndian);

  // End early if we do not have the expected number of section headers or
  // if the read section string header index is out-of-range.
  if (ImgSize < SectionHeaderOffset + SectionHeaderNum * SectionHeaderSize ||
      SectionStringsHeaderIndex >= SectionHeaderNum)
    return false;

  // Get the location of the section string data.
  size_t SectionStringsInfoOffset = Is64bit ? 0x18 : 0x10;
  const unsigned char *SectionStringsHeaderData =
      ImgData + SectionHeaderOffset +
      SectionStringsHeaderIndex * SectionHeaderSize;
  uint64_t SectionStrings = readELFValue<uint64_t>(
      SectionStringsHeaderData + SectionStringsInfoOffset, Is64bit ? 8 : 4,
      IsBigEndian);
  const unsigned char *SectionStringsData = ImgData + SectionStrings;

  // For each section, check the name against the expected section and return
  // true if we find it.
  for (size_t I = 0; I < SectionHeaderNum; ++I) {
    // Get the offset into the section string data of this sections name.
    const unsigned char *HeaderData =
        ImgData + SectionHeaderOffset + I * SectionHeaderSize;
    uint32_t SectionNameOffset =
        readELFValue<uint32_t>(HeaderData, 4, IsBigEndian);

    // Read the section name and check if it is the same as the name we are
    // looking for.
    const char *SectionName =
        reinterpret_cast<const char *>(SectionStringsData + SectionNameOffset);
    if (SectionName == ExpectedSectionName)
      return true;
  }
  return false;
}

// Returns the e_type field from an ELF image.
static uint16_t getELFHeaderType(const unsigned char *ImgData, size_t ImgSize) {
  (void)ImgSize;
  assert(ImgSize >= 18 && "Not enough bytes to have an ELF header type.");

  bool IsBigEndian = ImgData[5] == 2;
  return readELFValue<uint16_t>(ImgData + 16, 2, IsBigEndian);
}

RT::PiDeviceBinaryType getBinaryImageFormat(const unsigned char *ImgData,
                                            size_t ImgSize) {
  // Top-level magic numbers for the recognized binary image formats.
  struct {
    RT::PiDeviceBinaryType Fmt;
    const uint32_t Magic;
  } Fmts[] = {{PI_DEVICE_BINARY_TYPE_SPIRV, 0x07230203},
              {PI_DEVICE_BINARY_TYPE_LLVMIR_BITCODE, 0xDEC04342},
              // 'I', 'N', 'T', 'C' ; Intel native
              {PI_DEVICE_BINARY_TYPE_NATIVE, 0x43544E49}};

  if (ImgSize >= sizeof(Fmts[0].Magic)) {
    std::remove_const_t<decltype(Fmts[0].Magic)> Hdr = 0;
    std::copy(ImgData, ImgData + sizeof(Hdr), reinterpret_cast<char *>(&Hdr));

    // Check headers for direct formats.
    for (const auto &Fmt : Fmts) {
      if (Hdr == Fmt.Magic)
        return Fmt.Fmt;
    }

    // ELF e_type for recognized binary image formats.
    struct {
      RT::PiDeviceBinaryType Fmt;
      const uint16_t Magic;
    } ELFFmts[] = {{PI_DEVICE_BINARY_TYPE_NATIVE, 0xFF04},  // OpenCL executable
                   {PI_DEVICE_BINARY_TYPE_NATIVE, 0xFF12}}; // ZEBIN executable

    // ELF files need to be parsed separately. The header type ends after 18
    // bytes.
    if (Hdr == 0x464c457F && ImgSize >= 18) {
      uint16_t HdrType = getELFHeaderType(ImgData, ImgSize);
      for (const auto &ELFFmt : ELFFmts) {
        if (HdrType == ELFFmt.Magic)
          return ELFFmt.Fmt;
      }
      // Newer ZEBIN format does not have a special header type, but can instead
      // be identified by having a required .ze_info section.
      if (checkELFSectionPresent(".ze_info", ImgData, ImgSize))
        return PI_DEVICE_BINARY_TYPE_NATIVE;
    }
  }
  return PI_DEVICE_BINARY_TYPE_NONE;
}

} // namespace pi
} // namespace detail
} // __SYCL_INLINE_VER_NAMESPACE(_V1)
} // namespace sycl<|MERGE_RESOLUTION|>--- conflicted
+++ resolved
@@ -453,47 +453,6 @@
       }
       continue;
     }
-<<<<<<< HEAD
-    backend *BE = SYCLConfig<SYCL_BE>::get();
-    // Use OpenCL as the default interoperability plugin.
-    // This will go away when we make backend interoperability selection
-    // explicit in SYCL-2020.
-    backend InteropBE = BE ? *BE : backend::opencl;
-
-    if (InteropBE == backend::opencl &&
-        PluginNames[I].first.find("opencl") != std::string::npos) {
-      // Use the OpenCL plugin as the GlobalPlugin
-      GlobalPlugin =
-          std::make_shared<plugin>(PluginInformation, backend::opencl, Library);
-    } else if (InteropBE == backend::ext_oneapi_cuda &&
-               PluginNames[I].first.find("cuda") != std::string::npos) {
-      // Use the CUDA plugin as the GlobalPlugin
-      GlobalPlugin = std::make_shared<plugin>(
-          PluginInformation, backend::ext_oneapi_cuda, Library);
-    } else if (InteropBE == backend::ext_oneapi_hip &&
-               PluginNames[I].first.find("hip") != std::string::npos) {
-      // Use the HIP plugin as the GlobalPlugin
-      GlobalPlugin = std::make_shared<plugin>(PluginInformation,
-                                              backend::ext_oneapi_hip, Library);
-    } else if (InteropBE == backend::xrt &&
-               PluginNames[I].first.find("xrt") != std::string::npos) {
-      // Use the XRT plugin as the GlobalPlugin
-      GlobalPlugin = std::make_shared<plugin>(PluginInformation,
-                                              backend::xrt, Library);
-    } else if (InteropBE == backend::ext_oneapi_level_zero &&
-               PluginNames[I].first.find("level_zero") != std::string::npos) {
-      // Use the LEVEL_ZERO plugin as the GlobalPlugin
-      GlobalPlugin = std::make_shared<plugin>(
-          PluginInformation, backend::ext_oneapi_level_zero, Library);
-    } else if (InteropBE == backend::ext_intel_esimd_emulator &&
-               PluginNames[I].first.find("esimd_emulator") !=
-                   std::string::npos) {
-      // Use the ESIMD_EMULATOR plugin as the GlobalPlugin
-      GlobalPlugin = std::make_shared<plugin>(
-          PluginInformation, backend::ext_intel_esimd_emulator, Library);
-    }
-=======
->>>>>>> 4a9e9a0e
     plugin &NewPlugin = Plugins.emplace_back(
         plugin(PluginInformation, PluginNames[I].second, Library));
     if (trace(TraceLevel::PI_TRACE_BASIC))
