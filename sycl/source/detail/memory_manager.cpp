//==-------------- memory_manager.cpp --------------------------------------==//
//
// Part of the LLVM Project, under the Apache License v2.0 with LLVM Exceptions.
// See https://llvm.org/LICENSE.txt for license information.
// SPDX-License-Identifier: Apache-2.0 WITH LLVM-exception
//
//===----------------------------------------------------------------------===//

#include <CL/sycl/detail/memory_manager.hpp>
#include <detail/context_impl.hpp>
#include <detail/event_impl.hpp>
#include <detail/queue_impl.hpp>

#include <algorithm>
#include <cassert>
#include <cstring>
#include <vector>

__SYCL_INLINE_NAMESPACE(cl) {
namespace sycl {
namespace detail {

<<<<<<< HEAD
bool is_compact_transfer(const sycl::range<3> & SrcSize,
                         const sycl::range<3> & DstSize,
                         const sycl::range<3> & SrcAccessRange,
                         const sycl::range<3> & DstAccessRange,
                         const sycl::id<3> & SrcOffset,
                         const sycl::id<3> & DstOffset){
  return (SrcOffset == sycl::id<3> { 0, 0, 0 }) && (SrcSize == DstAccessRange)
    && (SrcSize == DstSize) && (SrcSize == SrcAccessRange)
    && (SrcOffset == DstOffset);
}

static void waitForEvents(const std::vector<RT::PiEvent> &Events) {
  if (!Events.empty())
    PI_CALL(RT::piEventsWait(Events.size(), &Events[0]));
=======
static void waitForEvents(const std::vector<EventImplPtr> &Events) {
  // Assuming all events will be on the same device or
  // devices associated with the same Backend.
  if (!Events.empty()) {
    const detail::plugin &Plugin = Events[0]->getPlugin();
    std::vector<RT::PiEvent> PiEvents(Events.size());
    std::transform(Events.begin(), Events.end(), PiEvents.begin(),
                   [](const EventImplPtr &EventImpl) {
                     return EventImpl->getHandleRef();
                   });
    Plugin.call<PiApiKind::piEventsWait>(PiEvents.size(), &PiEvents[0]);
  }
>>>>>>> 7ca17293
}

void MemoryManager::release(ContextImplPtr TargetContext, SYCLMemObjI *MemObj,
                            void *MemAllocation,
                            std::vector<EventImplPtr> DepEvents,
                            RT::PiEvent &OutEvent) {
  // There is no async API for memory releasing. Explicitly wait for all
  // dependency events and return empty event.
  waitForEvents(DepEvents);
  OutEvent = nullptr;
  MemObj->releaseMem(TargetContext, MemAllocation);
}

void MemoryManager::releaseMemObj(ContextImplPtr TargetContext,
                                  SYCLMemObjI *MemObj, void *MemAllocation,
                                  void *UserPtr) {
  if (UserPtr == MemAllocation) {
    // Do nothing as it's user provided memory.
    return;
  }

  if (TargetContext->is_host()) {
    MemObj->releaseHostMem(MemAllocation);
    return;
  }

  const detail::plugin &Plugin = TargetContext->getPlugin();
  Plugin.call<PiApiKind::piMemRelease>(pi::cast<RT::PiMem>(MemAllocation));
}

void *MemoryManager::allocate(ContextImplPtr TargetContext, SYCLMemObjI *MemObj,
                              bool InitFromUserData, void *HostPtr,
                              std::vector<EventImplPtr> DepEvents,
                              RT::PiEvent &OutEvent) {
  // There is no async API for memory allocation. Explicitly wait for all
  // dependency events and return empty event.
  waitForEvents(DepEvents);
  OutEvent = nullptr;

  return MemObj->allocateMem(TargetContext, InitFromUserData, HostPtr,
                             OutEvent);
}

void *MemoryManager::allocateHostMemory(SYCLMemObjI *MemObj, void *UserPtr,
                                        bool HostPtrReadOnly, size_t Size) {
  // Can return user pointer directly if it points to writable memory.
  if (UserPtr && HostPtrReadOnly == false)
    return UserPtr;

  void *NewMem = MemObj->allocateHostMem();

  // Need to initialize new memory if user provides pointer to read only
  // memory.
  if (UserPtr && HostPtrReadOnly == true)
    std::memcpy((char *)NewMem, (char *)UserPtr, Size);
  return NewMem;
}

void *MemoryManager::allocateInteropMemObject(
    ContextImplPtr TargetContext, void *UserPtr,
    const EventImplPtr &InteropEvent, const ContextImplPtr &InteropContext,
    RT::PiEvent &OutEventToWait) {
  // If memory object is created with interop c'tor.
  // Return cl_mem as is if contexts match.
  if (TargetContext == InteropContext) {
    OutEventToWait = InteropEvent->getHandleRef();
    // Retain the event since it will be released during alloca command
    // destruction
    if (nullptr != OutEventToWait) {
      const detail::plugin &Plugin = InteropEvent->getPlugin();
      Plugin.call<PiApiKind::piEventRetain>(OutEventToWait);
    }
    return UserPtr;
  }
  // Allocate new cl_mem and initialize from user provided one.
  assert(false && "Not implemented");
  return nullptr;
}

void *MemoryManager::allocateImageObject(ContextImplPtr TargetContext,
                                         void *UserPtr, bool HostPtrReadOnly,
                                         const RT::PiMemImageDesc &Desc,
                                         const RT::PiMemImageFormat &Format) {
  // Create read_write mem object by default to handle arbitrary uses.
  RT::PiMemFlags CreationFlags = PI_MEM_FLAGS_ACCESS_RW;
  if (UserPtr)
    CreationFlags |= HostPtrReadOnly ? PI_MEM_FLAGS_HOST_PTR_COPY
                                     : PI_MEM_FLAGS_HOST_PTR_USE;

  RT::PiMem NewMem;
  const detail::plugin &Plugin = TargetContext->getPlugin();
  Plugin.call<PiApiKind::piMemImageCreate>(TargetContext->getHandleRef(),
                                           CreationFlags, &Format, &Desc,
                                           UserPtr, &NewMem);
  return NewMem;
}

void *MemoryManager::allocateBufferObject(ContextImplPtr TargetContext,
                                          void *UserPtr, bool HostPtrReadOnly,
                                          const size_t Size) {
  // Create read_write mem object by default to handle arbitrary uses.
  RT::PiMemFlags CreationFlags = PI_MEM_FLAGS_ACCESS_RW;
  if (UserPtr)
    CreationFlags |= HostPtrReadOnly ? PI_MEM_FLAGS_HOST_PTR_COPY
                                     : PI_MEM_FLAGS_HOST_PTR_USE;

  RT::PiMem NewMem;
<<<<<<< HEAD

#if (defined(__SYCL_XILINX_ONLY__))
  // This currently enforces assignment of all buffers to DDR bank 0 via
  // Xilinx OpenCL extensions, which we also enforce when compiling the
  // kernels via xocc (0 is usually the default inferred space, but some get
  // inferred to bank 1, notably Alveo U200 boards). XRT seems to have slowly
  // gotten stricter with these assignments when compiling for hw_emu, so it's
  // something we have to do to conform for the moment (but generally a good
  // thing to conform as it means closer alignment to actual hardware
  // compilation).
  // \todo A way to allow users to specify DDR bank assignments at a
  // SYCL level should be the end goal here, assign a DDR bank to kernel/CU
  // mapping via an accessor or buffer. The hard part of this is that the
  // compiler will need access to this information when compiling the kernels,
  // pushing this data through in a "C++ way" without modifying the SYCL
  // compiler will be difficult (tying this information up as an extra component
  // of the accessor's could be the ideal route in this case).
  // \todo Alternatively the cl_mem_ext_ptr_t assignment of DDR banks seems to
  // be legacy in 2019.1, it may be possible to assign buffers to kernel
  // arguments in just the runtime and bypass the requirements for specifying
  // appropriate DDR banks, if that makes things easier, this can be done via
  // the alternate union form of cl_mem_ext_ptr_t:
  // struct { // interpreted kernel arg assignment
  //   unsigned int argidx;  // Top 8 bits reserved for XCL_MEM_EXT flags
  //   void *host_ptr_;      // use as host_ptr
  //   cl_kernel kernel;
  // };
  // This hasn't been tested but may be an alternative to assigning DDR banks
  // per buffer. However, being able to specify DDR bank assignments to a
  // kernel, is still very useful, but if this method works, perhaps we can
  // detach the idea of assigning DDR banks via the buffer/accessor (which
  // makes it difficult to pass information to the kernel) and instead have it
  // as part of the kernel name via a kernel property similar to
  // the way we handle reqd_work_group_size at the moment
  if (TargetContext->get_platform().get_info<info::platform::vendor>()
      == "Xilinx") {
    /// \TODO: Create PI wrapper for this Xilinx OpenCL extension stuff or work
    /// out a better way to enforce buffer DDR bank assignments, lazy rather
    /// than eager buffer creation?
    cl_mem_ext_ptr_t mext = {0};
    mext.banks = 0 | XCL_MEM_TOPOLOGY;
    mext.host_ptr = UserPtr;
    PI_CALL((NewMem = RT::piMemBufferCreate(TargetContext->getHandleRef(),
        CreationFlags | CL_MEM_EXT_PTR_XILINX, Size, &mext, &Error), Error));
  } else {
    PI_CALL((NewMem = RT::piMemBufferCreate(TargetContext->getHandleRef(),
        CreationFlags, Size, UserPtr, &Error), Error));
  }
#else
  PI_CALL((NewMem = RT::piMemBufferCreate(TargetContext->getHandleRef(),
      CreationFlags, Size, UserPtr, &Error), Error));
#endif
=======
  const detail::plugin &Plugin = TargetContext->getPlugin();
  Plugin.call<PiApiKind::piMemBufferCreate>(
      TargetContext->getHandleRef(), CreationFlags, Size, UserPtr, &NewMem);
>>>>>>> 7ca17293
  return NewMem;
}

void *MemoryManager::allocateMemBuffer(ContextImplPtr TargetContext,
                                       SYCLMemObjI *MemObj, void *UserPtr,
                                       bool HostPtrReadOnly, size_t Size,
                                       const EventImplPtr &InteropEvent,
                                       const ContextImplPtr &InteropContext,
                                       RT::PiEvent &OutEventToWait) {
  if (TargetContext->is_host())
    return allocateHostMemory(MemObj, UserPtr, HostPtrReadOnly, Size);
  if (UserPtr && InteropContext)
    return allocateInteropMemObject(TargetContext, UserPtr, InteropEvent,
                                    InteropContext, OutEventToWait);
  return allocateBufferObject(TargetContext, UserPtr, HostPtrReadOnly, Size);
}

void *MemoryManager::allocateMemImage(
    ContextImplPtr TargetContext, SYCLMemObjI *MemObj, void *UserPtr,
    bool HostPtrReadOnly, size_t Size, const RT::PiMemImageDesc &Desc,
    const RT::PiMemImageFormat &Format, const EventImplPtr &InteropEvent,
    const ContextImplPtr &InteropContext, RT::PiEvent &OutEventToWait) {
  if (TargetContext->is_host())
    return allocateHostMemory(MemObj, UserPtr, HostPtrReadOnly, Size);
  if (UserPtr && InteropContext)
    return allocateInteropMemObject(TargetContext, UserPtr, InteropEvent,
                                    InteropContext, OutEventToWait);
  return allocateImageObject(TargetContext, UserPtr, HostPtrReadOnly, Desc,
                             Format);
}

void *MemoryManager::allocateMemSubBuffer(ContextImplPtr TargetContext,
                                          void *ParentMemObj, size_t ElemSize,
                                          size_t Offset, range<3> Range,
                                          std::vector<EventImplPtr> DepEvents,
                                          RT::PiEvent &OutEvent) {
  waitForEvents(DepEvents);
  OutEvent = nullptr;

  if (TargetContext->is_host())
    return static_cast<void *>(static_cast<char *>(ParentMemObj) + Offset);

  size_t SizeInBytes = ElemSize;
  for (size_t I = 0; I < 3; ++I)
    SizeInBytes *= Range[I];

  RT::PiResult Error = PI_SUCCESS;
  pi_buffer_region_struct Region{Offset, SizeInBytes};
  RT::PiMem NewMem;
  const detail::plugin &Plugin = TargetContext->getPlugin();
  Error = Plugin.call_nocheck<PiApiKind::piMemBufferPartition>(
      pi::cast<RT::PiMem>(ParentMemObj), PI_MEM_FLAGS_ACCESS_RW,
      PI_BUFFER_CREATE_TYPE_REGION, &Region, &NewMem);
  if (Error == PI_MISALIGNED_SUB_BUFFER_OFFSET)
    throw invalid_object_error(
        "Specified offset of the sub-buffer being constructed is not a "
        "multiple of the memory base address alignment",
        PI_INVALID_VALUE);
  return NewMem;
}

void copyH2D(SYCLMemObjI *SYCLMemObj, char *SrcMem, QueueImplPtr,
             unsigned int DimSrc, sycl::range<3> SrcSize,
             sycl::range<3> SrcAccessRange, sycl::id<3> SrcOffset,
             unsigned int SrcElemSize, RT::PiMem DstMem, QueueImplPtr TgtQueue,
             unsigned int DimDst, sycl::range<3> DstSize,
             sycl::range<3> DstAccessRange, sycl::id<3> DstOffset,
             unsigned int DstElemSize, std::vector<RT::PiEvent> DepEvents,
             RT::PiEvent &OutEvent) {
  assert(SYCLMemObj && "The SYCLMemObj is nullptr");

  const RT::PiQueue Queue = TgtQueue->getHandleRef();
  // Adjust first dimension of copy range and offset as OpenCL expects size in
  // bytes.
  DstSize[0] *= DstElemSize;
  const detail::plugin &Plugin = TgtQueue->getPlugin();
  if (SYCLMemObj->getType() == detail::SYCLMemObjI::MemObjType::BUFFER) {
    DstOffset[0] *= DstElemSize;
    SrcOffset[0] *= SrcElemSize;
    SrcAccessRange[0] *= SrcElemSize;
    DstAccessRange[0] *= DstElemSize;
    SrcSize[0] *= SrcElemSize;

    if (1 == DimDst && 1 == DimSrc) {
      Plugin.call<PiApiKind::piEnqueueMemBufferWrite>(
          Queue, DstMem,
          /*blocking_write=*/CL_FALSE, DstOffset[0], DstAccessRange[0],
          SrcMem + SrcOffset[0], DepEvents.size(), &DepEvents[0], &OutEvent);
    } else {
<<<<<<< HEAD
      if (is_compact_transfer(SrcSize, DstSize, SrcAccessRange, DstAccessRange,
                              SrcOffset, DstOffset)) {
        PI_CALL(RT::piEnqueueMemBufferWrite(
            Queue, DstMem, /*blocking_write=*/CL_FALSE,
            DstOffset[0], DstAccessRange[0]*DstAccessRange[1]*DstAccessRange[2],
            SrcMem + DstOffset[0], DepEvents.size(), &DepEvents[0], &OutEvent));
        return;
      }

      size_t BufferRowPitch = (1 == DimSrc) ? 0 : SrcSize[0];
      size_t BufferSlicePitch = (3 == DimSrc) ? SrcSize[0] * SrcSize[1] : 0;

      size_t HostRowPitch = (1 == DimDst) ? 0 : DstSize[0];
      size_t HostSlicePitch = (3 == DimDst) ? DstSize[0] * DstSize[1] : 0;
      PI_CALL(RT::piEnqueueMemBufferWriteRect(
=======
      size_t BufferRowPitch = (1 == DimDst) ? 0 : DstSize[0];
      size_t BufferSlicePitch = (3 == DimDst) ? DstSize[0] * DstSize[1] : 0;
      size_t HostRowPitch = (1 == DimSrc) ? 0 : SrcSize[0];
      size_t HostSlicePitch = (3 == DimSrc) ? SrcSize[0] * SrcSize[1] : 0;
      Plugin.call<PiApiKind::piEnqueueMemBufferWriteRect>(
>>>>>>> 7ca17293
          Queue, DstMem,
          /*blocking_write=*/CL_FALSE, &DstOffset[0], &SrcOffset[0],
          &DstAccessRange[0], BufferRowPitch, BufferSlicePitch, HostRowPitch,
          HostSlicePitch, SrcMem, DepEvents.size(), &DepEvents[0], &OutEvent);
    }
  } else {
    size_t InputRowPitch = (1 == DimDst) ? 0 : DstSize[0];
    size_t InputSlicePitch = (3 == DimDst) ? DstSize[0] * DstSize[1] : 0;
    Plugin.call<PiApiKind::piEnqueueMemImageWrite>(
        Queue, DstMem,
        /*blocking_write=*/CL_FALSE, &DstOffset[0], &DstAccessRange[0],
        InputRowPitch, InputSlicePitch, SrcMem, DepEvents.size(), &DepEvents[0],
        &OutEvent);
  }
}

void copyD2H(SYCLMemObjI *SYCLMemObj, RT::PiMem SrcMem, QueueImplPtr SrcQueue,
             unsigned int DimSrc, sycl::range<3> SrcSize,
             sycl::range<3> SrcAccessRange, sycl::id<3> SrcOffset,
             unsigned int SrcElemSize, char *DstMem, QueueImplPtr,
             unsigned int DimDst, sycl::range<3> DstSize,
             sycl::range<3> DstAccessRange, sycl::id<3> DstOffset,
             unsigned int DstElemSize, std::vector<RT::PiEvent> DepEvents,
             RT::PiEvent &OutEvent) {
  assert(SYCLMemObj && "The SYCLMemObj is nullptr");

  const RT::PiQueue Queue = SrcQueue->getHandleRef();
  // Adjust sizes of 1 dimensions as OpenCL expects size in bytes.
  SrcSize[0] *= SrcElemSize;
  const detail::plugin &Plugin = SrcQueue->getPlugin();
  if (SYCLMemObj->getType() == detail::SYCLMemObjI::MemObjType::BUFFER) {
    DstOffset[0] *= DstElemSize;
    SrcOffset[0] *= SrcElemSize;
    SrcAccessRange[0] *= SrcElemSize;
    DstAccessRange[0] *= DstElemSize;
    DstSize[0] *= DstElemSize;

    if (1 == DimDst && 1 == DimSrc) {
      Plugin.call<PiApiKind::piEnqueueMemBufferRead>(
          Queue, SrcMem,
          /*blocking_read=*/CL_FALSE, SrcOffset[0], SrcAccessRange[0],
          DstMem + DstOffset[0], DepEvents.size(), &DepEvents[0], &OutEvent);
    } else {
      if (is_compact_transfer(SrcSize, DstSize, SrcAccessRange, DstAccessRange,
                             SrcOffset, DstOffset)) {
        PI_CALL(RT::piEnqueueMemBufferRead(
            Queue, SrcMem,/*blocking_read=*/CL_FALSE, DstOffset[0],
            DstAccessRange[0]*DstAccessRange[1]*DstAccessRange[2],
            DstMem + DstOffset[0], DepEvents.size(), &DepEvents[0], &OutEvent));
        return;
      }

      size_t BufferRowPitch = (1 == DimSrc) ? 0 : SrcSize[0];
      size_t BufferSlicePitch = (3 == DimSrc) ? SrcSize[0] * SrcSize[1] : 0;

      size_t HostRowPitch = (1 == DimDst) ? 0 : DstSize[0];
      size_t HostSlicePitch = (3 == DimDst) ? DstSize[0] * DstSize[1] : 0;
      Plugin.call<PiApiKind::piEnqueueMemBufferReadRect>(
          Queue, SrcMem,
          /*blocking_read=*/CL_FALSE, &SrcOffset[0], &DstOffset[0],
          &SrcAccessRange[0], BufferRowPitch, BufferSlicePitch, HostRowPitch,
          HostSlicePitch, DstMem, DepEvents.size(), &DepEvents[0], &OutEvent);
    }
  } else {
    size_t RowPitch = (1 == DimSrc) ? 0 : SrcSize[0];
    size_t SlicePitch = (3 == DimSrc) ? SrcSize[0] * SrcSize[1] : 0;
    Plugin.call<PiApiKind::piEnqueueMemImageRead>(
        Queue, SrcMem, CL_FALSE, &SrcOffset[0], &SrcAccessRange[0], RowPitch,
        SlicePitch, DstMem, DepEvents.size(), &DepEvents[0], &OutEvent);
  }
}

void copyD2D(SYCLMemObjI *SYCLMemObj, RT::PiMem SrcMem, QueueImplPtr SrcQueue,
             unsigned int DimSrc, sycl::range<3> SrcSize,
             sycl::range<3> SrcAccessRange, sycl::id<3> SrcOffset,
             unsigned int SrcElemSize, RT::PiMem DstMem, QueueImplPtr,
             unsigned int DimDst, sycl::range<3> DstSize, sycl::range<3>,
             sycl::id<3> DstOffset, unsigned int DstElemSize,
             std::vector<RT::PiEvent> DepEvents, RT::PiEvent &OutEvent) {
  assert(SYCLMemObj && "The SYCLMemObj is nullptr");

  const RT::PiQueue Queue = SrcQueue->getHandleRef();
  const detail::plugin &Plugin = SrcQueue->getPlugin();
  if (SYCLMemObj->getType() == detail::SYCLMemObjI::MemObjType::BUFFER) {
    // Adjust sizes of 1 dimensions as OpenCL expects size in bytes.
    DstOffset[0] *= DstElemSize;
    SrcOffset[0] *= SrcElemSize;
    SrcAccessRange[0] *= SrcElemSize;
    SrcSize[0] *= SrcElemSize;
    DstSize[0] *= DstElemSize;
    if (1 == DimDst && 1 == DimSrc) {
      Plugin.call<PiApiKind::piEnqueueMemBufferCopy>(
          Queue, SrcMem, DstMem, SrcOffset[0], DstOffset[0], SrcAccessRange[0],
          DepEvents.size(), &DepEvents[0], &OutEvent);
    } else {
      if (is_compact_transfer(SrcSize, DstSize, SrcAccessRange, DstAccessRange,
                              SrcOffset, DstOffset)) {
        PI_CALL(RT::piEnqueueMemBufferCopy(
            Queue, SrcMem, DstMem, SrcOffset[0], DstOffset[0],
            SrcAccessRange[0]*SrcAccessRange[1]*SrcAccessRange[2],
            DepEvents.size(), &DepEvents[0], &OutEvent));
        return;
      }

      size_t SrcRowPitch = (1 == DimSrc) ? 0 : SrcSize[0];
      size_t SrcSlicePitch = (3 == DimSrc) ? SrcSize[0] * SrcSize[1] : 0;

      size_t DstRowPitch = (1 == DimDst) ? 0 : DstSize[0];
      size_t DstSlicePitch = (3 == DimDst) ? DstSize[0] * DstSize[1] : 0;

      Plugin.call<PiApiKind::piEnqueueMemBufferCopyRect>(
          Queue, SrcMem, DstMem, &SrcOffset[0], &DstOffset[0],
          &SrcAccessRange[0], SrcRowPitch, SrcSlicePitch, DstRowPitch,
          DstSlicePitch, DepEvents.size(), &DepEvents[0], &OutEvent);
    }
  } else {
    Plugin.call<PiApiKind::piEnqueueMemImageCopy>(
        Queue, SrcMem, DstMem, &SrcOffset[0], &DstOffset[0], &SrcAccessRange[0],
        DepEvents.size(), &DepEvents[0], &OutEvent);
  }
}

static void copyH2H(SYCLMemObjI *, char *SrcMem, QueueImplPtr,
                    unsigned int DimSrc, sycl::range<3> SrcSize,
                    sycl::range<3> SrcAccessRange, sycl::id<3> SrcOffset,
                    unsigned int SrcElemSize, char *DstMem, QueueImplPtr,
                    unsigned int DimDst, sycl::range<3> DstSize,
                    sycl::range<3> DstAccessRange, sycl::id<3> DstOffset,
                    unsigned int DstElemSize, std::vector<RT::PiEvent>,
                    RT::PiEvent &) {
  if ((DimSrc != 1 || DimDst != 1) &&
      (SrcOffset != id<3>{0, 0, 0} || DstOffset != id<3>{0, 0, 0} ||
       SrcSize != SrcAccessRange || DstSize != DstAccessRange)) {
    throw runtime_error("Not supported configuration of memcpy requested",
                        PI_INVALID_OPERATION);
  }

  SrcMem += SrcOffset[0] * SrcElemSize;
  DstMem += DstOffset[0] * DstElemSize;

  if (SrcMem == DstMem)
    return;

  size_t BytesToCopy =
      SrcAccessRange[0] * SrcElemSize * SrcAccessRange[1] * SrcAccessRange[2];
  std::memcpy(DstMem, SrcMem, BytesToCopy);
}

// Copies memory between: host and device, host and host,
// device and device if memory objects bound to the one context.
void MemoryManager::copy(SYCLMemObjI *SYCLMemObj, void *SrcMem,
                         QueueImplPtr SrcQueue, unsigned int DimSrc,
                         sycl::range<3> SrcSize, sycl::range<3> SrcAccessRange,
                         sycl::id<3> SrcOffset, unsigned int SrcElemSize,
                         void *DstMem, QueueImplPtr TgtQueue,
                         unsigned int DimDst, sycl::range<3> DstSize,
                         sycl::range<3> DstAccessRange, sycl::id<3> DstOffset,
                         unsigned int DstElemSize,
                         std::vector<RT::PiEvent> DepEvents,
                         RT::PiEvent &OutEvent) {

  if (SrcQueue->is_host()) {
    if (TgtQueue->is_host())
      copyH2H(SYCLMemObj, (char *)SrcMem, std::move(SrcQueue), DimSrc, SrcSize,
              SrcAccessRange, SrcOffset, SrcElemSize, (char *)DstMem,
              std::move(TgtQueue), DimDst, DstSize, DstAccessRange, DstOffset,
              DstElemSize, std::move(DepEvents), OutEvent);

    else
      copyH2D(SYCLMemObj, (char *)SrcMem, std::move(SrcQueue), DimSrc, SrcSize,
              SrcAccessRange, SrcOffset, SrcElemSize,
              pi::cast<RT::PiMem>(DstMem), std::move(TgtQueue), DimDst, DstSize,
              DstAccessRange, DstOffset, DstElemSize, std::move(DepEvents),
              OutEvent);
  } else {
    if (TgtQueue->is_host())
      copyD2H(SYCLMemObj, pi::cast<RT::PiMem>(SrcMem), std::move(SrcQueue),
              DimSrc, SrcSize, SrcAccessRange, SrcOffset, SrcElemSize,
              (char *)DstMem, std::move(TgtQueue), DimDst, DstSize,
              DstAccessRange, DstOffset, DstElemSize, std::move(DepEvents),
              OutEvent);
    else
      copyD2D(SYCLMemObj, pi::cast<RT::PiMem>(SrcMem), std::move(SrcQueue),
              DimSrc, SrcSize, SrcAccessRange, SrcOffset, SrcElemSize,
              pi::cast<RT::PiMem>(DstMem), std::move(TgtQueue), DimDst, DstSize,
              DstAccessRange, DstOffset, DstElemSize, std::move(DepEvents),
              OutEvent);
  }
}

void MemoryManager::fill(SYCLMemObjI *SYCLMemObj, void *Mem, QueueImplPtr Queue,
                         size_t PatternSize, const char *Pattern,
                         unsigned int Dim, sycl::range<3>, sycl::range<3> Range,
                         sycl::id<3> Offset, unsigned int ElementSize,
                         std::vector<RT::PiEvent> DepEvents,
                         RT::PiEvent &OutEvent) {
  assert(SYCLMemObj && "The SYCLMemObj is nullptr");

  const detail::plugin &Plugin = Queue->getPlugin();
  if (SYCLMemObj->getType() == detail::SYCLMemObjI::MemObjType::BUFFER) {
    if (Dim == 1) {
      Plugin.call<PiApiKind::piEnqueueMemBufferFill>(
          Queue->getHandleRef(), pi::cast<RT::PiMem>(Mem), Pattern, PatternSize,
          Offset[0] * ElementSize, Range[0] * ElementSize, DepEvents.size(),
          &DepEvents[0], &OutEvent);
      return;
    }
    throw runtime_error("Not supported configuration of fill requested",
                        PI_INVALID_OPERATION);
  } else {
    Plugin.call<PiApiKind::piEnqueueMemImageFill>(
        Queue->getHandleRef(), pi::cast<RT::PiMem>(Mem), Pattern, &Offset[0],
        &Range[0], DepEvents.size(), &DepEvents[0], &OutEvent);
  }
}

void *MemoryManager::map(SYCLMemObjI *, void *Mem, QueueImplPtr Queue,
                         access::mode AccessMode, unsigned int, sycl::range<3>,
                         sycl::range<3> AccessRange, sycl::id<3> AccessOffset,
                         unsigned int ElementSize,
                         std::vector<RT::PiEvent> DepEvents,
                         RT::PiEvent &OutEvent) {
  if (Queue->is_host()) {
    throw runtime_error("Not supported configuration of map requested",
                        PI_INVALID_OPERATION);
  }

  cl_map_flags Flags = 0;

  switch (AccessMode) {
  case access::mode::read:
    Flags |= CL_MAP_READ;
    break;
  case access::mode::write:
    Flags |= CL_MAP_WRITE;
    break;
  case access::mode::read_write:
  case access::mode::atomic:
    Flags = CL_MAP_WRITE | CL_MAP_READ;
    break;
  case access::mode::discard_write:
  case access::mode::discard_read_write:
    Flags |= CL_MAP_WRITE_INVALIDATE_REGION;
    break;
  }

  AccessOffset[0] *= ElementSize;
  AccessRange[0] *= ElementSize;

  // TODO: Handle offset
  assert(AccessOffset[0] == 0 && "Handle offset");

  void *MappedPtr = nullptr;
  const size_t BytesToMap = AccessRange[0] * AccessRange[1] * AccessRange[2];
  const detail::plugin &Plugin = Queue->getPlugin();
  Plugin.call<PiApiKind::piEnqueueMemBufferMap>(
      Queue->getHandleRef(), pi::cast<RT::PiMem>(Mem), CL_FALSE, Flags,
<<<<<<< HEAD
      AccessOffset[0], AccessRange[0], DepEvents.size(),
      DepEvents.empty() ? nullptr : &DepEvents[0], &OutEvent, &Error), Error));

  // XRT doesn't really seem to play well with Dependent Events in
  // clEnqueueUnmapMemObject at the moment. I have opened an issue:
  // https://github.com/Xilinx/XRT/issues/1425 to get some clarification on it.
  PI_CALL(RT::piEventsWait(1, &OutEvent));
  OutEvent = nullptr;

=======
      AccessOffset[0], BytesToMap, DepEvents.size(),
      DepEvents.empty() ? nullptr : &DepEvents[0], &OutEvent, &MappedPtr);
>>>>>>> 7ca17293
  return MappedPtr;
}

void MemoryManager::unmap(SYCLMemObjI *, void *Mem, QueueImplPtr Queue,
                          void *MappedPtr, std::vector<RT::PiEvent> DepEvents,
                          RT::PiEvent &OutEvent) {

  // Host queue is not supported here.
  // All DepEvents are to the same Context.
  // Using the plugin of the Queue.

  const detail::plugin &Plugin = Queue->getPlugin();
  Plugin.call<PiApiKind::piEnqueueMemUnmap>(
      Queue->getHandleRef(), pi::cast<RT::PiMem>(Mem), MappedPtr,
      DepEvents.size(), DepEvents.empty() ? nullptr : &DepEvents[0], &OutEvent);
}

void MemoryManager::copy_usm(const void *SrcMem, QueueImplPtr SrcQueue,
                             size_t Len, void *DstMem,
                             std::vector<RT::PiEvent> DepEvents,
                             RT::PiEvent &OutEvent) {
  sycl::context Context = SrcQueue->get_context();

  if (Context.is_host()) {
    std::memcpy(DstMem, SrcMem, Len);
  } else {
    const detail::plugin &Plugin = SrcQueue->getPlugin();
    Plugin.call<PiApiKind::piextUSMEnqueueMemcpy>(SrcQueue->getHandleRef(),
                                                  /* blocking */ false, DstMem,
                                                  SrcMem, Len, DepEvents.size(),
                                                  &DepEvents[0], &OutEvent);
  }
}

void MemoryManager::fill_usm(void *Mem, QueueImplPtr Queue, size_t Length,
                             int Pattern, std::vector<RT::PiEvent> DepEvents,
                             RT::PiEvent &OutEvent) {
  sycl::context Context = Queue->get_context();

  if (Context.is_host()) {
    std::memset(Mem, Pattern, Length);
  } else {
    const detail::plugin &Plugin = Queue->getPlugin();
    Plugin.call<PiApiKind::piextUSMEnqueueMemset>(
        Queue->getHandleRef(), Mem, Pattern, Length, DepEvents.size(),
        &DepEvents[0], &OutEvent);
  }
}

void MemoryManager::prefetch_usm(void *Mem, QueueImplPtr Queue, size_t Length,
                                 std::vector<RT::PiEvent> DepEvents,
                                 RT::PiEvent &OutEvent) {
  sycl::context Context = Queue->get_context();

  if (Context.is_host()) {
    // TODO: Potentially implement prefetch on the host.
  } else {
    const detail::plugin &Plugin = Queue->getPlugin();
    Plugin.call<PiApiKind::piextUSMEnqueuePrefetch>(
        Queue->getHandleRef(), Mem, Length, PI_USM_MIGRATION_TBD0,
        DepEvents.size(), &DepEvents[0], &OutEvent);
  }
}

} // namespace detail
} // namespace sycl
} // __SYCL_INLINE_NAMESPACE(cl)<|MERGE_RESOLUTION|>--- conflicted
+++ resolved
@@ -10,6 +10,10 @@
 #include <detail/context_impl.hpp>
 #include <detail/event_impl.hpp>
 #include <detail/queue_impl.hpp>
+#ifdef __SYCL_XILINX_ONLY__
+# include <CL/sycl/xilinx/fpga.hpp>
+# include <CL/cl_ext_xilinx.h>
+#endif
 
 #include <algorithm>
 #include <cassert>
@@ -20,7 +24,6 @@
 namespace sycl {
 namespace detail {
 
-<<<<<<< HEAD
 bool is_compact_transfer(const sycl::range<3> & SrcSize,
                          const sycl::range<3> & DstSize,
                          const sycl::range<3> & SrcAccessRange,
@@ -32,10 +35,6 @@
     && (SrcOffset == DstOffset);
 }
 
-static void waitForEvents(const std::vector<RT::PiEvent> &Events) {
-  if (!Events.empty())
-    PI_CALL(RT::piEventsWait(Events.size(), &Events[0]));
-=======
 static void waitForEvents(const std::vector<EventImplPtr> &Events) {
   // Assuming all events will be on the same device or
   // devices associated with the same Backend.
@@ -48,7 +47,6 @@
                    });
     Plugin.call<PiApiKind::piEventsWait>(PiEvents.size(), &PiEvents[0]);
   }
->>>>>>> 7ca17293
 }
 
 void MemoryManager::release(ContextImplPtr TargetContext, SYCLMemObjI *MemObj,
@@ -156,7 +154,7 @@
                                      : PI_MEM_FLAGS_HOST_PTR_USE;
 
   RT::PiMem NewMem;
-<<<<<<< HEAD
+  const detail::plugin &Plugin = TargetContext->getPlugin();
 
 #if (defined(__SYCL_XILINX_ONLY__))
   // This currently enforces assignment of all buffers to DDR bank 0 via
@@ -191,29 +189,26 @@
   // makes it difficult to pass information to the kernel) and instead have it
   // as part of the kernel name via a kernel property similar to
   // the way we handle reqd_work_group_size at the moment
-  if (TargetContext->get_platform().get_info<info::platform::vendor>()
-      == "Xilinx") {
+  if (TargetContext->getPlatformImpl()->get_info<info::platform::vendor>() ==
+      "Xilinx") {
     /// \TODO: Create PI wrapper for this Xilinx OpenCL extension stuff or work
     /// out a better way to enforce buffer DDR bank assignments, lazy rather
     /// than eager buffer creation?
     cl_mem_ext_ptr_t mext = {0};
     mext.banks = 0 | XCL_MEM_TOPOLOGY;
     mext.host_ptr = UserPtr;
-    PI_CALL((NewMem = RT::piMemBufferCreate(TargetContext->getHandleRef(),
-        CreationFlags | CL_MEM_EXT_PTR_XILINX, Size, &mext, &Error), Error));
-  } else {
-    PI_CALL((NewMem = RT::piMemBufferCreate(TargetContext->getHandleRef(),
-        CreationFlags, Size, UserPtr, &Error), Error));
+    Plugin.call<PiApiKind::piMemBufferCreate>(
+        TargetContext->getHandleRef(), CreationFlags | CL_MEM_EXT_PTR_XILINX,
+        Size, &mext, &NewMem);
+  } else {
+    Plugin.call<PiApiKind::piMemBufferCreate>(
+        TargetContext->getHandleRef(), CreationFlags, Size, UserPtr, &NewMem);
   }
 #else
-  PI_CALL((NewMem = RT::piMemBufferCreate(TargetContext->getHandleRef(),
-      CreationFlags, Size, UserPtr, &Error), Error));
-#endif
-=======
-  const detail::plugin &Plugin = TargetContext->getPlugin();
+#error WTF
   Plugin.call<PiApiKind::piMemBufferCreate>(
       TargetContext->getHandleRef(), CreationFlags, Size, UserPtr, &NewMem);
->>>>>>> 7ca17293
+#endif
   return NewMem;
 }
 
@@ -303,29 +298,20 @@
           /*blocking_write=*/CL_FALSE, DstOffset[0], DstAccessRange[0],
           SrcMem + SrcOffset[0], DepEvents.size(), &DepEvents[0], &OutEvent);
     } else {
-<<<<<<< HEAD
       if (is_compact_transfer(SrcSize, DstSize, SrcAccessRange, DstAccessRange,
                               SrcOffset, DstOffset)) {
-        PI_CALL(RT::piEnqueueMemBufferWrite(
+        Plugin.call<PiApiKind::piEnqueueMemBufferWrite>(
             Queue, DstMem, /*blocking_write=*/CL_FALSE,
             DstOffset[0], DstAccessRange[0]*DstAccessRange[1]*DstAccessRange[2],
-            SrcMem + DstOffset[0], DepEvents.size(), &DepEvents[0], &OutEvent));
+            SrcMem + DstOffset[0], DepEvents.size(), &DepEvents[0], &OutEvent);
         return;
       }
 
-      size_t BufferRowPitch = (1 == DimSrc) ? 0 : SrcSize[0];
-      size_t BufferSlicePitch = (3 == DimSrc) ? SrcSize[0] * SrcSize[1] : 0;
-
-      size_t HostRowPitch = (1 == DimDst) ? 0 : DstSize[0];
-      size_t HostSlicePitch = (3 == DimDst) ? DstSize[0] * DstSize[1] : 0;
-      PI_CALL(RT::piEnqueueMemBufferWriteRect(
-=======
       size_t BufferRowPitch = (1 == DimDst) ? 0 : DstSize[0];
       size_t BufferSlicePitch = (3 == DimDst) ? DstSize[0] * DstSize[1] : 0;
       size_t HostRowPitch = (1 == DimSrc) ? 0 : SrcSize[0];
       size_t HostSlicePitch = (3 == DimSrc) ? SrcSize[0] * SrcSize[1] : 0;
       Plugin.call<PiApiKind::piEnqueueMemBufferWriteRect>(
->>>>>>> 7ca17293
           Queue, DstMem,
           /*blocking_write=*/CL_FALSE, &DstOffset[0], &SrcOffset[0],
           &DstAccessRange[0], BufferRowPitch, BufferSlicePitch, HostRowPitch,
@@ -371,10 +357,10 @@
     } else {
       if (is_compact_transfer(SrcSize, DstSize, SrcAccessRange, DstAccessRange,
                              SrcOffset, DstOffset)) {
-        PI_CALL(RT::piEnqueueMemBufferRead(
+        Plugin.call<PiApiKind::piEnqueueMemBufferRead>(
             Queue, SrcMem,/*blocking_read=*/CL_FALSE, DstOffset[0],
             DstAccessRange[0]*DstAccessRange[1]*DstAccessRange[2],
-            DstMem + DstOffset[0], DepEvents.size(), &DepEvents[0], &OutEvent));
+            DstMem + DstOffset[0], DepEvents.size(), &DepEvents[0], &OutEvent);
         return;
       }
 
@@ -402,7 +388,7 @@
              unsigned int DimSrc, sycl::range<3> SrcSize,
              sycl::range<3> SrcAccessRange, sycl::id<3> SrcOffset,
              unsigned int SrcElemSize, RT::PiMem DstMem, QueueImplPtr,
-             unsigned int DimDst, sycl::range<3> DstSize, sycl::range<3>,
+             unsigned int DimDst, sycl::range<3> DstSize, sycl::range<3> DstAccessRange,
              sycl::id<3> DstOffset, unsigned int DstElemSize,
              std::vector<RT::PiEvent> DepEvents, RT::PiEvent &OutEvent) {
   assert(SYCLMemObj && "The SYCLMemObj is nullptr");
@@ -423,10 +409,10 @@
     } else {
       if (is_compact_transfer(SrcSize, DstSize, SrcAccessRange, DstAccessRange,
                               SrcOffset, DstOffset)) {
-        PI_CALL(RT::piEnqueueMemBufferCopy(
+        Plugin.call<PiApiKind::piEnqueueMemBufferCopy>(
             Queue, SrcMem, DstMem, SrcOffset[0], DstOffset[0],
-            SrcAccessRange[0]*SrcAccessRange[1]*SrcAccessRange[2],
-            DepEvents.size(), &DepEvents[0], &OutEvent));
+            SrcAccessRange[0] * SrcAccessRange[1] * SrcAccessRange[2],
+            DepEvents.size(), &DepEvents[0], &OutEvent);
         return;
       }
 
@@ -457,7 +443,7 @@
                     unsigned int DstElemSize, std::vector<RT::PiEvent>,
                     RT::PiEvent &) {
   if ((DimSrc != 1 || DimDst != 1) &&
-      (SrcOffset != id<3>{0, 0, 0} || DstOffset != id<3>{0, 0, 0} ||
+      (SrcOffset != sycl::id<3>{0, 0, 0} || DstOffset != sycl::id<3>{0, 0, 0} ||
        SrcSize != SrcAccessRange || DstSize != DstAccessRange)) {
     throw runtime_error("Not supported configuration of memcpy requested",
                         PI_INVALID_OPERATION);
@@ -583,20 +569,8 @@
   const detail::plugin &Plugin = Queue->getPlugin();
   Plugin.call<PiApiKind::piEnqueueMemBufferMap>(
       Queue->getHandleRef(), pi::cast<RT::PiMem>(Mem), CL_FALSE, Flags,
-<<<<<<< HEAD
-      AccessOffset[0], AccessRange[0], DepEvents.size(),
-      DepEvents.empty() ? nullptr : &DepEvents[0], &OutEvent, &Error), Error));
-
-  // XRT doesn't really seem to play well with Dependent Events in
-  // clEnqueueUnmapMemObject at the moment. I have opened an issue:
-  // https://github.com/Xilinx/XRT/issues/1425 to get some clarification on it.
-  PI_CALL(RT::piEventsWait(1, &OutEvent));
-  OutEvent = nullptr;
-
-=======
       AccessOffset[0], BytesToMap, DepEvents.size(),
       DepEvents.empty() ? nullptr : &DepEvents[0], &OutEvent, &MappedPtr);
->>>>>>> 7ca17293
   return MappedPtr;
 }
 
