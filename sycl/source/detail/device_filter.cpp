//==------------------- device_filter.cpp ----------------------------------==//
//
// Part of the LLVM Project, under the Apache License v2.0 with LLVM Exceptions.
// See https://llvm.org/LICENSE.txt for license information.
// SPDX-License-Identifier: Apache-2.0 WITH LLVM-exception
//
//===----------------------------------------------------------------------===//

#include <detail/config.hpp>
#include <detail/device_impl.hpp>
#include <sycl/detail/device_filter.hpp>
#include <sycl/info/info_desc.hpp>

#include <cstring>
#include <sstream>
#include <string_view>

namespace sycl {
__SYCL_INLINE_VER_NAMESPACE(_V1) {
namespace detail {

std::vector<std::string_view> tokenize(const std::string_view &Filter,
                                       const std::string &Delim) {
  std::vector<std::string_view> Tokens;
  size_t Pos = 0;
  size_t LastPos = 0;

  while ((Pos = Filter.find(Delim, LastPos)) != std::string::npos) {
    std::string_view Tok(Filter.data() + LastPos, (Pos - LastPos));

    if (!Tok.empty()) {
      Tokens.push_back(Tok);
    }
    // move the search starting index
    LastPos = Pos + 1;
  }

  // Add remainder if any
  if (LastPos < Filter.size()) {
    std::string_view Tok(Filter.data() + LastPos, Filter.size() - LastPos);
    Tokens.push_back(Tok);
  }
  return Tokens;
}

// ---------------------------------------
// ONEAPI_DEVICE_SELECTOR support

static backend Parse_ODS_Backend(const std::string_view &BackendStr,
                                 const std::string_view &FullEntry) {
  // Check if the first entry matches with a known backend type
  auto SyclBeMap =
      getSyclBeMap(); // <-- std::array<std::pair<std::string, backend>>
                      // [{"level_zero", backend::level_zero}, {"*", ::all}, ...
  auto It = std::find_if(
      std::begin(SyclBeMap), std::end(SyclBeMap), [&](auto BePair) {
        return std::string::npos != BackendStr.find(BePair.first);
      });

  if (It == SyclBeMap.end()) {
    // backend is required
    std::stringstream ss;
    ss << "ONEAPI_DEVICE_SELECTOR parsing error. Backend is required but "
          "missing from \""
       << FullEntry << "\"";
    throw sycl::exception(sycl::make_error_code(errc::invalid), ss.str());
  } else {
    return It->second;
  }
}

static void Parse_ODS_Device(ods_target &Target,
                             const std::string_view &DeviceStr) {
  // DeviceStr will be: 'gpu', '*', '0', '0.1', 'gpu.*', '0.*', or 'gpu.2', etc.
  std::vector<std::string_view> DeviceSubTuple = tokenize(DeviceStr, ".");
  std::string_view TopDeviceStr = DeviceSubTuple[0];

  // Handle explicit device type (e.g. 'gpu').
  auto DeviceTypeMap =
      getSyclDeviceTypeMap(); // <-- std::array<std::pair<std::string,
                              // info::device::type>>
  auto It = std::find_if(
      std::begin(DeviceTypeMap), std::end(DeviceTypeMap), [&](auto DtPair) {
        return std::string::npos != TopDeviceStr.find(DtPair.first);
      });
  if (It != DeviceTypeMap.end()) {
    Target.DeviceType = It->second;
    // Handle wildcard.
    if (TopDeviceStr[0] == '*') {
      Target.HasDeviceWildCard = true;
      Target.DeviceType = {};
    }
  } else { // Only thing left is a number.
    std::string TDS(TopDeviceStr);
    try {
      Target.DeviceNum = std::stoi(TDS);
    } catch (...) {
      throw sycl::exception(sycl::make_error_code(errc::invalid),
                            "error parsing device number: " + TDS);
    }
  }

  if (DeviceSubTuple.size() >= 2) {
    // We have a subdevice.
    // The grammar for sub-devices is ... restrictive. Neither 'gpu.0' nor
    // 'gpu.*' are allowed. If wanting a sub-device, then the device itself must
    // be specified by a number or a wildcard, and if by wildcard, the only
    // allowable sub-device is another wildcard.

    if (Target.DeviceType)
      throw sycl::exception(
          sycl::make_error_code(errc::invalid),
          "sub-devices can only be requested when parent device is specified "
          "by number or wildcard, not a device type like 'gpu'");

    std::string_view SubDeviceStr = DeviceSubTuple[1];
    // SubDeviceStr is wildcard or number.
    if (SubDeviceStr[0] == '*') {
      Target.HasSubDeviceWildCard = true;
    } else {
      // sub-device requested by number. So parent device must be a number too
      // or it's a parsing error.
      if (Target.HasDeviceWildCard)
        throw sycl::exception(sycl::make_error_code(errc::invalid),
                              "sub-device can't be requested by number if "
                              "parent device is specified by a wildcard.");

      std::string SDS(SubDeviceStr);
      try {
        Target.SubDeviceNum = std::stoi(SDS);
      } catch (...) {
        throw sycl::exception(sycl::make_error_code(errc::invalid),
                              "error parsing sub-device index: " + SDS);
      }
    }
  }
  if (DeviceSubTuple.size() == 3) {
    // We have a sub-sub-device.
    // Similar rules for sub-sub-devices as for sub-devices above.

    std::string_view SubSubDeviceStr = DeviceSubTuple[2];
    if (SubSubDeviceStr[0] == '*') {
      Target.HasSubSubDeviceWildCard = true;
    } else {
      // sub-sub-device requested by number. So partition above must be a number
      // too or it's a parsing error.
      if (Target.HasSubDeviceWildCard)
        throw sycl::exception(sycl::make_error_code(errc::invalid),
                              "sub-sub-device can't be requested by number if "
                              "sub-device before is specified by a wildcard.");

      std::string SSDS(SubSubDeviceStr);
      try {
        Target.SubSubDeviceNum = std::stoi(SSDS);
      } catch (...) {
        throw sycl::exception(sycl::make_error_code(errc::invalid),
                              "error parsing sub-sub-device index: " + SSDS);
      }
    }
  } else if (DeviceSubTuple.size() > 3) {
    std::stringstream ss;
    ss << "error parsing " << DeviceStr
       << "  Only two levels of sub-devices supported at this time";
    throw sycl::exception(sycl::make_error_code(errc::invalid), ss.str());
  }
}

std::vector<ods_target>
Parse_ONEAPI_DEVICE_SELECTOR(const std::string &envStr) {
  std::vector<ods_target> Result;
  if (envStr.empty()) {
    ods_target acceptAnything;
    Result.push_back(acceptAnything);
    return Result;
  }

  std::vector<std::string_view> Entries = tokenize(envStr, ";");
  // Each entry: "level_zero:gpu" or "opencl:0.0,0.1" or "opencl:*" but NOT just
  // "opencl".
  for (const auto Entry : Entries) {
    std::vector<std::string_view> Pair = tokenize(Entry, ":");
    backend be = Parse_ODS_Backend(Pair[0], Entry); // Pair[0] is backend.

    if (Pair.size() == 1) {
      std::stringstream ss;
      ss << "Incomplete selector!  Try '" << Pair[0]
         << ":*' if all devices under the backend was original intention.";
      throw sycl::exception(sycl::make_error_code(errc::invalid), ss.str());
    } else if (Pair.size() == 2) {
      std::vector<std::string_view> Targets = tokenize(Pair[1], ",");
      for (auto TargetStr : Targets) {
        ods_target DeviceTarget(be);
        Parse_ODS_Device(DeviceTarget, TargetStr);
        Result.push_back(DeviceTarget);
      }
    } else if (Pair.size() > 2) {
      std::stringstream ss;
      ss << "Error parsing selector string \"" << Entry
         << "\"  Too many colons (:)";
      throw sycl::exception(sycl::make_error_code(errc::invalid), ss.str());
    }
  }

  return Result;
}

std::ostream &operator<<(std::ostream &Out, const ods_target &Target) {
  Out << Target.Backend;
  if (Target.DeviceType) {
    auto DeviceTypeMap = getSyclDeviceTypeMap();
    auto Match = std::find_if(
        DeviceTypeMap.begin(), DeviceTypeMap.end(),
        [&](auto Pair) { return (Pair.second == Target.DeviceType); });
    if (Match != DeviceTypeMap.end()) {
      Out << ":" << Match->first;
    } else {
      Out << ":???";
    }
  }
  if (Target.HasDeviceWildCard)
    Out << ":*";
  if (Target.DeviceNum)
    Out << ":" << Target.DeviceNum.value();
  if (Target.HasSubDeviceWildCard)
    Out << ".*";
  if (Target.SubDeviceNum)
    Out << "." << Target.SubDeviceNum.value();

  return Out;
}

ods_target_list::ods_target_list(const std::string &envStr) {
  TargetList = Parse_ONEAPI_DEVICE_SELECTOR(envStr);
}

// Backend is compatible with the SYCL_DEVICE_FILTER in the following cases.
// 1. Filter backend is '*' which means ANY backend.
// 2. Filter backend match exactly with the given 'Backend'
bool ods_target_list::backendCompatible(backend Backend) {
  return std::any_of(
      TargetList.begin(), TargetList.end(), [&](ods_target &Target) {
        backend TargetBackend = Target.Backend.value_or(backend::all);
        return (TargetBackend == Backend) || (TargetBackend == backend::all);
      });
}

// ---------------------------------------
// SYCL_DEVICE_FILTER support

device_filter::device_filter(const std::string &FilterString) {
  std::vector<std::string_view> Tokens = tokenize(FilterString, ":");
  size_t TripleValueID = 0;

  auto FindElement = [&](auto Element) {
    return std::string::npos != Tokens[TripleValueID].find(Element.first);
  };

  // Handle the optional 1st field of the filter, backend
  // Check if the first entry matches with a known backend type
  auto It = std::find_if(std::begin(getSyclBeMap()), std::end(getSyclBeMap()),
                         FindElement);
  // If no match is found, set the backend type backend::all
  // which actually means 'any backend' will be a match.
  if (It == getSyclBeMap().end())
    Backend = backend::all;
  else {
    Backend = It->second;
    TripleValueID++;

    if (Backend == backend::host)
      std::cerr << "WARNING: The 'host' backend type is no longer supported in "
                   "device filter."
                << std::endl;
  }

  // Handle the optional 2nd field of the filter - device type.
  // Check if the 2nd entry matches with any known device type.
  if (TripleValueID >= Tokens.size()) {
    DeviceType = info::device_type::all;
  } else {
    auto Iter = std::find_if(std::begin(getSyclDeviceTypeMap()),
                             std::end(getSyclDeviceTypeMap()), FindElement);
    // If no match is found, set device_type 'all',
    // which actually means 'any device_type' will be a match.
    if (Iter == getSyclDeviceTypeMap().end())
      DeviceType = info::device_type::all;
    else {
      DeviceType = Iter->second;
      TripleValueID++;

      if (DeviceType == info::device_type::host)
        std::cerr << "WARNING: The 'host' device type is no longer supported "
                     "in device filter."
                  << std::endl;
    }
  }

  // Handle the optional 3rd field of the filter, device number
  // Try to convert the remaining string to an integer.
  // If succeessful, the converted integer is the desired device num.
  if (TripleValueID < Tokens.size()) {
    try {
      DeviceNum = std::stoi(Tokens[TripleValueID].data());
    } catch (...) {
      std::string Message =
          std::string("Invalid device filter: ") + FilterString +
          "\nPossible backend values are "
<<<<<<< HEAD
          "{host,opencl,level_zero,cuda,hip,xrt,esimd_emulator,*}.\n"
          "Possible device types are {host,cpu,gpu,acc,*}.\n"
=======
          "{opencl,level_zero,cuda,hip,esimd_emulator,*}.\n"
          "Possible device types are {cpu,gpu,acc,*}.\n"
>>>>>>> 25d4b5ad
          "Device number should be an non-negative integer.\n";
      throw sycl::invalid_parameter_error(Message, PI_ERROR_INVALID_VALUE);
    }
  }
}

device_filter_list::device_filter_list(const std::string &FilterStr) {
  // First, change the string in all lowercase.
  // This means we allow the user to use both uppercase and lowercase strings.
  std::string FilterString = FilterStr;
  std::transform(FilterString.begin(), FilterString.end(), FilterString.begin(),
                 ::tolower);
  // SYCL_DEVICE_FILTER can set multiple filters separated by commas.
  // convert each filter triple string into an istance of device_filter class.
  size_t Pos = 0;
  while (Pos < FilterString.size()) {
    size_t CommaPos = FilterString.find(",", Pos);
    if (CommaPos == std::string::npos) {
      CommaPos = FilterString.size();
    }
    std::string SubString = FilterString.substr(Pos, CommaPos - Pos);
    FilterList.push_back(device_filter(SubString));
    Pos = CommaPos + 1;
  }
}

device_filter_list::device_filter_list(device_filter &Filter) {
  FilterList.push_back(Filter);
}

void device_filter_list::addFilter(device_filter &Filter) {
  FilterList.push_back(Filter);
}

// Backend is compatible with the SYCL_DEVICE_FILTER in the following cases.
// 1. Filter backend is '*' which means ANY backend.
// 2. Filter backend match exactly with the given 'Backend'
bool device_filter_list::backendCompatible(backend Backend) {
  return std::any_of(
      FilterList.begin(), FilterList.end(), [&](device_filter &Filter) {
        backend FilterBackend = Filter.Backend.value_or(backend::all);
        return (FilterBackend == Backend) || (FilterBackend == backend::all);
      });
}

bool device_filter_list::deviceTypeCompatible(info::device_type DeviceType) {
  return std::any_of(FilterList.begin(), FilterList.end(),
                     [&](device_filter &Filter) {
                       info::device_type FilterDevType =
                           Filter.DeviceType.value_or(info::device_type::all);
                       return (FilterDevType == DeviceType) ||
                              (FilterDevType == info::device_type::all);
                     });
}

bool device_filter_list::deviceNumberCompatible(int DeviceNum) {
  return std::any_of(
      FilterList.begin(), FilterList.end(), [&](device_filter &Filter) {
        return (!Filter.DeviceNum) || (Filter.DeviceNum.value() == DeviceNum);
      });
}

} // namespace detail
} // __SYCL_INLINE_VER_NAMESPACE(_V1)
} // namespace sycl<|MERGE_RESOLUTION|>--- conflicted
+++ resolved
@@ -305,13 +305,8 @@
       std::string Message =
           std::string("Invalid device filter: ") + FilterString +
           "\nPossible backend values are "
-<<<<<<< HEAD
-          "{host,opencl,level_zero,cuda,hip,xrt,esimd_emulator,*}.\n"
-          "Possible device types are {host,cpu,gpu,acc,*}.\n"
-=======
-          "{opencl,level_zero,cuda,hip,esimd_emulator,*}.\n"
+          "{opencl,level_zero,cuda,hip,xrt,esimd_emulator,*}.\n"
           "Possible device types are {cpu,gpu,acc,*}.\n"
->>>>>>> 25d4b5ad
           "Device number should be an non-negative integer.\n";
       throw sycl::invalid_parameter_error(Message, PI_ERROR_INVALID_VALUE);
     }
