//==------ program_manager.cpp --- SYCL program manager---------------------==//
//
// Part of the LLVM Project, under the Apache License v2.0 with LLVM Exceptions.
// See https://llvm.org/LICENSE.txt for license information.
// SPDX-License-Identifier: Apache-2.0 WITH LLVM-exception
//
//===----------------------------------------------------------------------===//

#include <CL/sycl/context.hpp>
#include <CL/sycl/detail/common.hpp>
#include <CL/sycl/detail/os_util.hpp>
#include <CL/sycl/detail/program_manager/program_manager.hpp>
#include <CL/sycl/detail/util.hpp>
#include <CL/sycl/device.hpp>
#include <CL/sycl/exception.hpp>
#include <CL/sycl/stl.hpp>

#include <boost/container_hash/hash.hpp> // uuid_hasher
#include <boost/uuid/uuid_generators.hpp> // sha name_gen/generator
#include <boost/uuid/uuid_io.hpp> // uuid to_string

#include <assert.h>
#include <cstdlib>
#include <fstream>
#include <memory>
#include <mutex>
#include <sstream>

namespace cl {
namespace sycl {
namespace detail {

static constexpr int DbgProgMgr = 0;

ProgramManager &ProgramManager::getInstance() {
  // The singleton ProgramManager instance, uses the "magic static" idiom.
  static ProgramManager Instance;
  return Instance;
}

static cl_device_id getFirstDevice(cl_context Context) {
  cl_uint NumDevices = 0;
  cl_int Err = clGetContextInfo(Context, CL_CONTEXT_NUM_DEVICES,
                                sizeof(NumDevices), &NumDevices,
                                /*param_value_size_ret=*/nullptr);
  CHECK_OCL_CODE(Err);
  assert(NumDevices > 0 && "Context without devices?");

  vector_class<cl_device_id> Devices(NumDevices);
  size_t ParamValueSize = 0;
  Err = clGetContextInfo(Context, CL_CONTEXT_DEVICES,
                         sizeof(cl_device_id) * NumDevices, &Devices[0],
                         &ParamValueSize);
  CHECK_OCL_CODE(Err);
  assert(ParamValueSize == sizeof(cl_device_id) * NumDevices &&
         "Number of CL_CONTEXT_DEVICES should match CL_CONTEXT_NUM_DEVICES.");
  return Devices[0];
}

static cl_program createBinaryProgram(const cl_context Context,
                                      const unsigned char *Data,
                                      size_t DataLen) {
  // FIXME: we don't yet support multiple devices with a single binary.
#ifndef _NDEBUG
  cl_uint NumDevices = 0;
  CHECK_OCL_CODE(clGetContextInfo(Context, CL_CONTEXT_NUM_DEVICES,
                                  sizeof(NumDevices), &NumDevices,
                                  /*param_value_size_ret=*/nullptr));
  assert(NumDevices > 0 &&
         "Only a single device is supported for AOT compilation");
#endif

  cl_device_id Device = getFirstDevice(Context);
  cl_int Err = CL_SUCCESS;
  cl_int BinaryStatus = CL_SUCCESS;
  cl_program Program = clCreateProgramWithBinary(
      Context, 1 /*one binary*/, &Device, &DataLen, &Data, &BinaryStatus, &Err);
  CHECK_OCL_CODE(Err);

  return Program;
}

static cl_program createSpirvProgram(const cl_context Context,
                                     const unsigned char *Data,
                                     size_t DataLen) {
  cl_int Err = CL_SUCCESS;
  cl_program ClProgram = clCreateProgramWithIL(Context, Data, DataLen, &Err);
  CHECK_OCL_CODE(Err);
  return ClProgram;
}

<<<<<<< HEAD
static cl_program createProgram(const platform &Platform,
                                cl_context Context,
                                const vector_class<char> &DeviceProg) {
  cl_program Program = nullptr;
  int32_t SpirvMagic = 0;
  const int32_t ValidSpirvMagic = 0x07230203;
  if (DeviceProg.size() > sizeof(SpirvMagic)) {
    std::copy(DeviceProg.begin(),
              DeviceProg.begin() + sizeof(SpirvMagic),
              (char*)&SpirvMagic);

    if (SpirvMagic == ValidSpirvMagic) {
      if (Platform.has_extension("cl_khr_il_program") ||
          Platform.get_info<info::platform::version>().find(" 2.1") !=
              string_class::npos) {
        Program = createSpirvProgram(Context, DeviceProg);
      } else {
        return nullptr;
      }
    }
  }

  // Program is not a SPIR-V, assume a device binary
  if (!Program) {
    Program = createBinaryProgram(Context, DeviceProg);
  }

  return Program;
}

cl_program ProgramManager::createOpenCLProgram(const context &Context) {
  vector_class<char> DeviceProg;

  // despite being named getSpirvSource this works for any binary file, even
  // spir-df. Just make sure to postfix it with .spv for the time being.
  DeviceProg = getSpirvSource();

  cl_context ClContext = detail::getSyclObjImpl(Context)->getHandleRef();
  const platform &Platform = Context.get_platform();
  cl_program ClProgram = createProgram(Platform, ClContext, DeviceProg);
  return ClProgram;
}

cl_program ProgramManager::getBuiltOpenCLProgram(const context &Context) {
  cl_program &ClProgram = m_CachedSpirvPrograms[Context];
=======
cl_program ProgramManager::getBuiltOpenCLProgram(OSModuleHandle M,
                                                 const context &Context) {
  cl_program &ClProgram = m_CachedSpirvPrograms[std::make_pair(Context, M)];
>>>>>>> 3e11f59c
  if (!ClProgram) {
    DeviceImage *Img = nullptr;
    ClProgram = loadProgram(M, Context, &Img);
    build(ClProgram, Img->BuildOptions);
  }
  return ClProgram;
}

<<<<<<< HEAD
// Gets a unique name to a kernel name which is currently computed from a SHA-1
// hash of the kernel name. This unique name is used in place of the kernels
// mangled name inside of xocc computed binaries containing the kernels.
//
// This is in part due to a limitation of xocc in which it requires kernel names
// to be passed to it when compiling kernels and it doesn't handle certain
// characters in mangled names very well e.g. '$'.
static std::string getUniqueName(const char *KernelName) {

  boost::uuids::name_generator_latest gen{boost::uuids::ns::dns()};

  boost::uuids::uuid udoc = gen(KernelName);

  boost::hash<boost::uuids::uuid> uuid_hasher;
  std::size_t uuid_hash_value = uuid_hasher(udoc);

  return std::to_string(uuid_hash_value);
}

cl_kernel ProgramManager::getOrCreateKernel(const context &Context,
                                            const char *KernelName) {
  cl_program Program = getBuiltOpenCLProgram(Context);
  auto &KernelsCache = m_CachedKernels[Program];

  // TODO: Extend this to work for more than the first device in the context
  // most of the run-time only works with a single device right now, but this
  // should be changed long term.
  auto Devices = Context.get_devices();
  std::string uniqueName;
  if (!Devices.empty()
    && Devices[0].get_info<info::device::vendor>() == "Xilinx")
      uniqueName = getUniqueName(KernelName);

  cl_kernel &Kernel =
      KernelsCache[uniqueName.empty() ? string_class{KernelName}
                                      : uniqueName];
  if (!Kernel) {
    cl_int Err = CL_SUCCESS;
    Kernel = clCreateKernel(
      Program, uniqueName.empty() ? KernelName : uniqueName.c_str(), &Err);
=======
cl_kernel ProgramManager::getOrCreateKernel(OSModuleHandle M,
                                            const context &Context,
                                            const string_class &KernelName) {
  if (DbgProgMgr > 0) {
    std::cerr << ">>> ProgramManager::getOrCreateKernel(" << M << ", "
              << getRawSyclObjImpl(Context) << ", " << KernelName << ")\n";
  }
  cl_program Program = getBuiltOpenCLProgram(M, Context);
  std::map<string_class, cl_kernel> &KernelsCache = m_CachedKernels[Program];
  cl_kernel &Kernel = KernelsCache[KernelName];
  if (!Kernel) {
    cl_int Err = CL_SUCCESS;
    Kernel = clCreateKernel(Program, KernelName.c_str(), &Err);
>>>>>>> 3e11f59c
    CHECK_OCL_CODE(Err);
  }
  return Kernel;
}

cl_program ProgramManager::getClProgramFromClKernel(cl_kernel ClKernel) {
  cl_program ClProgram;
  CHECK_OCL_CODE(clGetKernelInfo(ClKernel, CL_KERNEL_PROGRAM,
                                 sizeof(cl_program), &ClProgram, nullptr));
  return ClProgram;
}

<<<<<<< HEAD
const vector_class<char> ProgramManager::getSpirvSource() {
  // TODO FIXME make this function thread-safe
  vector_class<char> DeviceProg;

  if (DeviceImages && !std::getenv("SYCL_USE_KERNEL_SPV")) {
    assert(DeviceImages->NumDeviceImages == 1 &&
           "only single image is supported for now");
    const __tgt_device_image &Img = DeviceImages->DeviceImages[0];
    auto *BegPtr = reinterpret_cast<const char *>(Img.ImageStart);
    auto *EndPtr = reinterpret_cast<const char *>(Img.ImageEnd);
    ptrdiff_t ImgSize = EndPtr - BegPtr;
    DeviceProg.clear();
    DeviceProg.resize(static_cast<size_t>(ImgSize));

    // TODO this code is expected to be heavily refactored, this copying
    // might be redundant (unless we don't want to work on live .rodata)
    std::copy(BegPtr, EndPtr, DeviceProg.begin());

    if (std::getenv("SYCL_DUMP_IMAGES")) {
      std::ofstream F("kernel.spv", std::ios::binary);

      if (!F.is_open())
        throw compile_program_error("Can not write kernel.spv\n");

      F.write(BegPtr, ImgSize);
      F.close();
    }
  } else {
    std::ifstream File("kernel.spv", std::ios::binary);
    if (!File.is_open()) {
      throw compile_program_error("Can not open kernel.spv\n");
    }

    File.seekg(0, std::ios::end);
    DeviceProg = vector_class<char>(File.tellg());
    File.seekg(0);
    File.read(DeviceProg.data(), DeviceProg.size());
    File.close();
  }

  return DeviceProg;
}

=======
>>>>>>> 3e11f59c
void ProgramManager::build(cl_program &ClProgram, const string_class &Options,
                           std::vector<cl_device_id> ClDevices) {

  if (DbgProgMgr > 0) {
    std::cerr << ">>> ProgramManager::build(" << ClProgram << ", " << Options
              << ", ... " << ClDevices.size() << ")\n";
  }
  const char *Opts = std::getenv("SYCL_PROGRAM_BUILD_OPTIONS");

  if (!Opts)
    Opts = Options.c_str();
  if (clBuildProgram(ClProgram, ClDevices.size(), ClDevices.data(),
                     Opts, nullptr, nullptr) == CL_SUCCESS)
    return;

  // Get OpenCL build log and add it to the exception message.
  size_t Size = 0;
  CHECK_OCL_CODE(
      clGetProgramInfo(ClProgram, CL_PROGRAM_DEVICES, 0, nullptr, &Size));

  std::vector<cl_device_id> DevIds(Size / sizeof(cl_device_id));
  CHECK_OCL_CODE(clGetProgramInfo(ClProgram, CL_PROGRAM_DEVICES, Size,
                                  DevIds.data(), nullptr));
  std::string Log;
  for (cl_device_id &DevId : DevIds) {
    CHECK_OCL_CODE(clGetProgramBuildInfo(ClProgram, DevId, CL_PROGRAM_BUILD_LOG,
                                         0, nullptr, &Size));
    std::vector<char> BuildLog(Size);
    CHECK_OCL_CODE(clGetProgramBuildInfo(ClProgram, DevId, CL_PROGRAM_BUILD_LOG,
                                         Size, BuildLog.data(), nullptr));
    device Dev(DevId);
    Log += "\nBuild program fail log for '" +
           Dev.get_info<info::device::name>() + "':\n" + BuildLog.data();
  }
  throw compile_program_error(Log.c_str());
}

bool ProgramManager::ContextAndModuleLess::
operator()(const std::pair<context, OSModuleHandle> &LHS,
           const std::pair<context, OSModuleHandle> &RHS) const {
  if (LHS.first != RHS.first)
    return getRawSyclObjImpl(LHS.first) < getRawSyclObjImpl(RHS.first);
  return reinterpret_cast<intptr_t>(LHS.second) <
         reinterpret_cast<intptr_t>(RHS.second);
}

void ProgramManager::addImages(cnri_bin_desc *DeviceImages) {
  std::lock_guard<std::mutex> Guard(Sync::getGlobalLock());

  for (int I = 0; I < DeviceImages->NumDeviceImages; I++) {
    cnri_device_image *Img = &(DeviceImages->DeviceImages[I]);
    OSModuleHandle M = OSUtil::getOSModuleHandle(Img);
    auto &Imgs = m_DeviceImages[M];

    if (Imgs == nullptr)
      Imgs.reset(new std::vector<DeviceImage *>());
    Imgs->push_back(Img);
  }
}

void ProgramManager::debugDumpBinaryImage(const DeviceImage *Img) const {
  std::cerr << "  --- Image " << Img << "\n";
  if (!Img)
    return;
  std::cerr << "    Version  : " << (int)Img->Version << "\n";
  std::cerr << "    Kind     : " << (int)Img->Kind << "\n";
  std::cerr << "    Format   : " << (int)Img->Format << "\n";
  std::cerr << "    Target   : " << Img->DeviceTargetSpec << "\n";
  std::cerr << "    Options  : "
            << (Img->BuildOptions ? Img->BuildOptions : "NULL") << "\n";
  std::cerr << "    Bin size : "
            << ((intptr_t)Img->ImageEnd - (intptr_t)Img->ImageStart) << "\n";
}

void ProgramManager::debugDumpBinaryImages() const {
  for (const auto &ModImgvec : m_DeviceImages) {
    std::cerr << "  ++++++ Module: " << ModImgvec.first << "\n";
    for (const auto *Img : *(ModImgvec.second)) {
      debugDumpBinaryImage(Img);
    }
  }
}

struct ImageDeleter {
  void operator()(DeviceImage *I) {
    delete[] I->ImageStart;
    delete I;
  }
};

cnri_program ProgramManager::loadProgram(OSModuleHandle M,
                                         const context &Context,
                                         DeviceImage **I) {
  std::lock_guard<std::mutex> Guard(Sync::getGlobalLock());

  if (DbgProgMgr > 0) {
    std::cerr << ">>> ProgramManager::loadProgram(" << M << ","
              << getRawSyclObjImpl(Context) << ")\n";
  }

  DeviceImage *Img = nullptr;
  bool UseKernelSpv = false;
  const std::string UseSpvEnv("SYCL_USE_KERNEL_SPV");

  if (const char *Spv = std::getenv(UseSpvEnv.c_str())) {
    // The env var requests that the program is loaded from a SPIRV file on disk
    UseKernelSpv = true;
    std::string Fname(Spv);
    std::ifstream File(Fname, std::ios::binary);

    if (!File.is_open()) {
      throw runtime_error(std::string("Can't open file specified via ") +
                          UseSpvEnv + ": " + Fname);
    }
    File.seekg(0, std::ios::end);
    size_t Size = File.tellg();
    auto *Data = new unsigned char[Size];
    File.seekg(0);
    File.read(reinterpret_cast<char *>(Data), Size);
    File.close();

    if (!File.good()) {
      delete[] Data;
      throw runtime_error(std::string("read from ") + Fname +
                          std::string(" failed"));
    }
    Img = new DeviceImage();
    Img->Version = CNRI_DEVICE_IMAGE_STRUCT_VERSION;
    Img->Kind = SYCL_OFFLOAD_KIND;
    Img->Format = CNRI_IMG_NONE;
    Img->DeviceTargetSpec = CNRI_TGT_STR_UNKNOWN;
    Img->BuildOptions = "";
    Img->ManifestStart = nullptr;
    Img->ManifestEnd = nullptr;
    Img->ImageStart = Data;
    Img->ImageEnd = Data + Size;
    Img->EntriesBegin = nullptr;
    Img->EntriesEnd = nullptr;

    std::unique_ptr<DeviceImage, ImageDeleter> ImgPtr(Img, ImageDeleter());
    m_OrphanDeviceImages.emplace_back(std::move(ImgPtr));

    if (DbgProgMgr > 0) {
      std::cerr << "loaded device image from " << Fname << "\n";
    }
  } else {
    // Take all device images in module M and ask the native runtime under the
    // given context to choose one it prefers.
    auto ImgIt = m_DeviceImages.find(M);

    if (ImgIt == m_DeviceImages.end()) {
      throw runtime_error("No device program image found");
    }
    std::vector<DeviceImage *> *Imgs = (ImgIt->second).get();
    const cnri_context &Ctx = getRawSyclObjImpl(Context)->getHandleRef();

    if (cnriSelectDeviceImage(Ctx, Imgs->data(), (cl_uint)Imgs->size(), &Img) !=
        CNRI_SUCCESS) {
      throw device_error("cnriSelectDeviceImage failed");
    }
    if (DbgProgMgr > 0) {
      std::cerr << "available device images:\n";
      debugDumpBinaryImages();
      std::cerr << "selected device image: " << Img << "\n";
      debugDumpBinaryImage(Img);
    }
  }
  // perform minimal sanity checks on the device image and the descriptor
  if (Img->ImageEnd < Img->ImageStart) {
    throw runtime_error("Malformed device program image descriptor");
  }
  if (Img->ImageEnd == Img->ImageStart) {
    throw runtime_error("Invalid device program image: size is zero");
  }
  size_t ImgSize = static_cast<size_t>(Img->ImageEnd - Img->ImageStart);
  cnri_device_image_format Format =
      static_cast<cnri_device_image_format>(Img->Format);

  // Determine the format of the image if not set already
  if (Format == CNRI_IMG_NONE) {
    struct {
      cnri_device_image_format Fmt;
      const uint32_t Magic;
    } Fmts[] = {{CNRI_IMG_SPIRV, 0x07230203},
                {CNRI_IMG_LLVMIR_BITCODE, 0xDEC04342}};
    if (ImgSize >= sizeof(Fmts[0].Magic)) {
      std::remove_const<decltype(Fmts[0].Magic)>::type Hdr = 0;
      std::copy(Img->ImageStart, Img->ImageStart + sizeof(Hdr),
                reinterpret_cast<char *>(&Hdr));

      for (const auto &Fmt : Fmts) {
        if (Hdr == Fmt.Magic) {
          Format = Fmt.Fmt;

          // Image binary format wasn't set but determined above - update it;
          if (UseKernelSpv) {
            Img->Format = Format;
          } else {
            // TODO the binary image is a part of the fat binary, the clang
            //   driver should have set proper format option to the
            //   clang-offload-wrapper. The fix depends on AOT compilation
            //   implementation, so will be implemented together with it.
            //   Img->Format can't be updated as it is inside of the in-memory
            //   OS module binary.
            // throw runtime_error("Image format not set");
          }
          if (DbgProgMgr > 1) {
            std::cerr << "determined image format: " << (int)Format << "\n";
          }
          break;
        }
      }
    }
  }
  // Dump program image if requested
  if (std::getenv("SYCL_DUMP_IMAGES") && !UseKernelSpv) {
    std::string Fname("sycl_");
    Fname += Img->DeviceTargetSpec;
    std::string Ext;

    if (Format == CNRI_IMG_SPIRV) {
      Ext = ".spv";
    } else if (Format == CNRI_IMG_LLVMIR_BITCODE) {
      Ext = ".bc";
    } else {
      Ext = ".bin";
    }
    Fname += Ext;

    std::ofstream F(Fname, std::ios::binary);

    if (!F.is_open()) {
      throw runtime_error(std::string("Can not write ") + Fname);
    }
    F.write(reinterpret_cast<const char *>(Img->ImageStart), ImgSize);
    F.close();
  }
  // Load the selected image
  const cnri_context &Ctx = getRawSyclObjImpl(Context)->getHandleRef();
  cnri_program Res = nullptr;
  Res = Format == CNRI_IMG_SPIRV
            ? createSpirvProgram(Ctx, Img->ImageStart, ImgSize)
            : createBinaryProgram(Ctx, Img->ImageStart, ImgSize);

  if (I)
    *I = Img;
  if (DbgProgMgr > 1) {
    std::cerr << "created native program: " << Res << "\n";
  }
  return Res;
}
} // namespace detail
} // namespace sycl
} // namespace cl

extern "C" void __tgt_register_lib(cnri_bin_desc *desc) {
  cl::sycl::detail::ProgramManager::getInstance().addImages(desc);
}

// Executed as a part of current module's (.exe, .dll) static initialization
extern "C" void __tgt_unregister_lib(cnri_bin_desc *desc) {
  // TODO implement the function
}<|MERGE_RESOLUTION|>--- conflicted
+++ resolved
@@ -89,57 +89,9 @@
   return ClProgram;
 }
 
-<<<<<<< HEAD
-static cl_program createProgram(const platform &Platform,
-                                cl_context Context,
-                                const vector_class<char> &DeviceProg) {
-  cl_program Program = nullptr;
-  int32_t SpirvMagic = 0;
-  const int32_t ValidSpirvMagic = 0x07230203;
-  if (DeviceProg.size() > sizeof(SpirvMagic)) {
-    std::copy(DeviceProg.begin(),
-              DeviceProg.begin() + sizeof(SpirvMagic),
-              (char*)&SpirvMagic);
-
-    if (SpirvMagic == ValidSpirvMagic) {
-      if (Platform.has_extension("cl_khr_il_program") ||
-          Platform.get_info<info::platform::version>().find(" 2.1") !=
-              string_class::npos) {
-        Program = createSpirvProgram(Context, DeviceProg);
-      } else {
-        return nullptr;
-      }
-    }
-  }
-
-  // Program is not a SPIR-V, assume a device binary
-  if (!Program) {
-    Program = createBinaryProgram(Context, DeviceProg);
-  }
-
-  return Program;
-}
-
-cl_program ProgramManager::createOpenCLProgram(const context &Context) {
-  vector_class<char> DeviceProg;
-
-  // despite being named getSpirvSource this works for any binary file, even
-  // spir-df. Just make sure to postfix it with .spv for the time being.
-  DeviceProg = getSpirvSource();
-
-  cl_context ClContext = detail::getSyclObjImpl(Context)->getHandleRef();
-  const platform &Platform = Context.get_platform();
-  cl_program ClProgram = createProgram(Platform, ClContext, DeviceProg);
-  return ClProgram;
-}
-
-cl_program ProgramManager::getBuiltOpenCLProgram(const context &Context) {
-  cl_program &ClProgram = m_CachedSpirvPrograms[Context];
-=======
 cl_program ProgramManager::getBuiltOpenCLProgram(OSModuleHandle M,
                                                  const context &Context) {
   cl_program &ClProgram = m_CachedSpirvPrograms[std::make_pair(Context, M)];
->>>>>>> 3e11f59c
   if (!ClProgram) {
     DeviceImage *Img = nullptr;
     ClProgram = loadProgram(M, Context, &Img);
@@ -148,7 +100,6 @@
   return ClProgram;
 }
 
-<<<<<<< HEAD
 // Gets a unique name to a kernel name which is currently computed from a SHA-1
 // hash of the kernel name. This unique name is used in place of the kernels
 // mangled name inside of xocc computed binaries containing the kernels.
@@ -168,28 +119,6 @@
   return std::to_string(uuid_hash_value);
 }
 
-cl_kernel ProgramManager::getOrCreateKernel(const context &Context,
-                                            const char *KernelName) {
-  cl_program Program = getBuiltOpenCLProgram(Context);
-  auto &KernelsCache = m_CachedKernels[Program];
-
-  // TODO: Extend this to work for more than the first device in the context
-  // most of the run-time only works with a single device right now, but this
-  // should be changed long term.
-  auto Devices = Context.get_devices();
-  std::string uniqueName;
-  if (!Devices.empty()
-    && Devices[0].get_info<info::device::vendor>() == "Xilinx")
-      uniqueName = getUniqueName(KernelName);
-
-  cl_kernel &Kernel =
-      KernelsCache[uniqueName.empty() ? string_class{KernelName}
-                                      : uniqueName];
-  if (!Kernel) {
-    cl_int Err = CL_SUCCESS;
-    Kernel = clCreateKernel(
-      Program, uniqueName.empty() ? KernelName : uniqueName.c_str(), &Err);
-=======
 cl_kernel ProgramManager::getOrCreateKernel(OSModuleHandle M,
                                             const context &Context,
                                             const string_class &KernelName) {
@@ -203,7 +132,6 @@
   if (!Kernel) {
     cl_int Err = CL_SUCCESS;
     Kernel = clCreateKernel(Program, KernelName.c_str(), &Err);
->>>>>>> 3e11f59c
     CHECK_OCL_CODE(Err);
   }
   return Kernel;
@@ -216,52 +144,6 @@
   return ClProgram;
 }
 
-<<<<<<< HEAD
-const vector_class<char> ProgramManager::getSpirvSource() {
-  // TODO FIXME make this function thread-safe
-  vector_class<char> DeviceProg;
-
-  if (DeviceImages && !std::getenv("SYCL_USE_KERNEL_SPV")) {
-    assert(DeviceImages->NumDeviceImages == 1 &&
-           "only single image is supported for now");
-    const __tgt_device_image &Img = DeviceImages->DeviceImages[0];
-    auto *BegPtr = reinterpret_cast<const char *>(Img.ImageStart);
-    auto *EndPtr = reinterpret_cast<const char *>(Img.ImageEnd);
-    ptrdiff_t ImgSize = EndPtr - BegPtr;
-    DeviceProg.clear();
-    DeviceProg.resize(static_cast<size_t>(ImgSize));
-
-    // TODO this code is expected to be heavily refactored, this copying
-    // might be redundant (unless we don't want to work on live .rodata)
-    std::copy(BegPtr, EndPtr, DeviceProg.begin());
-
-    if (std::getenv("SYCL_DUMP_IMAGES")) {
-      std::ofstream F("kernel.spv", std::ios::binary);
-
-      if (!F.is_open())
-        throw compile_program_error("Can not write kernel.spv\n");
-
-      F.write(BegPtr, ImgSize);
-      F.close();
-    }
-  } else {
-    std::ifstream File("kernel.spv", std::ios::binary);
-    if (!File.is_open()) {
-      throw compile_program_error("Can not open kernel.spv\n");
-    }
-
-    File.seekg(0, std::ios::end);
-    DeviceProg = vector_class<char>(File.tellg());
-    File.seekg(0);
-    File.read(DeviceProg.data(), DeviceProg.size());
-    File.close();
-  }
-
-  return DeviceProg;
-}
-
-=======
->>>>>>> 3e11f59c
 void ProgramManager::build(cl_program &ClProgram, const string_class &Options,
                            std::vector<cl_device_id> ClDevices) {
 
