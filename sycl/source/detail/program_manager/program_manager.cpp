--- conflicted
+++ resolved
@@ -523,19 +523,12 @@
   return BuildResult->Ptr.load();
 }
 
-<<<<<<< HEAD
-std::pair<RT::PiKernel, std::mutex *> ProgramManager::getOrCreateKernel(
-    OSModuleHandle M, const context &Context, const device &Device,
-    const string_class &KName, const program_impl *Prg) {
-  std::string KernelName = KName;
-=======
 std::tuple<RT::PiKernel, std::mutex *, RT::PiProgram>
 ProgramManager::getOrCreateKernel(OSModuleHandle M,
                                   const ContextImplPtr &ContextImpl,
                                   const DeviceImplPtr &DeviceImpl,
                                   const std::string &KernelName,
                                   const program_impl *Prg) {
->>>>>>> a418e1cd
   if (DbgProgMgr > 0) {
     std::cerr << ">>> ProgramManager::getOrCreateKernel(" << M << ", "
               << ContextImpl.get() << ", " << DeviceImpl.get() << ", "
