--- conflicted
+++ resolved
@@ -167,12 +167,6 @@
   sycl::detail::AllowListParsedT ActualValue =
       sycl::detail::parseAllowList(AllowList);
   sycl::detail::AllowListParsedT ExpectedValue{
-<<<<<<< HEAD
-      {{"BackendName", "host"}},       {{"BackendName", "opencl"}},
-      {{"BackendName", "level_zero"}}, {{"BackendName", "cuda"}},
-      {{"BackendName", "hip"}},        {{"BackendName", "esimd_emulator"}},
-      {{"BackendName", "xrt"}},        {{"BackendName", "*"}}};
-=======
       {{"BackendName", "host"}},
       {{"BackendName", "opencl"}},
       {{"BackendName", "level_zero"}},
@@ -180,8 +174,8 @@
       {{"BackendName", "hip"}},
       {{"BackendName", "esimd_emulator"}},
       {{"BackendName", "ext_oneapi_unified_runtime"}},
+      {{"BackendName", "xrt"}},
       {{"BackendName", "*"}}};
->>>>>>> ecc3bc6e
   EXPECT_EQ(ExpectedValue, ActualValue);
 }
 
