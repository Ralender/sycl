//==---------- assert.cpp --- Check assert helpers enqueue -----------------==//
//
// Part of the LLVM Project, under the Apache License v2.0 with LLVM Exceptions.
// See https://llvm.org/LICENSE.txt for license information.
// SPDX-License-Identifier: Apache-2.0 WITH LLVM-exception
//
//===----------------------------------------------------------------------===//

/*
 * The positive test here checks that assert fallback assert feature works well.
 * According to the doc, when assert is triggered on device host application
 * should abort. That said, a standard `abort()` function is to be called. The
 * function makes sure the app terminates due `SIGABRT` signal. This makes it
 * impossible to verify the feature in uni-process environment. Hence, we employ
 * multi-process envirnment i.e. we call a `fork()`. The child process is should
 * abort and the parent process verifies it and checks that child prints correct
 * error message to `stderr`. Verification of `stderr` output is performed via
 * pipe.
 */

#define SYCL_FALLBACK_ASSERT 1
// Enable use of interop kernel c-tor
#define __SYCL_INTERNAL_API
#include <sycl/backend/opencl.hpp>
#include <sycl/sycl.hpp>

#include <detail/context_impl.hpp>
#include <detail/device_impl.hpp>

#include <helpers/PiImage.hpp>
#include <helpers/PiMock.hpp>

#include <gtest/gtest.h>

#ifndef _WIN32
#include <sys/ioctl.h>
#include <unistd.h>
#endif // _WIN32

class TestKernel;

namespace sycl {
__SYCL_INLINE_VER_NAMESPACE(_V1) {
namespace detail {
template <> struct KernelInfo<TestKernel> {
  static constexpr unsigned getNumParams() { return 0; }
  static const kernel_param_desc_t &getParamDesc(int) {
    static kernel_param_desc_t Dummy;
    return Dummy;
  }
  static constexpr const char *getName() { return "TestKernel"; }
  static constexpr bool isESIMD() { return false; }
  static constexpr bool callsThisItem() { return false; }
  static constexpr bool callsAnyThisFreeFunction() { return false; }
  static constexpr int64_t getKernelSize() { return 1; }
};

static constexpr const kernel_param_desc_t Signatures[] = {
    {kernel_param_kind_t::kind_accessor, 4062, 0}};

template <>
struct KernelInfo<::sycl::detail::__sycl_service_kernel__::AssertInfoCopier> {
  static constexpr const char *getName() {
    return "_ZTSN2cl4sycl6detail23__sycl_service_kernel__16AssertInfoCopierE";
  }
  static constexpr unsigned getNumParams() { return 1; }
  static constexpr const kernel_param_desc_t &getParamDesc(unsigned Idx) {
    assert(!Idx);
    return Signatures[Idx];
  }
  static constexpr bool isESIMD() { return 0; }
  static constexpr bool callsThisItem() { return 0; }
  static constexpr bool callsAnyThisFreeFunction() { return 0; }
  static constexpr int64_t getKernelSize() {
    // The AssertInfoCopier service kernel lambda captures an accessor.
    return sizeof(sycl::accessor<sycl::detail::AssertHappened, 1,
                                 sycl::access::mode::write>);
  }
};
} // namespace detail
} // __SYCL_INLINE_VER_NAMESPACE(_V1)
} // namespace sycl

static sycl::unittest::PiImage generateDefaultImage() {
  using namespace sycl::unittest;

  static const std::string KernelName = "TestKernel";
  static const std::string CopierKernelName =
      "_ZTSN2cl4sycl6detail23__sycl_service_kernel__16AssertInfoCopierE";

  PiPropertySet PropSet;

  setKernelUsesAssert({KernelName}, PropSet);

  std::vector<unsigned char> Bin{0, 1, 2, 3, 4, 5}; // Random data

  PiArray<PiOffloadEntry> Entries = makeEmptyKernels({KernelName});

  PiImage Img{PI_DEVICE_BINARY_TYPE_SPIRV,            // Format
              __SYCL_PI_DEVICE_BINARY_TARGET_SPIRV64, // DeviceTargetSpec
              "",                                     // Compile options
              "",                                     // Link options
              std::move(Bin),
              std::move(Entries),
              std::move(PropSet)};

  return Img;
}

static sycl::unittest::PiImage generateCopierKernelImage() {
  using namespace sycl::unittest;

  static const std::string CopierKernelName =
      "_ZTSN2cl4sycl6detail23__sycl_service_kernel__16AssertInfoCopierE";

  PiPropertySet PropSet;

  std::vector<unsigned char> Bin{10, 11, 12, 13, 14, 15}; // Random data

  PiArray<PiOffloadEntry> Entries = makeEmptyKernels({CopierKernelName});

  PiImage Img{PI_DEVICE_BINARY_TYPE_SPIRV,            // Format
              __SYCL_PI_DEVICE_BINARY_TARGET_SPIRV64, // DeviceTargetSpec
              "",                                     // Compile options
              "",                                     // Link options
              std::move(Bin),
              std::move(Entries),
              std::move(PropSet)};

  return Img;
}

sycl::unittest::PiImage Imgs[] = {generateDefaultImage(),
                                  generateCopierKernelImage()};
sycl::unittest::PiImageArray<2> ImgArray{Imgs};

struct AssertHappened {
  int Flag = 0;
  char Expr[256 + 1] = "";
  char File[256 + 1] = "";
  char Func[128 + 1] = "";

  int32_t Line = 0;

  uint64_t GID0 = 0;
  uint64_t GID1 = 0;
  uint64_t GID2 = 0;

  uint64_t LID0 = 0;
  uint64_t LID1 = 0;
  uint64_t LID2 = 0;
};

// This should not be modified.
// Substituted in memory map operation.
static AssertHappened ExpectedToOutput = {
    2, // assert copying done
    "TestExpression",
    "TestFile",
    "TestFunc",
    123, // line

    0, // global id
    1, // global id
    2, // global id
    3, // local id
    4, // local id
    5  // local id
};

static constexpr int KernelLaunchCounterBase = 0;
static int KernelLaunchCounter = KernelLaunchCounterBase;
static constexpr int MemoryMapCounterBase = 1000;
static int MemoryMapCounter = MemoryMapCounterBase;
static constexpr int PauseWaitOnIdx = KernelLaunchCounterBase + 1;

// Mock redifinitions
static pi_result redefinedKernelGetGroupInfo(pi_kernel kernel, pi_device device,
                                             pi_kernel_group_info param_name,
                                             size_t param_value_size,
                                             void *param_value,
                                             size_t *param_value_size_ret) {
  if (param_name == PI_KERNEL_GROUP_INFO_COMPILE_WORK_GROUP_SIZE) {
    if (param_value_size_ret) {
      *param_value_size_ret = 3 * sizeof(size_t);
    } else if (param_value) {
      auto size = static_cast<size_t *>(param_value);
      size[0] = 1;
      size[1] = 1;
      size[2] = 1;
    }
  }

  return PI_SUCCESS;
}

static pi_result redefinedEnqueueKernelLaunch(pi_queue, pi_kernel, pi_uint32,
                                              const size_t *, const size_t *,
                                              const size_t *LocalSize,
                                              pi_uint32 N, const pi_event *Deps,
                                              pi_event *RetEvent) {
  int *Ret = new int[1];
  *Ret = KernelLaunchCounter++;
  // This output here is to reduce amount of time requried to debug/reproduce a
  // failing test upon feature break
  printf("Enqueued %i\n", *Ret);

  if (PauseWaitOnIdx == *Ret) {
    // It should be copier kernel. Check if it depends on user's one.
    EXPECT_EQ(N, 1U);
    int EventIdx = reinterpret_cast<int *>(Deps[0])[0];
    EXPECT_EQ(EventIdx, 0);
  }

  *RetEvent = reinterpret_cast<pi_event>(Ret);
  return PI_SUCCESS;
}

static pi_result redefinedEventsWaitPositive(pi_uint32 num_events,
                                             const pi_event *event_list) {
  // there should be two events: one is for memory map and the other is for
  // copier kernel
  assert(num_events == 2);

  int EventIdx1 = reinterpret_cast<int *>(event_list[0])[0];
  int EventIdx2 = reinterpret_cast<int *>(event_list[1])[0];
  // This output here is to reduce amount of time requried to debug/reproduce
  // a failing test upon feature break
  printf("Waiting for events %i, %i\n", EventIdx1, EventIdx2);
  return PI_SUCCESS;
}

static pi_result redefinedEventsWaitNegative(pi_uint32 num_events,
                                             const pi_event *event_list) {
  // For negative tests we do not expect the copier kernel to be used, so
  // instead we accept whatever amount we get.
  // This output here is to reduce amount of time requried to debug/reproduce
  // a failing test upon feature break
  printf("Waiting for %i events ", num_events);
  for (size_t I = 0; I < num_events; ++I)
    printf("%i, ", reinterpret_cast<int *>(event_list[I])[0]);
  printf("\n");
  return PI_SUCCESS;
}

static pi_result
redefinedMemBufferCreate(pi_context context, pi_mem_flags flags, size_t size,
                         void *host_ptr, pi_mem *ret_mem,
                         const pi_mem_properties *properties = nullptr) {
  static size_t MemAddrCounter = 1;
  *ret_mem = (pi_mem)MemAddrCounter++;
  return PI_SUCCESS;
}

static pi_result redefinedMemRelease(pi_mem mem) { return PI_SUCCESS; }

static pi_result redefinedKernelSetArg(pi_kernel kernel, pi_uint32 arg_index,
                                       size_t arg_size, const void *arg_value) {
  return PI_SUCCESS;
}

static pi_result redefinedEnqueueMemBufferMap(
    pi_queue command_queue, pi_mem buffer, pi_bool blocking_map,
    pi_map_flags map_flags, size_t offset, size_t size,
    pi_uint32 num_events_in_wait_list, const pi_event *event_wait_list,
    pi_event *RetEvent, void **RetMap) {
  int *Ret = new int[1];
  *Ret = MemoryMapCounter++;
  // This output here is to reduce amount of time requried to debug/reproduce a
  // failing test upon feature break
  printf("Memory map %i\n", *Ret);
  *RetEvent = reinterpret_cast<pi_event>(Ret);

  *RetMap = (void *)&ExpectedToOutput;

  return PI_SUCCESS;
}

static pi_result redefinedExtKernelSetArgMemObj(pi_kernel kernel,
                                                pi_uint32 arg_index,
                                                const pi_mem *arg_value) {
  return PI_SUCCESS;
}

static void setupMock(sycl::unittest::PiMock &Mock) {
  using namespace sycl::detail;
  Mock.redefine<PiApiKind::piKernelGetGroupInfo>(redefinedKernelGetGroupInfo);
  Mock.redefine<PiApiKind::piEnqueueKernelLaunch>(redefinedEnqueueKernelLaunch);
  Mock.redefine<PiApiKind::piMemBufferCreate>(redefinedMemBufferCreate);
  Mock.redefine<PiApiKind::piMemRelease>(redefinedMemRelease);
  Mock.redefine<PiApiKind::piKernelSetArg>(redefinedKernelSetArg);
  Mock.redefine<PiApiKind::piEnqueueMemBufferMap>(redefinedEnqueueMemBufferMap);
  Mock.redefine<PiApiKind::piEventsWait>(redefinedEventsWaitPositive);
  Mock.redefine<PiApiKind::piextKernelSetArgMemObj>(
      redefinedExtKernelSetArgMemObj);
}

namespace TestInteropKernel {
const sycl::context *Context = nullptr;
const sycl::device *Device = nullptr;
int KernelLaunchCounter = ::KernelLaunchCounterBase;

static pi_result redefinedKernelGetInfo(pi_kernel Kernel,
                                        pi_kernel_info ParamName,
                                        size_t ParamValueSize, void *ParamValue,
                                        size_t *ParamValueSizeRet) {
  if (PI_KERNEL_INFO_CONTEXT == ParamName) {
    pi_context PiContext =
        sycl::detail::getSyclObjImpl(*Context)->getHandleRef();

    if (ParamValue)
      memcpy(ParamValue, &PiContext, sizeof(PiContext));
    if (ParamValueSizeRet)
      *ParamValueSizeRet = sizeof(PiContext);

    return PI_SUCCESS;
  }

  if (PI_KERNEL_INFO_PROGRAM == ParamName) {
    cl_program X = (cl_program)1;

    if (ParamValue)
      memcpy(ParamValue, &X, sizeof(X));
    if (ParamValueSizeRet)
      *ParamValueSizeRet = sizeof(X);

    return PI_SUCCESS;
  }

  if (PI_KERNEL_INFO_FUNCTION_NAME == ParamName) {
    static const char FName[] = "TestFnName";
    if (ParamValue) {
      size_t L = strlen(FName) + 1;
      if (L < ParamValueSize)
        L = ParamValueSize;

      memcpy(ParamValue, FName, L);
    }
    if (ParamValueSizeRet)
      *ParamValueSizeRet = strlen(FName) + 1;

    return PI_SUCCESS;
  }

  return PI_ERROR_UNKNOWN;
}

static pi_result redefinedEnqueueKernelLaunch(pi_queue, pi_kernel, pi_uint32,
                                              const size_t *, const size_t *,
                                              const size_t *LocalSize,
                                              pi_uint32 N, const pi_event *Deps,
                                              pi_event *RetEvent) {
  int *Ret = new int[1];
  *Ret = KernelLaunchCounter++;
  // This output here is to reduce amount of time requried to debug/reproduce a
  // failing test upon feature break
  printf("Enqueued %i\n", *Ret);

  *RetEvent = reinterpret_cast<pi_event>(Ret);
  return PI_SUCCESS;
}

static pi_result redefinedProgramGetInfo(pi_program P,
                                         pi_program_info ParamName,
                                         size_t ParamValueSize,
                                         void *ParamValue,
                                         size_t *ParamValueSizeRet) {
  if (PI_PROGRAM_INFO_NUM_DEVICES == ParamName) {
    static const int V = 1;

    if (ParamValue)
      memcpy(ParamValue, &V, sizeof(V));
    if (ParamValueSizeRet)
      *ParamValueSizeRet = sizeof(V);

    return PI_SUCCESS;
  }

  if (PI_PROGRAM_INFO_DEVICES == ParamName) {
    EXPECT_EQ(ParamValueSize, 1 * sizeof(pi_device));

    pi_device Dev = sycl::detail::getSyclObjImpl(*Device)->getHandleRef();

    if (ParamValue)
      memcpy(ParamValue, &Dev, sizeof(Dev));
    if (ParamValueSizeRet)
      *ParamValueSizeRet = sizeof(Dev);

    return PI_SUCCESS;
  }

  return PI_ERROR_UNKNOWN;
}

static pi_result redefinedProgramGetBuildInfo(pi_program P, pi_device D,
                                              pi_program_build_info ParamName,
                                              size_t ParamValueSize,
                                              void *ParamValue,
                                              size_t *ParamValueSizeRet) {
  if (PI_PROGRAM_BUILD_INFO_BINARY_TYPE == ParamName) {
    static const pi_program_binary_type T = PI_PROGRAM_BINARY_TYPE_EXECUTABLE;
    if (ParamValue)
      memcpy(ParamValue, &T, sizeof(T));
    if (ParamValueSizeRet)
      *ParamValueSizeRet = sizeof(T);
    return PI_SUCCESS;
  }

  if (PI_PROGRAM_BUILD_INFO_OPTIONS == ParamName) {
    if (ParamValueSizeRet)
      *ParamValueSizeRet = 0;
    return PI_SUCCESS;
  }

  return PI_ERROR_UNKNOWN;
}

} // namespace TestInteropKernel

static void setupMockForInterop(sycl::unittest::PiMock &Mock,
                                const sycl::context &Ctx,
                                const sycl::device &Dev) {
  using namespace sycl::detail;

  TestInteropKernel::KernelLaunchCounter = ::KernelLaunchCounterBase;
  TestInteropKernel::Device = &Dev;
  TestInteropKernel::Context = &Ctx;

  Mock.redefine<PiApiKind::piKernelGetGroupInfo>(redefinedKernelGetGroupInfo);
  Mock.redefine<PiApiKind::piEnqueueKernelLaunch>(
      TestInteropKernel::redefinedEnqueueKernelLaunch);
  Mock.redefine<PiApiKind::piMemBufferCreate>(redefinedMemBufferCreate);
  Mock.redefine<PiApiKind::piMemRelease>(redefinedMemRelease);
  Mock.redefine<PiApiKind::piKernelSetArg>(redefinedKernelSetArg);
  Mock.redefine<PiApiKind::piEnqueueMemBufferMap>(redefinedEnqueueMemBufferMap);
  Mock.redefine<PiApiKind::piEventsWait>(redefinedEventsWaitNegative);
  Mock.redefine<PiApiKind::piextKernelSetArgMemObj>(
      redefinedExtKernelSetArgMemObj);
  Mock.redefine<PiApiKind::piKernelGetInfo>(
      TestInteropKernel::redefinedKernelGetInfo);
  Mock.redefine<PiApiKind::piProgramGetInfo>(
      TestInteropKernel::redefinedProgramGetInfo);
  Mock.redefine<PiApiKind::piProgramGetBuildInfo>(
      TestInteropKernel::redefinedProgramGetBuildInfo);
}

#ifndef _WIN32
void ChildProcess(int StdErrFD) {
  static constexpr int StandardStdErrFD = 2;
  if (dup2(StdErrFD, StandardStdErrFD) < 0) {
    printf("Can't duplicate stderr fd for %i: %s\n", StdErrFD, strerror(errno));
    exit(1);
  }

  sycl::unittest::PiMock Mock;
  sycl::platform Plt = Mock.getPlatform();

  setupMock(Mock);

  const sycl::device Dev = Plt.get_devices()[0];
  sycl::queue Queue{Dev};

  const sycl::context Ctx = Queue.get_context();

  sycl::kernel_bundle KernelBundle =
      sycl::get_kernel_bundle<sycl::bundle_state::input>(Ctx, {Dev});
  auto ExecBundle = sycl::build(KernelBundle);
  printf("Child process launching kernel\n");
  Queue.submit([&](sycl::handler &H) {
    H.use_kernel_bundle(ExecBundle);
    H.single_task<TestKernel>([] {});
  });
  printf("Child process waiting on the queue\n");
  Queue.wait();
  printf("Child process done waiting on the queue. That's unexpected\n");
  exit(1);
}

void ParentProcess(int ChildPID, int ChildStdErrFD) {
  static constexpr char StandardMessage[] =
      "TestFile:123: TestFunc: global id:"
      " [0,1,2], local id: [3,4,5] Assertion `TestExpression` failed.";

  int Status = 0;

  printf("Parent process waiting for child %i\n", ChildPID);

  waitpid(ChildPID, &Status, /*options = */ 0);

  int SigNum = WTERMSIG(Status);

  // Fetch number of unread bytes in pipe
  int PipeUnread = 0;
  if (ioctl(ChildStdErrFD, FIONREAD, &PipeUnread) < 0) {
    perror("Couldn't fetch pipe size: ");
    exit(1);
  }

  std::vector<char> Buf(PipeUnread + 1, '\0');

  // Read the pipe contents
  {
    size_t TotalReadCnt = 0;

    while (TotalReadCnt < static_cast<size_t>(PipeUnread)) {
      ssize_t ReadCnt = read(ChildStdErrFD, Buf.data() + TotalReadCnt,
                             PipeUnread - TotalReadCnt);

      if (ReadCnt < 0) {
        perror("Couldn't read from pipe");
        exit(1);
      }

      TotalReadCnt += ReadCnt;
    }
  }

  std::string BufStr(Buf.data());

  printf("Status: %i, Signal: %i, Buffer: >>> %s <<<\n", Status, SigNum,
         Buf.data());

  EXPECT_EQ(!!WIFSIGNALED(Status), true);
  EXPECT_EQ(SigNum, SIGABRT);
  EXPECT_NE(BufStr.find(StandardMessage), std::string::npos);
}
#endif // _WIN32

TEST(Assert, TestPositive) {
<<<<<<< HEAD
  // Preliminary checks
  {
    sycl::platform Plt{sycl::default_selector()};
    if (Plt.is_host()) {
      printf("Test is not supported on host, skipping\n");
      return;
    }

    if (Plt.get_backend() == sycl::backend::ext_oneapi_cuda) {
      printf("Test is not supported on CUDA platform, skipping\n");
      return;
    }

    if (Plt.get_backend() == sycl::backend::ext_oneapi_hip) {
      printf("Test is not supported on HIP platform, skipping\n");
      return;
    }

    if (Plt.get_backend() == sycl::backend::xrt) {
      printf("Test is not supported on XRT platform, skipping\n");
      return;
    }
  }
=======
  // Ensure that the mock plugin is initialized before spawning work. Since the
  // test needs no redefinitions we do not need to create a PiMock instance, but
  // the mock plugin is still needed to have a valid platform available.
  sycl::unittest::PiMock::EnsureMockPluginInitialized();
>>>>>>> 0f579bae

#ifndef _WIN32
  static constexpr int ReadFDIdx = 0;
  static constexpr int WriteFDIdx = 1;
  int PipeFD[2];

  if (pipe(PipeFD) < 0) {
    perror("Failed to create pipe for stderr: ");
    exit(1);
  }

  int ChildPID = fork();

  if (ChildPID) {
    close(PipeFD[WriteFDIdx]);
    ParentProcess(ChildPID, PipeFD[ReadFDIdx]);
    close(PipeFD[ReadFDIdx]);
  } else {
    close(PipeFD[ReadFDIdx]);
    ChildProcess(PipeFD[WriteFDIdx]);
    close(PipeFD[WriteFDIdx]);
  }
#endif // _WIN32
}

TEST(Assert, TestAssertServiceKernelHidden) {
  const char *AssertServiceKernelName = sycl::detail::KernelInfo<
      sycl::detail::__sycl_service_kernel__::AssertInfoCopier>::getName();

  std::vector<sycl::kernel_id> AllKernelIDs = sycl::get_kernel_ids();

  auto NoFoundServiceKernelID = std::none_of(
      AllKernelIDs.begin(), AllKernelIDs.end(), [=](sycl::kernel_id KernelID) {
        return strcmp(KernelID.get_name(), AssertServiceKernelName) == 0;
      });

  EXPECT_TRUE(NoFoundServiceKernelID);
}

TEST(Assert, TestInteropKernelNegative) {
  sycl::unittest::PiMock Mock;
  sycl::platform Plt = Mock.getPlatform();

  const sycl::device Dev = Plt.get_devices()[0];
  sycl::context Ctx{Dev};

  setupMockForInterop(Mock, Ctx, Dev);

  sycl::queue Queue{Ctx, Dev};

  cl_kernel CLKernel = (cl_kernel)(0x01);
  // TODO use make_kernel. This requires a fix in backend.cpp to get plugin
  // from context instead of free getPlugin to alllow for mocking of its methods
  sycl::kernel KInterop(CLKernel, Ctx);

  Queue.submit([&](sycl::handler &H) { H.single_task(KInterop); });

  EXPECT_EQ(TestInteropKernel::KernelLaunchCounter,
            KernelLaunchCounterBase + 1);
}

TEST(Assert, TestInteropKernelFromProgramNegative) {
  sycl::unittest::PiMock Mock;
  sycl::platform Plt = Mock.getPlatform();

  const sycl::device Dev = Plt.get_devices()[0];
  sycl::context Ctx{Dev};

  setupMockForInterop(Mock, Ctx, Dev);

  sycl::queue Queue{Ctx, Dev};

  sycl::kernel_bundle Bundle =
      sycl::get_kernel_bundle<sycl::bundle_state::executable>(Ctx);
  sycl::kernel KOrig = Bundle.get_kernel(sycl::get_kernel_id<TestKernel>());

  cl_kernel CLKernel = sycl::get_native<sycl::backend::opencl>(KOrig);
  sycl::kernel KInterop{CLKernel, Ctx};

  Queue.submit([&](sycl::handler &H) { H.single_task(KInterop); });

  EXPECT_EQ(TestInteropKernel::KernelLaunchCounter,
            KernelLaunchCounterBase + 1);
}<|MERGE_RESOLUTION|>--- conflicted
+++ resolved
@@ -527,36 +527,10 @@
 #endif // _WIN32
 
 TEST(Assert, TestPositive) {
-<<<<<<< HEAD
-  // Preliminary checks
-  {
-    sycl::platform Plt{sycl::default_selector()};
-    if (Plt.is_host()) {
-      printf("Test is not supported on host, skipping\n");
-      return;
-    }
-
-    if (Plt.get_backend() == sycl::backend::ext_oneapi_cuda) {
-      printf("Test is not supported on CUDA platform, skipping\n");
-      return;
-    }
-
-    if (Plt.get_backend() == sycl::backend::ext_oneapi_hip) {
-      printf("Test is not supported on HIP platform, skipping\n");
-      return;
-    }
-
-    if (Plt.get_backend() == sycl::backend::xrt) {
-      printf("Test is not supported on XRT platform, skipping\n");
-      return;
-    }
-  }
-=======
   // Ensure that the mock plugin is initialized before spawning work. Since the
   // test needs no redefinitions we do not need to create a PiMock instance, but
   // the mock plugin is still needed to have a valid platform available.
   sycl::unittest::PiMock::EnsureMockPluginInitialized();
->>>>>>> 0f579bae
 
 #ifndef _WIN32
   static constexpr int ReadFDIdx = 0;
