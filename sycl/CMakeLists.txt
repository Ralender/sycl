--- conflicted
+++ resolved
@@ -81,33 +81,33 @@
 set(SYCL_INCLUDE "${CMAKE_CURRENT_BINARY_DIR}/include/")
 set(OPENCL_INCLUDE "${OpenCL_INCLUDE_DIRS}")
 
-# Try to find and include XRT OpenCL in the build components to allow access to 
-# Xilinx CL extensions in the source files when compiling the runtimes 
-# libSYCL.so, this unfortunately isn't relevant when a user is compiling there 
-# own files, they'll still have to add -I/opt/xilinx/xrt/include/. 
-# It's only relevant to the clang build system and the libSYCL.so file that's 
+# Try to find and include XRT OpenCL in the build components to allow access to
+# Xilinx CL extensions in the source files when compiling the runtimes
+# libSYCL.so, this unfortunately isn't relevant when a user is compiling there
+# own files, they'll still have to add -I/opt/xilinx/xrt/include/.
+# It's only relevant to the clang build system and the libSYCL.so file that's
 # compiled, the header files are recompiled on a per application basis as far as
 # I'm aware.
-# NOTE: This isn't really used at the moment as the extensions are only really 
-# used in the buffer_impl.h file for now and those are walled behind Xilinx 
-# IFDEF's for now. However, ideally we would move away from macro usage and 
-# check the device context for a Xilinx device in use and optionally execute the 
-# Xilinx Extensions rather than optionally compile them. This, however would 
-# make XRT a required installation for compiling for any device not just Xilinx 
+# NOTE: This isn't really used at the moment as the extensions are only really
+# used in the buffer_impl.h file for now and those are walled behind Xilinx
+# IFDEF's for now. However, ideally we would move away from macro usage and
+# check the device context for a Xilinx device in use and optionally execute the
+# Xilinx Extensions rather than optionally compile them. This, however would
+# make XRT a required installation for compiling for any device not just Xilinx
 # devices, there is a related \todo in buffer_impl.hpp for this
 if (DEFINED ENV{XILINX_XRT})
   if(EXISTS "$ENV{XILINX_XRT}/include" AND EXISTS "$ENV{XILINX_XRT}/lib")
     message(STATUS "XILINX_XRT enabled")
-    message(STATUS "XILINX_XRT Include: $ENV{XILINX_XRT}/include") 
-    #message(STATUS "XILINX_XRT Lib: $ENV{XILINX_XRT}/lib") 
-
-    # Add SYSTEM infront to cheat the build system into thinking its a system 
+    message(STATUS "XILINX_XRT Include: $ENV{XILINX_XRT}/include")
+    #message(STATUS "XILINX_XRT Lib: $ENV{XILINX_XRT}/lib")
+
+    # Add SYSTEM infront to cheat the build system into thinking its a system
     # include and silencing warnings from XRT when building... don't want more
     # compiler noise that we can't control
     include_directories(SYSTEM $ENV{XILINX_XRT}/include)
     # link_directories(SYSTEM $ENV{XILINX_XRT}/lib)
   else()
-    message(STATUS "Invalid XILINX_XRT no lib or include directories found")   
+    message(STATUS "Invalid XILINX_XRT no lib or include directories found")
   endif()
 else()
   message(STATUS "XILINX_XRT not set, xilinx cl ext disabled")
@@ -225,42 +225,4 @@
 install(DIRECTORY "${includeRootPath}/." DESTINATION "${LLVM_INST_INC_DIRECTORY}" COMPONENT sycl-headers)
 
 add_subdirectory( test )
-<<<<<<< HEAD
-add_subdirectory( tools )
-
-set(manifest_list)
-set( DEPLOY_LIST
-  sycl
-  sycl-xocc
-  ocl_lib
-  ocl_headers
-  sycl_headers
-  clang
-  clang-offload-wrapper
-  clang-offload-bundler
-  llc
-  llvm-as
-  llvm-dis
-  llvm-spirv
-  llvm-link
-  opt
-)
-
-foreach( comp ${DEPLOY_LIST} )
-
-  message( STATUS "Adding component ${comp} to deploy")
-
-  set (manifest ${CMAKE_CURRENT_BINARY_DIR}/install_manifest_${comp}.txt)
-  add_custom_command(OUTPUT ${manifest}
-                     COMMAND "${CMAKE_COMMAND}"
-                             "-DCMAKE_INSTALL_COMPONENT=${comp}"
-                             -P "${CMAKE_BINARY_DIR}/cmake_install.cmake"
-                     COMMENT "Deploying component ${comp}"
-                     USES_TERMINAL)
-  list(APPEND manifest_list ${manifest})
-endforeach( comp )
-
-add_custom_target(deploy DEPENDS ${manifest_list})
-=======
-add_subdirectory( tools )
->>>>>>> 02531c49
+add_subdirectory( tools )