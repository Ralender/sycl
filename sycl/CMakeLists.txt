--- conflicted
+++ resolved
@@ -2,11 +2,7 @@
 
 project(sycl-solution)
 # Requirements
-<<<<<<< HEAD
-set(CMAKE_CXX_STANDARD 14)
-=======
 set(CMAKE_CXX_STANDARD 20)
->>>>>>> 1fcd1e6d
 set(CMAKE_CXX_STANDARD_REQUIRED ON)
 set(CMAKE_CXX_EXTENSIONS OFF)
 option(SYCL_ENABLE_WERROR "Treat all warnings as errors in SYCL project" OFF)
@@ -178,7 +174,6 @@
 
 set(OPENCL_INCLUDE "${OpenCL_INCLUDE_DIRS}")
 
-<<<<<<< HEAD
 add_library (OpenCL-Headers INTERFACE)
 add_library (OpenCL::Headers ALIAS OpenCL-Headers)
 target_include_directories(OpenCL-Headers
@@ -221,7 +216,6 @@
 option(SYCL_BUILD_PI_CUDA
   "Enables the CUDA backend for the Plugin Interface" OFF)
 
-=======
 # Try to find and include XRT OpenCL in the build components to allow access to
 # Xilinx OpenCL extensions in the source files when compiling the runtimes
 # libSYCL.so, this unfortunately isn't relevant when a user is compiling there
@@ -265,7 +259,6 @@
   message(STATUS "XILINX_XRT not set, xilinx cl ext disabled")
 endif()
 
->>>>>>> 1fcd1e6d
 # Configure SYCL version macro
 set(sycl_inc_dir ${CMAKE_CURRENT_SOURCE_DIR}/include)
 set(sycl_src_dir ${CMAKE_CURRENT_SOURCE_DIR}/source)
@@ -343,14 +336,11 @@
           llvm-no-spir-kernel
           llvm-spirv
           llvm-link
-<<<<<<< HEAD
           llvm-objcopy
           sycl-post-link
           sycl-ls
-=======
           sycl-xocc
           opt
->>>>>>> 1fcd1e6d
   COMMENT "Building SYCL compiler toolchain..."
 )
 
