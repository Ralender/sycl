--- conflicted
+++ resolved
@@ -311,11 +311,7 @@
           llvm-spirv
           llvm-link
           sycl-xocc
-<<<<<<< HEAD
           sycl-chess
-          llvm-objcopy
-=======
->>>>>>> 2cdbf729
           opt
           llvm-objcopy
           sycl-post-link
