# Overview

The SYCL* Compiler compiles C++\-based SYCL source files with code for both CPU
and a wide range of compute accelerators. The compiler uses Khronos*
OpenCL&trade; API to offload computations to accelerators.

# Table of contents

* [Prerequisites](#prerequisites)
  * [Create SYCL workspace](#create-sycl-workspace)
* [Build SYCL toolchain](#build-sycl-toolchain)
  * [Build SYCL toolchain with libc++ library](#build-sycl-toolchain-with-libc-library)
* [Use SYCL toolchain](#use-sycl-toolchain)
  * [Install low level runtime](#install-low-level-runtime)
  * [Test SYCL toolchain](#test-sycl-toolchain)
  * [Run simple SYCL application](#run-simple-sycl-application)
* [C++ standard](#c-standard)
* [Known Issues and Limitations](#known-issues-and-limitations)
* [Find More](#find-more)

# Prerequisites

* `git` - https://git-scm.com/downloads
* `cmake` version 3.2 or later - http://www.cmake.org/download/
* `python` - https://www.python.org/downloads/release/python-2716/
* C++ compiler
  * Linux: `GCC` version 5.1.0 or later (including libstdc++) -
    https://gcc.gnu.org/install/
  * Windows: `Visual Studio` version 15.7 preview 4 or later -
    https://visualstudio.microsoft.com/downloads/

## Create SYCL workspace

Throughout this document `SYCL_HOME` denotes the path to the local directory
created as SYCL workspace. It might be useful to create an environment variable
with the same name.

**Linux**

```bash
export SYCL_HOME=/export/home/sycl_workspace
mkdir $SYCL_HOME
```

**Windows**

Open a developer command prompt using one of two methods:

- Click start menu and search for "Developer Command Prompt for VS XX", where
  XX is a version of installed Visual Studio.
- Ctrl-R, write "cmd", click enter, then run
  `"C:\Program Files (x86)\Microsoft Visual Studio\2017\Community\VC\Auxiliary\Build\vcvarsall.bat" x64`

```bat
set SYCL_HOME=%USERPROFILE%\sycl_workspace
mkdir %SYCL_HOME%
```

# Build SYCL toolchain

**Linux**
```bash
cd $SYCL_HOME
git clone https://github.com/intel/llvm -b sycl
mkdir $SYCL_HOME/build
cd $SYCL_HOME/build

cmake -DCMAKE_BUILD_TYPE=Release -DLLVM_TARGETS_TO_BUILD="X86" \
-DLLVM_EXTERNAL_PROJECTS="llvm-spirv;sycl" \
-DLLVM_ENABLE_PROJECTS="clang;llvm-spirv;sycl" \
-DLLVM_EXTERNAL_SYCL_SOURCE_DIR=$SYCL_HOME/llvm/sycl \
-DLLVM_EXTERNAL_LLVM_SPIRV_SOURCE_DIR=$SYCL_HOME/llvm/llvm-spirv \
$SYCL_HOME/llvm/llvm

make -j`nproc` sycl-toolchain
```

**Windows**
```bat
cd %SYCL_HOME%
git clone https://github.com/intel/llvm -b sycl
mkdir %SYCL_HOME%\build
cd %SYCL_HOME%\build

cmake -G "Ninja" -DCMAKE_BUILD_TYPE=Release -DLLVM_TARGETS_TO_BUILD="X86"^
-DLLVM_EXTERNAL_PROJECTS="llvm-spirv;sycl"^
-DLLVM_ENABLE_PROJECTS="clang;llvm-spirv;sycl"^
-DLLVM_EXTERNAL_SYCL_SOURCE_DIR="%SYCL_HOME%\llvm\sycl"^
-DLLVM_EXTERNAL_LLVM_SPIRV_SOURCE_DIR="%SYCL_HOME%\llvm\llvm-spirv"^
-DCMAKE_C_COMPILER=cl -DCMAKE_CXX_COMPILER=cl -DCMAKE_C_FLAGS="/GS"^
-DCMAKE_CXX_FLAGS="/GS" -DCMAKE_EXE_LINKER_FLAGS="/NXCompat /DynamicBase"^
-DCMAKE_SHARED_LINKER_FLAGS="/NXCompat /DynamicBase"^
"%SYCL_HOME%\llvm\llvm"

ninja sycl-toolchain
```

TODO: add instructions how to deploy built SYCL toolchain.

## Build SYCL toolchain with libc++ library

There is experimental support for building and linking SYCL runtime with
libc++ library instead of libstdc++. To enable it the following CMake options
should be used.

**Linux**
```
-DSYCL_USE_LIBCXX=ON \
-DSYCL_LIBCXX_INCLUDE_PATH=<path to libc++ headers> \
-DSYCL_LIBCXX_LIBRARY_PATH=<path to libc++ and libc++abi libraries>
```

# Use SYCL toolchain

## Install low level runtime

To run SYCL  applications on OpenCL devices, OpenCL implementation(s) must be
present in the system.

To execute SYCL tests on Intel devices following runtimes should be installed:

**Linux**

* Intel GPU [Intel&reg; Graphics Compute Runtime for
   OpenCL&trade;](https://github.com/intel/compute-runtime/releases)
* Intel CPU - [Experimental Intel&reg; CPU Runtime for OpenCL&trade; Applications
   with SYCL support](https://github.com/intel/llvm/releases)
* Intel FPGA - TBD.

**Windows**
* OpenCL&trade; runtime for Intel GPU [Intel&reg; Download
   Center](https://downloadcenter.intel.com/product/80939/Graphics-Drivers)

* The experimental Intel&reg; CPU Runtime for OpenCL&trade; Applications with
  SYCL support on Windows will be available soon.

Please, refer to [the Release Notes](../ReleaseNotes.md) for recommended Intel
runtime versions.

## Test SYCL toolchain

### Run regression tests

To verify that built SYCL toolchain is working correctly, run:

**Linux**
```bash
make -j`nproc` check-all
```

**Windows**
```bat
ninja check-all
```

If no OpenCL GPU/CPU runtimes are available, the corresponding tests are
skipped.

### Run Khronos SYCL conformance test suite (optional)

Khronos SYCL conformance test suite (CTS) is intended to validate SYCL
implementation conformance to Khronos SYCL specification.

Follow Khronos SYCL-CTS instructions from
[README](https://github.com/KhronosGroup/SYCL-CTS#sycl-121-conformance-test-suite)
file to obtain test sources and instructions how build and execute the tests.

To configure testing of "Intel SYCL" toochain set
`SYCL_IMPLEMENTATION=Intel_SYCL` and `Intel_SYCL_ROOT=<path to the SYCL installation>`
CMake variables.

**Linux**
```bash
cmake -DIntel_SYCL_ROOT=$SYCL_HOME/deploy -DSYCL_IMPLEMENTATION=Intel_SYCL ...
```

**Windows**
```bat
cmake -DIntel_SYCL_ROOT=%SYCL_HOME%\deploy -DSYCL_IMPLEMENTATION=Intel_SYCL ...
```

## Run simple SYCL application

A simple SYCL program consists of following parts:
1. Header section
2. Allocating buffer for data
3. Creating SYCL queue
4. Submitting command group to SYCL queue which includes the kernel
5. Wait for the queue to complete the work
6. Use buffer accessor to retrieve the result on the device and verify the data
7. The end

Creating a file `simple-sycl-app.cpp` with the following C++ SYCL code in it:

```c++
#include <CL/sycl.hpp>

int main() {
  // Creating buffer of 4 ints to be used inside the kernel code
  cl::sycl::buffer<cl::sycl::cl_int, 1> Buffer(4);

  // Creating SYCL queue
  cl::sycl::queue Queue;

  // Size of index space for kernel
  cl::sycl::range<1> NumOfWorkItems{Buffer.get_count()};

  // Submitting command group(work) to queue
  Queue.submit([&](cl::sycl::handler &cgh) {
    // Getting write only access to the buffer on a device
    auto Accessor = Buffer.get_access<cl::sycl::access::mode::write>(cgh);
    // Executing kernel
    cgh.parallel_for<class FillBuffer>(
        NumOfWorkItems, [=](cl::sycl::id<1> WIid) {
          // Fill buffer with indexes
          Accessor[WIid] = (cl::sycl::cl_int)WIid.get(0);
        });
  });

  // Getting read only access to the buffer on the host.
  // Implicit barrier waiting for queue to complete the work.
  const auto HostAccessor = Buffer.get_access<cl::sycl::access::mode::read>();

  // Check the results
  bool MismatchFound = false;
  for (size_t I = 0; I < Buffer.get_count(); ++I) {
    if (HostAccessor[I] != I) {
      std::cout << "The result is incorrect for element: " << I
                << " , expected: " << I << " , got: " << HostAccessor[I]
                << std::endl;
      MismatchFound = true;
    }
  }

  if (!MismatchFound) {
    std::cout << "The results are correct!" << std::endl;
  }

  return MismatchFound;
}

```

To build simple-sycl-app put `bin` and `lib` to PATHs:

**Linux**
```bash
export PATH=$SYCL_HOME/build/bin:$PATH
export LD_LIBRARY_PATH=$SYCL_HOME/build/lib:$LD_LIBRARY_PATH
```

**Windows**
```bat
set PATH=%SYCL_HOME%\build\bin;%PATH%
set LIB=%SYCL_HOME%\build\lib;%LIB%
```

<<<<<<< HEAD
   ```console
   clang++ -std=c++2a -fsycl simple-sycl-app.cpp -o simple-sycl-app -lOpenCL
   ```
=======
and run following command:
>>>>>>> 5c5f230c

```bash
clang++ -fsycl simple-sycl-app.cpp -o simple-sycl-app.exe
```

This `simple-sycl-app.exe` application doesn't specify SYCL device for execution,
so SYCL runtime will use `default_selector` logic to select one of accelerators
available in the system or SYCL host device.

**Linux & Windows**
```bash
./simple-sycl-app.exe
The results are correct!
```

NOTE: SYCL developer can specify SYCL device for execution using device
selectors (e.g. `cl::sycl::cpu_selector`, `cl::sycl::gpu_selector`,
[Intel FPGA selector(s)](extensions/IntelFPGA/FPGASelector.md)) as
explained in following section [Code the program for a specific
GPU](#code-the-program-for-a-specific-gpu).

## Code the program for a specific GPU

To specify OpenCL device SYCL provides the abstract `cl::sycl::device_selector`
class which the can be used to define how the runtime should select the best
device.

The method `cl::sycl::device_selector::operator()` of the SYCL
`cl::sycl::device_selector` is an abstract member function which takes a
reference to a SYCL device and returns an integer score. This abstract member
function can be implemented in a derived class to provide a logic for selecting
a SYCL device. SYCL runtime uses the device for with the highest score is
returned. Such object can be passed to `cl::sycl::queue` and `cl::sycl::device`
constructors.

The example below illustrates how to use `cl::sycl::device_selector` to create
device and queue objects bound to Intel GPU device:

```c++
#include <CL/sycl.hpp>

int main() {
  class NEOGPUDeviceSelector : public cl::sycl::device_selector {
  public:
    int operator()(const cl::sycl::device &Device) const override {
      using namespace cl::sycl::info;

      const std::string DeviceName = Device.get_info<device::name>();
      const std::string DeviceVendor = Device.get_info<device::vendor>();

      return Device.is_gpu() && (DeviceName.find("HD Graphics NEO") != std::string::npos);
    }
  };

  NEOGPUDeviceSelector Selector;
  try {
    cl::sycl::queue Queue(Selector);
    cl::sycl::device Device(Selector);
  } catch (cl::sycl::invalid_parameter_error &E) {
    std::cout << E.what() << std::endl;
  }
}

```

# C++ standard
- Minimally support C++ standard is c++11 on Linux and c++14 on Windows.

# Known Issues and Limitations

- SYCL device compiler fails if the same kernel was used in different
  translation units.
- SYCL host device is not fully supported.
- SYCL works only with OpenCL implementations supporting out-of-order queues.

# Find More

SYCL 1.2.1 specification: [www.khronos.org/registry/SYCL/specs/sycl-1.2.1.pdf](https://www.khronos.org/registry/SYCL/specs/sycl-1.2.1.pdf)<|MERGE_RESOLUTION|>--- conflicted
+++ resolved
@@ -255,16 +255,10 @@
 set LIB=%SYCL_HOME%\build\lib;%LIB%
 ```
 
-<<<<<<< HEAD
-   ```console
-   clang++ -std=c++2a -fsycl simple-sycl-app.cpp -o simple-sycl-app -lOpenCL
-   ```
-=======
 and run following command:
->>>>>>> 5c5f230c
-
-```bash
-clang++ -fsycl simple-sycl-app.cpp -o simple-sycl-app.exe
+
+```bash
+clang++ -std=c++2a -fsycl simple-sycl-app.cpp -o simple-sycl-app.exe
 ```
 
 This `simple-sycl-app.exe` application doesn't specify SYCL device for execution,
