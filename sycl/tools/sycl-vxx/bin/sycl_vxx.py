--- conflicted
+++ resolved
@@ -174,8 +174,8 @@
     def _run_preparation(self):
         """Run the various sycl->HLS conversion passes"""
         # We try to avoid as many optimization as possible
-        # to give vitis the opportunity to use its custom 
-        # optimizations 
+        # to give vitis the opportunity to use its custom
+        # optimizations
         outstem = self.outstem
         self.prepared_bc = (
             self.tmpdir /
@@ -189,14 +189,8 @@
                 "-flat-address-space=0", "-globaldce"
             ])
         opt_options.extend([
-<<<<<<< HEAD
             "--vectorize-loops=false", "--disable-loop-unrolling",
             "--sroa-avoid-aggregates", "-O3", "-globaldce", "-globaldce",
-=======
-            "-instcombine", "-domtree", "-argpromotion", "-deadargelim",
-            "-globalopt", "-domtree", "-inline", "-instcombine", "-domtree",
-            "-argpromotion", "-deadargelim",
->>>>>>> 5bfdc710
             "-inSPIRation", "-o", f"{self.prepared_bc}"
         ])
 
@@ -248,18 +242,11 @@
 
         opt_options = [
             "--lower-delayed-sycl-metadata", "-lower-sycl-metadata",
-<<<<<<< HEAD
             "--sycl-vxx", "--sycl-prepare-clearspir", "-S", "-preparesycl",
             *kernel_prop_opt,
             "-globaldce",
             "-strip-debug",
             self.linked_kernels,
-=======
-            "--sycl-vxx", "--sycl-prepare-clearspir", "-preparesycl",
-            "-kernelPropGen",
-            "--sycl-kernel-propgen-output", f"{kernel_prop}",
-            "-globaldce", self.linked_kernels,
->>>>>>> 5bfdc710
             "-o", prepared_kernels
         ]
         args = [opt, *opt_options]
