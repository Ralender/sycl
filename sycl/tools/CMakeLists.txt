add_subdirectory( sycl-vxx )

function(link_llvm_libs target)
  foreach(LIB ${ARGN})
    target_include_directories(${target} SYSTEM PRIVATE ${LLVM_MAIN_INCLUDE_DIR})
    target_link_libraries(${target} PRIVATE ${LIB})
  endforeach()
endfunction()

add_subdirectory(sycl-ls)

if (SYCL_ENABLE_XPTI_TRACING)
  if (UNIX)
    add_subdirectory(sycl-prof)
    add_subdirectory(sycl-trace)
    add_subdirectory(sycl-sanitize)
  endif()
endif()
<<<<<<< HEAD

# TODO: move each tool in its own sub-directory
add_executable(get_device_count_by_type get_device_count_by_type.cpp)
add_dependencies(get_device_count_by_type
  level-zero-loader
)

if(MSVC)
  set(LEVEL_ZERO_LIBRARY
    "${LLVM_LIBRARY_OUTPUT_INTDIR}/${CMAKE_STATIC_LIBRARY_PREFIX}ze_loader${CMAKE_STATIC_LIBRARY_SUFFIX}")
else()
  set(LEVEL_ZERO_LIBRARY
    "${LLVM_LIBRARY_OUTPUT_INTDIR}/${CMAKE_SHARED_LIBRARY_PREFIX}ze_loader${CMAKE_SHARED_LIBRARY_SUFFIX}")
endif()

if ("cuda" IN_LIST SYCL_ENABLE_PLUGINS)
  set(SYCL_BUILD_PI_CUDA ON)
endif()
if ("hip" IN_LIST SYCL_ENABLE_PLUGINS)
  set(SYCL_BUILD_PI_HIP ON)
endif()

target_link_libraries(get_device_count_by_type
  PRIVATE
    OpenCL-Headers
    LevelZeroLoader::Headers
    OpenCL-ICD
    ${LEVEL_ZERO_LIBRARY}
    # The CUDA and HIP for NVIDA plugins need cudadrv
    $<$<OR:$<BOOL:${SYCL_BUILD_PI_CUDA}>,$<AND:$<BOOL:${SYCL_BUILD_PI_HIP}>,$<STREQUAL:${SYCL_BUILD_PI_HIP_PLATFORM},NVIDIA>>>:cudadrv>
    # The HIP for AMD plugin needs rocmdrv
    $<$<AND:$<BOOL:${SYCL_BUILD_PI_HIP}>,$<STREQUAL:${SYCL_BUILD_PI_HIP_PLATFORM},AMD>>:rocmdrv>
    # The HIP for NVIDIA plugin also needs cudart
    $<$<AND:$<BOOL:${SYCL_BUILD_PI_HIP}>,$<STREQUAL:${SYCL_BUILD_PI_HIP_PLATFORM},NVIDIA>>:cudart>
)
target_compile_definitions(get_device_count_by_type
  PRIVATE
    $<$<BOOL:${SYCL_BUILD_PI_CUDA}>:USE_PI_CUDA>
    $<$<BOOL:${SYCL_BUILD_PI_HIP}>:USE_PI_HIP>
    $<$<BOOL:${SYCL_BUILD_PI_XRT}>:USE_PI_XRT>
    # For HIP set defines depending on the platform
    $<$<AND:$<BOOL:${SYCL_BUILD_PI_HIP}>,$<STREQUAL:${SYCL_BUILD_PI_HIP_PLATFORM},AMD>>:__HIP_PLATFORM_AMD__>
    $<$<AND:$<BOOL:${SYCL_BUILD_PI_HIP}>,$<STREQUAL:${SYCL_BUILD_PI_HIP_PLATFORM},NVIDIA>>:__HIP_PLATFORM_NVIDIA__>
)

if(SYCL_BUILD_PI_HIP)
  target_include_directories(get_device_count_by_type
    PRIVATE
    ${SYCL_BUILD_PI_HIP_INCLUDE_DIR})
endif()

if(SYCL_BUILD_PI_XRT)
  target_include_directories(get_device_count_by_type
    PRIVATE
    ${SYCL_BUILD_PI_XRT_INCLUDE_DIR})
endif()
=======
>>>>>>> 25d4b5ad
<|MERGE_RESOLUTION|>--- conflicted
+++ resolved
@@ -15,63 +15,4 @@
     add_subdirectory(sycl-trace)
     add_subdirectory(sycl-sanitize)
   endif()
-endif()
-<<<<<<< HEAD
-
-# TODO: move each tool in its own sub-directory
-add_executable(get_device_count_by_type get_device_count_by_type.cpp)
-add_dependencies(get_device_count_by_type
-  level-zero-loader
-)
-
-if(MSVC)
-  set(LEVEL_ZERO_LIBRARY
-    "${LLVM_LIBRARY_OUTPUT_INTDIR}/${CMAKE_STATIC_LIBRARY_PREFIX}ze_loader${CMAKE_STATIC_LIBRARY_SUFFIX}")
-else()
-  set(LEVEL_ZERO_LIBRARY
-    "${LLVM_LIBRARY_OUTPUT_INTDIR}/${CMAKE_SHARED_LIBRARY_PREFIX}ze_loader${CMAKE_SHARED_LIBRARY_SUFFIX}")
-endif()
-
-if ("cuda" IN_LIST SYCL_ENABLE_PLUGINS)
-  set(SYCL_BUILD_PI_CUDA ON)
-endif()
-if ("hip" IN_LIST SYCL_ENABLE_PLUGINS)
-  set(SYCL_BUILD_PI_HIP ON)
-endif()
-
-target_link_libraries(get_device_count_by_type
-  PRIVATE
-    OpenCL-Headers
-    LevelZeroLoader::Headers
-    OpenCL-ICD
-    ${LEVEL_ZERO_LIBRARY}
-    # The CUDA and HIP for NVIDA plugins need cudadrv
-    $<$<OR:$<BOOL:${SYCL_BUILD_PI_CUDA}>,$<AND:$<BOOL:${SYCL_BUILD_PI_HIP}>,$<STREQUAL:${SYCL_BUILD_PI_HIP_PLATFORM},NVIDIA>>>:cudadrv>
-    # The HIP for AMD plugin needs rocmdrv
-    $<$<AND:$<BOOL:${SYCL_BUILD_PI_HIP}>,$<STREQUAL:${SYCL_BUILD_PI_HIP_PLATFORM},AMD>>:rocmdrv>
-    # The HIP for NVIDIA plugin also needs cudart
-    $<$<AND:$<BOOL:${SYCL_BUILD_PI_HIP}>,$<STREQUAL:${SYCL_BUILD_PI_HIP_PLATFORM},NVIDIA>>:cudart>
-)
-target_compile_definitions(get_device_count_by_type
-  PRIVATE
-    $<$<BOOL:${SYCL_BUILD_PI_CUDA}>:USE_PI_CUDA>
-    $<$<BOOL:${SYCL_BUILD_PI_HIP}>:USE_PI_HIP>
-    $<$<BOOL:${SYCL_BUILD_PI_XRT}>:USE_PI_XRT>
-    # For HIP set defines depending on the platform
-    $<$<AND:$<BOOL:${SYCL_BUILD_PI_HIP}>,$<STREQUAL:${SYCL_BUILD_PI_HIP_PLATFORM},AMD>>:__HIP_PLATFORM_AMD__>
-    $<$<AND:$<BOOL:${SYCL_BUILD_PI_HIP}>,$<STREQUAL:${SYCL_BUILD_PI_HIP_PLATFORM},NVIDIA>>:__HIP_PLATFORM_NVIDIA__>
-)
-
-if(SYCL_BUILD_PI_HIP)
-  target_include_directories(get_device_count_by_type
-    PRIVATE
-    ${SYCL_BUILD_PI_HIP_INCLUDE_DIR})
-endif()
-
-if(SYCL_BUILD_PI_XRT)
-  target_include_directories(get_device_count_by_type
-    PRIVATE
-    ${SYCL_BUILD_PI_XRT_INCLUDE_DIR})
-endif()
-=======
->>>>>>> 25d4b5ad
+endif()