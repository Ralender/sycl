--- conflicted
+++ resolved
@@ -1,17 +1,11 @@
-<<<<<<< HEAD
-set(CMAKE_CXX_STANDARD 20)
-set(CMAKE_CXX_STANDARD_REQUIRED ON)
-set(CMAKE_CXX_EXTENSIONS OFF)
+add_subdirectory( sycl-vxx )
 
-add_subdirectory( sycl-vxx )
-=======
 function(link_llvm_libs target)
   foreach(LIB ${ARGN})
     target_include_directories(${target} SYSTEM PRIVATE ${LLVM_MAIN_INCLUDE_DIR})
     target_link_libraries(${target} PRIVATE ${LIB})
   endforeach()
 endfunction()
->>>>>>> e25f199d
 
 add_subdirectory(sycl-ls)
 
