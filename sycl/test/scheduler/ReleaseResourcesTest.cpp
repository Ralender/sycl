--- conflicted
+++ resolved
@@ -1,8 +1,4 @@
-<<<<<<< HEAD
-// RUN: %clangxx -std=c++17 -fsycl %s -o %t.out
-=======
 // RUN: %clangxx -fsycl -fsycl-targets=%sycl_triple -I %sycl_source_dir %s -o %t.out
->>>>>>> 7ca17293
 // RUN: env SYCL_DEVICE_TYPE=HOST %t.out
 // RUN: env SYCL_PI_TRACE=2 %CPU_RUN_PLACEHOLDER %t.out 2>&1 %CPU_CHECK_PLACEHOLDER
 // RUN: env SYCL_PI_TRACE=2 %GPU_RUN_PLACEHOLDER %t.out 2>&1 %GPU_CHECK_PLACEHOLDER
@@ -53,16 +49,6 @@
   return Failed;
 }
 
-<<<<<<< HEAD
-// CHECK: PI ---> (m_Context = RT::piContextCreate(0, DeviceIds.size(), DeviceIds.data(), 0, 0, &Err), Err)
-// CHECK: PI ---> RT::piQueueCreate(Context, Device, CreationFlags, &Queue)
-// CHECK: PI ---> pi::piProgramCreate(Context, Data, DataLen, &Program)
-// CHECK: PI ---> (Kernel = RT::piKernelCreate( Program, uniqueName.c_str(), &Err), Err)
-// CHECK: PI ---> RT::piQueueRelease(m_CommandQueue)
-// CHECK: PI ---> RT::piContextRelease(m_Context)
-// CHECK: PI ---> RT::piKernelRelease(KernIt.second)
-// CHECK: PI ---> RT::piProgramRelease(ToBeDeleted)
-=======
 // CHECK:---> piContextCreate
 // CHECK:---> piQueueCreate
 // CHECK:---> piProgramCreate
@@ -70,5 +56,4 @@
 // CHECK:---> piQueueRelease
 // CHECK:---> piContextRelease
 // CHECK:---> piKernelRelease
-// CHECK:---> piProgramRelease
->>>>>>> 7ca17293
+// CHECK:---> piProgramRelease