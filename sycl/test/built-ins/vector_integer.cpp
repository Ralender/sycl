--- conflicted
+++ resolved
@@ -1,8 +1,4 @@
-<<<<<<< HEAD
-// RUN: %clangxx -std=c++17 -fsycl %s -o %t.out
-=======
 // RUN: %clangxx -fsycl -fsycl-targets=%sycl_triple %s -o %t.out
->>>>>>> 7ca17293
 // RUN: env SYCL_DEVICE_TYPE=HOST %t.out
 // RUN: %CPU_RUN_PLACEHOLDER %t.out
 // RUN: %GPU_RUN_PLACEHOLDER %t.out
@@ -129,7 +125,7 @@
     assert(r1 == 5);
     assert(r2 == 3);
   }
-
+  
   // min
   {
     s::cl_int2 r{ 0 };
