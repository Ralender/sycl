--- conflicted
+++ resolved
@@ -1,11 +1,7 @@
-<<<<<<< HEAD
-// RUN: %clangxx -std=c++17 -fsycl %s -o %t.out
-=======
 // UNSUPPORTED: cuda
 // CUDA cannot support SYCL 1.2.1 images.
 //
 // RUN: %clangxx -fsycl -fsycl-targets=%sycl_triple %s -o %t.out
->>>>>>> 7ca17293
 // RUN: env SYCL_DEVICE_TYPE=HOST %t.out
 // RUN: %CPU_RUN_PLACEHOLDER %t.out
 // RUN: %GPU_RUN_PLACEHOLDER %t.out
