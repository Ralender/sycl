--- conflicted
+++ resolved
@@ -1,12 +1,6 @@
-<<<<<<< HEAD
-// RUN: %clangxx -std=c++17 %s -o %t1.out -lsycl
-// RUN: env SYCL_DEVICE_TYPE=HOST %t1.out
-// RUN: %clangxx -std=c++17 -fsycl %s -o %t2.out
-=======
 // RUN: %clangxx %s -o %t1.out -lsycl -I %sycl_include -Wno-sycl-strict -Xclang -verify-ignore-unexpected=note,warning
 // RUN: env SYCL_DEVICE_TYPE=HOST %t1.out
 // RUN: %clangxx -fsycl -fsycl-targets=%sycl_triple %s -o %t2.out
->>>>>>> 7ca17293
 // RUN: env SYCL_DEVICE_TYPE=HOST %t2.out
 // RUN: %CPU_RUN_PLACEHOLDER %t2.out
 // RUN: %GPU_RUN_PLACEHOLDER %t2.out
