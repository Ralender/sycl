<<<<<<< HEAD
// RUN: %clang -std=c++17 -Xclang -verify %s -Xclang -verify-ignore-unexpected=note,warning -fsyntax-only
=======
// RUN: %clangxx -Xclang -verify %s -Xclang -verify-ignore-unexpected=note,warning -fsyntax-only
>>>>>>> ecedb434
//==--------------- range_error.cpp - SYCL range error test ----------------==//
//
// Part of the LLVM Project, under the Apache License v2.0 with LLVM Exceptions.
// See https://llvm.org/LICENSE.txt for license information.
// SPDX-License-Identifier: Apache-2.0 WITH LLVM-exception
//
//===----------------------------------------------------------------------===//
#include <CL/sycl.hpp>
#include <iostream>
#include <cassert>

using namespace std;
int main() {
  cl::sycl::range<1> one_dim_range(64);
  cl::sycl::range<2> two_dim_range(64, 1);
  cl::sycl::range<3> three_dim_range(64, 1, 2);
  assert(one_dim_range.size() ==64);
  assert(one_dim_range.get(0) ==64);
  assert(one_dim_range[0] ==64);
  cout << "one_dim_range passed " << endl;
  assert(two_dim_range.size() ==64);
  assert(two_dim_range.get(0) ==64);
  assert(two_dim_range[0] ==64);
  assert(two_dim_range.get(1) ==1);
  assert(two_dim_range[1] ==1);
  cout << "two_dim_range passed " << endl;
  assert(three_dim_range.size() ==128);
  assert(three_dim_range.get(0) ==64);
  assert(three_dim_range[0] ==64);
  assert(three_dim_range.get(1) ==1);
  assert(three_dim_range[1] ==1);
  assert(three_dim_range.get(2) ==2);
  assert(three_dim_range[2] ==2);
  cout << "three_dim_range passed " << endl;
  cl::sycl::range<1> one_dim_range_f1(64, 2, 4);//expected-error {{no matching constructor for initialization of 'cl::sycl::range<1>'}}
  cl::sycl::range<2> two_dim_range_f1(64);//expected-error {{no matching constructor for initialization of 'cl::sycl::range<2>'}}
}<|MERGE_RESOLUTION|>--- conflicted
+++ resolved
@@ -1,8 +1,4 @@
-<<<<<<< HEAD
-// RUN: %clang -std=c++17 -Xclang -verify %s -Xclang -verify-ignore-unexpected=note,warning -fsyntax-only
-=======
-// RUN: %clangxx -Xclang -verify %s -Xclang -verify-ignore-unexpected=note,warning -fsyntax-only
->>>>>>> ecedb434
+// RUN: %clangxx -std=c++17 -Xclang -verify %s -Xclang -verify-ignore-unexpected=note,warning -fsyntax-only
 //==--------------- range_error.cpp - SYCL range error test ----------------==//
 //
 // Part of the LLVM Project, under the Apache License v2.0 with LLVM Exceptions.
