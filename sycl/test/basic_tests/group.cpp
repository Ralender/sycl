<<<<<<< HEAD
// RUN: %clangxx -std=c++17 -fsycl %s -o %t.out -lOpenCL
=======
// RUN: %clangxx -fsycl %s -o %t.out
>>>>>>> 5c5f230c
// RUN: %t.out

//==--------------- group.cpp - SYCL group test ----------------------------==//
//
// Part of the LLVM Project, under the Apache License v2.0 with LLVM Exceptions.
// See https://llvm.org/LICENSE.txt for license information.
// SPDX-License-Identifier: Apache-2.0 WITH LLVM-exception
//
//===----------------------------------------------------------------------===//
#include <CL/sycl.hpp>
#include <cassert>
#include <iostream>

using namespace std;
using cl::sycl::detail::Builder;

int main() {
  cl::sycl::group<1> one = Builder::createGroup<1>({8}, {4}, {1});
  // one dimension group
  cl::sycl::group<1> one_dim = Builder::createGroup<1>({8}, {4}, {1});
  assert(one_dim.get_id() == cl::sycl::id<1>{1});
  assert(one_dim.get_id(0) == 1);
  assert((one_dim.get_global_range() == cl::sycl::range<1>{8}));
  assert(one_dim.get_global_range(0) == 8);
  assert((one_dim.get_local_range() == cl::sycl::range<1>{4}));
  assert(one_dim.get_local_range(0) == 4);
  assert((one_dim.get_group_range() == cl::sycl::range<1>{2}));
  assert(one_dim.get_group_range(0) == 2);
  assert(one_dim[0] == 1);
  assert(one_dim.get_linear_id() == 1);

  // two dimension group
  cl::sycl::group<2> two_dim = Builder::createGroup<2>({8, 4}, {4, 2}, {1, 1});
  assert((two_dim.get_id() == cl::sycl::id<2>{1, 1}));
  assert(two_dim.get_id(0) == 1);
  assert(two_dim.get_id(1) == 1);
  assert((two_dim.get_global_range() == cl::sycl::range<2>{8, 4}));
  assert(two_dim.get_global_range(0) == 8);
  assert(two_dim.get_global_range(1) == 4);
  assert((two_dim.get_local_range() == cl::sycl::range<2>{4, 2}));
  assert(two_dim.get_local_range(0) == 4);
  assert(two_dim.get_local_range(1) == 2);
  assert((two_dim.get_group_range() == cl::sycl::range<2>{2, 2}));
  assert(two_dim.get_group_range(0) == 2);
  assert(two_dim.get_group_range(1) == 2);
  assert(two_dim[0] == 1);
  assert(two_dim[1] == 1);
  assert(two_dim.get_linear_id() == 3);

  // three dimension group
  cl::sycl::group<3> three_dim =
      Builder::createGroup<3>({16, 8, 4}, {8, 4, 2}, {1, 1, 1});
  assert((three_dim.get_id() == cl::sycl::id<3>{1, 1, 1}));
  assert(three_dim.get_id(0) == 1);
  assert(three_dim.get_id(1) == 1);
  assert(three_dim.get_id(2) == 1);
  assert((three_dim.get_global_range() == cl::sycl::range<3>{16, 8, 4}));
  assert(three_dim.get_global_range(0) == 16);
  assert(three_dim.get_global_range(1) == 8);
  assert(three_dim.get_global_range(2) == 4);
  assert((three_dim.get_local_range() == cl::sycl::range<3>{8, 4, 2}));
  assert(three_dim.get_local_range(0) == 8);
  assert(three_dim.get_local_range(1) == 4);
  assert(three_dim.get_local_range(2) == 2);
  assert((three_dim.get_group_range() == cl::sycl::range<3>{2, 2, 2}));
  assert(three_dim.get_group_range(0) == 2);
  assert(three_dim.get_group_range(1) == 2);
  assert(three_dim.get_group_range(2) == 2);
  assert(three_dim[0] == 1);
  assert(three_dim[1] == 1);
  assert(three_dim[2] == 1);
  assert(three_dim.get_linear_id() == 7);
}<|MERGE_RESOLUTION|>--- conflicted
+++ resolved
@@ -1,8 +1,4 @@
-<<<<<<< HEAD
-// RUN: %clangxx -std=c++17 -fsycl %s -o %t.out -lOpenCL
-=======
-// RUN: %clangxx -fsycl %s -o %t.out
->>>>>>> 5c5f230c
+// RUN: %clangxx -std=c++17 -fsycl %s -o %t.out
 // RUN: %t.out
 
 //==--------------- group.cpp - SYCL group test ----------------------------==//
