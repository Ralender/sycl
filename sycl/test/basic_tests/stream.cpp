--- conflicted
+++ resolved
@@ -1,8 +1,4 @@
-<<<<<<< HEAD
-// RUN: %clang -std=c++17 -fsycl -lstdc++ %s -o %t.out -lOpenCL -lsycl
-=======
-// RUN: %clangxx -fsycl %s -o %t.out -lOpenCL
->>>>>>> ecedb434
+// RUN: %clangxx -std=c++17  -fsycl %s -o %t.out -lOpenCL
 // RUN: env SYCL_DEVICE_TYPE=HOST %t.out | FileCheck %s
 // RUN: %CPU_RUN_PLACEHOLDER %t.out %CPU_CHECK_PLACEHOLDER
 // RUN: %GPU_RUN_PLACEHOLDER %t.out %GPU_CHECK_PLACEHOLDER
