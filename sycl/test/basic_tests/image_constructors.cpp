<<<<<<< HEAD
// RUN: %clangxx -std=c++17 %s -o %t1.out -lsycl
// RUN: env SYCL_DEVICE_TYPE=HOST %t1.out
// RUN: %clangxx -std=c++17 -fsycl %s -o %t2.out
=======
// UNSUPPORTED: cuda
// CUDA cannot support SYCL 1.2.1 images.
//
// RUN: %clangxx %s -o %t1.out -lsycl -I %sycl_include
// RUN: env SYCL_DEVICE_TYPE=HOST %t1.out
// RUN: %clangxx -fsycl -fsycl-targets=%sycl_triple %s -o %t2.out
>>>>>>> 7ca17293
// RUN: env SYCL_DEVICE_TYPE=HOST %t2.out
// RUN: %CPU_RUN_PLACEHOLDER %t2.out
// RUN: %GPU_RUN_PLACEHOLDER %t2.out
// RUN: %ACC_RUN_PLACEHOLDER %t2.out
//
//==-------image_constructors.cpp - SYCL image constructors basic test------==//
// Part of the LLVM Project, under the Apache License v2.0 with LLVM Exceptions.
// See https://llvm.org/LICENSE.txt for license information.
// SPDX-License-Identifier: Apache-2.0 WITH LLVM-exception
//
//===----------------------------------------------------------------------===//
// Tests the constructors, get_count and get_range APIs.

#include <CL/sycl.hpp>
#include <cassert>

void no_delete(void *) {}

template <int Dims>
void test_constructors(cl::sycl::range<Dims> r, void *imageHostPtr) {

  cl::sycl::image_channel_order channelOrder =
      cl::sycl::image_channel_order::rgbx;
  cl::sycl::image_channel_type channelType =
      cl::sycl::image_channel_type::unorm_short_565;
  unsigned int elementSize = 2; // 2 bytes
  int numElems = r.size();
  cl::sycl::property_list propList{}; // empty property list

  /* Constructor (void *, image_channel_order,
   *              image_channel_type, const range<Dims>&,
   *              const property_list& = {})
   */
  {
    cl::sycl::image<Dims> img =
        cl::sycl::image<Dims>(imageHostPtr, channelOrder, channelType, r);
    assert(img.get_count() == numElems);
    assert(img.get_range() == r);
  }

  /* Constructor (void *, image_channel_order,
   *              image_channel_type, const range<Dims>&, const property_list&)
   */
  {
    cl::sycl::image<Dims> img = cl::sycl::image<Dims>(
        imageHostPtr, channelOrder, channelType, r, propList);
    assert(img.get_count() == numElems);
    assert(img.get_range() == r);
  }

  /* Constructor (void *, image_channel_order,
   *              image_channel_type, const range<Dims>&, allocator,
   *              const property_list& = {})
   */
  {
    cl::sycl::image_allocator imgAlloc;
    cl::sycl::image<Dims> img = cl::sycl::image<Dims>(
        imageHostPtr, channelOrder, channelType, r, imgAlloc);
    assert(img.get_count() == numElems);
    assert(img.get_range() == r);
  }

  /* Constructor (void *, image_channel_order,
   *              image_channel_type, const range<Dims>&, allocator,
   *              const property_list&)
   */
  {
    cl::sycl::image_allocator imgAlloc;
    cl::sycl::image<Dims> img = cl::sycl::image<Dims>(
        imageHostPtr, channelOrder, channelType, r, imgAlloc, propList);
    assert(img.get_count() == numElems);
    assert(img.get_range() == r);
  }
  /* Constructor (const void*, image_channel_order,
   *              image_channel_type, const range<Dims>&,
   *              const property_list& = {})
   */
  {
    const auto constHostPtr = imageHostPtr;
    cl::sycl::image<Dims> img =
        cl::sycl::image<Dims>(constHostPtr, channelOrder, channelType, r);
    assert(img.get_count() == numElems);
    assert(img.get_range() == r);
  }

  /* Constructor (const void*, image_channel_order,
   *              image_channel_type, const range<Dims>&, const property_list&)
   */
  {
    const auto constHostPtr = imageHostPtr;
    cl::sycl::image<Dims> img = cl::sycl::image<Dims>(
        constHostPtr, channelOrder, channelType, r, propList);
    assert(img.get_count() == numElems);
    assert(img.get_range() == r);
  }

  /* Constructor (const void*, image_channel_order,
   *              image_channel_type, const range<Dims>&, allocator,
   *              const property_list& = {})
   */
  {
    const auto constHostPtr = imageHostPtr;
    cl::sycl::image_allocator imgAlloc;
    cl::sycl::image<Dims> img = cl::sycl::image<Dims>(
        constHostPtr, channelOrder, channelType, r, imgAlloc);
    assert(img.get_count() == numElems);
    assert(img.get_range() == r);
  }

  /* Constructor (const void*, image_channel_order,
   *              image_channel_type, const range<Dims>&, allocator,
   *              const property_list&)
   */
  {
    const auto constHostPtr = imageHostPtr;
    cl::sycl::image_allocator imgAlloc;
    cl::sycl::image<Dims> img = cl::sycl::image<Dims>(
        constHostPtr, channelOrder, channelType, r, imgAlloc, propList);
    assert(img.get_count() == numElems);
    assert(img.get_range() == r);
  }

  /* Constructor (shared_ptr_class<void>&, image_channel_order,
   *              image_channel_type, const range<Dims>&,
   *              const property_list& = {})
   */
  {
    auto hostPointer =
        cl::sycl::shared_ptr_class<void>(imageHostPtr, &no_delete);
    cl::sycl::image<Dims> img =
        cl::sycl::image<Dims>(hostPointer, channelOrder, channelType, r);
    assert(img.get_count() == numElems);
    assert(img.get_range() == r);
  }

  /* Constructor (shared_ptr_class<void>&, image_channel_order,
   *              image_channel_type, const range<Dims>&, const property_list&)
   */
  {
    auto hostPointer =
        cl::sycl::shared_ptr_class<void>(imageHostPtr, &no_delete);
    cl::sycl::image<Dims> img = cl::sycl::image<Dims>(hostPointer, channelOrder,
                                                      channelType, r, propList);
    assert(img.get_count() == numElems);
    assert(img.get_range() == r);
  }

  /* Constructor (shared_ptr_class<void>&, image_channel_order,
   *              image_channel_type, const range<Dims>&, allocator,
   *              const property_list& = {})
   */
  {
    cl::sycl::image_allocator imgAlloc;
    auto hostPointer =
        cl::sycl::shared_ptr_class<void>(imageHostPtr, &no_delete);
    cl::sycl::image<Dims> img = cl::sycl::image<Dims>(hostPointer, channelOrder,
                                                      channelType, r, imgAlloc);
    assert(img.get_count() == numElems);
    assert(img.get_range() == r);
  }

  /* Constructor (shared_ptr_class<void>&, image_channel_order,
   *              image_channel_type, const range<Dims>&, allocator,
   *              const property_list&)
   */
  {
    cl::sycl::image_allocator imgAlloc;
    auto hostPointer =
        cl::sycl::shared_ptr_class<void>(imageHostPtr, &no_delete);
    cl::sycl::image<Dims> img = cl::sycl::image<Dims>(
        hostPointer, channelOrder, channelType, r, imgAlloc, propList);
    assert(img.get_count() == numElems);
    assert(img.get_range() == r);
  }

  /* Constructor (image_channel_order, image_channel_type,
   *              const range<Dims>&, const property_list& = {})
   */
  {
    cl::sycl::image<Dims> img =
        cl::sycl::image<Dims>(channelOrder, channelType, r);
    assert(img.get_count() == numElems);
    assert(img.get_range() == r);
  }

  /* Constructor (image_channel_order, image_channel_type,
   *              const range<Dims>&, const property_list&)
   */
  {
    cl::sycl::image<Dims> img =
        cl::sycl::image<Dims>(channelOrder, channelType, r, propList);
    assert(img.get_count() == numElems);
    assert(img.get_range() == r);
  }

  /* Constructor (image_channel_order, image_channel_type,
   *              const range<Dims>&, allocator, const property_list& = {})
   */
  {
    cl::sycl::image_allocator imgAlloc;
    cl::sycl::image<Dims> img =
        cl::sycl::image<Dims>(channelOrder, channelType, r, imgAlloc);
    assert(img.get_count() == numElems);
    assert(img.get_range() == r);
  }

  /* Constructor (image_channel_order, image_channel_type,
   *              const range<Dims>&, allocator, const property_list&)
   */
  {
    cl::sycl::image_allocator imgAlloc;
    cl::sycl::image<Dims> img =
        cl::sycl::image<Dims>(channelOrder, channelType, r, imgAlloc, propList);
    assert(img.get_count() == numElems);
    assert(img.get_range() == r);
  }
}

template <int Dims>
void test_constructors_with_pitch(cl::sycl::range<Dims> r, cl::sycl::range<Dims-1> pitch, void *imageHostPtr) {

  cl::sycl::image_channel_order channelOrder =
      cl::sycl::image_channel_order::rgbx;
  cl::sycl::image_channel_type channelType =
      cl::sycl::image_channel_type::unorm_short_565;
  unsigned int elementSize = 2; // 2 bytes for short_565
  int numElems = r.size();
  cl::sycl::property_list propList{}; // empty property list


  /* Constructor (void *, image_channel_order,
   *              image_channel_type, const range<Dims>&,
   *              const range<Dims - 1>&, const property_list& = {})
   */
  {
    cl::sycl::image<Dims> img = cl::sycl::image<Dims>(
        imageHostPtr, channelOrder, channelType, r, pitch);
    assert(img.get_count() == numElems);
    assert(img.get_range() == r);
  }

  /* Constructor (void *, image_channel_order,
   *              image_channel_type, const range<Dims>&,
   *              const range<Dims - 1>&, const property_list&)
   */
  {
    cl::sycl::image<Dims> img = cl::sycl::image<Dims>(
        imageHostPtr, channelOrder, channelType, r, pitch, propList);
    assert(img.get_count() == numElems);
    assert(img.get_range() == r);
  }

  /* Constructor (void *, image_channel_order,
   *              image_channel_type, const range<Dims>&,
   *              const range<Dims - 1>&, allocator,
   *              const property_list& = {})
   */
  {
    cl::sycl::image_allocator imgAlloc;
    cl::sycl::image<Dims> img = cl::sycl::image<Dims>(
        imageHostPtr, channelOrder, channelType, r, pitch, imgAlloc);
    assert(img.get_count() == numElems);
    assert(img.get_range() == r);
  }

  /* Constructor (void *, image_channel_order,
   *              image_channel_type, const range<Dims>&,
   *              const range<Dims - 1>&, allocator, const property_list&)
   */
  {
    cl::sycl::image_allocator imgAlloc;
    cl::sycl::image<Dims> img = cl::sycl::image<Dims>(
        imageHostPtr, channelOrder, channelType, r, pitch, imgAlloc, propList);
    assert(img.get_count() == numElems);
    assert(img.get_range() == r);
  }

  /* Constructor (shared_ptr_class<void>&, image_channel_order,
   *              image_channel_type, const range<Dims>&,
   *              const range<Dims - 1>&, const property_list& = {})
   */
  {
    auto hostPointer =
        cl::sycl::shared_ptr_class<void>(imageHostPtr, &no_delete);
    cl::sycl::image<Dims> img =
        cl::sycl::image<Dims>(hostPointer, channelOrder, channelType, r, pitch);
    assert(img.get_count() == numElems);
    assert(img.get_range() == r);
  }

  /* Constructor (shared_ptr_class<void>&, image_channel_order,
   *              image_channel_type, const range<Dims>&,
   *              const range<Dims - 1>&, const property_list&)
   */
  {
    auto hostPointer =
        cl::sycl::shared_ptr_class<void>(imageHostPtr, &no_delete);
    cl::sycl::image<Dims> img = cl::sycl::image<Dims>(
        hostPointer, channelOrder, channelType, r, pitch, propList);
    assert(img.get_count() == numElems);
    assert(img.get_range() == r);
  }

  /* Constructor (shared_ptr_class<void>&, image_channel_order,
   *              image_channel_type, const range<Dims>&,
   *              const range<Dims - 1>&, allocator,
   *              const property_list& = {})
   */
  {
    cl::sycl::image_allocator imgAlloc;
    auto hostPointer =
        cl::sycl::shared_ptr_class<void>(imageHostPtr, &no_delete);
    cl::sycl::image<Dims> img = cl::sycl::image<Dims>(
        hostPointer, channelOrder, channelType, r, pitch, imgAlloc);
    assert(img.get_count() == numElems);
    assert(img.get_range() == r);
  }

  /* Constructor (shared_ptr_class<void>&, image_channel_order,
   *              image_channel_type, const range<Dims>&,
   *              const range<Dims - 1>&, allocator, const property_list&)
   */
  {
    cl::sycl::image_allocator imgAlloc;
    auto hostPointer =
        cl::sycl::shared_ptr_class<void>(imageHostPtr, &no_delete);
    cl::sycl::image<Dims> img = cl::sycl::image<Dims>(
        hostPointer, channelOrder, channelType, r, pitch, imgAlloc, propList);
    assert(img.get_count() == numElems);
    assert(img.get_range() == r);
  }

  /* Constructor (image_channel_order, image_channel_type,
   *              const range<Dims>&, const range<Dims - 1>&,
   *              const property_list& = {})
   */
  {
    cl::sycl::image<Dims> img =
        cl::sycl::image<Dims>(channelOrder, channelType, r, pitch);
    assert(img.get_count() == numElems);
    assert(img.get_range() == r);
  }

  /* Constructor (image_channel_order, image_channel_type,
   *              const range<Dims>&, const range<Dims - 1>&,
   *              const property_list&)
   */
  {
    cl::sycl::image<Dims> img =
        cl::sycl::image<Dims>(channelOrder, channelType, r, pitch, propList);
    assert(img.get_count() == numElems);
    assert(img.get_range() == r);
  }

  /* Constructor (image_channel_order, image_channel_type,
   *              const range<Dims>&, const range<Dims - 1>&, allocator,
   *              const property_list& = {})
   */
  {
    cl::sycl::image_allocator imgAlloc;
    cl::sycl::image<Dims> img =
        cl::sycl::image<Dims>(channelOrder, channelType, r, pitch, imgAlloc);
    assert(img.get_count() == numElems);
    assert(img.get_range() == r);
  }

  /* Constructor (image_channel_order, image_channel_type,
   *              const range<Dims>&, const range<Dims - 1>&, allocator,
   *              const property_list&)
   */
  {
    cl::sycl::image_allocator imgAlloc;
    cl::sycl::image<Dims> img = cl::sycl::image<Dims>(
        channelOrder, channelType, r, pitch, imgAlloc, propList);
    assert(img.get_count() == numElems);
    assert(img.get_range() == r);
  }
}

int main() {

  int imageHostPtr[48]; // 3*2*4*(2 bytes per element) = 48
  for (int i = 0; i < 48; i++)
    imageHostPtr[i] = i; // Maximum number of elements.

  // Ranges
  cl::sycl::range<1> r1(3);
  cl::sycl::range<2> r2(3, 2);
  cl::sycl::range<3> r3(3, 2, 4);

  // Pitches
  cl::sycl::range<1> pitch2(6); // range is 3; elementSize = 2.
  cl::sycl::range<2> pitch3(6, 12); // range is 3,2; elementSize = 2.

  // Constructors without Pitch
  test_constructors<1>(r1, imageHostPtr);
  test_constructors<2>(r2, imageHostPtr);
  test_constructors<3>(r3, imageHostPtr);

  // Constructors with Pitch
  test_constructors_with_pitch<2>(r2, pitch2, imageHostPtr);
  test_constructors_with_pitch<3>(r3, pitch3, imageHostPtr);

  return 0;
}<|MERGE_RESOLUTION|>--- conflicted
+++ resolved
@@ -1,15 +1,9 @@
-<<<<<<< HEAD
-// RUN: %clangxx -std=c++17 %s -o %t1.out -lsycl
-// RUN: env SYCL_DEVICE_TYPE=HOST %t1.out
-// RUN: %clangxx -std=c++17 -fsycl %s -o %t2.out
-=======
 // UNSUPPORTED: cuda
 // CUDA cannot support SYCL 1.2.1 images.
 //
 // RUN: %clangxx %s -o %t1.out -lsycl -I %sycl_include
 // RUN: env SYCL_DEVICE_TYPE=HOST %t1.out
 // RUN: %clangxx -fsycl -fsycl-targets=%sycl_triple %s -o %t2.out
->>>>>>> 7ca17293
 // RUN: env SYCL_DEVICE_TYPE=HOST %t2.out
 // RUN: %CPU_RUN_PLACEHOLDER %t2.out
 // RUN: %GPU_RUN_PLACEHOLDER %t2.out
@@ -395,15 +389,15 @@
   for (int i = 0; i < 48; i++)
     imageHostPtr[i] = i; // Maximum number of elements.
 
-  // Ranges
+  // Ranges 
   cl::sycl::range<1> r1(3);
   cl::sycl::range<2> r2(3, 2);
   cl::sycl::range<3> r3(3, 2, 4);
-
+  
   // Pitches
   cl::sycl::range<1> pitch2(6); // range is 3; elementSize = 2.
   cl::sycl::range<2> pitch3(6, 12); // range is 3,2; elementSize = 2.
-
+  
   // Constructors without Pitch
   test_constructors<1>(r1, imageHostPtr);
   test_constructors<2>(r2, imageHostPtr);
