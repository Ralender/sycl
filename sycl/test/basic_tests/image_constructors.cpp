<<<<<<< HEAD
// RUN: %clang -std=c++17 %s -o %t1.out -lstdc++ -lOpenCL -lsycl
// RUN: env SYCL_DEVICE_TYPE=HOST %t1.out
// RUN: %clang -std=c++17 -fsycl %s -o %t2.out -lstdc++ -lOpenCL -lsycl
=======
// RUN: %clangxx %s -o %t1.out -lOpenCL -lsycl
// RUN: env SYCL_DEVICE_TYPE=HOST %t1.out
// RUN: %clangxx -fsycl %s -o %t2.out -lOpenCL
>>>>>>> ecedb434
// RUN: env SYCL_DEVICE_TYPE=HOST %t2.out
// RUN: %CPU_RUN_PLACEHOLDER %t2.out
// RUN: %GPU_RUN_PLACEHOLDER %t2.out
// RUN: %ACC_RUN_PLACEHOLDER %t2.out
//==-------image_constructors.cpp - SYCL image constructors basic test------==//
// Part of the LLVM Project, under the Apache License v2.0 with LLVM Exceptions.
// See https://llvm.org/LICENSE.txt for license information.
// SPDX-License-Identifier: Apache-2.0 WITH LLVM-exception
//
//===----------------------------------------------------------------------===//

#include <CL/sycl.hpp>
#include <cassert>

void no_delete(void *) {}

template <int Dims>
void test_constructors(cl::sycl::range<Dims> r, void *imageHostPtr) {

  cl::sycl::image_channel_order channelOrder =
      cl::sycl::image_channel_order::rgbx;
  cl::sycl::image_channel_type channelType =
      cl::sycl::image_channel_type::unorm_short_565;
  unsigned int elementSize = 2; // 2 bytes
  int numElems = r.size();
  cl::sycl::property_list propList{}; // empty property list

  /* Constructor (void *, image_channel_order,
   *              image_channel_type, const range<Dims>&,
   *              const property_list& = {})
   */
  {
    cl::sycl::image<Dims> img =
        cl::sycl::image<Dims>(imageHostPtr, channelOrder, channelType, r);
    assert(img.get_size() == (numElems * elementSize));
  }

  /* Constructor (void *, image_channel_order,
   *              image_channel_type, const range<Dims>&, const property_list&)
   */
  {
    cl::sycl::image<Dims> img = cl::sycl::image<Dims>(
        imageHostPtr, channelOrder, channelType, r, propList);
    assert(img.get_size() == (numElems * elementSize));
  }

  /* Constructor (void *, image_channel_order,
   *              image_channel_type, const range<Dims>&, allocator,
   *              const property_list& = {})
   */
  {
    cl::sycl::image_allocator imgAlloc;
    cl::sycl::image<Dims> img = cl::sycl::image<Dims>(
        imageHostPtr, channelOrder, channelType, r, imgAlloc);
    assert(img.get_size() == (numElems * elementSize));
  }

  /* Constructor (void *, image_channel_order,
   *              image_channel_type, const range<Dims>&, allocator,
   *              const property_list&)
   */
  {
    cl::sycl::image_allocator imgAlloc;
    cl::sycl::image<Dims> img = cl::sycl::image<Dims>(
        imageHostPtr, channelOrder, channelType, r, imgAlloc, propList);
    assert(img.get_size() == (numElems * elementSize));
  }
  /* Constructor (const void*, image_channel_order,
   *              image_channel_type, const range<Dims>&,
   *              const property_list& = {})
   */
  {
    const auto constHostPtr = imageHostPtr;
    cl::sycl::image<Dims> img =
        cl::sycl::image<Dims>(constHostPtr, channelOrder, channelType, r);
    assert(img.get_size() == (numElems * elementSize));
  }

  /* Constructor (const void*, image_channel_order,
   *              image_channel_type, const range<Dims>&, const property_list&)
   */
  {
    const auto constHostPtr = imageHostPtr;
    cl::sycl::image<Dims> img = cl::sycl::image<Dims>(
        constHostPtr, channelOrder, channelType, r, propList);
    assert(img.get_size() == (numElems * elementSize));
  }

  /* Constructor (const void*, image_channel_order,
   *              image_channel_type, const range<Dims>&, allocator,
   *              const property_list& = {})
   */
  {
    const auto constHostPtr = imageHostPtr;
    cl::sycl::image_allocator imgAlloc;
    cl::sycl::image<Dims> img = cl::sycl::image<Dims>(
        constHostPtr, channelOrder, channelType, r, imgAlloc);
    assert(img.get_size() == (numElems * elementSize));
  }

  /* Constructor (const void*, image_channel_order,
   *              image_channel_type, const range<Dims>&, allocator,
   *              const property_list&)
   */
  {
    const auto constHostPtr = imageHostPtr;
    cl::sycl::image_allocator imgAlloc;
    cl::sycl::image<Dims> img = cl::sycl::image<Dims>(
        constHostPtr, channelOrder, channelType, r, imgAlloc, propList);
    assert(img.get_size() == (numElems * elementSize));
  }

  /* Constructor (shared_ptr_class<void>&, image_channel_order,
   *              image_channel_type, const range<Dims>&,
   *              const property_list& = {})
   */
  {
    auto hostPointer =
        cl::sycl::shared_ptr_class<void>(imageHostPtr, &no_delete);
    cl::sycl::image<Dims> img =
        cl::sycl::image<Dims>(hostPointer, channelOrder, channelType, r);
    assert(img.get_size() == (numElems * elementSize));
  }

  /* Constructor (shared_ptr_class<void>&, image_channel_order,
   *              image_channel_type, const range<Dims>&, const property_list&)
   */
  {
    auto hostPointer =
        cl::sycl::shared_ptr_class<void>(imageHostPtr, &no_delete);
    cl::sycl::image<Dims> img = cl::sycl::image<Dims>(hostPointer, channelOrder,
                                                      channelType, r, propList);
    assert(img.get_size() == (numElems * elementSize));
  }

  /* Constructor (shared_ptr_class<void>&, image_channel_order,
   *              image_channel_type, const range<Dims>&, allocator,
   *              const property_list& = {})
   */
  {
    cl::sycl::image_allocator imgAlloc;
    auto hostPointer =
        cl::sycl::shared_ptr_class<void>(imageHostPtr, &no_delete);
    cl::sycl::image<Dims> img = cl::sycl::image<Dims>(hostPointer, channelOrder,
                                                      channelType, r, imgAlloc);
    assert(img.get_size() == (numElems * elementSize));
  }

  /* Constructor (shared_ptr_class<void>&, image_channel_order,
   *              image_channel_type, const range<Dims>&, allocator,
   *              const property_list&)
   */
  {
    cl::sycl::image_allocator imgAlloc;
    auto hostPointer =
        cl::sycl::shared_ptr_class<void>(imageHostPtr, &no_delete);
    cl::sycl::image<Dims> img = cl::sycl::image<Dims>(
        hostPointer, channelOrder, channelType, r, imgAlloc, propList);
    assert(img.get_size() == (numElems * elementSize));
  }

  /* Constructor (image_channel_order, image_channel_type,
   *              const range<Dims>&, const property_list& = {})
   */
  {
    cl::sycl::image<Dims> img =
        cl::sycl::image<Dims>(channelOrder, channelType, r);
    assert(img.get_size() == (numElems * elementSize));
  }

  /* Constructor (image_channel_order, image_channel_type,
   *              const range<Dims>&, const property_list&)
   */
  {
    cl::sycl::image<Dims> img =
        cl::sycl::image<Dims>(channelOrder, channelType, r, propList);
    assert(img.get_size() == (numElems * elementSize));
  }

  /* Constructor (image_channel_order, image_channel_type,
   *              const range<Dims>&, allocator, const property_list& = {})
   */
  {
    cl::sycl::image_allocator imgAlloc;
    cl::sycl::image<Dims> img =
        cl::sycl::image<Dims>(channelOrder, channelType, r, imgAlloc);
    assert(img.get_size() == (numElems * elementSize));
  }

  /* Constructor (image_channel_order, image_channel_type,
   *              const range<Dims>&, allocator, const property_list&)
   */
  {
    cl::sycl::image_allocator imgAlloc;
    cl::sycl::image<Dims> img =
        cl::sycl::image<Dims>(channelOrder, channelType, r, imgAlloc, propList);
    assert(img.get_size() == (numElems * elementSize));
  }
}

template <int Dims>
void test_constructors_with_pitch(cl::sycl::range<Dims> r, cl::sycl::range<Dims-1> pitch, void *imageHostPtr) {

  cl::sycl::image_channel_order channelOrder =
      cl::sycl::image_channel_order::rgbx;
  cl::sycl::image_channel_type channelType =
      cl::sycl::image_channel_type::unorm_short_565;
  unsigned int elementSize = 2; // 2 bytes for short_565
  int numElems = r.size();
  cl::sycl::property_list propList{}; // empty property list


  /* Constructor (void *, image_channel_order,
   *              image_channel_type, const range<Dims>&,
   *              const range<Dims - 1>&, const property_list& = {})
   */
  {
    cl::sycl::image<Dims> img = cl::sycl::image<Dims>(
        imageHostPtr, channelOrder, channelType, r, pitch);
    assert(img.get_size() == (numElems * elementSize));
  }

  /* Constructor (void *, image_channel_order,
   *              image_channel_type, const range<Dims>&,
   *              const range<Dims - 1>&, const property_list&)
   */
  {
    cl::sycl::image<Dims> img = cl::sycl::image<Dims>(
        imageHostPtr, channelOrder, channelType, r, pitch, propList);
    assert(img.get_size() == (numElems * elementSize));
  }

  /* Constructor (void *, image_channel_order,
   *              image_channel_type, const range<Dims>&,
   *              const range<Dims - 1>&, allocator,
   *              const property_list& = {})
   */
  {
    cl::sycl::image_allocator imgAlloc;
    cl::sycl::image<Dims> img = cl::sycl::image<Dims>(
        imageHostPtr, channelOrder, channelType, r, pitch, imgAlloc);
    assert(img.get_size() == (numElems * elementSize));
  }

  /* Constructor (void *, image_channel_order,
   *              image_channel_type, const range<Dims>&,
   *              const range<Dims - 1>&, allocator, const property_list&)
   */
  {
    cl::sycl::image_allocator imgAlloc;
    cl::sycl::image<Dims> img = cl::sycl::image<Dims>(
        imageHostPtr, channelOrder, channelType, r, pitch, imgAlloc, propList);
    assert(img.get_size() == (numElems * elementSize));
  }

  /* Constructor (shared_ptr_class<void>&, image_channel_order,
   *              image_channel_type, const range<Dims>&,
   *              const range<Dims - 1>&, const property_list& = {})
   */
  {
    auto hostPointer =
        cl::sycl::shared_ptr_class<void>(imageHostPtr, &no_delete);
    cl::sycl::image<Dims> img =
        cl::sycl::image<Dims>(hostPointer, channelOrder, channelType, r, pitch);
    assert(img.get_size() == (numElems * elementSize));
  }

  /* Constructor (shared_ptr_class<void>&, image_channel_order,
   *              image_channel_type, const range<Dims>&,
   *              const range<Dims - 1>&, const property_list&)
   */
  {
    auto hostPointer =
        cl::sycl::shared_ptr_class<void>(imageHostPtr, &no_delete);
    cl::sycl::image<Dims> img = cl::sycl::image<Dims>(
        hostPointer, channelOrder, channelType, r, pitch, propList);
    assert(img.get_size() == (numElems * elementSize));
  }

  /* Constructor (shared_ptr_class<void>&, image_channel_order,
   *              image_channel_type, const range<Dims>&,
   *              const range<Dims - 1>&, allocator,
   *              const property_list& = {})
   */
  {
    cl::sycl::image_allocator imgAlloc;
    auto hostPointer =
        cl::sycl::shared_ptr_class<void>(imageHostPtr, &no_delete);
    cl::sycl::image<Dims> img = cl::sycl::image<Dims>(
        hostPointer, channelOrder, channelType, r, pitch, imgAlloc);
    assert(img.get_size() == (numElems * elementSize));
  }

  /* Constructor (shared_ptr_class<void>&, image_channel_order,
   *              image_channel_type, const range<Dims>&,
   *              const range<Dims - 1>&, allocator, const property_list&)
   */
  {
    cl::sycl::image_allocator imgAlloc;
    auto hostPointer =
        cl::sycl::shared_ptr_class<void>(imageHostPtr, &no_delete);
    cl::sycl::image<Dims> img = cl::sycl::image<Dims>(
        hostPointer, channelOrder, channelType, r, pitch, imgAlloc, propList);
    assert(img.get_size() == (numElems * elementSize));
  }

  /* Constructor (image_channel_order, image_channel_type,
   *              const range<Dims>&, const range<Dims - 1>&,
   *              const property_list& = {})
   */
  {
    cl::sycl::image<Dims> img =
        cl::sycl::image<Dims>(channelOrder, channelType, r, pitch);
    assert(img.get_size() == (numElems * elementSize));
  }

  /* Constructor (image_channel_order, image_channel_type,
   *              const range<Dims>&, const range<Dims - 1>&,
   *              const property_list&)
   */
  {
    cl::sycl::image<Dims> img =
        cl::sycl::image<Dims>(channelOrder, channelType, r, pitch, propList);
    assert(img.get_size() == (numElems * elementSize));
  }

  /* Constructor (image_channel_order, image_channel_type,
   *              const range<Dims>&, const range<Dims - 1>&, allocator,
   *              const property_list& = {})
   */
  {
    cl::sycl::image_allocator imgAlloc;
    cl::sycl::image<Dims> img =
        cl::sycl::image<Dims>(channelOrder, channelType, r, pitch, imgAlloc);
    assert(img.get_size() == (numElems * elementSize));
  }

  /* Constructor (image_channel_order, image_channel_type,
   *              const range<Dims>&, const range<Dims - 1>&, allocator,
   *              const property_list&)
   */
  {
    cl::sycl::image_allocator imgAlloc;
    cl::sycl::image<Dims> img = cl::sycl::image<Dims>(
        channelOrder, channelType, r, pitch, imgAlloc, propList);
    assert(img.get_size() == (numElems * elementSize));
  }
}

int main() {

  int imageHostPtr[48]; // 3*2*4*(2 bytes per element) = 48
  for (int i = 0; i < 48; i++)
    imageHostPtr[i] = i; // Maximum number of elements.

  // Ranges 
  cl::sycl::range<1> r1(3);
  cl::sycl::range<2> r2(3, 2);
  cl::sycl::range<3> r3(3, 2, 4);
  
  // Pitches
  cl::sycl::range<1> pitch2(6); // range is 3; elementSize = 2.
  cl::sycl::range<2> pitch3(6, 12); // range is 3,2; elementSize = 2.
  
  // Constructors without Pitch
  test_constructors<1>(r1, imageHostPtr);
  test_constructors<2>(r2, imageHostPtr);
  test_constructors<3>(r3, imageHostPtr);

  // Constructors with Pitch
  test_constructors_with_pitch<2>(r2, pitch2, imageHostPtr);
  test_constructors_with_pitch<3>(r3, pitch3, imageHostPtr);

  return 0;
}<|MERGE_RESOLUTION|>--- conflicted
+++ resolved
@@ -1,12 +1,6 @@
-<<<<<<< HEAD
-// RUN: %clang -std=c++17 %s -o %t1.out -lstdc++ -lOpenCL -lsycl
+// RUN: %clangxx -std=c++17 %s -o %t1.out -lOpenCL -lsycl
 // RUN: env SYCL_DEVICE_TYPE=HOST %t1.out
-// RUN: %clang -std=c++17 -fsycl %s -o %t2.out -lstdc++ -lOpenCL -lsycl
-=======
-// RUN: %clangxx %s -o %t1.out -lOpenCL -lsycl
-// RUN: env SYCL_DEVICE_TYPE=HOST %t1.out
-// RUN: %clangxx -fsycl %s -o %t2.out -lOpenCL
->>>>>>> ecedb434
+// RUN: %clangxx -std=c++17 -fsycl %s -o %t2.out -lOpenCL
 // RUN: env SYCL_DEVICE_TYPE=HOST %t2.out
 // RUN: %CPU_RUN_PLACEHOLDER %t2.out
 // RUN: %GPU_RUN_PLACEHOLDER %t2.out
@@ -362,15 +356,15 @@
   for (int i = 0; i < 48; i++)
     imageHostPtr[i] = i; // Maximum number of elements.
 
-  // Ranges 
+  // Ranges
   cl::sycl::range<1> r1(3);
   cl::sycl::range<2> r2(3, 2);
   cl::sycl::range<3> r3(3, 2, 4);
-  
+
   // Pitches
   cl::sycl::range<1> pitch2(6); // range is 3; elementSize = 2.
   cl::sycl::range<2> pitch3(6, 12); // range is 3,2; elementSize = 2.
-  
+
   // Constructors without Pitch
   test_constructors<1>(r1, imageHostPtr);
   test_constructors<2>(r2, imageHostPtr);
