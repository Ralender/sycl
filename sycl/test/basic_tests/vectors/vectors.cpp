<<<<<<< HEAD
// RUN: %clangxx -std=c++17  %s -o %t.out -lsycl
=======
// RUN: %clangxx %s -o %t.out -lsycl -I %sycl_include
>>>>>>> 7ca17293
// RUN: %t.out
//==--------------- vectors.cpp - SYCL vectors test ------------------------==//
//
// Part of the LLVM Project, under the Apache License v2.0 with LLVM Exceptions.
// See https://llvm.org/LICENSE.txt for license information.
// SPDX-License-Identifier: Apache-2.0 WITH LLVM-exception
//
//===----------------------------------------------------------------------===//

#define SYCL_SIMPLE_SWIZZLES
#include <CL/sycl.hpp>
using namespace cl::sycl;

void check_vectors(int4 a, int4 b, int4 c, int4 gold) {
  int4 result = a * (int4)b.y() + c;
  assert((int)result.x() == (int)gold.x());
  assert((int)result.y() == (int)gold.y());
  assert((int)result.w() == (int)gold.w());
  assert((int)result.z() == (int)gold.z());
}

int main() {
  int4 a = {1, 2, 3, 4};
  const int4 b = {10, 20, 30, 40};
  const int4 gold = {21, 42, 90, 120};
  const int2 a_xy = a.xy();
  check_vectors(a, b, {1, 2, 30, 40}, gold);
  check_vectors(a, b, {a.x(), a.y(), b.z(), b.w()}, gold);
  check_vectors(a, b, {a.x(), 2, b.z(), 40}, gold);
  check_vectors(a, b, {a.x(), 2, b.zw()}, gold);
  check_vectors(a, b, {a_xy, b.z(), 40}, gold);
  check_vectors(a, b, {a.xy(), b.zw()}, gold);

  // Constructing vector from a scalar
  cl::sycl::vec<int, 1> vec_from_one_elem(1);

  // implicit conversion
  cl::sycl::vec<unsigned char, 2> vec_2(1, 2);
  cl::sycl::vec<unsigned char, 4> vec_4(0, vec_2, 3);

  assert(vec_4.get_count() == 4);
  assert(static_cast<unsigned char>(vec_4.x()) == static_cast<unsigned char>(0));
  assert(static_cast<unsigned char>(vec_4.y()) == static_cast<unsigned char>(1));
  assert(static_cast<unsigned char>(vec_4.z()) == static_cast<unsigned char>(2));
  assert(static_cast<unsigned char>(vec_4.w()) == static_cast<unsigned char>(3));

  // explicit conversion
  int64_t(vec_2.x());
  cl::sycl::int4(vec_2.x());

  // Check broadcasting operator=
  cl::sycl::vec<float, 4> b_vec(1.0);
  b_vec = 0.5;
  assert(static_cast<float>(b_vec.x()) == static_cast<float>(0.5));
  assert(static_cast<float>(b_vec.y()) == static_cast<float>(0.5));
  assert(static_cast<float>(b_vec.z()) == static_cast<float>(0.5));
  assert(static_cast<float>(b_vec.w()) == static_cast<float>(0.5));

  // Check that vector with 'unsigned long long' elements has enough bits to
  // store value.
  unsigned long long ull_ref = 1ull - 2ull;
  auto ull_vec = cl::sycl::vec<unsigned long long, 1>(ull_ref);
  unsigned long long ull_val = ull_vec.template swizzle<cl::sycl::elem::s0>();
  assert(ull_val == ull_ref);

  // Check that [u]long[n] type aliases match vec<[unsigned] long, n> types.
  assert((std::is_same<cl::sycl::vec<long, 2>, cl::sycl::long2>::value));
  assert((std::is_same<cl::sycl::vec<long, 3>, cl::sycl::long3>::value));
  assert((std::is_same<cl::sycl::vec<long, 4>, cl::sycl::long4>::value));
  assert((std::is_same<cl::sycl::vec<long, 8>, cl::sycl::long8>::value));
  assert((std::is_same<cl::sycl::vec<long, 16>, cl::sycl::long16>::value));
  assert((std::is_same<cl::sycl::vec<unsigned long, 2>, cl::sycl::ulong2>::value));
  assert((std::is_same<cl::sycl::vec<unsigned long, 3>, cl::sycl::ulong3>::value));
  assert((std::is_same<cl::sycl::vec<unsigned long, 4>, cl::sycl::ulong4>::value));
  assert((std::is_same<cl::sycl::vec<unsigned long, 8>, cl::sycl::ulong8>::value));
  assert((std::is_same<cl::sycl::vec<unsigned long, 16>, cl::sycl::ulong16>::value));

  return 0;
}<|MERGE_RESOLUTION|>--- conflicted
+++ resolved
@@ -1,8 +1,4 @@
-<<<<<<< HEAD
-// RUN: %clangxx -std=c++17  %s -o %t.out -lsycl
-=======
 // RUN: %clangxx %s -o %t.out -lsycl -I %sycl_include
->>>>>>> 7ca17293
 // RUN: %t.out
 //==--------------- vectors.cpp - SYCL vectors test ------------------------==//
 //
