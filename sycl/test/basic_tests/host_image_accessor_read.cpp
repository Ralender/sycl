<<<<<<< HEAD
// RUN: %clangxx -std=c++17 -fsycl %s -o %t.out
=======
// RUN: %clangxx -fsycl -fsycl-targets=%sycl_triple %s -o %t.out
>>>>>>> 7ca17293
// RUN: env SYCL_DEVICE_TYPE=HOST %t.out

//==---- host_image_accessor_read.cpp - SYCL host image accessor check ----==//
//
// Part of the LLVM Project, under the Apache License v2.0 with LLVM Exceptions.
// See https://llvm.org/LICENSE.txt for license information.
// SPDX-License-Identifier: Apache-2.0 WITH LLVM-exception
//
//===----------------------------------------------------------------------===//

#include <CL/sycl.hpp>
#include <cassert>
#include <iostream>

int foo(float *image_data) {

  int result[2];
  const auto channelOrder = cl::sycl::image_channel_order::rgba;
  const auto channelType = cl::sycl::image_channel_type::fp32;

  cl::sycl::range<3> r(3, 3, 3);
  {
    cl::sycl::buffer<int, 1> ResultBuf(result, cl::sycl::range<1>(2));
    cl::sycl::queue Q;
    cl::sycl::image<3> Image(image_data, channelOrder, channelType, r);

    cl::sycl::range<2> pitch = Image.get_pitch();

    cl::sycl::cl_int4 Coords{0, 1, 2, 0};
    {
      auto host_image_acc =
          Image.template get_access<cl::sycl::float4,
                                    cl::sycl::access::mode::read>();

      auto Sampler = cl::sycl::sampler(
          cl::sycl::coordinate_normalization_mode::unnormalized,
          cl::sycl::addressing_mode::none, cl::sycl::filtering_mode::nearest);
      // Test image read function.
      cl::sycl::cl_float4 Ret_data = host_image_acc.read(Coords);
      assert((float)Ret_data.x() == 85);
      assert((float)Ret_data.y() == 86);
      assert((float)Ret_data.z() == 87);
      assert((float)Ret_data.w() == 88);

      // Test image read with sampler.
      cl::sycl::cl_float4 Ret_data2 = host_image_acc.read(Coords, Sampler);
      assert((float)Ret_data2.x() == 85);
      assert((float)Ret_data2.y() == 86);
      assert((float)Ret_data2.z() == 87);
      assert((float)Ret_data2.w() == 88);
    }

    {
      auto host_image_acc =
          Image.template get_access<cl::sycl::float4,
                                    cl::sycl::access::mode::write>();

      // Test image write function.
      host_image_acc.write(Coords, cl::sycl::cl_float4{120, 121, 122, 123});
    }

    {
      auto host_image_acc =
          Image.template get_access<cl::sycl::float4,
                                    cl::sycl::access::mode::read>();
      cl::sycl::cl_float4 Ret_data = host_image_acc.read(Coords);
      assert((float)Ret_data.x() == 120);
      assert((float)Ret_data.y() == 121);
      assert((float)Ret_data.z() == 122);
      assert((float)Ret_data.w() == 123);

<<<<<<< HEAD
    // Test Out-of-bounds access for clamp_to_edge Addressing Mode.
    auto Sampler2 = cl::sycl::sampler(
        cl::sycl::coordinate_normalization_mode::unnormalized,
        cl::sycl::addressing_mode::clamp_to_edge, cl::sycl::filtering_mode::nearest);
    cl::sycl::cl_int4 OutBnds_Coords{2, 2, 3, 0};
    cl::sycl::cl_float4 OutBnds_RetData = host_image_acc.read(OutBnds_Coords, Sampler2);
    assert((float)OutBnds_RetData.x() == 105);
    assert((float)OutBnds_RetData.y() == 106);
    assert((float)OutBnds_RetData.z() == 107);
    assert((float)OutBnds_RetData.w() == 108);
=======
      // Test Out-of-bounds access for clamp_to_edge Addressing Mode.
      auto Sampler = cl::sycl::sampler(
          cl::sycl::coordinate_normalization_mode::unnormalized,
          cl::sycl::addressing_mode::clamp_to_edge,
          cl::sycl::filtering_mode::nearest);
      cl::sycl::cl_int4 OutBnds_Coords{2, 2, 3, 0};
      cl::sycl::cl_float4 OutBnds_RetData =
          host_image_acc.read(OutBnds_Coords, Sampler);
      assert((float)OutBnds_RetData.x() == 105);
      assert((float)OutBnds_RetData.y() == 106);
      assert((float)OutBnds_RetData.z() == 107);
      assert((float)OutBnds_RetData.w() == 108);
    }
>>>>>>> 7ca17293

  }
  return 0;
}

int main() {
  float image_data[108]; // rgba*27 = 108.
  for (int i = 1; i < 109; i++)
    image_data[i - 1] = (float(i));
  const int Res1 = foo(image_data);
  return 0;
}<|MERGE_RESOLUTION|>--- conflicted
+++ resolved
@@ -1,8 +1,4 @@
-<<<<<<< HEAD
-// RUN: %clangxx -std=c++17 -fsycl %s -o %t.out
-=======
 // RUN: %clangxx -fsycl -fsycl-targets=%sycl_triple %s -o %t.out
->>>>>>> 7ca17293
 // RUN: env SYCL_DEVICE_TYPE=HOST %t.out
 
 //==---- host_image_accessor_read.cpp - SYCL host image accessor check ----==//
@@ -74,18 +70,6 @@
       assert((float)Ret_data.z() == 122);
       assert((float)Ret_data.w() == 123);
 
-<<<<<<< HEAD
-    // Test Out-of-bounds access for clamp_to_edge Addressing Mode.
-    auto Sampler2 = cl::sycl::sampler(
-        cl::sycl::coordinate_normalization_mode::unnormalized,
-        cl::sycl::addressing_mode::clamp_to_edge, cl::sycl::filtering_mode::nearest);
-    cl::sycl::cl_int4 OutBnds_Coords{2, 2, 3, 0};
-    cl::sycl::cl_float4 OutBnds_RetData = host_image_acc.read(OutBnds_Coords, Sampler2);
-    assert((float)OutBnds_RetData.x() == 105);
-    assert((float)OutBnds_RetData.y() == 106);
-    assert((float)OutBnds_RetData.z() == 107);
-    assert((float)OutBnds_RetData.w() == 108);
-=======
       // Test Out-of-bounds access for clamp_to_edge Addressing Mode.
       auto Sampler = cl::sycl::sampler(
           cl::sycl::coordinate_normalization_mode::unnormalized,
@@ -99,7 +83,6 @@
       assert((float)OutBnds_RetData.z() == 107);
       assert((float)OutBnds_RetData.w() == 108);
     }
->>>>>>> 7ca17293
 
   }
   return 0;
