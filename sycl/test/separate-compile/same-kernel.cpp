//==----------- same-kernel.cpp --------------------------------------------==//
//
// Part of the LLVM Project, under the Apache License v2.0 with LLVM Exceptions.
// See https://llvm.org/LICENSE.txt for license information.
// SPDX-License-Identifier: Apache-2.0 WITH LLVM-exception
//
//===----------------------------------------------------------------------===//
// >> ---- compile src1
<<<<<<< HEAD
// RUN: %clangxx -std=c++17  -fsycl -c %s -o %t-same-kernel-a.o
//
// >> ---- compile src2
// RUN: %clangxx -DB_CPP=1 -std=c++17  -fsycl -c %s -o %t-same-kernel-b.o
=======
// RUN: %clangxx -fsycl -fsycl-targets=%sycl_triple -c %s -o %t-same-kernel-a.o
//
// >> ---- compile src2
// RUN: %clangxx -DB_CPP=1 -fsycl -fsycl-targets=%sycl_triple -c %s -o %t-same-kernel-b.o
>>>>>>> 7ca17293
//
// >> ---- link the full hetero app
// RUN: %clangxx %t-same-kernel-a.o %t-same-kernel-b.o -o %t-same-kernel.exe -fsycl -fsycl-targets=%sycl_triple
// RUN: %CPU_RUN_PLACEHOLDER %t-same-kernel.exe
// RUN: %GPU_RUN_PLACEHOLDER %t-same-kernel.exe
// RUN: %ACC_RUN_PLACEHOLDER %t-same-kernel.exe

#include <CL/sycl.hpp>

using namespace cl::sycl;

class TestFnObj {
public:
  TestFnObj(buffer<int> &buf, handler &cgh) :
    data(buf.get_access<access::mode::write>(cgh)) {}
  accessor<int, 1, access::mode::write, access::target::global_buffer> data;
  void operator()(id<1> item) {
    data[item] = item[0];
  }
};

void kernel2();

#ifndef B_CPP
void kernel2() {
  static int data[256];
  {
    buffer<int> b(data, range<1>(256));
    queue q;
    q.submit([&](handler &cgh){
      TestFnObj kernel(b, cgh);
      cgh.parallel_for(range<1>(256), kernel);
    });
  }
  for (int i = 0; i < 256; i++) {
    assert(data[i] == i);
  }
}
#else // B_CPP
void kernel1() {
  static int data[10];
  {
    buffer<int> b(data, range<1>(10));
    queue q;
    q.submit([&](cl::sycl::handler &cgh){
      TestFnObj kernel(b, cgh);
      cgh.parallel_for(range<1>(10), kernel);
    });
  }
  for (int i = 0; i < 10; i++) {
    assert(data[i] == i);
  }
}

int main() {
  kernel1();
  kernel2();

  return 0;
}
#endif // B_CPP<|MERGE_RESOLUTION|>--- conflicted
+++ resolved
@@ -6,17 +6,10 @@
 //
 //===----------------------------------------------------------------------===//
 // >> ---- compile src1
-<<<<<<< HEAD
-// RUN: %clangxx -std=c++17  -fsycl -c %s -o %t-same-kernel-a.o
-//
-// >> ---- compile src2
-// RUN: %clangxx -DB_CPP=1 -std=c++17  -fsycl -c %s -o %t-same-kernel-b.o
-=======
 // RUN: %clangxx -fsycl -fsycl-targets=%sycl_triple -c %s -o %t-same-kernel-a.o
 //
 // >> ---- compile src2
 // RUN: %clangxx -DB_CPP=1 -fsycl -fsycl-targets=%sycl_triple -c %s -o %t-same-kernel-b.o
->>>>>>> 7ca17293
 //
 // >> ---- link the full hetero app
 // RUN: %clangxx %t-same-kernel-a.o %t-same-kernel-b.o -o %t-same-kernel.exe -fsycl -fsycl-targets=%sycl_triple
