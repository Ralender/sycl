--- conflicted
+++ resolved
@@ -1,26 +1,14 @@
 // >> ---- compile src1
 // >> device compilation...
-<<<<<<< HEAD
-// RUN: %clang -std=c++17 --sycl -Xclang -fsycl-int-header=sycl_ihdr_a.h %s -c -o a_kernel.bc
+// RUN: %clangxx -std=c++17 --sycl -Xclang -fsycl-int-header=sycl_ihdr_a.h %s -c -o a_kernel.bc
 // >> host compilation...
-// RUN: %clang -std=c++17 -include sycl_ihdr_a.h -g -c %s -o a.o
+// RUN: %clangxx -std=c++17 -include sycl_ihdr_a.h -g -c %s -o a.o
 //
 // >> ---- compile src2
 // >> device compilation...
-// RUN: %clang -DB_CPP=1 -std=c++17 --sycl -Xclang -fsycl-int-header=sycl_ihdr_b.h %s -c -o b_kernel.bc
+// RUN: %clangxx -DB_CPP=1 -std=c++17 --sycl -Xclang -fsycl-int-header=sycl_ihdr_b.h %s -c -o b_kernel.bc
 // >> host compilation...
-// RUN: %clang -DB_CPP=1 -std=c++17 -include sycl_ihdr_b.h -g -c %s -o b.o
-=======
-// RUN: %clangxx --sycl -Xclang -fsycl-int-header=sycl_ihdr_a.h %s -c -o a_kernel.bc
-// >> host compilation...
-// RUN: %clangxx -include sycl_ihdr_a.h -g -c %s -o a.o
-//
-// >> ---- compile src2
-// >> device compilation...
-// RUN: %clangxx -DB_CPP=1 --sycl -Xclang -fsycl-int-header=sycl_ihdr_b.h %s -c -o b_kernel.bc
-// >> host compilation...
-// RUN: %clangxx -DB_CPP=1 -include sycl_ihdr_b.h -g -c %s -o b.o
->>>>>>> ecedb434
+// RUN: %clangxx -DB_CPP=1 -std=c++17 -include sycl_ihdr_b.h -g -c %s -o b.o
 //
 // >> ---- bundle .o with .spv
 // >> run bundler
