// Test1 - check that kernel can call a SYCL_EXTERNAL function defined in a
// different object file.
<<<<<<< HEAD
// RUN: %clangxx -std=c++17 -fsycl -DSOURCE1 -c %s -o %t1.o
// RUN: %clangxx -std=c++17 -fsycl -DSOURCE2 -c %s -o %t2.o
// RUN: %clangxx -std=c++17 -fsycl %t1.o %t2.o -o %t.exe
=======
// RUN: %clangxx -fsycl -fsycl-targets=%sycl_triple -DSOURCE1 -c %s -o %t1.o
// RUN: %clangxx -fsycl -fsycl-targets=%sycl_triple -DSOURCE2 -c %s -o %t2.o
// RUN: %clangxx -fsycl -fsycl-targets=%sycl_triple %t1.o %t2.o -o %t.exe
>>>>>>> 7ca17293
// RUN: %CPU_RUN_PLACEHOLDER %t.exe
// RUN: %GPU_RUN_PLACEHOLDER %t.exe
// RUN: %ACC_RUN_PLACEHOLDER %t.exe
//
// Test2 - check that kernel can call a SYCL_EXTERNAL function defined in a
// static library.
// RUN: rm -f %t.a
// RUN: llvm-ar crv %t.a %t1.o
<<<<<<< HEAD
// RUN: %clangxx -std=c++17 -fsycl %t2.o -foffload-static-lib=%t.a -o %t.exe
=======
// RUN: %clangxx -fsycl -fsycl-targets=%sycl_triple %t2.o -foffload-static-lib=%t.a -o %t.exe
>>>>>>> 7ca17293
// RUN: %CPU_RUN_PLACEHOLDER %t.exe
// RUN: %GPU_RUN_PLACEHOLDER %t.exe
// RUN: %ACC_RUN_PLACEHOLDER %t.exe

#include <CL/sycl.hpp>
#include <iostream>

#ifdef SOURCE1
int bar(int b);

SYCL_EXTERNAL
int foo(int a, int b) {
  return a + bar(b);
}

int bar(int b) {
  return b + 5;
}
#endif // SOURCE1

#ifdef SOURCE2
SYCL_EXTERNAL
int foo(int A, int B);

int main(void) {
  constexpr unsigned Size = 4;
  int A[Size] = {1, 2, 3, 4};
  int B[Size] = {1, 2, 3, 4};
  int C[Size];

  {
    cl::sycl::range<1> range{Size};
    cl::sycl::buffer<int, 1> bufA(A, range);
    cl::sycl::buffer<int, 1> bufB(B, range);
    cl::sycl::buffer<int, 1> bufC(C, range);

    cl::sycl::queue().submit([&](cl::sycl::handler &cgh) {
      auto accA = bufA.get_access<cl::sycl::access::mode::read>(cgh);
      auto accB = bufB.get_access<cl::sycl::access::mode::read>(cgh);
      auto accC = bufC.get_access<cl::sycl::access::mode::write>(cgh);

      cgh.parallel_for<class Test>(range, [=](cl::sycl::id<1> ID) {
        accC[ID] = foo(accA[ID], accB[ID]);
      });
    });
  }

  for (unsigned I = 0; I < Size; ++I) {
    int Ref = foo(A[I], B[I]);
    if (C[I] != Ref) {
      std::cout << "fail: [" << I << "] == " << C[I] << ", expected " << Ref
                << "\n";
      return 1;
    }
  }
  std::cout << "pass\n";
  return 0;
}
#endif // SOURCE2<|MERGE_RESOLUTION|>--- conflicted
+++ resolved
@@ -1,14 +1,8 @@
 // Test1 - check that kernel can call a SYCL_EXTERNAL function defined in a
 // different object file.
-<<<<<<< HEAD
-// RUN: %clangxx -std=c++17 -fsycl -DSOURCE1 -c %s -o %t1.o
-// RUN: %clangxx -std=c++17 -fsycl -DSOURCE2 -c %s -o %t2.o
-// RUN: %clangxx -std=c++17 -fsycl %t1.o %t2.o -o %t.exe
-=======
 // RUN: %clangxx -fsycl -fsycl-targets=%sycl_triple -DSOURCE1 -c %s -o %t1.o
 // RUN: %clangxx -fsycl -fsycl-targets=%sycl_triple -DSOURCE2 -c %s -o %t2.o
 // RUN: %clangxx -fsycl -fsycl-targets=%sycl_triple %t1.o %t2.o -o %t.exe
->>>>>>> 7ca17293
 // RUN: %CPU_RUN_PLACEHOLDER %t.exe
 // RUN: %GPU_RUN_PLACEHOLDER %t.exe
 // RUN: %ACC_RUN_PLACEHOLDER %t.exe
@@ -17,11 +11,7 @@
 // static library.
 // RUN: rm -f %t.a
 // RUN: llvm-ar crv %t.a %t1.o
-<<<<<<< HEAD
-// RUN: %clangxx -std=c++17 -fsycl %t2.o -foffload-static-lib=%t.a -o %t.exe
-=======
 // RUN: %clangxx -fsycl -fsycl-targets=%sycl_triple %t2.o -foffload-static-lib=%t.a -o %t.exe
->>>>>>> 7ca17293
 // RUN: %CPU_RUN_PLACEHOLDER %t.exe
 // RUN: %GPU_RUN_PLACEHOLDER %t.exe
 // RUN: %ACC_RUN_PLACEHOLDER %t.exe
