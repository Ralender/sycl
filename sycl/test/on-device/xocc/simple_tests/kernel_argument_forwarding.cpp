// REQUIRES: xocc

// RUN: %clangxx -fsycl -fsycl-targets=%sycl_triple -std=c++20 %s -o %t.out 2>&1 | tee %t.dump | FileCheck %s

#include <sycl/sycl.hpp>
#include <sycl/ext/xilinx/fpga.hpp>
#include <array>
#include <iostream>
#include <tuple>
#include <utility>

using namespace sycl::ext::xilinx;

template<auto a, typename b>
using numalias = number<a, b>;

int main() {
  sycl::buffer<sycl::cl_int, 1> Buffer(4);
  sycl::queue Queue;
  sycl::range<1> NumOfWorkItems{Buffer.size()};

  Queue.submit([&](sycl::handler &cgh) {
    auto Accessor = Buffer.get_access<sycl::access_mode::write>(cgh);
    cgh.single_task<class FirstKernel>(kernel_param(
        [=] {
          // CHECK-DAG:  {{.*}}v++ {{.*}}class_FirstKernel{{.*}} --optimize 2
          Accessor[0] = 0;
<<<<<<< HEAD
    cgh.single_task<class SecondKernel>(sycl::xilinx::kernel_param(
        sycl::xilinx::number<0x100 + 0x200, sycl::detail::Base16>::str, [=] {
          // CHECK2: v++ {{.*}}class_SecondKernel{{.*}} --kernel_frequency 300
=======
        },
        "--optimize 2"_cstr));
  });

  Queue.submit([&](sycl::handler &cgh) {
    auto Accessor = Buffer.get_access<sycl::access_mode::write>(cgh);
    cgh.single_task<class SecondKernel>(kernel_param(
        [=] {
          // CHECK-DAG: {{.*}}v++ {{.*}}class_SecondKernel{{.*}} --kernel_frequency 300
>>>>>>> ba0779d8
          Accessor[1] = 1;
        },
        "--kernel_frequency"_cstr ,
        number<0x100 + 0x200, Base16>::str));
  });

  Queue.submit([&](sycl::handler &cgh) {
    auto Accessor = Buffer.get_access<sycl::access_mode::write>(cgh);
    cgh.single_task<class ThirdKernel>("--optimize 2"_vitis_option([=] {
      // CHECK-DAG:  {{.*}}v++ {{.*}}class_ThirdKernel{{.*}} --optimize 2
      Accessor[0] = 0;
    }));
  });
}<|MERGE_RESOLUTION|>--- conflicted
+++ resolved
@@ -25,11 +25,6 @@
         [=] {
           // CHECK-DAG:  {{.*}}v++ {{.*}}class_FirstKernel{{.*}} --optimize 2
           Accessor[0] = 0;
-<<<<<<< HEAD
-    cgh.single_task<class SecondKernel>(sycl::xilinx::kernel_param(
-        sycl::xilinx::number<0x100 + 0x200, sycl::detail::Base16>::str, [=] {
-          // CHECK2: v++ {{.*}}class_SecondKernel{{.*}} --kernel_frequency 300
-=======
         },
         "--optimize 2"_cstr));
   });
@@ -39,7 +34,6 @@
     cgh.single_task<class SecondKernel>(kernel_param(
         [=] {
           // CHECK-DAG: {{.*}}v++ {{.*}}class_SecondKernel{{.*}} --kernel_frequency 300
->>>>>>> ba0779d8
           Accessor[1] = 1;
         },
         "--kernel_frequency"_cstr ,
