--- conflicted
+++ resolved
@@ -1,6 +1,3 @@
-<<<<<<< HEAD
-// RUN: %clangxx -std=c++17  -fsycl %s -o %t1.out
-=======
 // XFAIL: cuda
 // piextUSM*Alloc functions for CUDA are not behaving as described in
 // https://github.com/intel/llvm/blob/sycl/sycl/doc/extensions/USM/USM.adoc
@@ -8,7 +5,6 @@
 //
 // RUN: %clangxx -fsycl -fsycl-targets=%sycl_triple %s -o %t1.out
 // RUN: env SYCL_DEVICE_TYPE=HOST %t1.out
->>>>>>> 7ca17293
 // RUN: %CPU_RUN_PLACEHOLDER %t1.out
 // RUN: %GPU_RUN_PLACEHOLDER %t1.out
 
