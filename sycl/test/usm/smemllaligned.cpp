--- conflicted
+++ resolved
@@ -1,9 +1,5 @@
-<<<<<<< HEAD
-// RUN: %clangxx -std=c++17 -fsycl %s -o %t1.out
-=======
 // RUN: %clangxx -fsycl -fsycl-targets=%sycl_triple %s -o %t1.out
 // RUN: env SYCL_DEVICE_TYPE=HOST %t1.out
->>>>>>> 7ca17293
 // RUN: %CPU_RUN_PLACEHOLDER %t1.out
 // RUN: %GPU_RUN_PLACEHOLDER %t1.out
 
