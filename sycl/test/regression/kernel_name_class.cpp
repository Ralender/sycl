<<<<<<< HEAD
// RUN: %clangxx -std=c++17 -fsycl %s -o %t.out -lOpenCL
=======
// RUN: %clangxx -fsycl %s -o %t.out
>>>>>>> 5c5f230c
// RUN: env SYCL_DEVICE_TYPE=HOST %t.out
// RUN: %CPU_RUN_PLACEHOLDER %t.out
// RUN: %GPU_RUN_PLACEHOLDER %t.out
// RUN: %ACC_RUN_PLACEHOLDER %t.out
<<<<<<< HEAD
// RUN: %clangxx -std=c++17 -fsycl %s -o %t.ext.out -lOpenCL -fsycl-unnamed-lambda
=======
// RUN: %clangxx -fsycl %s -o %t.ext.out -fsycl-unnamed-lambda
>>>>>>> 5c5f230c
// RUN: %CPU_RUN_PLACEHOLDER %t.ext.out

//==-- kernel_name_class.cpp - SYCL kernel naming variants test ------------==//
//
// Part of the LLVM Project, under the Apache License v2.0 with LLVM Exceptions.
// See https://llvm.org/LICENSE.txt for license information.
// SPDX-License-Identifier: Apache-2.0 WITH LLVM-exception
//
//===----------------------------------------------------------------------===//

#include <CL/sycl.hpp>
#include <iostream>

#define GOLD 10

namespace nm1 {
namespace nm2 {
class C {};
class KernelName0 : public C {};

template <int X> class KernelName11 {};
} // namespace nm2

class KernelName1;

template <typename T> class KernelName3;
template <typename T> class KernelName4;

template <> class KernelName3<nm1::nm2::KernelName0>;
template <> class KernelName3<KernelName1>;

template <> class KernelName4<nm1::nm2::KernelName0> {};
template <> class KernelName4<KernelName1> {};

template <typename... Ts> class KernelName10;

} // namespace nm1

template <typename... Ts> class KernelName12;

static int NumTestCases = 0;

namespace nm3 {
struct Wrapper {

  class KN100 {};
  class KN101;

  int test() {
    int arr[] = {0};
    {
      cl::sycl::queue deviceQueue;
      cl::sycl::buffer<int, 1> buf(arr, 1);
      // Acronyms used to designate a test combination:
      //   Declaration levels: 'T'-translation unit, 'L'-local scope,
      //                       'C'-containing class, 'P'-"in place", '-'-N/A
      //   Class definition:   'I'-incomplete (not defined), 'D' - defined,
      //   '-'-N/A
      // Test combination positional parameters:
      // 0: Kernel class declaration level
      // 1: Kernel class definition
      // 2: Declaration level of the template argument class of the kernel class
      // 3: Definition of the template argument class of the kernel class

      // PD--
      // bool as kernel name
      deviceQueue.submit([&](cl::sycl::handler &cgh) {
        auto acc = buf.get_access<cl::sycl::access::mode::read_write>(cgh);
        cgh.single_task<bool>([=]() { acc[0] += GOLD; });
      });
      ++NumTestCases;

      // PI--
      // traditional in-place incomplete type
      deviceQueue.submit([&](cl::sycl::handler &cgh) {
        auto acc = buf.get_access<cl::sycl::access::mode::read_write>(cgh);
        cgh.single_task<class KernelName>([=]() { acc[0] += GOLD; });
      });
      ++NumTestCases;

      // TD--
      // a class completely defined within a namespace at
      // translation unit scope
      deviceQueue.submit([&](cl::sycl::handler &cgh) {
        auto acc = buf.get_access<cl::sycl::access::mode::read_write>(cgh);
        cgh.single_task<nm1::nm2::KernelName0>([=]() { acc[0] += GOLD; });
      });
      ++NumTestCases;

#ifdef LI__
      // TODO unexpected compilation error when host code + integration header
      // is compiled LI-- kernel name is an incomplete class forward-declared in
      // local scope
      class KernelName2;
      deviceQueue.submit([&](cl::sycl::handler &cgh) {
        auto acc = buf.get_access<cl::sycl::access::mode::read_write>(cgh);
        cgh.single_task<KernelName2>([=]() { acc[0] += GOLD; });
      });
      ++NumTestCases;
#endif

#ifdef LD__
      // LD--
      // kernel name is a class defined in local scope
      class KernelName2a {};
      deviceQueue.submit([&](cl::sycl::handler &cgh) {
        auto acc = buf.get_access<cl::sycl::access::mode::read_write>(cgh);
        cgh.single_task<KernelName2a>([=]() { acc[0] += GOLD; });
      });
      ++NumTestCases;
#endif

      // TI--
      // an incomplete class forward-declared in a namespace at
      // translation unit scope
      deviceQueue.submit([&](cl::sycl::handler &cgh) {
        auto acc = buf.get_access<cl::sycl::access::mode::read_write>(cgh);
        cgh.single_task<nm1::KernelName1>([=]() { acc[0] += GOLD; });
      });
      ++NumTestCases;

      // TITD
      // an incomplete template specialization class with defined class as
      // argument declared in a namespace at translation unit scope
      deviceQueue.submit([&](cl::sycl::handler &cgh) {
        auto acc = buf.get_access<cl::sycl::access::mode::read_write>(cgh);
        cgh.single_task<nm1::KernelName3<nm1::nm2::KernelName0>>(
            [=]() { acc[0] += GOLD; });
      });
      ++NumTestCases;

      // TITI
      // an incomplete template specialization class with incomplete class as
      // argument forward-declared in a namespace at translation unit scope
      deviceQueue.submit([&](cl::sycl::handler &cgh) {
        auto acc = buf.get_access<cl::sycl::access::mode::read_write>(cgh);
        cgh.single_task<nm1::KernelName3<nm1::KernelName1>>(
            [=]() { acc[0] += GOLD; });
      });
      ++NumTestCases;

      // TDTD
      // a defined template specialization class with defined class as argument
      // declared in a namespace at translation unit scope
      deviceQueue.submit([&](cl::sycl::handler &cgh) {
        auto acc = buf.get_access<cl::sycl::access::mode::read_write>(cgh);
        cgh.single_task<nm1::KernelName4<nm1::nm2::KernelName0>>(
            [=]() { acc[0] += GOLD; });
      });
      ++NumTestCases;

      // TDTI
      // a defined template specialization class with incomplete class as
      // argument forward-declared in a namespace at translation unit scope
      deviceQueue.submit([&](cl::sycl::handler &cgh) {
        auto acc = buf.get_access<cl::sycl::access::mode::read_write>(cgh);
        cgh.single_task<nm1::KernelName4<nm1::KernelName1>>(
            [=]() { acc[0] += GOLD; });
      });
      ++NumTestCases;

      // TIPI
      // an incomplete template specialization class with incomplete class as
      // argument forward-declared "in-place"
      deviceQueue.submit([&](cl::sycl::handler &cgh) {
        auto acc = buf.get_access<cl::sycl::access::mode::read_write>(cgh);
        cgh.single_task<nm1::KernelName3<class KernelName5>>(
            [=]() { acc[0] += GOLD; });
      });
      ++NumTestCases;

#ifdef TILI
      // Expected compilation error
      // TILI
      // an incomplete template specialization class with incomplete class as
      // argument forward-declared locally
      class KernelName6;
      deviceQueue.submit([&](cl::sycl::handler &cgh) {
        auto acc = buf.get_access<cl::sycl::access::mode::read_write>(cgh);
        cgh.single_task<nm1::KernelName3<KernelName6>>(
            [=]() { acc[0] += GOLD; });
      });
      ++NumTestCases;
#endif

      // TDPI
      // a defined template specialization class with incomplete class as
      // argument forward-declared "in-place"
      deviceQueue.submit([&](cl::sycl::handler &cgh) {
        auto acc = buf.get_access<cl::sycl::access::mode::read_write>(cgh);
        cgh.single_task<nm1::KernelName4<class KernelName7>>(
            [=]() { acc[0] += GOLD; });
      });
      ++NumTestCases;

#ifdef TDLI
      // TODO unexpected compilation error when host code + integration header
      // is compiled TDLI a defined template specialization class with
      // incomplete class as argument forward-declared locally
      class KernelName6a;
      deviceQueue.submit([&](cl::sycl::handler &cgh) {
        auto acc = buf.get_access<cl::sycl::access::mode::read_write>(cgh);
        cgh.single_task<nm1::KernelName4<KernelName6a>>(
            [=]() { acc[0] += GOLD; });
      });
      ++NumTestCases;
#endif

#ifdef TDLD
      // Expected compilation error
      // TDLD
      // a defined template specialization class with a class as argument
      // defined locally
      class KernelName9 {};
      deviceQueue.submit([&](cl::sycl::handler &cgh) {
        auto acc = buf.get_access<cl::sycl::access::mode::read_write>(cgh);
        cgh.single_task<nm1::KernelName4<KernelName9>>(
            [=]() { acc[0] += GOLD; });
      });
      ++NumTestCases;
#endif

#ifdef TICD
      // Expected compilation error
      // TICD
      // an incomplete template specialization class with a defined class as
      // argument declared in the containing class
      deviceQueue.submit([&](cl::sycl::handler &cgh) {
        auto acc = buf.get_access<cl::sycl::access::mode::read_write>(cgh);
        cgh.single_task<nm1::KernelName3<KN100>>([=]() { acc[0] += GOLD; });
      });
      ++NumTestCases;
#endif

#ifdef TICI
      // Expected compilation error
      // TICI
      // an incomplete template specialization class with an incomplete class as
      // argument declared in the containing class
      deviceQueue.submit([&](cl::sycl::handler &cgh) {
        auto acc = buf.get_access<cl::sycl::access::mode::read_write>(cgh);
        cgh.single_task<nm1::KernelName3<KN101>>([=]() { acc[0] += GOLD; });
      });
      ++NumTestCases;
#endif

      // TPITD
      // an incomplete vatiadic template specialization class in a namespace at
      // translation unit scope with a defined class as argument declared in
      // a namespace at translation unit scope
      deviceQueue.submit([&](cl::sycl::handler &cgh) {
        auto acc = buf.get_access<cl::sycl::access::mode::read_write>(cgh);
        cgh.single_task<nm1::KernelName10<nm1::nm2::KernelName11<10>>>(
            [=]() { acc[0] += GOLD; });
      });
      ++NumTestCases;

      // TPITD
      // an incomplete vatiadic template specialization class in the global
      // namespace at translation unit scope with a defined class as argument
      // declared in a namespace at translation unit scope
      deviceQueue.submit([&](cl::sycl::handler &cgh) {
        auto acc = buf.get_access<cl::sycl::access::mode::read_write>(cgh);
        cgh.single_task<KernelName12<nm1::nm2::KernelName11<10>>>(
            [=]() { acc[0] += GOLD; });
      });
      ++NumTestCases;
    }
    return arr[0];
  }
};
} // namespace nm3

int main() {
  nm3::Wrapper w;
  int res = w.test();
  bool pass = res == GOLD * NumTestCases;
  std::cout << (pass ? "pass" : "FAIL") << "\n";
  return pass ? 0 : 1;
}<|MERGE_RESOLUTION|>--- conflicted
+++ resolved
@@ -1,17 +1,9 @@
-<<<<<<< HEAD
-// RUN: %clangxx -std=c++17 -fsycl %s -o %t.out -lOpenCL
-=======
-// RUN: %clangxx -fsycl %s -o %t.out
->>>>>>> 5c5f230c
+// RUN: %clangxx -std=c++17 -fsycl %s -o %t.out
 // RUN: env SYCL_DEVICE_TYPE=HOST %t.out
 // RUN: %CPU_RUN_PLACEHOLDER %t.out
 // RUN: %GPU_RUN_PLACEHOLDER %t.out
 // RUN: %ACC_RUN_PLACEHOLDER %t.out
-<<<<<<< HEAD
-// RUN: %clangxx -std=c++17 -fsycl %s -o %t.ext.out -lOpenCL -fsycl-unnamed-lambda
-=======
-// RUN: %clangxx -fsycl %s -o %t.ext.out -fsycl-unnamed-lambda
->>>>>>> 5c5f230c
+// RUN: %clangxx -std=c++17 -fsycl %s -o %t.ext.out -fsycl-unnamed-lambda
 // RUN: %CPU_RUN_PLACEHOLDER %t.ext.out
 
 //==-- kernel_name_class.cpp - SYCL kernel naming variants test ------------==//
