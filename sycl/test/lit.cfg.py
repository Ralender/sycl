--- conflicted
+++ resolved
@@ -27,16 +27,10 @@
 config.suffixes = ['.c', '.cpp', '.dump'] #add .spv. Currently not clear what to do with those
 
 # feature tests are considered not so lightweight, so, they are excluded by default
-<<<<<<< HEAD
-config.excludes = ['Inputs', 'feature-tests', 'disabled', '_x', '.Xil', '.run']
-=======
 config.excludes = ['Inputs', 'feature-tests', 'on-device']
->>>>>>> e026e549
 
 # test_source_root: The root path where tests are located.
 config.test_source_root = os.path.dirname(__file__)
-
-timeout=600
 
 # test_exec_root: The root path where tests should be run.
 config.test_exec_root = os.path.join(config.sycl_obj_root, 'test')
@@ -81,58 +75,11 @@
 
 llvm_config.add_tool_substitutions(['llvm-spirv'], [config.sycl_tools_dir])
 
-<<<<<<< HEAD
 backend=lit_config.params.get('SYCL_BE', "PI_OPENCL")
 lit_config.note("Backend (SYCL_BE): {}".format(backend))
 config.substitutions.append( ('%sycl_be', backend) )
 
-xocc=lit_config.params.get('XOCC', "off")
-xocc_target = "hw"
-if "XCL_EMULATION_MODE" in os.environ:
-    xocc_target = os.environ["XCL_EMULATION_MODE"]
-
-get_device_count_by_type_path = os.path.join(config.llvm_tools_dir, "get_device_count_by_type")
-
-def getDeviceCount(device_type):
-    is_cuda = False;
-    is_level_zero = False;
-    device_count_env = os.environ.copy()
-    if "XCL_EMULATION_MODE" in os.environ:
-        if os.environ["XCL_EMULATION_MODE"] == "hw":
-            device_count_env.pop("XCL_EMULATION_MODE")
-    process = subprocess.Popen([get_device_count_by_type_path, device_type, backend],
-        stdout=subprocess.PIPE, env=device_count_env)
-    (output, err) = process.communicate()
-    exit_code = process.wait()
-
-    if exit_code != 0:
-        lit_config.error("getDeviceCount {TYPE} {BACKEND}: Non-zero exit code {CODE}".format(
-            TYPE=device_type, BACKEND=backend, CODE=exit_code))
-        return [0,False,False]
-
-    result = output.decode().replace('\n', '').split(':', 1)
-    try:
-        value = int(result[0])
-    except ValueError:
-        value = 0
-        lit_config.error("getDeviceCount {TYPE} {BACKEND}: Cannot get value from output: {OUT}".format(
-            TYPE=device_type, BACKEND=backend, OUT=result[0]))
-
-    # if we have found gpu and there is additional information, let's check
-    # whether this is CUDA device or Level Zero device or none of these.
-    if device_type == "gpu" and value > 0 and len(result[1]):
-        if re.match(r".*cuda", result[1]):
-            is_cuda = True;
-        if re.match(r".*level zero", result[1]):
-            is_level_zero = True;
-
-    if err:
-        lit_config.warning("getDeviceCount {TYPE} {BACKEND} stderr:{ERR}".format(
-            TYPE=device_type, BACKEND=backend, ERR=err))
-    return [value,is_cuda,is_level_zero]
-=======
 config.substitutions.append( ('%RUN_ON_HOST', "env SYCL_DEVICE_FILTER=host ") )
->>>>>>> e026e549
 
 # Every SYCL implementation provides a host implementation.
 config.available_features.add('host')
@@ -140,181 +87,12 @@
 lit_config.note("Triple: {}".format(triple))
 config.substitutions.append( ('%sycl_triple',  triple ) )
 
-<<<<<<< HEAD
-# Configure device-specific substitutions based on availability of corresponding
-# devices/runtimes
-
-found_at_least_one_device = False
-
-cpu_run_substitute = "true"
-cpu_run_on_linux_substitute = "true "
-cpu_check_substitute = ""
-cpu_check_on_linux_substitute = ""
-
-if getDeviceCount("cpu")[0]:
-    found_at_least_one_device = True
-    lit_config.note("Found available CPU device")
-    cpu_run_substitute = "env SYCL_DEVICE_TYPE=CPU SYCL_BE={SYCL_BE} ".format(SYCL_BE=backend)
-    cpu_check_substitute = "| FileCheck %s"
-    config.available_features.add('cpu')
-    if platform.system() == "Linux":
-        cpu_run_on_linux_substitute = "env SYCL_DEVICE_TYPE=CPU SYCL_BE={SYCL_BE} ".format(SYCL_BE=backend)
-        cpu_check_on_linux_substitute = "| FileCheck %s"
-else:
-    lit_config.warning("CPU device not found")
-
-config.substitutions.append( ('%CPU_RUN_PLACEHOLDER',  cpu_run_substitute) )
-config.substitutions.append( ('%CPU_RUN_ON_LINUX_PLACEHOLDER',  cpu_run_on_linux_substitute) )
-config.substitutions.append( ('%CPU_CHECK_PLACEHOLDER',  cpu_check_substitute) )
-config.substitutions.append( ('%CPU_CHECK_ON_LINUX_PLACEHOLDER',  cpu_check_on_linux_substitute) )
-
-gpu_run_substitute = "true"
-gpu_run_on_linux_substitute = "true "
-gpu_check_substitute = ""
-gpu_check_on_linux_substitute = ""
-
-cuda = False
-level_zero = False
-[gpu_count, cuda, level_zero] = getDeviceCount("gpu")
-
-if gpu_count > 0:
-    found_at_least_one_device = True
-    lit_config.note("Found available GPU device")
-    gpu_run_substitute = " env SYCL_DEVICE_TYPE=GPU SYCL_BE={SYCL_BE} ".format(SYCL_BE=backend)
-    gpu_check_substitute = "| FileCheck %s"
-    config.available_features.add('gpu')
-    if cuda:
-       config.available_features.add('cuda')
-    elif level_zero:
-       config.available_features.add('level_zero')
-
-    if platform.system() == "Linux":
-        gpu_run_on_linux_substitute = "env SYCL_DEVICE_TYPE=GPU SYCL_BE={SYCL_BE} ".format(SYCL_BE=backend)
-        gpu_check_on_linux_substitute = "| FileCheck %s"
-    # ESIMD-specific setup. Requires OpenCL for now.
-    esimd_run_substitute = " env SYCL_BE=PI_OPENCL SYCL_DEVICE_TYPE=GPU SYCL_PROGRAM_COMPILE_OPTIONS=-vc-codegen"
-    config.substitutions.append( ('%ESIMD_RUN_PLACEHOLDER',  esimd_run_substitute) )
-    config.substitutions.append( ('%clangxx-esimd',  "clang++ -fsycl-explicit-simd" ) )
-else:
-    lit_config.warning("GPU device not found")
-
-config.substitutions.append( ('%GPU_RUN_PLACEHOLDER',  gpu_run_substitute) )
-config.substitutions.append( ('%GPU_RUN_ON_LINUX_PLACEHOLDER',  gpu_run_on_linux_substitute) )
-config.substitutions.append( ('%GPU_CHECK_PLACEHOLDER',  gpu_check_substitute) )
-config.substitutions.append( ('%GPU_CHECK_ON_LINUX_PLACEHOLDER',  gpu_check_on_linux_substitute) )
-
-acc_run_substitute = "true"
-acc_check_substitute = ""
-if getDeviceCount("accelerator")[0]:
-    found_at_least_one_device = True
-    lit_config.note("Found available accelerator device")
-    acc_run_substitute = " env SYCL_DEVICE_TYPE=ACC "
-    acc_check_substitute = "| FileCheck %s"
-    config.available_features.add('accelerator')
-else:
-    lit_config.warning("Accelerator device not found")
-
-if xocc != "off":
-    # xrt doesn't deal well with multiple executables using it concurrently (at the time of writing).
-    # The details are at https://xilinx.github.io/XRT/master/html/multiprocess.html
-    # so we wrap every use of XRT inside an file lock.
-    # We also wrap invocation of executable in an setsid to prevent
-    # a single program failure from ending all the tests.
-    xrt_lock = "/tmp/xrt.lock"
-    acc_run_substitute+= "setsid flock --exclusive " + xrt_lock + " "
-    if os.path.exists(xrt_lock):
-        os.remove(xrt_lock)
-    # XCL_EMULATION_MODE = hw is only valid for our SYCL driver, 
-    # for XRT XCL_EMULATION_MODE should only be used when using either hw_emu or sw_emu
-    # if xocc_target == "hw":
-    acc_run_substitute="env --unset=XCL_EMULATION_MODE " + acc_run_substitute
-    # hw_emu is very slow so it has a higher timeout.
-    if xocc_target != "hw_emu":
-        acc_run_substitute+= "timeout 30 env "
-    else:
-        acc_run_substitute+= "timeout 300 env "
-
-config.substitutions.append( ('%ACC_RUN_PLACEHOLDER',  acc_run_substitute) )
-config.substitutions.append( ('%ACC_CHECK_PLACEHOLDER',  acc_check_substitute) )
-
-# LIT testing either supports OpenCL or CUDA or Level Zero.
-if not cuda and not level_zero and found_at_least_one_device:
-    config.available_features.add('opencl')
-
-if cuda:
-    config.substitutions.append( ('%sycl_triple',  "nvptx64-nvidia-cuda-sycldevice" ) )
-elif xocc != "off":
-    config.substitutions.append( ('%sycl_triple',  "fpga64-xilinx-unknown-sycldevice" ) )
-else:
-    config.substitutions.append( ('%sycl_triple',  "spir64-unknown-linux-sycldevice" ) )
-
-if "opencl-aot" in config.llvm_enable_projects:
-    lit_config.note("Using opencl-aot version which is built as part of the project")
-    config.available_features.add("opencl-aot")
-    llvm_config.add_tool_substitutions(['opencl-aot'], [config.sycl_tools_dir])
-
-# Device AOT compilation tools aren't part of the SYCL project,
-# so they need to be pre-installed on the machine
-aot_tools = ["ocloc", "aoc"]
-if "opencl-aot" not in config.llvm_enable_projects:
-    aot_tools.append('opencl-aot')
-
-for aot_tool in aot_tools:
-    if find_executable(aot_tool) is not None:
-        lit_config.note("Found pre-installed AOT device compiler " + aot_tool)
-        config.available_features.add(aot_tool)
-    else:
-        lit_config.warning("Couldn't find pre-installed AOT device compiler " + aot_tool)
-=======
 if triple == 'nvptx64-nvidia-cuda-sycldevice':
     config.available_features.add('cuda')
->>>>>>> e026e549
-
-if xocc != "off":
-    llvm_config.with_environment('XCL_EMULATION_MODE', xocc_target, append_path=False)
-    lit_config.note("XOCC target: {}".format(xocc_target))
-    required_env = ['HOME', 'USER', 'XILINX_XRT', 'XILINX_SDX', 'XILINX_PLATFORM', 'EMCONFIG_PATH', 'LIBRARY_PATH', "XILINX_VITIS"]
-    has_error=False
-    config.available_features.add("xocc")
-    config.available_features.add(xocc_target)
-    pkg_opencv4 = subprocess.run(["pkg-config", "--libs", "--cflags", "opencv4"], stdout=subprocess.PIPE)
-    has_opencv4 = not pkg_opencv4.returncode
-    lit_config.note("has opencv4: {}".format(has_opencv4))
-    if has_opencv4:
-        config.available_features.add("opencv4")
-        config.substitutions.append( ('%opencv4_flags', pkg_opencv4.stdout.decode('utf-8')[:-1]) )
-    for env in required_env:
-        if env not in os.environ:
-            lit_config.note("missing environnement variable: {}".format(env))
-            has_error=True
-    if has_error:
-        lit_config.error("Can't configure tests for XOCC")
-    llvm_config.with_system_environment(required_env)
-    if xocc == "only":
-        config.name = 'SYCL-XOCC'
-        config.test_source_root = config.test_source_root + "/xocc_tests"
-    # run_if_* defaults to a simple echo to print the comand instead of running it.
-    # it will be replaced by and empty string to actually run the command.
-    run_if_hw="echo"
-    run_if_hw_emu="echo"
-    run_if_sw_emu="echo"
-    if xocc_target == "hw":
-        timeout = 10800 # 3h
-        run_if_hw=""
-    if xocc_target == "hw_emu":
-        timeout = 3600 # 1h
-        run_if_hw_emu=""
-    if xocc_target == "sw_emu":
-        timeout = 1200 # 20min
-        run_if_sw_emu=""
-    config.substitutions.append( ('%run_if_hw', run_if_hw) )
-    config.substitutions.append( ('%run_if_hw_emu', run_if_hw_emu) )
-    config.substitutions.append( ('%run_if_sw_emu', run_if_sw_emu) )
-
 
 # Set timeout for test = 10 mins
 try:
     import psutil
-    lit_config.maxIndividualTestTime = timeout
+    lit_config.maxIndividualTestTime = 600
 except ImportError:
     pass