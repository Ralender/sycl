# -*- Python -*-

import os
import platform
import re
import subprocess
import tempfile
from distutils.spawn import find_executable

import lit.formats
import lit.util

from lit.llvm import llvm_config

# Configuration file for the 'lit' test runner.

# name: The name of this test suite.
config.name = 'SYCL'

# testFormat: The test format to use to interpret tests.
#
# For now we require '&&' between commands, until they get globally killed and
# the test runner updated.
config.test_format = lit.formats.ShTest()

# suffixes: A list of file extensions to treat as test files.
config.suffixes = ['.c', '.cpp', '.dump'] #add .spv. Currently not clear what to do with those

# feature tests are considered not so lightweight, so, they are excluded by default
config.excludes = ['Inputs', 'feature-tests', 'disabled', '_x', '.Xil', '.run']

# test_source_root: The root path where tests are located.
config.test_source_root = os.path.dirname(__file__)

timeout=600

# test_exec_root: The root path where tests should be run.
config.test_exec_root = os.path.join(config.sycl_obj_root, 'test')

# Propagate some variables from the host environment.
llvm_config.with_system_environment(['PATH', 'OCL_ICD_FILENAMES', 'SYCL_DEVICE_ALLOWLIST', 'SYCL_CONFIG_FILE_NAME'])

# Configure LD_LIBRARY_PATH or corresponding os-specific alternatives
if platform.system() == "Linux":
    config.available_features.add('linux')
    llvm_config.with_system_environment('LD_LIBRARY_PATH')
    llvm_config.with_environment('LD_LIBRARY_PATH', config.sycl_libs_dir, append_path=True)
    llvm_config.with_system_environment('CFLAGS')
    llvm_config.with_environment('CFLAGS', config.sycl_clang_extra_flags)

elif platform.system() == "Windows":
    config.available_features.add('windows')
    llvm_config.with_system_environment('LIB')
    llvm_config.with_environment('LIB', config.sycl_libs_dir, append_path=True)

elif platform.system() == "Darwin":
    # FIXME: surely there is a more elegant way to instantiate the Xcode directories.
    llvm_config.with_system_environment('CPATH')
    llvm_config.with_environment('CPATH', "/Applications/Xcode.app/Contents/Developer/Toolchains/XcodeDefault.xctoolchain/usr/include/c++/v1", append_path=True)
    llvm_config.with_environment('CPATH', "/Applications/Xcode.app/Contents/Developer/Platforms/MacOSX.platform/Developer/SDKs/MacOSX.sdk/usr/include/", append_path=True)
    llvm_config.with_environment('DYLD_LIBRARY_PATH', config.sycl_libs_dir)

llvm_config.with_environment('PATH', config.sycl_tools_dir, append_path=True)

config.substitutions.append( ('%threads_lib', config.sycl_threads_lib) )
config.substitutions.append( ('%sycl_libs_dir',  config.sycl_libs_dir ) )
config.substitutions.append( ('%sycl_include',  config.sycl_include ) )
config.substitutions.append( ('%sycl_source_dir', config.sycl_source_dir) )
config.substitutions.append( ('%opencl_libs_dir',  config.opencl_libs_dir) )
config.substitutions.append( ('%opencl_include_dir',  config.opencl_include_dir) )
config.substitutions.append( ('%cuda_toolkit_include',  config.cuda_toolkit_include) )
config.substitutions.append( ('%sycl_tools_src_dir',  config.sycl_tools_src_dir ) )
config.substitutions.append( ('%llvm_build_lib_dir',  config.llvm_build_lib_dir ) )
config.substitutions.append( ('%llvm_build_bin_dir',  config.llvm_build_bin_dir ) )

llvm_config.use_clang()

llvm_config.add_tool_substitutions(['llvm-spirv'], [config.sycl_tools_dir])

backend=lit_config.params.get('SYCL_BE', "PI_OPENCL")
lit_config.note("Backend (SYCL_BE): {}".format(backend))
config.substitutions.append( ('%sycl_be', backend) )

xocc=lit_config.params.get('XOCC', "off")
xocc_target = "hw"
if "XCL_EMULATION_MODE" in os.environ:
    xocc_target = os.environ["XCL_EMULATION_MODE"]

get_device_count_by_type_path = os.path.join(config.llvm_tools_dir, "get_device_count_by_type")

def getDeviceCount(device_type):
    is_cuda = False;
    is_level_zero = False;
    device_count_env = os.environ.copy()
    if "XCL_EMULATION_MODE" in os.environ:
        if os.environ["XCL_EMULATION_MODE"] == "hw":
            device_count_env.pop("XCL_EMULATION_MODE")
    process = subprocess.Popen([get_device_count_by_type_path, device_type, backend],
        stdout=subprocess.PIPE, env=device_count_env)
    (output, err) = process.communicate()
    exit_code = process.wait()

    if exit_code != 0:
        lit_config.error("getDeviceCount {TYPE} {BACKEND}: Non-zero exit code {CODE}".format(
            TYPE=device_type, BACKEND=backend, CODE=exit_code))
        return [0,False,False]

    result = output.decode().replace('\n', '').split(':', 1)
    try:
        value = int(result[0])
    except ValueError:
        value = 0
        lit_config.error("getDeviceCount {TYPE} {BACKEND}: Cannot get value from output: {OUT}".format(
            TYPE=device_type, BACKEND=backend, OUT=result[0]))

    # if we have found gpu and there is additional information, let's check
    # whether this is CUDA device or Level Zero device or none of these.
    if device_type == "gpu" and value > 0 and len(result[1]):
        if re.match(r".*cuda", result[1]):
            is_cuda = True;
        if re.match(r".*level zero", result[1]):
            is_level_zero = True;

    if err:
        lit_config.warning("getDeviceCount {TYPE} {BACKEND} stderr:{ERR}".format(
            TYPE=device_type, BACKEND=backend, ERR=err))
    return [value,is_cuda,is_level_zero]

# Every SYCL implementation provides a host implementation.
config.available_features.add('host')

# Configure device-specific substitutions based on availability of corresponding
# devices/runtimes

found_at_least_one_device = False

cpu_run_substitute = "true"
cpu_run_on_linux_substitute = "true "
cpu_check_substitute = ""
cpu_check_on_linux_substitute = ""

if getDeviceCount("cpu")[0]:
    found_at_least_one_device = True
    lit_config.note("Found available CPU device")
    cpu_run_substitute = "env SYCL_DEVICE_TYPE=CPU SYCL_BE={SYCL_BE} ".format(SYCL_BE=backend)
    cpu_check_substitute = "| FileCheck %s"
    config.available_features.add('cpu')
    if platform.system() == "Linux":
        cpu_run_on_linux_substitute = "env SYCL_DEVICE_TYPE=CPU SYCL_BE={SYCL_BE} ".format(SYCL_BE=backend)
        cpu_check_on_linux_substitute = "| FileCheck %s"
else:
    lit_config.warning("CPU device not found")

config.substitutions.append( ('%CPU_RUN_PLACEHOLDER',  cpu_run_substitute) )
config.substitutions.append( ('%CPU_RUN_ON_LINUX_PLACEHOLDER',  cpu_run_on_linux_substitute) )
config.substitutions.append( ('%CPU_CHECK_PLACEHOLDER',  cpu_check_substitute) )
config.substitutions.append( ('%CPU_CHECK_ON_LINUX_PLACEHOLDER',  cpu_check_on_linux_substitute) )

gpu_run_substitute = "true"
gpu_run_on_linux_substitute = "true "
gpu_check_substitute = ""
gpu_check_on_linux_substitute = ""

cuda = False
level_zero = False
[gpu_count, cuda, level_zero] = getDeviceCount("gpu")

if gpu_count > 0:
    found_at_least_one_device = True
    lit_config.note("Found available GPU device")
    gpu_run_substitute = " env SYCL_DEVICE_TYPE=GPU SYCL_BE={SYCL_BE} ".format(SYCL_BE=backend)
    gpu_check_substitute = "| FileCheck %s"
    config.available_features.add('gpu')
    if cuda:
       config.available_features.add('cuda')
    elif level_zero:
       config.available_features.add('level_zero')

    if platform.system() == "Linux":
        gpu_run_on_linux_substitute = "env SYCL_DEVICE_TYPE=GPU SYCL_BE={SYCL_BE} ".format(SYCL_BE=backend)
        gpu_check_on_linux_substitute = "| FileCheck %s"
    # ESIMD-specific setup. Requires OpenCL for now.
    esimd_run_substitute = " env SYCL_BE=PI_OPENCL SYCL_DEVICE_TYPE=GPU SYCL_PROGRAM_COMPILE_OPTIONS=-vc-codegen"
    config.substitutions.append( ('%ESIMD_RUN_PLACEHOLDER',  esimd_run_substitute) )
    config.substitutions.append( ('%clangxx-esimd',  "clang++ -fsycl-explicit-simd" ) )
else:
    lit_config.warning("GPU device not found")

config.substitutions.append( ('%GPU_RUN_PLACEHOLDER',  gpu_run_substitute) )
config.substitutions.append( ('%GPU_RUN_ON_LINUX_PLACEHOLDER',  gpu_run_on_linux_substitute) )
config.substitutions.append( ('%GPU_CHECK_PLACEHOLDER',  gpu_check_substitute) )
config.substitutions.append( ('%GPU_CHECK_ON_LINUX_PLACEHOLDER',  gpu_check_on_linux_substitute) )

acc_run_substitute = "true"
acc_check_substitute = ""
if getDeviceCount("accelerator")[0]:
    found_at_least_one_device = True
    lit_config.note("Found available accelerator device")
    acc_run_substitute = " env SYCL_DEVICE_TYPE=ACC "
    acc_check_substitute = "| FileCheck %s"
    config.available_features.add('accelerator')
else:
    lit_config.warning("Accelerator device not found")

if xocc != "off":
    # xrt doesn't deal well with multiple executables using it concurrently (at the time of writing).
    # The details are at https://xilinx.github.io/XRT/master/html/multiprocess.html
    # so we wrap every use of XRT inside an file lock.
    # We also wrap invocation of executable in an setsid to prevent
    # a single program failure from ending all the tests.
    xrt_lock = "/tmp/xrt.lock"
    acc_run_substitute+= "setsid flock --exclusive " + xrt_lock + " "
    if os.path.exists(xrt_lock):
        os.remove(xrt_lock)
    # XCL_EMULATION_MODE = hw is only valid for our SYCL driver, 
    # for XRT XCL_EMULATION_MODE should only be used when using either hw_emu or sw_emu
    # if xocc_target == "hw":
    acc_run_substitute="env --unset=XCL_EMULATION_MODE " + acc_run_substitute
    # hw_emu is very slow so it has a higher timeout.
    if xocc_target != "hw_emu":
        acc_run_substitute+= "timeout 60 "
    else:
        acc_run_substitute+= "timeout 300 "

config.substitutions.append( ('%ACC_RUN_PLACEHOLDER',  acc_run_substitute) )
config.substitutions.append( ('%ACC_CHECK_PLACEHOLDER',  acc_check_substitute) )

# LIT testing either supports OpenCL or CUDA or Level Zero.
if not cuda and not level_zero and found_at_least_one_device:
    config.available_features.add('opencl')

if cuda:
    config.substitutions.append( ('%sycl_triple',  "nvptx64-nvidia-cuda-sycldevice" ) )
elif xocc != "off":
    config.substitutions.append( ('%sycl_triple',  "fpga64-xilinx-unknown-sycldevice" ) )
else:
    config.substitutions.append( ('%sycl_triple',  "spir64-unknown-linux-sycldevice" ) )

if "opencl-aot" in config.llvm_enable_projects:
    lit_config.note("Using opencl-aot version which is built as part of the project")
    config.available_features.add("opencl-aot")
    llvm_config.add_tool_substitutions(['opencl-aot'], [config.sycl_tools_dir])

# Device AOT compilation tools aren't part of the SYCL project,
# so they need to be pre-installed on the machine
aot_tools = ["ocloc", "aoc"]
if "opencl-aot" not in config.llvm_enable_projects:
    aot_tools.append('opencl-aot')

for aot_tool in aot_tools:
    if find_executable(aot_tool) is not None:
        lit_config.note("Found pre-installed AOT device compiler " + aot_tool)
        config.available_features.add(aot_tool)
    else:
        lit_config.warning("Couldn't find pre-installed AOT device compiler " + aot_tool)

if xocc != "off":
<<<<<<< HEAD
    required_env = ['HOME', 'USER', 'XILINX_XRT', 'XILINX_SDX', 'XILINX_PLATFORM', 'XCL_EMULATION_MODE', 'EMCONFIG_PATH']
=======
    llvm_config.with_environment('XCL_EMULATION_MODE', xocc_target, append_path=False)
    lit_config.note("XOCC target: {}".format(xocc_target))
    required_env = ['HOME', 'USER', 'XILINX_XRT', 'XILINX_SDX', 'XILINX_PLATFORM', 'EMCONFIG_PATH', 'LIBRARY_PATH']
>>>>>>> d50960d6
    has_error=False
    config.available_features.add("xocc")
    config.available_features.add(xocc_target)
    pkg_opencv4 = subprocess.run(["pkg-config", "--libs", "--cflags", "opencv4"], stdout=subprocess.PIPE)
    has_opencv4 = not pkg_opencv4.returncode
    lit_config.note("has opencv4: {}".format(has_opencv4))
    if has_opencv4:
        config.available_features.add("opencv4")
        config.substitutions.append( ('%opencv4_flags', pkg_opencv4.stdout.decode('utf-8')[:-1]) )
    for env in required_env:
        if env not in os.environ:
            lit_config.note("missing environnement variable: {}".format(env))
            has_error=True
    if has_error:
        lit_config.error("Can't configure tests for XOCC")
    llvm_config.with_system_environment(required_env)
    if xocc == "only":
        config.name = 'SYCL-XOCC'
        config.test_source_root = config.test_source_root + "/xocc_tests"
    # run_if_* defaults to a simple echo to print the comand instead of running it.
    # it will be replaced by and empty string to actually run the command.
    run_if_hw="echo"
    run_if_hw_emu="echo"
    run_if_sw_emu="echo"
    if xocc_target == "hw":
        timeout = 10800 # 3h
        run_if_hw=""
    if xocc_target == "hw_emu":
        timeout = 1800 # 30min
        run_if_hw_emu=""
    if xocc_target == "sw_emu":
        run_if_sw_emu=""
    config.substitutions.append( ('%run_if_hw', run_if_hw) )
    config.substitutions.append( ('%run_if_hw_emu', run_if_hw_emu) )
    config.substitutions.append( ('%run_if_sw_emu', run_if_sw_emu) )


# Set timeout for test = 10 mins
try:
    import psutil
    lit_config.maxIndividualTestTime = timeout
except ImportError:
    pass<|MERGE_RESOLUTION|>--- conflicted
+++ resolved
@@ -255,13 +255,9 @@
         lit_config.warning("Couldn't find pre-installed AOT device compiler " + aot_tool)
 
 if xocc != "off":
-<<<<<<< HEAD
-    required_env = ['HOME', 'USER', 'XILINX_XRT', 'XILINX_SDX', 'XILINX_PLATFORM', 'XCL_EMULATION_MODE', 'EMCONFIG_PATH']
-=======
     llvm_config.with_environment('XCL_EMULATION_MODE', xocc_target, append_path=False)
     lit_config.note("XOCC target: {}".format(xocc_target))
     required_env = ['HOME', 'USER', 'XILINX_XRT', 'XILINX_SDX', 'XILINX_PLATFORM', 'EMCONFIG_PATH', 'LIBRARY_PATH']
->>>>>>> d50960d6
     has_error=False
     config.available_features.add("xocc")
     config.available_features.add(xocc_target)
