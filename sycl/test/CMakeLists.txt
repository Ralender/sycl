set(LLVM_TOOLS_DIR "${LLVM_BINARY_DIR}/bin/")

get_target_property(SYCL_BINARY_DIR sycl-toolchain BINARY_DIR)

set(SYCL_INCLUDE "${SYCL_INCLUDE_BUILD_DIR}")
set(SYCL_TOOLS_SRC_DIR "${PROJECT_SOURCE_DIR}/tools/")
set(LLVM_BUILD_BINARY_DIRS "${LLVM_BINARY_DIR}/bin/")
set(LLVM_BUILD_LIBRARY_DIRS "${LLVM_BINARY_DIR}/lib/")

set(RT_TEST_ARGS ${RT_TEST_ARGS} "-v")
set(DEPLOY_RT_TEST_ARGS ${DEPLOY_RT_TEST_ARGS} "-v -D SYCL_TOOLS_DIR=${CMAKE_INSTALL_PREFIX}/bin -D SYCL_LIBS_DIR=${CMAKE_INSTALL_PREFIX}/lib${LLVM_LIBDIR_SUFFIX} -D SYCL_INCLUDE=${SYCL_INCLUDE_DEPLOY_DIR}")

find_package(Threads REQUIRED)
set(SYCL_THREADS_LIB ${CMAKE_THREAD_LIBS_INIT})

configure_lit_site_cfg(
  ${CMAKE_CURRENT_SOURCE_DIR}/lit.site.cfg.py.in
  ${CMAKE_CURRENT_BINARY_DIR}/lit.site.cfg.py
  MAIN_CONFIG
  ${CMAKE_CURRENT_SOURCE_DIR}/lit.cfg.py
  )

configure_lit_site_cfg(
  ${CMAKE_CURRENT_SOURCE_DIR}/Unit/lit.site.cfg.py.in
  ${CMAKE_CURRENT_BINARY_DIR}/Unit/lit.site.cfg.py
  MAIN_CONFIG
  ${CMAKE_CURRENT_SOURCE_DIR}/Unit/lit.cfg.py
  )

list(APPEND SYCL_TEST_DEPS
  sycl-toolchain
  FileCheck
  not
  get_device_count_by_type
  llvm-config
  llvm-cxxdump
  llvm-readobj
  )

list(APPEND SYCL_DEPLOY_TEST_DEPS
  ${SYCL_TEST_DEPS}
  deploy-sycl-toolchain
  )

add_lit_testsuite(check-sycl-deploy "Running the SYCL regression tests"
  ${CMAKE_CURRENT_BINARY_DIR}
  ARGS ${DEPLOY_RT_TEST_ARGS}
  PARAMS "SYCL_PLUGIN=opencl"
  DEPENDS ${SYCL_DEPLOY_TEST_DEPS}
  EXCLUDE_FROM_CHECK_ALL
  )
set_target_properties(check-sycl-deploy PROPERTIES FOLDER "SYCL tests")

add_lit_testsuite(check-sycl-spirv "Running device-agnostic SYCL regression tests for SPIR-V"
  ${CMAKE_CURRENT_BINARY_DIR}
  ARGS ${RT_TEST_ARGS}
  PARAMS "SYCL_TRIPLE=spir64-unknown-linux-sycldevice"
  DEPENDS ${SYCL_TEST_DEPS}
  EXCLUDE_FROM_CHECK_ALL
  )

add_lit_testsuite(check-sycl-xocc-jmax "Running the SYCL regression tests for sycl-xocc"
  ${CMAKE_CURRENT_BINARY_DIR}/on-device
  ARGS ${RT_TEST_ARGS}
  PARAMS "XOCC=only"
  DEPENDS ${SYCL_TEST_DEPS}
  EXCLUDE_FROM_CHECK_ALL
  )
set_target_properties(check-sycl-xocc-jmax PROPERTIES FOLDER "SYCL tests")

add_lit_testsuite(check-sycl-xocc-j4 "Running the SYCL regression tests for sycl-xocc in j4"
  ${CMAKE_CURRENT_BINARY_DIR}/on-device "-j 4"
  ARGS ${RT_TEST_ARGS}
  PARAMS "XOCC=only"
  DEPENDS ${SYCL_TEST_DEPS}
  EXCLUDE_FROM_CHECK_ALL
  )
set_target_properties(check-sycl-xocc-j4 PROPERTIES FOLDER "SYCL tests")

add_lit_testsuite(check-sycl-xocc-all-jmax "Running the SYCL regression tests for SYCL on v++"
  ${CMAKE_CURRENT_BINARY_DIR}/on-device
  ARGS ${RT_TEST_ARGS}
  PARAMS "XOCC=all"
  DEPENDS ${SYCL_TEST_DEPS}
  EXCLUDE_FROM_CHECK_ALL
  )
set_target_properties(check-sycl-xocc-all-jmax PROPERTIES FOLDER "SYCL tests")

add_lit_testsuite(check-sycl-xocc-all-j4 "Running the SYCL regression tests for SYCL on v++ in -j4"
  ${CMAKE_CURRENT_BINARY_DIR}/on-device "-j 4"
  ARGS ${RT_TEST_ARGS}
  PARAMS "XOCC=all"
  DEPENDS ${SYCL_TEST_DEPS}
  EXCLUDE_FROM_CHECK_ALL
  )
set_target_properties(check-sycl-xocc-all-j4 PROPERTIES FOLDER "SYCL tests")

add_custom_target(check-sycl)
add_dependencies(check-sycl check-sycl-spirv)
set_target_properties(check-sycl PROPERTIES FOLDER "SYCL tests")

if(SYCL_BUILD_PI_CUDA)
  add_lit_testsuite(check-sycl-ptx "Running device-agnostic SYCL regression tests for NVidia PTX"
    ${CMAKE_CURRENT_BINARY_DIR}
    ARGS ${RT_TEST_ARGS}
    PARAMS "SYCL_TRIPLE=nvptx64-nvidia-cuda-sycldevice;SYCL_PLUGIN=cuda"
    DEPENDS ${SYCL_TEST_DEPS}
    EXCLUDE_FROM_CHECK_ALL
  )

<<<<<<< HEAD
  # add_dependencies(check-sycl-cuda check-sycl-ptx)

=======
  add_custom_target(check-sycl-cuda)
  add_dependencies(check-sycl-cuda check-sycl-ptx)
>>>>>>> 33a2868f
  add_dependencies(check-sycl check-sycl-cuda)

endif()
add_subdirectory(on-device)<|MERGE_RESOLUTION|>--- conflicted
+++ resolved
@@ -108,13 +108,8 @@
     EXCLUDE_FROM_CHECK_ALL
   )
 
-<<<<<<< HEAD
-  # add_dependencies(check-sycl-cuda check-sycl-ptx)
-
-=======
   add_custom_target(check-sycl-cuda)
   add_dependencies(check-sycl-cuda check-sycl-ptx)
->>>>>>> 33a2868f
   add_dependencies(check-sycl check-sycl-cuda)
 
 endif()
