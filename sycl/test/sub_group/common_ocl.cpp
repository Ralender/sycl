--- conflicted
+++ resolved
@@ -2,11 +2,7 @@
 
 // RUN: %clang_cc1 -x cl -cl-std=CL2.0 %S/sg.cl -triple spir64-unknown-unknown -emit-llvm-bc -o %T/kernel_ocl.bc -include opencl-c.h
 // RUN: llvm-spirv %T/kernel_ocl.bc -o %T/kernel_ocl.spv
-<<<<<<< HEAD
-// RUN: %clangxx -std=c++17 -fsycl %s -o %t.out -lOpenCL
-=======
 // RUN: %clangxx -fsycl -fsycl-targets=%sycl_triple %s -o %t.out -L %opencl_libs_dir -lOpenCL
->>>>>>> 7ca17293
 // RUN: env SYCL_DEVICE_TYPE=HOST %t.out
 // RUN: %CPU_RUN_PLACEHOLDER %t.out %T/kernel_ocl.spv
 // RUN: %GPU_RUN_PLACEHOLDER %t.out %T/kernel_ocl.spv
