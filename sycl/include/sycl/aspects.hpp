--- conflicted
+++ resolved
@@ -18,51 +18,8 @@
 #define __SYCL_ASPECT_DEPRECATED_ALIAS(ASPECT, ID, MESSAGE)                    \
   __SYCL_ASPECT_DEPRECATED(ASPECT, ID, MESSAGE)
 enum class __SYCL_TYPE(aspect) aspect {
-<<<<<<< HEAD
-  host = 0,
-  cpu = 1,
-  gpu = 2,
-  accelerator = 3,
-  custom = 4,
-  fp16 = 5,
-  fp64 = 6,
-  int64_base_atomics __SYCL2020_DEPRECATED("use atomic64 instead") = 7,
-  int64_extended_atomics __SYCL2020_DEPRECATED("use atomic64 instead") = 8,
-  image = 9,
-  online_compiler = 10,
-  online_linker = 11,
-  queue_profiling = 12,
-  usm_device_allocations = 13,
-  usm_host_allocations = 14,
-  usm_shared_allocations = 15,
-  usm_restricted_shared_allocations = 16,
-  usm_system_allocations = 17,
-  usm_system_allocator __SYCL2020_DEPRECATED(
-      "use usm_system_allocations instead") = usm_system_allocations,
-  ext_intel_pci_address = 18,
-  ext_intel_gpu_eu_count = 19,
-  ext_intel_gpu_eu_simd_width = 20,
-  ext_intel_gpu_slices = 21,
-  ext_intel_gpu_subslices_per_slice = 22,
-  ext_intel_gpu_eu_count_per_subslice = 23,
-  ext_intel_max_mem_bandwidth = 24,
-  ext_intel_mem_channel = 25,
-  usm_atomic_host_allocations = 26,
-  usm_atomic_shared_allocations = 27,
-  atomic64 = 28,
-  ext_intel_device_info_uuid = 29,
-  ext_oneapi_srgb = 30,
-  ext_oneapi_native_assert = 31,
-  host_debuggable = 32,
-  ext_intel_gpu_hw_threads_per_eu = 33,
-  ext_oneapi_cuda_async_barrier = 34,
-  ext_oneapi_bfloat16 = 35,
-  ext_intel_free_memory = 36,
-  ext_xilinx_single_task_only = 37,
-=======
 #include <sycl/info/aspects.def>
 #include <sycl/info/aspects_deprecated.def>
->>>>>>> 25d4b5ad
 };
 #undef __SYCL_ASPECT_DEPRECATED_ALIAS
 #undef __SYCL_ASPECT_DEPRECATED
