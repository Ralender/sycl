//==-------------- backend_types.hpp - SYCL backend types ------------------==//
//
// Part of the LLVM Project, under the Apache License v2.0 with LLVM Exceptions.
// See https://llvm.org/LICENSE.txt for license information.
// SPDX-License-Identifier: Apache-2.0 WITH LLVM-exception
//
//===----------------------------------------------------------------------===//

#pragma once

#include <sycl/detail/defines.hpp>
#include <sycl/detail/iostream_proxy.hpp>

#include <fstream>
#include <istream>
#include <string>

namespace sycl {
__SYCL_INLINE_VER_NAMESPACE(_V1) {

enum class backend : char {
  host __SYCL2020_DEPRECATED("'host' backend is no longer supported") = 0,
  opencl = 1,
  ext_oneapi_level_zero = 2,
  level_zero __SYCL2020_DEPRECATED("use 'ext_oneapi_level_zero' instead") =
      ext_oneapi_level_zero,
  ext_oneapi_cuda = 3,
  cuda __SYCL2020_DEPRECATED("use 'ext_oneapi_cuda' instead") = ext_oneapi_cuda,
  all = 4,
  ext_intel_esimd_emulator = 5,
  esimd_cpu __SYCL2020_DEPRECATED("use 'ext_intel_esimd_emulator' instead") =
      ext_intel_esimd_emulator,
  ext_oneapi_hip = 6,
  hip __SYCL2020_DEPRECATED("use 'ext_oneapi_hip' instead") = ext_oneapi_hip,
<<<<<<< HEAD
  xrt = 7,
=======
  ext_oneapi_unified_runtime = 7,
>>>>>>> ecc3bc6e
};

template <backend Backend> class backend_traits;

template <backend Backend, typename SYCLObjectT>
using backend_input_t =
    typename backend_traits<Backend>::template input_type<SYCLObjectT>;
template <backend Backend, typename SYCLObjectT>
using backend_return_t =
    typename backend_traits<Backend>::template return_type<SYCLObjectT>;

inline std::ostream &operator<<(std::ostream &Out, backend be) {
  switch (be) {
  case backend::host:
    Out << "host";
    break;
  case backend::opencl:
    Out << "opencl";
    break;
  case backend::ext_oneapi_level_zero:
    Out << "ext_oneapi_level_zero";
    break;
  case backend::ext_oneapi_cuda:
    Out << "ext_oneapi_cuda";
    break;
  case backend::ext_intel_esimd_emulator:
    Out << "ext_intel_esimd_emulator";
    break;
  case backend::ext_oneapi_hip:
    Out << "ext_oneapi_hip";
    break;
<<<<<<< HEAD
  case backend::xrt:
    Out << "xrt";
=======
  case backend::ext_oneapi_unified_runtime:
    Out << "ext_oneapi_unified_runtime";
>>>>>>> ecc3bc6e
    break;
  case backend::all:
    Out << "all";
  }
  return Out;
}

} // __SYCL_INLINE_VER_NAMESPACE(_V1)
} // namespace sycl<|MERGE_RESOLUTION|>--- conflicted
+++ resolved
@@ -32,11 +32,8 @@
       ext_intel_esimd_emulator,
   ext_oneapi_hip = 6,
   hip __SYCL2020_DEPRECATED("use 'ext_oneapi_hip' instead") = ext_oneapi_hip,
-<<<<<<< HEAD
-  xrt = 7,
-=======
   ext_oneapi_unified_runtime = 7,
->>>>>>> ecc3bc6e
+  xrt = 8,
 };
 
 template <backend Backend> class backend_traits;
@@ -68,13 +65,11 @@
   case backend::ext_oneapi_hip:
     Out << "ext_oneapi_hip";
     break;
-<<<<<<< HEAD
   case backend::xrt:
     Out << "xrt";
-=======
+    break;
   case backend::ext_oneapi_unified_runtime:
     Out << "ext_oneapi_unified_runtime";
->>>>>>> ecc3bc6e
     break;
   case backend::all:
     Out << "all";
