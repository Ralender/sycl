//==-------- handler.hpp --- SYCL command group handler --------------------==//
//
// Part of the LLVM Project, under the Apache License v2.0 with LLVM Exceptions.
// See https://llvm.org/LICENSE.txt for license information.
// SPDX-License-Identifier: Apache-2.0 WITH LLVM-exception
//
//===----------------------------------------------------------------------===//

#pragma once

#include <sycl/device.hpp>
#include <sycl/access/access.hpp>
#include <sycl/accessor.hpp>
#include <sycl/context.hpp>
#include <sycl/detail/cg.hpp>
#include <sycl/detail/cg_types.hpp>
#include <sycl/detail/export.hpp>
#include <sycl/detail/handler_proxy.hpp>
#include <sycl/detail/os_util.hpp>
#include <sycl/event.hpp>
#include <sycl/ext/oneapi/kernel_properties/properties.hpp>
#include <sycl/ext/oneapi/properties/properties.hpp>
#include <sycl/ext/oneapi/properties/property.hpp>
#include <sycl/id.hpp>
#include <sycl/interop_handle.hpp>
#include <sycl/item.hpp>
#include <sycl/kernel.hpp>
#include <sycl/kernel_bundle.hpp>
#include <sycl/kernel_handler.hpp>
#include <sycl/nd_item.hpp>
#include <sycl/nd_range.hpp>
#include <sycl/property_list.hpp>
#include <sycl/reduction_forward.hpp>
#include <sycl/sampler.hpp>
#include <sycl/stl.hpp>
#include <sycl/types.hpp>

#include <functional>
#include <limits>
#include <memory>
#include <tuple>
#include <type_traits>
#include <utility>

// SYCL_LANGUAGE_VERSION is 4 digit year followed by 2 digit revision
#if !SYCL_LANGUAGE_VERSION || SYCL_LANGUAGE_VERSION < 202001
#define __SYCL_NONCONST_FUNCTOR__
#endif

// replace _KERNELFUNCPARAM(KernelFunc) with   KernelType KernelFunc
//                                     or     const KernelType &KernelFunc
#ifdef __SYCL_NONCONST_FUNCTOR__
#define _KERNELFUNCPARAMTYPE KernelType
#else
#define _KERNELFUNCPARAMTYPE const KernelType &
#endif
#define _KERNELFUNCPARAM(a) _KERNELFUNCPARAMTYPE a

template <typename DataT, int Dimensions, sycl::access::mode AccessMode,
          sycl::access::target AccessTarget,
          sycl::access::placeholder IsPlaceholder>
class __fill;

template <typename T> class __usmfill;

template <typename T_Src, typename T_Dst, int Dims,
          sycl::access::mode AccessMode, sycl::access::target AccessTarget,
          sycl::access::placeholder IsPlaceholder>
class __copyAcc2Ptr;

template <typename T_Src, typename T_Dst, int Dims,
          sycl::access::mode AccessMode, sycl::access::target AccessTarget,
          sycl::access::placeholder IsPlaceholder>
class __copyPtr2Acc;

template <typename T_Src, int Dims_Src, sycl::access::mode AccessMode_Src,
          sycl::access::target AccessTarget_Src, typename T_Dst, int Dims_Dst,
          sycl::access::mode AccessMode_Dst,
          sycl::access::target AccessTarget_Dst,
          sycl::access::placeholder IsPlaceholder_Src,
          sycl::access::placeholder IsPlaceholder_Dst>
class __copyAcc2Acc;

// For unit testing purposes
class MockHandler;

namespace sycl {
__SYCL_INLINE_VER_NAMESPACE(_V1) {

// Forward declaration

class handler;
template <typename T, int Dimensions, typename AllocatorT, typename Enable>
class buffer;
namespace detail {

class handler_impl;
class kernel_impl;
class queue_impl;
class stream_impl;
template <typename DataT, int Dimensions, access::mode AccessMode,
          access::target AccessTarget, access::placeholder IsPlaceholder>
class image_accessor;
template <typename RetType, typename Func, typename Arg>
static Arg member_ptr_helper(RetType (Func::*)(Arg) const);

// Non-const version of the above template to match functors whose 'operator()'
// is declared w/o the 'const' qualifier.
template <typename RetType, typename Func, typename Arg>
static Arg member_ptr_helper(RetType (Func::*)(Arg));

// template <typename RetType, typename Func>
// static void member_ptr_helper(RetType (Func::*)() const);

// template <typename RetType, typename Func>
// static void member_ptr_helper(RetType (Func::*)());

template <typename F, typename SuggestedArgType>
decltype(member_ptr_helper(&F::operator())) argument_helper(int);

template <typename F, typename SuggestedArgType>
SuggestedArgType argument_helper(...);

template <typename F, typename SuggestedArgType>
using lambda_arg_type = decltype(argument_helper<F, SuggestedArgType>(0));

// Used when parallel_for range is rounded-up.
template <typename Name> class __pf_kernel_wrapper;

template <typename Type> struct get_kernel_wrapper_name_t {
  using name = __pf_kernel_wrapper<Type>;
};

__SYCL_EXPORT device getDeviceFromHandler(handler &);

#if __SYCL_ID_QUERIES_FIT_IN_INT__
template <typename T> struct NotIntMsg;

template <int Dims> struct NotIntMsg<range<Dims>> {
  constexpr static const char *Msg =
      "Provided range is out of integer limits. Pass "
      "`-fno-sycl-id-queries-fit-in-int' to disable range check.";
};

template <int Dims> struct NotIntMsg<id<Dims>> {
  constexpr static const char *Msg =
      "Provided offset is out of integer limits. Pass "
      "`-fno-sycl-id-queries-fit-in-int' to disable offset check.";
};
#endif

// Helper for merging properties with ones defined in an optional kernel functor
// getter.
template <typename KernelType, typename PropertiesT, typename Cond = void>
struct GetMergedKernelProperties {
  using type = PropertiesT;
};
template <typename KernelType, typename PropertiesT>
struct GetMergedKernelProperties<
    KernelType, PropertiesT,
    std::enable_if_t<ext::oneapi::experimental::detail::
                         HasKernelPropertiesGetMethod<KernelType>::value>> {
  using get_method_properties =
      typename ext::oneapi::experimental::detail::HasKernelPropertiesGetMethod<
          KernelType>::properties_t;
  static_assert(
      ext::oneapi::experimental::is_property_list<get_method_properties>::value,
      "get(sycl::ext::oneapi::experimental::properties_tag) member in kernel "
      "functor class must return a valid property list.");
  using type = ext::oneapi::experimental::detail::merged_properties_t<
      PropertiesT, get_method_properties>;
};

#if __SYCL_ID_QUERIES_FIT_IN_INT__
template <typename T, typename ValT>
typename std::enable_if_t<std::is_same<ValT, size_t>::value ||
                          std::is_same<ValT, unsigned long long>::value>
checkValueRangeImpl(ValT V) {
  static constexpr size_t Limit =
      static_cast<size_t>((std::numeric_limits<int>::max)());
  if (V > Limit)
    throw runtime_error(NotIntMsg<T>::Msg, PI_ERROR_INVALID_VALUE);
}
#endif

template <int Dims, typename T>
typename std::enable_if_t<std::is_same<T, range<Dims>>::value ||
                          std::is_same<T, id<Dims>>::value>
checkValueRange(const T &V) {
#if __SYCL_ID_QUERIES_FIT_IN_INT__
  for (size_t Dim = 0; Dim < Dims; ++Dim)
    checkValueRangeImpl<T>(V[Dim]);

  {
    unsigned long long Product = 1;
    for (size_t Dim = 0; Dim < Dims; ++Dim) {
      Product *= V[Dim];
      // check value now to prevent product overflow in the end
      checkValueRangeImpl<T>(Product);
    }
  }
#else
  (void)V;
#endif
}

template <int Dims>
void checkValueRange(const range<Dims> &R, const id<Dims> &O) {
#if __SYCL_ID_QUERIES_FIT_IN_INT__
  checkValueRange<Dims>(R);
  checkValueRange<Dims>(O);

  for (size_t Dim = 0; Dim < Dims; ++Dim) {
    unsigned long long Sum = R[Dim] + O[Dim];

    checkValueRangeImpl<range<Dims>>(Sum);
  }
#else
  (void)R;
  (void)O;
#endif
}

template <int Dims, typename T>
typename std::enable_if_t<std::is_same<T, nd_range<Dims>>::value>
checkValueRange(const T &V) {
#if __SYCL_ID_QUERIES_FIT_IN_INT__
  checkValueRange<Dims>(V.get_global_range());
  checkValueRange<Dims>(V.get_local_range());
  checkValueRange<Dims>(V.get_offset());

  checkValueRange<Dims>(V.get_global_range(), V.get_offset());
#else
  (void)V;
#endif
}

/// @brief Construct parallel_for equivalent loop recursively
///
/// @tparam CurDimIdx Which dimension of the iteration space (starting from 0)
/// @tparam IterDims Dimension of the iteration space (loop nest total depth)
///
/// @param ElementWiseOp The kernel that should be applied to each element
/// @param IterDomain The range describing the iteration space
/// @param OuterLoopIterIdx Tuple storing a ref to each outer loop iteration idx
///
/// Build one loop of depth CurDimIDX for the loop nest corresponding to
/// IterDomain
template <int CurDimIdx, int IterDims, typename ElementWiseOpTy, typename OuterLoopIterIdxTy>
inline void build_loop_nest_rec(ElementWiseOpTy &ElementWiseOp,
                                range<IterDims> &IterDomain,
                                OuterLoopIterIdxTy OuterLoopIterIdx) {
  size_t CurDimIter = 0;
  auto NextIdx = std::tuple_cat(OuterLoopIterIdx, std::tie(CurDimIter));
  for (CurDimIter = 0; CurDimIter < IterDomain[CurDimIdx]; CurDimIter++) {
    if constexpr (CurDimIdx + 1 >= IterDims) {
      static_assert(CurDimIdx == IterDims - 1);
      // innermost loop : perform the call
      item<IterDims> CurItem = detail::Builder::createItem<IterDims, false>(
          IterDomain, std::make_from_tuple<id<IterDims>>(NextIdx)); 
      ElementWiseOp({CurItem});
    } else {
      // Extend the iteration index tuple and generate the next loop level
      build_loop_nest_rec<CurDimIdx + 1>(ElementWiseOp, IterDomain, NextIdx);
    }
  }
}

/// @brief Construct parallel_for equivalent loop recursively
///
/// @tparam CurDimIdx Which dimension of the iteration space (starting from 0)
/// @tparam IterDims Dimension of the iteration space (loop nest total depth)
///
/// @param ElementWiseOp The kernel that should be applied to each element
/// @param IterDomains The nd_range describing the iteration space
/// @param OuterLoopIterIdx Tuple storing a ref to each outer loop iteration idx
///
/// Build one loop of depth CurDimIDX for the loop nest corresponding to
/// IterDomain
template <int CurDimIdx, int IterDims, typename ElementWiseOpTy,
          typename WGIdxTy, typename OuterLoopLocalWGTy,
          typename OuterLoopGlobalIdxTy>
inline void
build_inner_loop_nd_nest_rec(ElementWiseOpTy &ElementWiseOp,
                             nd_range<IterDims> &IterDomains, WGIdxTy WGIdx,
                             OuterLoopLocalWGTy OuterLoopLocalWG,
                             OuterLoopGlobalIdxTy OuterLoopGlobalIdx) {
  size_t CurDimLocalRange = IterDomains.get_local_range()[CurDimIdx];
  size_t CurDimLocalIter = 0;
  size_t CurDimGlobalIter = std::get<CurDimIdx>(WGIdx) * CurDimLocalRange;
  auto NextLocalIdx =
      std::tuple_cat(OuterLoopLocalWG, std::tie(CurDimLocalIter));
  auto NextGlobalIdx =
      std::tuple_cat(OuterLoopGlobalIdx, std::tie(CurDimGlobalIter));
  for (CurDimLocalIter = 0;
       CurDimLocalIter < CurDimLocalRange;
       CurDimLocalIter++) {
    if constexpr (CurDimIdx + 1 >= IterDims) {
      static_assert(CurDimIdx == IterDims - 1);
      // innermost loop : perform the call
      auto GlobalItem = detail::Builder::createItem<IterDims, true>(
          IterDomains.get_global_range(),
          std::make_from_tuple<id<IterDims>>(NextGlobalIdx),
          id<IterDims>{});
      auto LocalItem = detail::Builder::createItem<IterDims, false>(
          IterDomains.get_local_range(),
          std::make_from_tuple<id<IterDims>>(NextLocalIdx));
      id<IterDims> GroupID = std::make_from_tuple<id<IterDims>>(WGIdx);
      auto Group =
          detail::Builder::createGroup(IterDomains.get_global_range(),
                                       IterDomains.get_local_range(), GroupID);

      auto NDItem = detail::Builder::createNDItem<IterDims>(GlobalItem, LocalItem, Group);
      ElementWiseOp({NDItem});
    } else {
      // Extend the iteration index tuple and generate the next loop level
      build_inner_loop_nd_nest_rec<CurDimIdx + 1>(ElementWiseOp, IterDomains, WGIdx, NextLocalIdx, NextGlobalIdx);
    }
    ++CurDimGlobalIter;
  }
}

/// @brief Construct parallel_for with ND range outer loop
///
/// @tparam CurDimIdx Which dimension of the iteration space (starting from 0)
/// @tparam IterDims Dimension of the iteration space (loop nest total depth)
///
/// @param ElementWiseOp The kernel that should be applied to each element
/// @param IterDomains The nd_range describing the iteration space
/// @param OuterLoopWGIdx Tuple storing a ref to each outer loop iteration idx
///
/// Build one loop of depth CurDimIDX for the workgroup level corresponding to
/// IterDomain
template <int CurDimIdx, int IterDims, typename ElementWiseOpTy, typename OuterLoopWGIdxTy>
inline void
build_loop_nd_nest_rec(ElementWiseOpTy &ElementWiseOp, nd_range<IterDims> &IterDomains,
                       OuterLoopWGIdxTy OuterLoopWGIdx) {
  size_t CurDimGroupRange = IterDomains.get_group_range()[CurDimIdx];
  size_t CurDimGroupIter = 0;
  auto NextWGIdx =
      std::tuple_cat(OuterLoopWGIdx, std::tie(CurDimGroupIter));
  for (CurDimGroupIter = 0;
       CurDimGroupIter < CurDimGroupRange;
       CurDimGroupIter++) {
    if constexpr (CurDimIdx + 1 >= IterDims) {
      static_assert(CurDimIdx == IterDims - 1);
      build_inner_loop_nd_nest_rec<0>(ElementWiseOp, IterDomains, NextWGIdx,
                                   std::tuple<>{}, std::tuple<>{});
    } else {
      // Extend the iteration index tuple and generate the next loop level
      build_loop_nd_nest_rec<CurDimIdx + 1>(ElementWiseOp, IterDomains, NextWGIdx);
    }
  }
}

/// @brief Invoke a function on each element of a range in a sequential manner
///
/// @tparam IterDims Number of dimensions of the iteration space.
///
/// @param ElementWiseOp The function to apply on each element
/// @param IterDomain a range describing the iteration domain
///
/// This function produces the serial equivalent to
/// \code parallel_for(ElementWiseOp, IterDomain); \endcode
/// It is used to replace parallel_for on device where having a
/// single loop nest makes more sense.
template <int IterDims, typename ElementWiseOpTy>
inline void serialize_parallel_for(ElementWiseOpTy &ElementWiseOp,
                                   range<IterDims> IterDomain) {
  build_loop_nest_rec<0, IterDims>(ElementWiseOp, IterDomain, std::tuple<>{});
}

/// @brief Invoke a function on each element of a nd_range in a sequential
/// manner
///
/// @tparam IterDims Number of dimensions of the iteration space.
///
/// @param ElementWiseOp The function to apply on each element
/// @param IterDomains a nd_range describing the iteration domain
///
/// This function produces the serial equivalent to
/// \code parallel_for(ElementWiseOp, IterDomain); \endcode
/// It is used to replace parallel_for on device where having a
/// single loop nest makes more sense.
template <int IterDims, typename ElementWiseOpTy>
inline void serialize_parallel_for(ElementWiseOpTy &ElementWiseOp,
                                   nd_range<IterDims> IterDomains) {
  build_loop_nd_nest_rec<0, IterDims>(ElementWiseOp, IterDomains,
                                      std::tuple<>{});
}

template <typename TransformedArgType, int Dims, typename KernelType>
class RoundedRangeKernel {
public:
  RoundedRangeKernel(range<Dims> NumWorkItems, KernelType KernelFunc)
      : NumWorkItems(NumWorkItems), KernelFunc(KernelFunc) {}

  void operator()(TransformedArgType Arg) const {
    if (Arg[0] >= NumWorkItems[0])
      return;
    Arg.set_allowed_range(NumWorkItems);
    KernelFunc(Arg);
  }

private:
  range<Dims> NumWorkItems;
  KernelType KernelFunc;
};

template <typename TransformedArgType, int Dims, typename KernelType>
class RoundedRangeKernelWithKH {
public:
  RoundedRangeKernelWithKH(range<Dims> NumWorkItems, KernelType KernelFunc)
      : NumWorkItems(NumWorkItems), KernelFunc(KernelFunc) {}

  void operator()(TransformedArgType Arg, kernel_handler KH) const {
    if (Arg[0] >= NumWorkItems[0])
      return;
    Arg.set_allowed_range(NumWorkItems);
    KernelFunc(Arg, KH);
  }

private:
  range<Dims> NumWorkItems;
  KernelType KernelFunc;
};

using std::enable_if_t;
using sycl::detail::queue_impl;

<<<<<<< HEAD
// Reductions implementation need access to private members of handler. Those
// are limited to those below.
namespace reduction {
inline void finalizeHandler(handler &CGH);
template <class FunctorTy> void withAuxHandler(handler &CGH, FunctorTy Func);
} // namespace reduction

template <typename KernelName, int Dims, typename PropertiesT,
          typename KernelType, typename Reduction>
void reduction_parallel_for(handler &CGH,
                            std::shared_ptr<detail::queue_impl> Queue,
                            range<Dims> Range, PropertiesT Properties,
                            Reduction Redu, KernelType KernelFunc);

template <typename KernelName, int Dims, typename PropertiesT,
          typename KernelType, typename Reduction>
void reduction_parallel_for(handler &CGH,
                            std::shared_ptr<detail::queue_impl> Queue,
                            nd_range<Dims> Range, PropertiesT Properties,
                            Reduction Redu, KernelType KernelFunc);

template <typename KernelName, int Dims, typename PropertiesT,
          typename... RestT>
void reduction_parallel_for(handler &CGH,
                            std::shared_ptr<detail::queue_impl> Queue,
                            nd_range<Dims> Range, PropertiesT Properties,
                            RestT... Rest);

template <typename T> struct IsReduction;
template <typename FirstT, typename... RestT> struct AreAllButLastReductions;

template <typename> struct name_wrapper {};

template <typename KernelName> struct name_gen {
  using type = name_wrapper<KernelName>;
};

template <> struct name_gen<detail::auto_name> {
  using type = detail::auto_name;
};

template <typename T> struct assume_device_copyable_wrapper : T {};

=======
>>>>>>> 4a9e9a0e
} // namespace detail

template <typename T>
struct is_device_copyable<
    detail::assume_device_copyable_wrapper<T>,
    std::enable_if_t<!std::is_trivially_copyable<T>::value>> : std::true_type {
};

/// Command group handler class.
///
/// Objects of the handler class collect information about command group, such
/// as kernel, requirements to the memory, arguments for the kernel.
///
/// \code{.cpp}
/// sycl::queue::submit([](handler &CGH){
///   CGH.require(Accessor1);   // Adds a requirement to the memory object.
///   CGH.setArg(0, Accessor2); // Registers accessor given as an argument to
///                             // the kernel + adds a requirement to the memory
///                             // object.
///   CGH.setArg(1, N);         // Registers value given as an argument to the
///                             // kernel.
///   // The following registers KernelFunctor to be a kernel that will be
///   // executed in case of queue is bound to the host device, Kernel - for
///   // an OpenCL device. This function clearly indicates that command group
///   // represents kernel execution.
///   CGH.parallel_for(KernelFunctor, Kernel);
///  });
/// \endcode
///
/// The command group can represent absolutely different operations. Depending
/// on the operation we need to store different data. But, in most cases, it's
/// impossible to say what kind of operation we need to perform until the very
/// end. So, handler class contains all fields simultaneously, then during
/// "finalization" it constructs CG object, that represents specific operation,
/// passing fields that are required only.
///
/// \sa queue
/// \sa program
/// \sa kernel
///
/// \ingroup sycl_api
class __SYCL_EXPORT handler {
private:
  /// Constructs SYCL handler from queue.
  ///
  /// \param Queue is a SYCL queue.
  /// \param IsHost indicates if this handler is created for SYCL host device.
  handler(std::shared_ptr<detail::queue_impl> Queue, bool IsHost);

  /// Constructs SYCL handler from the associated queue and the submission's
  /// primary and secondary queue.
  ///
  /// \param Queue is a SYCL queue. This is equal to either PrimaryQueue or
  ///        SecondaryQueue.
  /// \param PrimaryQueue is the primary SYCL queue of the submission.
  /// \param SecondaryQueue is the secondary SYCL queue of the submission. This
  ///        is null if no secondary queue is associated with the submission.
  /// \param IsHost indicates if this handler is created for SYCL host device.
  handler(std::shared_ptr<detail::queue_impl> Queue,
          std::shared_ptr<detail::queue_impl> PrimaryQueue,
          std::shared_ptr<detail::queue_impl> SecondaryQueue, bool IsHost);

  /// Stores copy of Arg passed to the MArgsStorage.
  template <typename T, typename F = typename std::remove_const_t<
                            typename std::remove_reference_t<T>>>
  F *storePlainArg(T &&Arg) {
    MArgsStorage.emplace_back(sizeof(T));
    auto Storage = reinterpret_cast<F *>(MArgsStorage.back().data());
    *Storage = Arg;
    return Storage;
  }

  void setType(detail::CG::CGTYPE Type) { MCGType = Type; }

  detail::CG::CGTYPE getType() { return MCGType; }

  void throwIfActionIsCreated() {
    if (detail::CG::None != getType())
      throw sycl::runtime_error("Attempt to set multiple actions for the "
                                "command group. Command group must consist of "
                                "a single kernel or explicit memory operation.",
                                PI_ERROR_INVALID_OPERATION);
  }

  /// Extracts and prepares kernel arguments from the lambda using integration
  /// header.
  void
  extractArgsAndReqsFromLambda(char *LambdaPtr, size_t KernelArgsNum,
                               const detail::kernel_param_desc_t *KernelArgs,
                               bool IsESIMD);

  /// Extracts and prepares kernel arguments set via set_arg(s).
  void extractArgsAndReqs();

  void processArg(void *Ptr, const detail::kernel_param_kind_t &Kind,
                  const int Size, const size_t Index, size_t &IndexShift,
                  bool IsKernelCreatedFromSource, bool IsESIMD);

  /// \return a string containing name of SYCL kernel.
  std::string getKernelName();

  template <typename LambdaNameT> bool lambdaAndKernelHaveEqualName() {
    // TODO It is unclear a kernel and a lambda/functor must to be equal or not
    // for parallel_for with sycl::kernel and lambda/functor together
    // Now if they are equal we extract argumets from lambda/functor for the
    // kernel. Else it is necessary use set_atg(s) for resolve the order and
    // values of arguments for the kernel.
    assert(MKernel && "MKernel is not initialized");
    const std::string LambdaName = detail::KernelInfo<LambdaNameT>::getName();
    const std::string KernelName = getKernelName();
    return LambdaName == KernelName;
  }

  /// Saves the location of user's code passed in \param CodeLoc for future
  /// usage in finalize() method.
  void saveCodeLoc(detail::code_location CodeLoc) { MCodeLoc = CodeLoc; }

  /// Constructs CG object of specific type, passes it to Scheduler and
  /// returns sycl::event object representing the command group.
  /// It's expected that the method is the latest method executed before
  /// object destruction.
  ///
  /// \return a SYCL event object representing the command group
  event finalize();

  /// Saves streams associated with this handler.
  ///
  /// Streams are then forwarded to command group and flushed in the scheduler.
  ///
  /// \param Stream is a pointer to SYCL stream.
  void addStream(const std::shared_ptr<detail::stream_impl> &Stream) {
    MStreamStorage.push_back(Stream);
  }

  /// Saves buffers created by handling reduction feature in handler.
  /// They are then forwarded to command group and destroyed only after
  /// the command group finishes the work on device/host.
  ///
  /// @param ReduObj is a pointer to object that must be stored.
  void addReduction(const std::shared_ptr<const void> &ReduObj);

  ~handler() = default;

  // TODO: Private and unusued. Remove when ABI break is allowed.
  bool is_host() { return MIsHost; }

#ifdef __SYCL_DEVICE_ONLY__
  // In device compilation accessor isn't inherited from AccessorBaseHost, so
  // can't detect by it. Since we don't expect it to be ever called in device
  // execution, just use blind void *.
  void associateWithHandler(void *AccBase, access::target AccTarget);
#else
  void associateWithHandler(detail::AccessorBaseHost *AccBase,
                            access::target AccTarget);
#endif

  // Recursively calls itself until arguments pack is fully processed.
  // The version for regular(standard layout) argument.
  template <typename T, typename... Ts>
  void setArgsHelper(int ArgIndex, T &&Arg, Ts &&...Args) {
    set_arg(ArgIndex, std::move(Arg));
    setArgsHelper(++ArgIndex, std::move(Args)...);
  }

  void setArgsHelper(int) {}

  void setLocalAccessorArgHelper(int ArgIndex,
                                 detail::LocalAccessorBaseHost &LocalAccBase) {
    detail::LocalAccessorImplPtr LocalAccImpl =
        detail::getSyclObjImpl(LocalAccBase);
    detail::LocalAccessorImplHost *Req = LocalAccImpl.get();
    MLocalAccStorage.push_back(std::move(LocalAccImpl));
    MArgs.emplace_back(detail::kernel_param_kind_t::kind_accessor, Req,
                       static_cast<int>(access::target::local), ArgIndex);
  }

  // setArgHelper for local accessor argument (legacy accessor interface)
  template <typename DataT, int Dims, access::mode AccessMode,
            access::placeholder IsPlaceholder>
  void setArgHelper(int ArgIndex,
                    accessor<DataT, Dims, AccessMode, access::target::local,
                             IsPlaceholder> &&Arg) {
#ifndef __SYCL_DEVICE_ONLY__
    setLocalAccessorArgHelper(ArgIndex, Arg);
#endif
  }

  // setArgHelper for local accessor argument (up to date accessor interface)
  template <typename DataT, int Dims>
  void setArgHelper(int ArgIndex, local_accessor<DataT, Dims> &&Arg) {
#ifndef __SYCL_DEVICE_ONLY__
    setLocalAccessorArgHelper(ArgIndex, Arg);
#endif
  }

  // setArgHelper for non local accessor argument.
  template <typename DataT, int Dims, access::mode AccessMode,
            access::target AccessTarget, access::placeholder IsPlaceholder>
  typename std::enable_if_t<AccessTarget != access::target::local, void>
  setArgHelper(
      int ArgIndex,
      accessor<DataT, Dims, AccessMode, AccessTarget, IsPlaceholder> &&Arg) {
    detail::AccessorBaseHost *AccBase = (detail::AccessorBaseHost *)&Arg;
    detail::AccessorImplPtr AccImpl = detail::getSyclObjImpl(*AccBase);
    detail::AccessorImplHost *Req = AccImpl.get();
    // Add accessor to the list of requirements.
    MRequirements.push_back(Req);
    // Store copy of the accessor.
    MAccStorage.push_back(std::move(AccImpl));
    // Add accessor to the list of arguments.
    MArgs.emplace_back(detail::kernel_param_kind_t::kind_accessor, Req,
                       static_cast<int>(AccessTarget), ArgIndex);
  }

  template <typename T> void setArgHelper(int ArgIndex, T &&Arg) {
    auto StoredArg = static_cast<void *>(storePlainArg(Arg));

    if (!std::is_same<cl_mem, T>::value && std::is_pointer<T>::value) {
      MArgs.emplace_back(detail::kernel_param_kind_t::kind_pointer, StoredArg,
                         sizeof(T), ArgIndex);
    } else {
      MArgs.emplace_back(detail::kernel_param_kind_t::kind_std_layout,
                         StoredArg, sizeof(T), ArgIndex);
    }
  }

  void setArgHelper(int ArgIndex, sampler &&Arg) {
    auto StoredArg = static_cast<void *>(storePlainArg(Arg));
    MArgs.emplace_back(detail::kernel_param_kind_t::kind_sampler, StoredArg,
                       sizeof(sampler), ArgIndex);
  }

  // TODO: Unusued. Remove when ABI break is allowed.
  void verifyKernelInvoc(const kernel &Kernel) {
    std::ignore = Kernel;
    return;
  }

  /* The kernel passed to StoreLambda can take an id, an item or an nd_item as
   * its argument. Since esimd plugin directly invokes the kernel (doesn’t use
   * piKernelSetArg), the kernel argument type must be known to the plugin.
   * However, passing kernel argument type to the plugin requires changing ABI
   * in HostKernel class. To overcome this problem, helpers below wrap the
   * “original” kernel with a functor that always takes an nd_item as argument.
   * A functor is used instead of a lambda because extractArgsAndReqsFromLambda
   * needs access to the “original” kernel and keeps references to its internal
   * data, i.e. the kernel passed as argument cannot be local in scope. The
   * functor itself is again encapsulated in a std::function since functor’s
   * type is unknown to the plugin.
   */

  // For 'id, item w/wo offset, nd_item' kernel arguments
  template <class KernelType, class NormalizedKernelType, int Dims>
  KernelType *ResetHostKernelHelper(const KernelType &KernelFunc) {
    NormalizedKernelType NormalizedKernel(KernelFunc);
    auto NormalizedKernelFunc =
        std::function<void(const sycl::nd_item<Dims> &)>(NormalizedKernel);
    auto HostKernelPtr =
        new detail::HostKernel<decltype(NormalizedKernelFunc),
                               sycl::nd_item<Dims>, Dims>(NormalizedKernelFunc);
    MHostKernel.reset(HostKernelPtr);
    return &HostKernelPtr->MKernel.template target<NormalizedKernelType>()
                ->MKernelFunc;
  }

  // For 'sycl::id<Dims>' kernel argument
  template <class KernelType, typename ArgT, int Dims>
  typename std::enable_if<std::is_same<ArgT, sycl::id<Dims>>::value,
                          KernelType *>::type
  ResetHostKernel(const KernelType &KernelFunc) {
    struct NormalizedKernelType {
      KernelType MKernelFunc;
      NormalizedKernelType(const KernelType &KernelFunc)
          : MKernelFunc(KernelFunc) {}
      void operator()(const nd_item<Dims> &Arg) {
        detail::runKernelWithArg(MKernelFunc, Arg.get_global_id());
      }
    };
    return ResetHostKernelHelper<KernelType, struct NormalizedKernelType, Dims>(
        KernelFunc);
  }

  // For 'sycl::nd_item<Dims>' kernel argument
  template <class KernelType, typename ArgT, int Dims>
  typename std::enable_if<std::is_same<ArgT, sycl::nd_item<Dims>>::value,
                          KernelType *>::type
  ResetHostKernel(const KernelType &KernelFunc) {
    struct NormalizedKernelType {
      KernelType MKernelFunc;
      NormalizedKernelType(const KernelType &KernelFunc)
          : MKernelFunc(KernelFunc) {}
      void operator()(const nd_item<Dims> &Arg) {
        detail::runKernelWithArg(MKernelFunc, Arg);
      }
    };
    return ResetHostKernelHelper<KernelType, struct NormalizedKernelType, Dims>(
        KernelFunc);
  }

  // For 'sycl::item<Dims, without_offset>' kernel argument
  template <class KernelType, typename ArgT, int Dims>
  typename std::enable_if<std::is_same<ArgT, sycl::item<Dims, false>>::value,
                          KernelType *>::type
  ResetHostKernel(const KernelType &KernelFunc) {
    struct NormalizedKernelType {
      KernelType MKernelFunc;
      NormalizedKernelType(const KernelType &KernelFunc)
          : MKernelFunc(KernelFunc) {}
      void operator()(const nd_item<Dims> &Arg) {
        sycl::item<Dims, false> Item = detail::Builder::createItem<Dims, false>(
            Arg.get_global_range(), Arg.get_global_id());
        detail::runKernelWithArg(MKernelFunc, Item);
      }
    };
    return ResetHostKernelHelper<KernelType, struct NormalizedKernelType, Dims>(
        KernelFunc);
  }

  // For 'sycl::item<Dims, with_offset>' kernel argument
  template <class KernelType, typename ArgT, int Dims>
  typename std::enable_if<std::is_same<ArgT, sycl::item<Dims, true>>::value,
                          KernelType *>::type
  ResetHostKernel(const KernelType &KernelFunc) {
    struct NormalizedKernelType {
      KernelType MKernelFunc;
      NormalizedKernelType(const KernelType &KernelFunc)
          : MKernelFunc(KernelFunc) {}
      void operator()(const nd_item<Dims> &Arg) {
        sycl::item<Dims, true> Item = detail::Builder::createItem<Dims, true>(
            Arg.get_global_range(), Arg.get_global_id(), Arg.get_offset());
        detail::runKernelWithArg(MKernelFunc, Item);
      }
    };
    return ResetHostKernelHelper<KernelType, struct NormalizedKernelType, Dims>(
        KernelFunc);
  }

  // For 'void' kernel argument (single_task)
  template <class KernelType, typename ArgT, int Dims>
  typename std::enable_if_t<std::is_same<ArgT, void>::value, KernelType *>
  ResetHostKernel(const KernelType &KernelFunc) {
    struct NormalizedKernelType {
      KernelType MKernelFunc;
      NormalizedKernelType(const KernelType &KernelFunc)
          : MKernelFunc(KernelFunc) {}
      void operator()(const nd_item<Dims> &Arg) {
        (void)Arg;
        detail::runKernelWithoutArg(MKernelFunc);
      }
    };
    return ResetHostKernelHelper<KernelType, struct NormalizedKernelType, Dims>(
        KernelFunc);
  }

  // For 'sycl::group<Dims>' kernel argument
  // 'wrapper'-based approach using 'NormalizedKernelType' struct is not used
  // for 'void(sycl::group<Dims>)' since 'void(sycl::group<Dims>)' is not
  // supported in ESIMD.
  template <class KernelType, typename ArgT, int Dims>
  typename std::enable_if<std::is_same<ArgT, sycl::group<Dims>>::value,
                          KernelType *>::type
  ResetHostKernel(const KernelType &KernelFunc) {
    MHostKernel.reset(
        new detail::HostKernel<KernelType, ArgT, Dims>(KernelFunc));
    return (KernelType *)(MHostKernel->getPtr());
  }

  /// Verifies the kernel bundle to be used if any is set. This throws a
  /// sycl::exception with error code errc::kernel_not_supported if the used
  /// kernel bundle does not contain a suitable device image with the requested
  /// kernel.
  ///
  /// \param KernelName is the name of the SYCL kernel to check that the used
  ///                   kernel bundle contains.
  void verifyUsedKernelBundle(const std::string &KernelName);

  /// Stores lambda to the template-free object
  ///
  /// Also initializes kernel name, list of arguments and requirements using
  /// information from the integration header.
  ///
  /// \param KernelFunc is a SYCL kernel function.
  template <typename KernelName, typename KernelType, int Dims,
            typename LambdaArgType>
  void StoreLambda(KernelType KernelFunc) {
    using KI = detail::KernelInfo<KernelName>;

    constexpr bool IsCallableWithKernelHandler =
        detail::KernelLambdaHasKernelHandlerArgT<KernelType,
                                                 LambdaArgType>::value;

    if (IsCallableWithKernelHandler && MIsHost) {
      throw sycl::feature_not_supported(
          "kernel_handler is not yet supported by host device.",
          PI_ERROR_INVALID_OPERATION);
    }

    KernelType *KernelPtr =
        ResetHostKernel<KernelType, LambdaArgType, Dims>(KernelFunc);

    using KI = sycl::detail::KernelInfo<KernelName>;
    constexpr bool KernelHasName =
        KI::getName() != nullptr && KI::getName()[0] != '\0';

    // Some host compilers may have different captures from Clang. Currently
    // there is no stable way of handling this when extracting the captures, so
    // a static assert is made to fail for incompatible kernel lambdas.
    static_assert(
        !KernelHasName || sizeof(KernelFunc) == KI::getKernelSize(),
        "Unexpected kernel lambda size. This can be caused by an "
        "external host compiler producing a lambda with an "
        "unexpected layout. This is a limitation of the compiler."
        "In many cases the difference is related to capturing constexpr "
        "variables. In such cases removing constexpr specifier aligns the "
        "captures between the host compiler and the device compiler."
        "\n"
        "In case of MSVC, passing "
        "-fsycl-host-compiler-options='/std:c++latest' "
        "might also help.");

    // Empty name indicates that the compilation happens without integration
    // header, so don't perform things that require it.
    if (KernelHasName) {
      // TODO support ESIMD in no-integration-header case too.
      MArgs.clear();
      extractArgsAndReqsFromLambda(reinterpret_cast<char *>(KernelPtr),
                                   KI::getNumParams(), &KI::getParamDesc(0),
                                   KI::isESIMD());
      MKernelName = KI::getName();
      MOSModuleHandle = detail::OSUtil::getOSModuleHandle(KI::getName());
    } else {
      // In case w/o the integration header it is necessary to process
      // accessors from the list(which are associated with this handler) as
      // arguments.
      MArgs = std::move(MAssociatedAccesors);
    }

    // If the kernel lambda is callable with a kernel_handler argument, manifest
    // the associated kernel handler.
    if (IsCallableWithKernelHandler) {
      getOrInsertHandlerKernelBundle(/*Insert=*/true);
    }
  }

  /// Checks whether it is possible to copy the source shape to the destination
  /// shape(the shapes are described by the accessor ranges) by using
  /// copying by regions of memory and not copying element by element
  /// Shapes can be 1, 2 or 3 dimensional rectangles.
  template <int Dims_Src, int Dims_Dst>
  static bool IsCopyingRectRegionAvailable(const range<Dims_Src> Src,
                                           const range<Dims_Dst> Dst) {
    if (Dims_Src > Dims_Dst)
      return false;
    for (size_t I = 0; I < Dims_Src; ++I)
      if (Src[I] > Dst[I])
        return false;
    return true;
  }

  /// Handles some special cases of the copy operation from one accessor
  /// to another accessor. Returns true if the copy is handled here.
  ///
  /// \param Src is a source SYCL accessor.
  /// \param Dst is a destination SYCL accessor.
  template <typename TSrc, int DimSrc, access::mode ModeSrc,
            access::target TargetSrc, typename TDst, int DimDst,
            access::mode ModeDst, access::target TargetDst,
            access::placeholder IsPHSrc, access::placeholder IsPHDst>
  std::enable_if_t<(DimSrc > 0) && (DimDst > 0), bool>
  copyAccToAccHelper(accessor<TSrc, DimSrc, ModeSrc, TargetSrc, IsPHSrc> Src,
                     accessor<TDst, DimDst, ModeDst, TargetDst, IsPHDst> Dst) {
    if (!MIsHost &&
        IsCopyingRectRegionAvailable(Src.get_range(), Dst.get_range()))
      return false;

    range<1> LinearizedRange(Src.size());
    parallel_for<
        class __copyAcc2Acc<TSrc, DimSrc, ModeSrc, TargetSrc, TDst, DimDst,
                            ModeDst, TargetDst, IsPHSrc, IsPHDst>>(
        LinearizedRange, [=](id<1> Id) {
          size_t Index = Id[0];
          id<DimSrc> SrcId = detail::getDelinearizedId(Src.get_range(), Index);
          id<DimDst> DstId = detail::getDelinearizedId(Dst.get_range(), Index);
          Dst[DstId] = Src[SrcId];
        });
    return true;
  }

  /// Handles some special cases of the copy operation from one accessor
  /// to another accessor. Returns true if the copy is handled here.
  ///
  /// Source must have at least as many bytes as the range accessed by Dst.
  ///
  /// \param Src is a source SYCL accessor.
  /// \param Dst is a destination SYCL accessor.
  template <typename TSrc, int DimSrc, access::mode ModeSrc,
            access::target TargetSrc, typename TDst, int DimDst,
            access::mode ModeDst, access::target TargetDst,
            access::placeholder IsPHSrc, access::placeholder IsPHDst>
  std::enable_if_t<DimSrc == 0 || DimDst == 0, bool>
  copyAccToAccHelper(accessor<TSrc, DimSrc, ModeSrc, TargetSrc, IsPHSrc> Src,
                     accessor<TDst, DimDst, ModeDst, TargetDst, IsPHDst> Dst) {
    if (!MIsHost)
      return false;

    single_task<
        class __copyAcc2Acc<TSrc, DimSrc, ModeSrc, TargetSrc, TDst, DimDst,
                            ModeDst, TargetDst, IsPHSrc, IsPHDst>>(
        [=]() { *(Dst.get_pointer()) = *(Src.get_pointer()); });
    return true;
  }

#ifndef __SYCL_DEVICE_ONLY__
  /// Copies the content of memory object accessed by Src into the memory
  /// pointed by Dst.
  ///
  /// \param Src is a source SYCL accessor.
  /// \param Dst is a pointer to destination memory.
  template <typename TSrc, typename TDst, int Dim, access::mode AccMode,
            access::target AccTarget, access::placeholder IsPH>
  std::enable_if_t<(Dim > 0)>
  copyAccToPtrHost(accessor<TSrc, Dim, AccMode, AccTarget, IsPH> Src,
                   TDst *Dst) {
    range<Dim> Range = Src.get_range();
    parallel_for<
        class __copyAcc2Ptr<TSrc, TDst, Dim, AccMode, AccTarget, IsPH>>(
        Range, [=](id<Dim> Index) {
          const size_t LinearIndex = detail::getLinearIndex(Index, Range);
          using TSrcNonConst = typename std::remove_const_t<TSrc>;
          (reinterpret_cast<TSrcNonConst *>(Dst))[LinearIndex] = Src[Index];
        });
  }

  /// Copies 1 element accessed by 0-dimensional accessor Src into the memory
  /// pointed by Dst.
  ///
  /// \param Src is a source SYCL accessor.
  /// \param Dst is a pointer to destination memory.
  template <typename TSrc, typename TDst, int Dim, access::mode AccMode,
            access::target AccTarget, access::placeholder IsPH>
  std::enable_if_t<Dim == 0>
  copyAccToPtrHost(accessor<TSrc, Dim, AccMode, AccTarget, IsPH> Src,
                   TDst *Dst) {
    single_task<class __copyAcc2Ptr<TSrc, TDst, Dim, AccMode, AccTarget, IsPH>>(
        [=]() {
          using TSrcNonConst = typename std::remove_const_t<TSrc>;
          *(reinterpret_cast<TSrcNonConst *>(Dst)) = *(Src.get_pointer());
        });
  }

  /// Copies the memory pointed by Src into the memory accessed by Dst.
  ///
  /// \param Src is a pointer to source memory.
  /// \param Dst is a destination SYCL accessor.
  template <typename TSrc, typename TDst, int Dim, access::mode AccMode,
            access::target AccTarget, access::placeholder IsPH>
  std::enable_if_t<(Dim > 0)>
  copyPtrToAccHost(TSrc *Src,
                   accessor<TDst, Dim, AccMode, AccTarget, IsPH> Dst) {
    range<Dim> Range = Dst.get_range();
    parallel_for<
        class __copyPtr2Acc<TSrc, TDst, Dim, AccMode, AccTarget, IsPH>>(
        Range, [=](id<Dim> Index) {
          const size_t LinearIndex = detail::getLinearIndex(Index, Range);
          Dst[Index] = (reinterpret_cast<const TDst *>(Src))[LinearIndex];
        });
  }

  /// Copies 1 element pointed by Src to memory accessed by 0-dimensional
  /// accessor Dst.
  ///
  /// \param Src is a pointer to source memory.
  /// \param Dst is a destination SYCL accessor.
  template <typename TSrc, typename TDst, int Dim, access::mode AccMode,
            access::target AccTarget, access::placeholder IsPH>
  std::enable_if_t<Dim == 0>
  copyPtrToAccHost(TSrc *Src,
                   accessor<TDst, Dim, AccMode, AccTarget, IsPH> Dst) {
    single_task<class __copyPtr2Acc<TSrc, TDst, Dim, AccMode, AccTarget, IsPH>>(
        [=]() {
          *(Dst.get_pointer()) = *(reinterpret_cast<const TDst *>(Src));
        });
  }
#endif // __SYCL_DEVICE_ONLY__

  constexpr static bool isConstOrGlobal(access::target AccessTarget) {
    return AccessTarget == access::target::device ||
           AccessTarget == access::target::constant_buffer;
  }

  constexpr static bool isImageOrImageArray(access::target AccessTarget) {
    return AccessTarget == access::target::image ||
           AccessTarget == access::target::image_array;
  }

  constexpr static bool
  isValidTargetForExplicitOp(access::target AccessTarget) {
    return isConstOrGlobal(AccessTarget) || isImageOrImageArray(AccessTarget);
  }

  constexpr static bool isValidModeForSourceAccessor(access::mode AccessMode) {
    return AccessMode == access::mode::read ||
           AccessMode == access::mode::read_write;
  }

  constexpr static bool
  isValidModeForDestinationAccessor(access::mode AccessMode) {
    return AccessMode == access::mode::write ||
           AccessMode == access::mode::read_write ||
           AccessMode == access::mode::discard_write ||
           AccessMode == access::mode::discard_read_write;
  }

  template <int Dims, typename LambdaArgType> struct TransformUserItemType {
    using type = typename std::conditional<
        std::is_convertible<nd_item<Dims>, LambdaArgType>::value, nd_item<Dims>,
        typename std::conditional<
            std::is_convertible<item<Dims>, LambdaArgType>::value, item<Dims>,
            LambdaArgType>::type>::type;
  };

  /// Defines and invokes a SYCL kernel function for the specified range.
  ///
  /// The SYCL kernel function is defined as a lambda function or a named
  /// function object type and given an id or item for indexing in the indexing
  /// space defined by range.
  /// If it is a named function object and the function object type is
  /// globally visible, there is no need for the developer to provide
  /// a kernel name for it.
  ///
  /// \param NumWorkItems is a range defining indexing space.
  /// \param KernelFunc is a SYCL kernel function.
  template <typename KernelName, typename KernelType, int Dims,
            typename PropertiesT =
                ext::oneapi::experimental::detail::empty_properties_t>
  void parallel_for_lambda_impl(range<Dims> NumWorkItems,
                                KernelType KernelFunc) {
    throwIfActionIsCreated();
    // There is no backend or runtime support for parallel_for for Xilinx FPGA.
    // So it is partially emulated via a single_task instead.
    // The following #if prevent emitting single_task kernels for non Xilinx
    // FPGA. It is commented because it should be enabled but causes some issues
    // in multi-device contexts
// #if defined(__SYCL_SPIR_DEVICE__) || !defined(__SYCL_DEVICE_ONLY__)
// If we are compiling for host
#if !defined(__SYCL_DEVICE_ONLY__)
    /// And the device is a Xilinx FPGA
    if (detail::getDeviceFromHandler(*this).has(
            aspect::ext_xilinx_single_task_only)) {
#endif
      // Or we are compiling for device
      // Generate a single_task kernel emulating the requested parallel_for
      single_task<typename detail::name_gen<KernelName>::type>(
          [=, Func = detail::assume_device_copyable_wrapper<
                  std::remove_reference_t<KernelType>>{KernelFunc}] {
            detail::serialize_parallel_for(Func, NumWorkItems);
          });
#if !defined(__SYCL_DEVICE_ONLY__)
      return;
    }
#endif
// #endif
#if !defined(__SYCL_SPIR_DEVICE__)
    using LambdaArgType = sycl::detail::lambda_arg_type<KernelType, item<Dims>>;

    // If 1D kernel argument is an integral type, convert it to sycl::item<1>
    // If user type is convertible from sycl::item/sycl::nd_item, use
    // sycl::item/sycl::nd_item to transport item information
    using TransformedArgType = typename std::conditional<
        std::is_integral<LambdaArgType>::value && Dims == 1, item<Dims>,
        typename TransformUserItemType<Dims, LambdaArgType>::type>::type;

    // TODO: Properties may change the kernel function, so in order to avoid
    //       conflicts they should be included in the name.
    using NameT =
        typename detail::get_kernel_name_t<KernelName, KernelType>::name;

    verifyUsedKernelBundle(detail::KernelInfo<NameT>::getName());

    // Range rounding can be disabled by the user.
    // Range rounding is not done on the host device.
    // Range rounding is supported only for newer SYCL standards.
#if !defined(__SYCL_DISABLE_PARALLEL_FOR_RANGE_ROUNDING__) &&                  \
    !defined(DPCPP_HOST_DEVICE_OPENMP) &&                                      \
    !defined(DPCPP_HOST_DEVICE_PERF_NATIVE) && SYCL_LANGUAGE_VERSION >= 202001
    // Range should be a multiple of this for reasonable performance.
    size_t MinFactorX = 16;
    // Range should be a multiple of this for improved performance.
    size_t GoodFactorX = 32;
    // Range should be at least this to make rounding worthwhile.
    size_t MinRangeX = 1024;

    // Check if rounding parameters have been set through environment:
    // SYCL_PARALLEL_FOR_RANGE_ROUNDING_PARAMS=MinRound:PreferredRound:MinRange
    this->GetRangeRoundingSettings(MinFactorX, GoodFactorX, MinRangeX);

    // Disable the rounding-up optimizations under these conditions:
    // 1. The env var SYCL_DISABLE_PARALLEL_FOR_RANGE_ROUNDING is set.
    // 2. The kernel is provided via an interoperability method.
    // 3. The range is already a multiple of the rounding factor.
    //
    // Cases 2 and 3 could be supported with extra effort.
    // As an optimization for the common case it is an
    // implementation choice to not support those scenarios.
    // Note that "this_item" is a free function, i.e. not tied to any
    // specific id or item. When concurrent parallel_fors are executing
    // on a device it is difficult to tell which parallel_for the call is
    // being made from. One could replicate portions of the
    // call-graph to make this_item calls kernel-specific but this is
    // not considered worthwhile.

    // Get the kernel name to check condition 2.
    std::string KName = typeid(NameT *).name();
    using KI = detail::KernelInfo<KernelName>;
    bool DisableRounding =
        this->DisableRangeRounding() ||
        (KI::getName() == nullptr || KI::getName()[0] == '\0');

    // Perform range rounding if rounding-up is enabled
    // and there are sufficient work-items to need rounding
    // and the user-specified range is not a multiple of a "good" value.
    if (!DisableRounding && (NumWorkItems[0] >= MinRangeX) &&
        (NumWorkItems[0] % MinFactorX != 0)) {
      // It is sufficient to round up just the first dimension.
      // Multiplying the rounded-up value of the first dimension
      // by the values of the remaining dimensions (if any)
      // will yield a rounded-up value for the total range.
      size_t NewValX =
          ((NumWorkItems[0] + GoodFactorX - 1) / GoodFactorX) * GoodFactorX;
      if (this->RangeRoundingTrace())
        std::cout << "parallel_for range adjusted from " << NumWorkItems[0]
                  << " to " << NewValX << std::endl;

      using NameWT = typename detail::get_kernel_wrapper_name_t<NameT>::name;
      auto Wrapper =
          getRangeRoundedKernelLambda<NameWT, TransformedArgType, Dims>(
              KernelFunc, NumWorkItems);

      using KName = std::conditional_t<std::is_same<KernelType, NameT>::value,
                                       decltype(Wrapper), NameWT>;

      range<Dims> AdjustedRange = NumWorkItems;
      AdjustedRange.set_range_dim0(NewValX);
      kernel_parallel_for_wrapper<KName, TransformedArgType, decltype(Wrapper),
                                  PropertiesT>(Wrapper);
#ifndef __SYCL_DEVICE_ONLY__
        detail::checkValueRange<Dims>(AdjustedRange);
        MNDRDesc.set(std::move(AdjustedRange));
        StoreLambda<KName, decltype(Wrapper), Dims, TransformedArgType>(
            std::move(Wrapper));
        setType(detail::CG::Kernel);
#endif
    } else
#endif // !__SYCL_DISABLE_PARALLEL_FOR_RANGE_ROUNDING__ &&
       // !DPCPP_HOST_DEVICE_OPENMP && !DPCPP_HOST_DEVICE_PERF_NATIVE &&
       // SYCL_LANGUAGE_VERSION >= 202001
    {
      (void)NumWorkItems;
      kernel_parallel_for_wrapper<NameT, TransformedArgType, KernelType,
                                  PropertiesT>(KernelFunc);
#ifndef __SYCL_DEVICE_ONLY__
        detail::checkValueRange<Dims>(NumWorkItems);
        MNDRDesc.set(std::move(NumWorkItems));
        StoreLambda<NameT, KernelType, Dims, TransformedArgType>(
            std::move(KernelFunc));
        setType(detail::CG::Kernel);
#endif
    }
    #endif
  }

  /// Defines and invokes a SYCL kernel function for the specified nd_range.
  ///
  /// The SYCL kernel function is defined as a lambda function or a named
  /// function object type and given an id or item for indexing in the indexing
  /// space defined by range.
  /// If it is a named function object and the function object type is
  /// globally visible, there is no need for the developer to provide
  /// a kernel name for it.
  ///
  /// \param ExecutionRange is a ND-range defining global and local sizes as
  /// well as offset.
  /// \param Properties is the properties.
  /// \param KernelFunc is a SYCL kernel function.
  template <typename KernelName, typename KernelType, int Dims,
            typename PropertiesT>
  void parallel_for_impl(nd_range<Dims> ExecutionRange, PropertiesT,
                         _KERNELFUNCPARAM(KernelFunc)) {
    throwIfActionIsCreated();
    // TODO: Properties may change the kernel function, so in order to avoid
    //       conflicts they should be included in the name.
    using NameT =
        typename detail::get_kernel_name_t<KernelName, KernelType>::name;
    verifyUsedKernelBundle(detail::KernelInfo<NameT>::getName());
    using LambdaArgType =
        sycl::detail::lambda_arg_type<KernelType, nd_item<Dims>>;
    // If user type is convertible from sycl::item/sycl::nd_item, use
    // sycl::item/sycl::nd_item to transport item information
    using TransformedArgType =
        typename TransformUserItemType<Dims, LambdaArgType>::type;
    (void)ExecutionRange;
    kernel_parallel_for_wrapper<NameT, TransformedArgType, KernelType,
                                PropertiesT>(KernelFunc);
#ifndef __SYCL_DEVICE_ONLY__
    detail::checkValueRange<Dims>(ExecutionRange);
    MNDRDesc.set(std::move(ExecutionRange));
    StoreLambda<NameT, KernelType, Dims, TransformedArgType>(
        std::move(KernelFunc));
    setType(detail::CG::Kernel);
#endif
  }

  /// Defines and invokes a SYCL kernel function for the specified range.
  ///
  /// The SYCL kernel function is defined as SYCL kernel object. The kernel
  /// invocation method has no functors and cannot be called on host.
  ///
  /// \param NumWorkItems is a range defining indexing space.
  /// \param Kernel is a SYCL kernel function.
  template <int Dims>
  void parallel_for_impl(range<Dims> NumWorkItems, kernel Kernel) {
    throwIfActionIsCreated();
    MKernel = detail::getSyclObjImpl(std::move(Kernel));
    detail::checkValueRange<Dims>(NumWorkItems);
    MNDRDesc.set(std::move(NumWorkItems));
    setType(detail::CG::Kernel);
    extractArgsAndReqs();
    MKernelName = getKernelName();
  }

  /// Hierarchical kernel invocation method of a kernel defined as a lambda
  /// encoding the body of each work-group to launch.
  ///
  /// Lambda may contain multiple calls to parallel_for_work_item(...) methods
  /// representing the execution on each work-item. Launches NumWorkGroups
  /// work-groups of runtime-defined size.
  ///
  /// \param NumWorkGroups is a range describing the number of work-groups in
  /// each dimension.
  /// \param KernelFunc is a lambda representing kernel.
  template <typename KernelName, typename KernelType, int Dims,
            typename PropertiesT =
                ext::oneapi::experimental::detail::empty_properties_t>
  void parallel_for_work_group_lambda_impl(range<Dims> NumWorkGroups,
                                           _KERNELFUNCPARAM(KernelFunc)) {
    throwIfActionIsCreated();
    // TODO: Properties may change the kernel function, so in order to avoid
    //       conflicts they should be included in the name.
    using NameT =
        typename detail::get_kernel_name_t<KernelName, KernelType>::name;
    verifyUsedKernelBundle(detail::KernelInfo<NameT>::getName());
    using LambdaArgType =
        sycl::detail::lambda_arg_type<KernelType, group<Dims>>;
    (void)NumWorkGroups;
    kernel_parallel_for_work_group_wrapper<NameT, LambdaArgType, KernelType,
                                           PropertiesT>(KernelFunc);
#ifndef __SYCL_DEVICE_ONLY__
    detail::checkValueRange<Dims>(NumWorkGroups);
    MNDRDesc.setNumWorkGroups(NumWorkGroups);
    StoreLambda<NameT, KernelType, Dims, LambdaArgType>(std::move(KernelFunc));
    setType(detail::CG::Kernel);
#endif // __SYCL_DEVICE_ONLY__
  }

  /// Hierarchical kernel invocation method of a kernel defined as a lambda
  /// encoding the body of each work-group to launch.
  ///
  /// Lambda may contain multiple calls to parallel_for_work_item(...) methods
  /// representing the execution on each work-item. Launches NumWorkGroups
  /// work-groups of WorkGroupSize size.
  ///
  /// \param NumWorkGroups is a range describing the number of work-groups in
  /// each dimension.
  /// \param WorkGroupSize is a range describing the size of work-groups in
  /// each dimension.
  /// \param KernelFunc is a lambda representing kernel.
  template <typename KernelName, typename KernelType, int Dims,
            typename PropertiesT =
                ext::oneapi::experimental::detail::empty_properties_t>
  void parallel_for_work_group_lambda_impl(range<Dims> NumWorkGroups,
                                           range<Dims> WorkGroupSize,
                                           _KERNELFUNCPARAM(KernelFunc)) {
    throwIfActionIsCreated();
    // TODO: Properties may change the kernel function, so in order to avoid
    //       conflicts they should be included in the name.
    using NameT =
        typename detail::get_kernel_name_t<KernelName, KernelType>::name;
    verifyUsedKernelBundle(detail::KernelInfo<NameT>::getName());
    using LambdaArgType =
        sycl::detail::lambda_arg_type<KernelType, group<Dims>>;
    (void)NumWorkGroups;
    (void)WorkGroupSize;
    kernel_parallel_for_work_group_wrapper<NameT, LambdaArgType, KernelType,
                                           PropertiesT>(KernelFunc);
#ifndef __SYCL_DEVICE_ONLY__
    nd_range<Dims> ExecRange =
        nd_range<Dims>(NumWorkGroups * WorkGroupSize, WorkGroupSize);
    detail::checkValueRange<Dims>(ExecRange);
    MNDRDesc.set(std::move(ExecRange));
    StoreLambda<NameT, KernelType, Dims, LambdaArgType>(std::move(KernelFunc));
    setType(detail::CG::Kernel);
#endif // __SYCL_DEVICE_ONLY__
  }

#ifdef SYCL_LANGUAGE_VERSION
#define __SYCL_KERNEL_ATTR__ [[clang::sycl_kernel]]
#else
#define __SYCL_KERNEL_ATTR__
#endif

  // NOTE: the name of this function - "kernel_single_task" - is used by the
  // Front End to determine kernel invocation kind.
  template <typename KernelName, typename KernelType, typename... Props>
#ifdef __SYCL_DEVICE_ONLY__
  [[__sycl_detail__::add_ir_attributes_function(
      ext::oneapi::experimental::detail::PropertyMetaInfo<Props>::name...,
      ext::oneapi::experimental::detail::PropertyMetaInfo<Props>::value...)]]
#endif
  __SYCL_KERNEL_ATTR__ void
  kernel_single_task(_KERNELFUNCPARAM(KernelFunc)) {
#ifdef __SYCL_DEVICE_ONLY__
    KernelFunc();
#else
    (void)KernelFunc;
#endif
  }

  // NOTE: the name of this function - "kernel_single_task" - is used by the
  // Front End to determine kernel invocation kind.
  template <typename KernelName, typename KernelType, typename... Props>
#ifdef __SYCL_DEVICE_ONLY__
  [[__sycl_detail__::add_ir_attributes_function(
      ext::oneapi::experimental::detail::PropertyMetaInfo<Props>::name...,
      ext::oneapi::experimental::detail::PropertyMetaInfo<Props>::value...)]]
#endif
  __SYCL_KERNEL_ATTR__ void
  kernel_single_task(_KERNELFUNCPARAM(KernelFunc), kernel_handler KH) {
#ifdef __SYCL_DEVICE_ONLY__
    KernelFunc(KH);
#else
    (void)KernelFunc;
    (void)KH;
#endif
  }

  // NOTE: the name of these functions - "kernel_parallel_for" - are used by the
  // Front End to determine kernel invocation kind.
  template <typename KernelName, typename ElementType, typename KernelType,
            typename... Props>
#ifdef __SYCL_DEVICE_ONLY__
  [[__sycl_detail__::add_ir_attributes_function(
      ext::oneapi::experimental::detail::PropertyMetaInfo<Props>::name...,
      ext::oneapi::experimental::detail::PropertyMetaInfo<Props>::value...)]]
#endif
  __SYCL_KERNEL_ATTR__ void
  kernel_parallel_for(_KERNELFUNCPARAM(KernelFunc)) {
#ifdef __SYCL_DEVICE_ONLY__
    KernelFunc(detail::Builder::getElement(detail::declptr<ElementType>()));
#else
    (void)KernelFunc;
#endif
  }

  // NOTE: the name of these functions - "kernel_parallel_for" - are used by the
  // Front End to determine kernel invocation kind.
  template <typename KernelName, typename ElementType, typename KernelType,
            typename... Props>
#ifdef __SYCL_DEVICE_ONLY__
  [[__sycl_detail__::add_ir_attributes_function(
      ext::oneapi::experimental::detail::PropertyMetaInfo<Props>::name...,
      ext::oneapi::experimental::detail::PropertyMetaInfo<Props>::value...)]]
#endif
  __SYCL_KERNEL_ATTR__ void
  kernel_parallel_for(_KERNELFUNCPARAM(KernelFunc), kernel_handler KH) {
#ifdef __SYCL_DEVICE_ONLY__
    KernelFunc(detail::Builder::getElement(detail::declptr<ElementType>()), KH);
#else
    (void)KernelFunc;
    (void)KH;
#endif
  }

  // NOTE: the name of this function - "kernel_parallel_for_work_group" - is
  // used by the Front End to determine kernel invocation kind.
  template <typename KernelName, typename ElementType, typename KernelType,
            typename... Props>
#ifdef __SYCL_DEVICE_ONLY__
  [[__sycl_detail__::add_ir_attributes_function(
      ext::oneapi::experimental::detail::PropertyMetaInfo<Props>::name...,
      ext::oneapi::experimental::detail::PropertyMetaInfo<Props>::value...)]]
#endif
  __SYCL_KERNEL_ATTR__ void
  kernel_parallel_for_work_group(_KERNELFUNCPARAM(KernelFunc)) {
#ifdef __SYCL_DEVICE_ONLY__
    KernelFunc(detail::Builder::getElement(detail::declptr<ElementType>()));
#else
    (void)KernelFunc;
#endif
  }

  // NOTE: the name of this function - "kernel_parallel_for_work_group" - is
  // used by the Front End to determine kernel invocation kind.
  template <typename KernelName, typename ElementType, typename KernelType,
            typename... Props>
#ifdef __SYCL_DEVICE_ONLY__
  [[__sycl_detail__::add_ir_attributes_function(
      ext::oneapi::experimental::detail::PropertyMetaInfo<Props>::name...,
      ext::oneapi::experimental::detail::PropertyMetaInfo<Props>::value...)]]
#endif
  __SYCL_KERNEL_ATTR__ void
  kernel_parallel_for_work_group(_KERNELFUNCPARAM(KernelFunc),
                                 kernel_handler KH) {
#ifdef __SYCL_DEVICE_ONLY__
    KernelFunc(detail::Builder::getElement(detail::declptr<ElementType>()), KH);
#else
    (void)KernelFunc;
    (void)KH;
#endif
  }

  template <typename... Props> struct KernelPropertiesUnpackerImpl {
    // Just pass extra Props... as template parameters to the underlying
    // Caller->* member functions. Don't have reflection so try to use
    // templates as much as possible to reduce the amount of boilerplate code
    // needed. All the type checks are expected to be done at the Caller's
    // methods side.

    template <typename... TypesToForward, typename... ArgsTy>
    static void kernel_single_task_unpack(handler *h, ArgsTy... Args) {
      h->kernel_single_task<TypesToForward..., Props...>(Args...);
    }

    template <typename... TypesToForward, typename... ArgsTy>
    static void kernel_parallel_for_unpack(handler *h, ArgsTy... Args) {
      h->kernel_parallel_for<TypesToForward..., Props...>(Args...);
    }

    template <typename... TypesToForward, typename... ArgsTy>
    static void kernel_parallel_for_work_group_unpack(handler *h,
                                                      ArgsTy... Args) {
      h->kernel_parallel_for_work_group<TypesToForward..., Props...>(Args...);
    }
  };

  template <typename PropertiesT>
  struct KernelPropertiesUnpacker : public KernelPropertiesUnpackerImpl<> {
    // This should always fail outside the specialization below but must be
    // dependent to avoid failing even if not instantiated.
    static_assert(
        ext::oneapi::experimental::is_property_list<PropertiesT>::value,
        "Template type is not a property list.");
  };

  template <typename... Props>
  struct KernelPropertiesUnpacker<
      ext::oneapi::experimental::detail::properties_t<Props...>>
      : public KernelPropertiesUnpackerImpl<Props...> {};

  // Helper function to
  //
  //   * Make use of the KernelPropertiesUnpacker above
  //   * Decide if we need an extra kernel_handler parameter
  //
  // The interface uses a \p Lambda callback to propagate that information back
  // to the caller as we need the caller to communicate:
  //
  //   * Name of the method to call
  //   * Provide explicit template type parameters for the call
  //
  // Couldn't think of a better way to achieve both.
  template <typename KernelType, typename PropertiesT, bool HasKernelHandlerArg,
            typename FuncTy>
  void unpack(_KERNELFUNCPARAM(KernelFunc), FuncTy Lambda) {
#ifdef __SYCL_DEVICE_ONLY__
    detail::CheckDeviceCopyable<KernelType>();
#endif // __SYCL_DEVICE_ONLY__
    using MergedPropertiesT =
        typename detail::GetMergedKernelProperties<KernelType,
                                                   PropertiesT>::type;
    using Unpacker = KernelPropertiesUnpacker<MergedPropertiesT>;
    if constexpr (HasKernelHandlerArg) {
      kernel_handler KH;
      Lambda(Unpacker{}, this, KernelFunc, KH);
    } else {
      Lambda(Unpacker{}, this, KernelFunc);
    }
  }

  // NOTE: to support kernel_handler argument in kernel lambdas, only
  // kernel_***_wrapper functions must be called in this code

  template <typename KernelName, typename KernelType,
            typename PropertiesT =
                ext::oneapi::experimental::detail::empty_properties_t>
  void kernel_single_task_wrapper(_KERNELFUNCPARAM(KernelFunc)) {
    unpack<KernelType, PropertiesT,
           detail::KernelLambdaHasKernelHandlerArgT<KernelType>::value>(
        KernelFunc, [&](auto Unpacker, auto... args) {
          Unpacker.template kernel_single_task_unpack<KernelName, KernelType>(
              args...);
        });
  }

  template <typename KernelName, typename ElementType, typename KernelType,
            typename PropertiesT =
                ext::oneapi::experimental::detail::empty_properties_t>
  void kernel_parallel_for_wrapper(_KERNELFUNCPARAM(KernelFunc)) {
    unpack<KernelType, PropertiesT,
           detail::KernelLambdaHasKernelHandlerArgT<KernelType,
                                                    ElementType>::value>(
        KernelFunc, [&](auto Unpacker, auto... args) {
          Unpacker.template kernel_parallel_for_unpack<KernelName, ElementType,
                                                       KernelType>(args...);
        });
  }

  template <typename KernelName, typename ElementType, typename KernelType,
            typename PropertiesT =
                ext::oneapi::experimental::detail::empty_properties_t>
  void kernel_parallel_for_work_group_wrapper(_KERNELFUNCPARAM(KernelFunc)) {
    unpack<KernelType, PropertiesT,
           detail::KernelLambdaHasKernelHandlerArgT<KernelType,
                                                    ElementType>::value>(
        KernelFunc, [&](auto Unpacker, auto... args) {
          Unpacker.template kernel_parallel_for_work_group_unpack<
              KernelName, ElementType, KernelType>(args...);
        });
  }

  /// Defines and invokes a SYCL kernel function as a function object type.
  ///
  /// If it is a named function object and the function object type is
  /// globally visible, there is no need for the developer to provide
  /// a kernel name for it.
  ///
  /// \param KernelFunc is a SYCL kernel function.
  template <typename KernelName, typename KernelType,
            typename PropertiesT =
                ext::oneapi::experimental::detail::empty_properties_t>
  void single_task_lambda_impl(_KERNELFUNCPARAM(KernelFunc)) {
    throwIfActionIsCreated();
    // TODO: Properties may change the kernel function, so in order to avoid
    //       conflicts they should be included in the name.
    using NameT =
        typename detail::get_kernel_name_t<KernelName, KernelType>::name;
    verifyUsedKernelBundle(detail::KernelInfo<NameT>::getName());
    kernel_single_task_wrapper<NameT, KernelType, PropertiesT>(KernelFunc);
#ifndef __SYCL_DEVICE_ONLY__
    // No need to check if range is out of INT_MAX limits as it's compile-time
    // known constant.
    MNDRDesc.set(range<1>{1});

    StoreLambda<NameT, KernelType, /*Dims*/ 1, void>(KernelFunc);
    setType(detail::CG::Kernel);
#endif
  }

  void setStateExplicitKernelBundle();
  void setStateSpecConstSet();
  bool isStateExplicitKernelBundle() const;

  std::shared_ptr<detail::kernel_bundle_impl>
  getOrInsertHandlerKernelBundle(bool Insert) const;

  void setHandlerKernelBundle(kernel Kernel);

  void setHandlerKernelBundle(
      const std::shared_ptr<detail::kernel_bundle_impl> &NewKernelBundleImpPtr);

  template <typename FuncT>
  std::enable_if_t<detail::check_fn_signature<std::remove_reference_t<FuncT>,
                                              void()>::value ||
                   detail::check_fn_signature<std::remove_reference_t<FuncT>,
                                              void(interop_handle)>::value>
  host_task_impl(FuncT &&Func) {
    throwIfActionIsCreated();

    MNDRDesc.set(range<1>(1));
    MArgs = std::move(MAssociatedAccesors);

    MHostTask.reset(new detail::HostTask(std::move(Func)));

    setType(detail::CG::CodeplayHostTask);
  }

public:
  handler(const handler &) = delete;
  handler(handler &&) = delete;
  handler &operator=(const handler &) = delete;
  handler &operator=(handler &&) = delete;

  template <auto &SpecName>
  void set_specialization_constant(
      typename std::remove_reference_t<decltype(SpecName)>::value_type Value) {

    setStateSpecConstSet();

    std::shared_ptr<detail::kernel_bundle_impl> KernelBundleImplPtr =
        getOrInsertHandlerKernelBundle(/*Insert=*/true);

    detail::createSyclObjFromImpl<kernel_bundle<bundle_state::input>>(
        KernelBundleImplPtr)
        .set_specialization_constant<SpecName>(Value);
  }

  template <auto &SpecName>
  typename std::remove_reference_t<decltype(SpecName)>::value_type
  get_specialization_constant() const {

    if (isStateExplicitKernelBundle())
      throw sycl::exception(make_error_code(errc::invalid),
                            "Specialization constants cannot be read after "
                            "explicitly setting the used kernel bundle");

    std::shared_ptr<detail::kernel_bundle_impl> KernelBundleImplPtr =
        getOrInsertHandlerKernelBundle(/*Insert=*/true);

    return detail::createSyclObjFromImpl<kernel_bundle<bundle_state::input>>(
               KernelBundleImplPtr)
        .get_specialization_constant<SpecName>();
  }

  void
  use_kernel_bundle(const kernel_bundle<bundle_state::executable> &ExecBundle);

  /// Requires access to the memory object associated with the placeholder
  /// accessor.
  ///
  /// The command group has a requirement to gain access to the given memory
  /// object before executing.
  ///
  /// \param Acc is a SYCL accessor describing required memory region.
  template <typename DataT, int Dims, access::mode AccMode,
            access::target AccTarget>
  void
  require(accessor<DataT, Dims, AccMode, AccTarget, access::placeholder::true_t>
              Acc) {
    associateWithHandler(&Acc, AccTarget);
  }

  /// Registers event dependencies on this command group.
  ///
  /// \param Event is a valid SYCL event to wait on.
  void depends_on(event Event);

  /// Registers event dependencies on this command group.
  ///
  /// \param Events is a vector of valid SYCL events to wait on.
  void depends_on(const std::vector<event> &Events);

  template <typename T>
  using remove_cv_ref_t = typename std::remove_cv_t<std::remove_reference_t<T>>;

  template <typename U, typename T>
  using is_same_type = std::is_same<remove_cv_ref_t<U>, remove_cv_ref_t<T>>;

  template <typename T> struct ShouldEnableSetArg {
    static constexpr bool value =
        std::is_trivially_copyable<std::remove_reference_t<T>>::value
#if SYCL_LANGUAGE_VERSION && SYCL_LANGUAGE_VERSION <= 201707
            && std::is_standard_layout<std::remove_reference_t<T>>::value
#endif
        || is_same_type<sampler, T>::value // Sampler
        || (!is_same_type<cl_mem, T>::value &&
            std::is_pointer<remove_cv_ref_t<T>>::value) // USM
        || is_same_type<cl_mem, T>::value;              // Interop
  };

  /// Sets argument for OpenCL interoperability kernels.
  ///
  /// Registers Arg passed as argument # ArgIndex.
  ///
  /// \param ArgIndex is a positional number of argument to be set.
  /// \param Arg is an argument value to be set.
  template <typename T>
  typename std::enable_if_t<ShouldEnableSetArg<T>::value, void>
  set_arg(int ArgIndex, T &&Arg) {
    setArgHelper(ArgIndex, std::move(Arg));
  }

  template <typename DataT, int Dims, access::mode AccessMode,
            access::target AccessTarget, access::placeholder IsPlaceholder>
  void
  set_arg(int ArgIndex,
          accessor<DataT, Dims, AccessMode, AccessTarget, IsPlaceholder> Arg) {
    setArgHelper(ArgIndex, std::move(Arg));
  }

  template <typename DataT, int Dims>
  void set_arg(int ArgIndex, local_accessor<DataT, Dims> Arg) {
    setArgHelper(ArgIndex, std::move(Arg));
  }

  /// Sets arguments for OpenCL interoperability kernels.
  ///
  /// Registers pack of arguments(Args) with indexes starting from 0.
  ///
  /// \param Args are argument values to be set.
  template <typename... Ts> void set_args(Ts &&...Args) {
    setArgsHelper(0, std::move(Args)...);
  }

  /// Defines and invokes a SYCL kernel function as a function object type.
  ///
  /// If it is a named function object and the function object type is
  /// globally visible, there is no need for the developer to provide
  /// a kernel name for it.
  ///
  /// \param KernelFunc is a SYCL kernel function.
  template <typename KernelName = detail::auto_name, typename KernelType>
  void single_task(_KERNELFUNCPARAM(KernelFunc)) {
    single_task_lambda_impl<KernelName>(KernelFunc);
  }

  template <typename KernelName = detail::auto_name, typename KernelType>
  void parallel_for(range<1> NumWorkItems, _KERNELFUNCPARAM(KernelFunc)) {
    parallel_for_lambda_impl<KernelName>(NumWorkItems, std::move(KernelFunc));
  }

  template <typename KernelName = detail::auto_name, typename KernelType>
  void parallel_for(range<2> NumWorkItems, _KERNELFUNCPARAM(KernelFunc)) {
    parallel_for_lambda_impl<KernelName>(NumWorkItems, std::move(KernelFunc));
  }

  template <typename KernelName = detail::auto_name, typename KernelType>
  void parallel_for(range<3> NumWorkItems, _KERNELFUNCPARAM(KernelFunc)) {
    parallel_for_lambda_impl<KernelName>(NumWorkItems, std::move(KernelFunc));
  }

  /// Defines and invokes a SYCL kernel on host device.
  ///
  /// \param Func is a SYCL kernel function defined by lambda function or a
  /// named function object type.
  template <typename FuncT>
  __SYCL_DEPRECATED(
      "run_on_host_intel() is deprecated, use host_task() instead")
  void run_on_host_intel(FuncT Func) {
    throwIfActionIsCreated();
    // No need to check if range is out of INT_MAX limits as it's compile-time
    // known constant
    MNDRDesc.set(range<1>{1});

    MArgs = std::move(MAssociatedAccesors);
    MHostKernel.reset(new detail::HostKernel<FuncT, void, 1>(std::move(Func)));
    setType(detail::CG::RunOnHostIntel);
  }

  /// Enqueues a command to the SYCL runtime to invoke \p Func once.
  template <typename FuncT>
  std::enable_if_t<detail::check_fn_signature<std::remove_reference_t<FuncT>,
                                              void()>::value ||
                   detail::check_fn_signature<std::remove_reference_t<FuncT>,
                                              void(interop_handle)>::value>
  host_task(FuncT &&Func) {
    host_task_impl(Func);
  }

  /// Defines and invokes a SYCL kernel function for the specified range and
  /// offset.
  ///
  /// The SYCL kernel function is defined as a lambda function or a named
  /// function object type and given an id or item for indexing in the indexing
  /// space defined by range.
  /// If it is a named function object and the function object type is
  /// globally visible, there is no need for the developer to provide
  /// a kernel name for it.
  ///
  /// \param NumWorkItems is a range defining indexing space.
  /// \param WorkItemOffset is an offset to be applied to each work item index.
  /// \param KernelFunc is a SYCL kernel function.
  template <typename KernelName = detail::auto_name, typename KernelType,
            int Dims>
  __SYCL2020_DEPRECATED("offsets are deprecated in SYCL2020")
  void parallel_for(range<Dims> NumWorkItems, id<Dims> WorkItemOffset,
                    _KERNELFUNCPARAM(KernelFunc)) {
    throwIfActionIsCreated();
    // There is no backend or runtime support for parallel_for for Xilinx FPGA.
    // So it is partially emulated via a single_task instead.
    // The following #if prevent emitting single_task kernels for non Xilinx
    // FPGA. It is commented because it should be enabled but causes some issues
    // in multi-device contexts
// #if defined(__SYCL_SPIR_DEVICE__) || !defined(__SYCL_DEVICE_ONLY__)
// If we are compiling for host
#if !defined(__SYCL_DEVICE_ONLY__)
    /// And the device is a Xilinx FPGA
    if (detail::getDeviceFromHandler(*this).has(
            aspect::ext_xilinx_single_task_only)) {
#endif
      // Or we are compiling for device
      // Generate a single_task kernel emulating the requested parallel_for
      single_task<typename detail::name_gen<KernelName>::type>(
          [=, Func = detail::assume_device_copyable_wrapper<
                  std::remove_reference_t<KernelType>>{
                  std::forward<_KERNELFUNCPARAM()>(KernelFunc)}] {
            detail::serialize_parallel_for(Func, NumWorkItems);
          });
#if !defined(__SYCL_DEVICE_ONLY__)
      return;
    }
#endif
// #endif
#if !defined(__SYCL_SPIR_DEVICE__)
    using NameT =
        typename detail::get_kernel_name_t<KernelName, KernelType>::name;
    verifyUsedKernelBundle(detail::KernelInfo<NameT>::getName());
    using LambdaArgType = sycl::detail::lambda_arg_type<KernelType, item<Dims>>;
    (void)NumWorkItems;
    (void)WorkItemOffset;
    kernel_parallel_for_wrapper<NameT, LambdaArgType>(KernelFunc);
#ifndef __SYCL_DEVICE_ONLY__
    detail::checkValueRange<Dims>(NumWorkItems, WorkItemOffset);
    MNDRDesc.set(std::move(NumWorkItems), std::move(WorkItemOffset));
    StoreLambda<NameT, KernelType, Dims, LambdaArgType>(std::move(KernelFunc));
    setType(detail::CG::Kernel);
#endif
#endif
  }

  /// Hierarchical kernel invocation method of a kernel defined as a lambda
  /// encoding the body of each work-group to launch.
  ///
  /// Lambda may contain multiple calls to parallel_for_work_item(...) methods
  /// representing the execution on each work-item. Launches NumWorkGroups
  /// work-groups of runtime-defined size.
  ///
  /// \param NumWorkGroups is a range describing the number of work-groups in
  /// each dimension.
  /// \param KernelFunc is a lambda representing kernel.
  template <typename KernelName = detail::auto_name, typename KernelType,
            int Dims>
  void parallel_for_work_group(range<Dims> NumWorkGroups,
                               _KERNELFUNCPARAM(KernelFunc)) {
    parallel_for_work_group_lambda_impl<KernelName>(NumWorkGroups, KernelFunc);
  }

  /// Hierarchical kernel invocation method of a kernel defined as a lambda
  /// encoding the body of each work-group to launch.
  ///
  /// Lambda may contain multiple calls to parallel_for_work_item(...) methods
  /// representing the execution on each work-item. Launches NumWorkGroups
  /// work-groups of WorkGroupSize size.
  ///
  /// \param NumWorkGroups is a range describing the number of work-groups in
  /// each dimension.
  /// \param WorkGroupSize is a range describing the size of work-groups in
  /// each dimension.
  /// \param KernelFunc is a lambda representing kernel.
  template <typename KernelName = detail::auto_name, typename KernelType,
            int Dims>
  void parallel_for_work_group(range<Dims> NumWorkGroups,
                               range<Dims> WorkGroupSize,
                               _KERNELFUNCPARAM(KernelFunc)) {
    parallel_for_work_group_lambda_impl<KernelName>(NumWorkGroups,
                                                    WorkGroupSize, KernelFunc);
  }

  /// Invokes a SYCL kernel.
  ///
  /// Executes exactly once. The kernel invocation method has no functors and
  /// cannot be called on host.
  ///
  /// \param Kernel is a SYCL kernel object.
  void single_task(kernel Kernel) {
    throwIfActionIsCreated();
    // Ignore any set kernel bundles and use the one associated with the kernel
    setHandlerKernelBundle(Kernel);
    // No need to check if range is out of INT_MAX limits as it's compile-time
    // known constant
    MNDRDesc.set(range<1>{1});
    MKernel = detail::getSyclObjImpl(std::move(Kernel));
    setType(detail::CG::Kernel);
    extractArgsAndReqs();
    MKernelName = getKernelName();
  }

  void parallel_for(range<1> NumWorkItems, kernel Kernel) {
    parallel_for_impl(NumWorkItems, Kernel);
  }

  void parallel_for(range<2> NumWorkItems, kernel Kernel) {
    parallel_for_impl(NumWorkItems, Kernel);
  }

  void parallel_for(range<3> NumWorkItems, kernel Kernel) {
    parallel_for_impl(NumWorkItems, Kernel);
  }

  /// Defines and invokes a SYCL kernel function for the specified range and
  /// offsets.
  ///
  /// The SYCL kernel function is defined as SYCL kernel object.
  ///
  /// \param NumWorkItems is a range defining indexing space.
  /// \param WorkItemOffset is an offset to be applied to each work item index.
  /// \param Kernel is a SYCL kernel function.
  template <int Dims>
  __SYCL2020_DEPRECATED("offsets are deprecated in SYCL 2020")
  void parallel_for(range<Dims> NumWorkItems, id<Dims> WorkItemOffset,
                    kernel Kernel) {
    throwIfActionIsCreated();
    MKernel = detail::getSyclObjImpl(std::move(Kernel));
    detail::checkValueRange<Dims>(NumWorkItems, WorkItemOffset);
    MNDRDesc.set(std::move(NumWorkItems), std::move(WorkItemOffset));
    setType(detail::CG::Kernel);
    extractArgsAndReqs();
    MKernelName = getKernelName();
  }

  /// Defines and invokes a SYCL kernel function for the specified range and
  /// offsets.
  ///
  /// The SYCL kernel function is defined as SYCL kernel object.
  ///
  /// \param NDRange is a ND-range defining global and local sizes as
  /// well as offset.
  /// \param Kernel is a SYCL kernel function.
  template <int Dims> void parallel_for(nd_range<Dims> NDRange, kernel Kernel) {
    throwIfActionIsCreated();
    MKernel = detail::getSyclObjImpl(std::move(Kernel));
    detail::checkValueRange<Dims>(NDRange);
    MNDRDesc.set(std::move(NDRange));
    setType(detail::CG::Kernel);
    extractArgsAndReqs();
    MKernelName = getKernelName();
  }

  /// Defines and invokes a SYCL kernel function.
  ///
  /// \param Kernel is a SYCL kernel that is executed on a SYCL device
  /// (except for the host device).
  /// \param KernelFunc is a lambda that is used if device, queue is bound to,
  /// is a host device.
  template <typename KernelName = detail::auto_name, typename KernelType>
  void single_task(kernel Kernel, _KERNELFUNCPARAM(KernelFunc)) {
    throwIfActionIsCreated();
    // Ignore any set kernel bundles and use the one associated with the kernel
    setHandlerKernelBundle(Kernel);
    using NameT =
        typename detail::get_kernel_name_t<KernelName, KernelType>::name;
    verifyUsedKernelBundle(detail::KernelInfo<NameT>::getName());
    (void)Kernel;
    kernel_single_task<NameT>(KernelFunc);
#ifndef __SYCL_DEVICE_ONLY__
    // No need to check if range is out of INT_MAX limits as it's compile-time
    // known constant
    MNDRDesc.set(range<1>{1});
    MKernel = detail::getSyclObjImpl(std::move(Kernel));
    setType(detail::CG::Kernel);
    if (!MIsHost && !lambdaAndKernelHaveEqualName<NameT>()) {
      extractArgsAndReqs();
      MKernelName = getKernelName();
    } else
      StoreLambda<NameT, KernelType, /*Dims*/ 1, void>(std::move(KernelFunc));
#else
    detail::CheckDeviceCopyable<KernelType>();
#endif
  }

  /// Invokes a lambda on the host. Dependencies are satisfied on the host.
  ///
  /// \param Func is a lambda that is executed on the host
  template <typename FuncT>
  __SYCL_DEPRECATED("interop_task() is deprecated, use host_task() instead")
  void interop_task(FuncT Func) {

    MInteropTask.reset(new detail::InteropTask(std::move(Func)));
    setType(detail::CG::CodeplayInteropTask);
  }

  /// Defines and invokes a SYCL kernel function for the specified range.
  ///
  /// \param Kernel is a SYCL kernel that is executed on a SYCL device
  /// (except for the host device).
  /// \param NumWorkItems is a range defining indexing space.
  /// \param KernelFunc is a lambda that is used if device, queue is bound to,
  /// is a host device.
  template <typename KernelName = detail::auto_name, typename KernelType,
            int Dims>
  void parallel_for(kernel Kernel, range<Dims> NumWorkItems,
                    _KERNELFUNCPARAM(KernelFunc)) {
    throwIfActionIsCreated();
    // Ignore any set kernel bundles and use the one associated with the kernel
    setHandlerKernelBundle(Kernel);
    using NameT =
        typename detail::get_kernel_name_t<KernelName, KernelType>::name;
    verifyUsedKernelBundle(detail::KernelInfo<NameT>::getName());
    using LambdaArgType = sycl::detail::lambda_arg_type<KernelType, item<Dims>>;
    (void)Kernel;
    (void)NumWorkItems;
    kernel_parallel_for_wrapper<NameT, LambdaArgType>(KernelFunc);
#ifndef __SYCL_DEVICE_ONLY__
    detail::checkValueRange<Dims>(NumWorkItems);
    MNDRDesc.set(std::move(NumWorkItems));
    MKernel = detail::getSyclObjImpl(std::move(Kernel));
    setType(detail::CG::Kernel);
    if (!MIsHost && !lambdaAndKernelHaveEqualName<NameT>()) {
      extractArgsAndReqs();
      MKernelName = getKernelName();
    } else
      StoreLambda<NameT, KernelType, Dims, LambdaArgType>(
          std::move(KernelFunc));
#endif
  }

  /// Defines and invokes a SYCL kernel function for the specified range and
  /// offsets.
  ///
  /// \param Kernel is a SYCL kernel that is executed on a SYCL device
  /// (except for the host device).
  /// \param NumWorkItems is a range defining indexing space.
  /// \param WorkItemOffset is an offset to be applied to each work item index.
  /// \param KernelFunc is a lambda that is used if device, queue is bound to,
  /// is a host device.
  template <typename KernelName = detail::auto_name, typename KernelType,
            int Dims>
  __SYCL2020_DEPRECATED("offsets are deprecated in SYCL 2020")
  void parallel_for(kernel Kernel, range<Dims> NumWorkItems,
                    id<Dims> WorkItemOffset, _KERNELFUNCPARAM(KernelFunc)) {
    throwIfActionIsCreated();
    // Ignore any set kernel bundles and use the one associated with the kernel
    setHandlerKernelBundle(Kernel);
    using NameT =
        typename detail::get_kernel_name_t<KernelName, KernelType>::name;
    verifyUsedKernelBundle(detail::KernelInfo<NameT>::getName());
    using LambdaArgType = sycl::detail::lambda_arg_type<KernelType, item<Dims>>;
    (void)Kernel;
    (void)NumWorkItems;
    (void)WorkItemOffset;
    kernel_parallel_for_wrapper<NameT, LambdaArgType>(KernelFunc);
#ifndef __SYCL_DEVICE_ONLY__
    detail::checkValueRange<Dims>(NumWorkItems, WorkItemOffset);
    MNDRDesc.set(std::move(NumWorkItems), std::move(WorkItemOffset));
    MKernel = detail::getSyclObjImpl(std::move(Kernel));
    setType(detail::CG::Kernel);
    if (!MIsHost && !lambdaAndKernelHaveEqualName<NameT>()) {
      extractArgsAndReqs();
      MKernelName = getKernelName();
    } else
      StoreLambda<NameT, KernelType, Dims, LambdaArgType>(
          std::move(KernelFunc));
#endif
  }

  /// Defines and invokes a SYCL kernel function for the specified range and
  /// offsets.
  ///
  /// \param Kernel is a SYCL kernel that is executed on a SYCL device
  /// (except for the host device).
  /// \param NDRange is a ND-range defining global and local sizes as
  /// well as offset.
  /// \param KernelFunc is a lambda that is used if device, queue is bound to,
  /// is a host device.
  template <typename KernelName = detail::auto_name, typename KernelType,
            int Dims>
  void parallel_for(kernel Kernel, nd_range<Dims> NDRange,
                    _KERNELFUNCPARAM(KernelFunc)) {
    throwIfActionIsCreated();
    // Ignore any set kernel bundles and use the one associated with the kernel
    setHandlerKernelBundle(Kernel);
    using NameT =
        typename detail::get_kernel_name_t<KernelName, KernelType>::name;
    verifyUsedKernelBundle(detail::KernelInfo<NameT>::getName());
    using LambdaArgType =
        sycl::detail::lambda_arg_type<KernelType, nd_item<Dims>>;
    (void)Kernel;
    (void)NDRange;
    kernel_parallel_for_wrapper<NameT, LambdaArgType>(KernelFunc);
#ifndef __SYCL_DEVICE_ONLY__
    detail::checkValueRange<Dims>(NDRange);
    MNDRDesc.set(std::move(NDRange));
    MKernel = detail::getSyclObjImpl(std::move(Kernel));
    setType(detail::CG::Kernel);
    if (!MIsHost && !lambdaAndKernelHaveEqualName<NameT>()) {
      extractArgsAndReqs();
      MKernelName = getKernelName();
    } else
      StoreLambda<NameT, KernelType, Dims, LambdaArgType>(
          std::move(KernelFunc));
#endif
  }

  /// Hierarchical kernel invocation method of a kernel.
  ///
  /// This version of \c parallel_for_work_group takes two parameters
  /// representing the same kernel. The first one - \c Kernel - is a
  /// compiled form of the second one - \c kernelFunc, which is the source form
  /// of the kernel. The same source kernel can be compiled multiple times
  /// yielding multiple kernel class objects accessible via the \c program class
  /// interface.
  ///
  /// \param Kernel is a compiled SYCL kernel.
  /// \param NumWorkGroups is a range describing the number of work-groups in
  /// each dimension.
  /// \param KernelFunc is a lambda representing kernel.
  template <typename KernelName = detail::auto_name, typename KernelType,
            int Dims>
  void parallel_for_work_group(kernel Kernel, range<Dims> NumWorkGroups,
                               _KERNELFUNCPARAM(KernelFunc)) {
    throwIfActionIsCreated();
    // Ignore any set kernel bundles and use the one associated with the kernel
    setHandlerKernelBundle(Kernel);
    using NameT =
        typename detail::get_kernel_name_t<KernelName, KernelType>::name;
    verifyUsedKernelBundle(detail::KernelInfo<NameT>::getName());
    using LambdaArgType =
        sycl::detail::lambda_arg_type<KernelType, group<Dims>>;
    (void)Kernel;
    (void)NumWorkGroups;
    kernel_parallel_for_work_group_wrapper<NameT, LambdaArgType>(KernelFunc);
#ifndef __SYCL_DEVICE_ONLY__
    detail::checkValueRange<Dims>(NumWorkGroups);
    MNDRDesc.setNumWorkGroups(NumWorkGroups);
    MKernel = detail::getSyclObjImpl(std::move(Kernel));
    StoreLambda<NameT, KernelType, Dims, LambdaArgType>(std::move(KernelFunc));
    setType(detail::CG::Kernel);
#endif // __SYCL_DEVICE_ONLY__
  }

  /// Hierarchical kernel invocation method of a kernel.
  ///
  /// This version of \c parallel_for_work_group takes two parameters
  /// representing the same kernel. The first one - \c Kernel - is a
  /// compiled form of the second one - \c kernelFunc, which is the source form
  /// of the kernel. The same source kernel can be compiled multiple times
  /// yielding multiple kernel class objects accessible via the \c program class
  /// interface.
  ///
  /// \param Kernel is a compiled SYCL kernel.
  /// \param NumWorkGroups is a range describing the number of work-groups in
  /// each dimension.
  /// \param WorkGroupSize is a range describing the size of work-groups in
  /// each dimension.
  /// \param KernelFunc is a lambda representing kernel.
  template <typename KernelName = detail::auto_name, typename KernelType,
            int Dims>
  void parallel_for_work_group(kernel Kernel, range<Dims> NumWorkGroups,
                               range<Dims> WorkGroupSize,
                               _KERNELFUNCPARAM(KernelFunc)) {
    throwIfActionIsCreated();
    // Ignore any set kernel bundles and use the one associated with the kernel
    setHandlerKernelBundle(Kernel);
    using NameT =
        typename detail::get_kernel_name_t<KernelName, KernelType>::name;
    verifyUsedKernelBundle(detail::KernelInfo<NameT>::getName());
    using LambdaArgType =
        sycl::detail::lambda_arg_type<KernelType, group<Dims>>;
    (void)Kernel;
    (void)NumWorkGroups;
    (void)WorkGroupSize;
    kernel_parallel_for_work_group_wrapper<NameT, LambdaArgType>(KernelFunc);
#ifndef __SYCL_DEVICE_ONLY__
    nd_range<Dims> ExecRange =
        nd_range<Dims>(NumWorkGroups * WorkGroupSize, WorkGroupSize);
    detail::checkValueRange<Dims>(ExecRange);
    MNDRDesc.set(std::move(ExecRange));
    MKernel = detail::getSyclObjImpl(std::move(Kernel));
    StoreLambda<NameT, KernelType, Dims, LambdaArgType>(std::move(KernelFunc));
    setType(detail::CG::Kernel);
#endif // __SYCL_DEVICE_ONLY__
  }

  template <typename KernelName = detail::auto_name, typename KernelType,
            typename PropertiesT>
  std::enable_if_t<
      ext::oneapi::experimental::is_property_list<PropertiesT>::value>
  single_task(PropertiesT, _KERNELFUNCPARAM(KernelFunc)) {
    single_task_lambda_impl<KernelName, KernelType, PropertiesT>(KernelFunc);
  }

  template <typename KernelName = detail::auto_name, typename KernelType,
            typename PropertiesT>
  std::enable_if_t<
      ext::oneapi::experimental::is_property_list<PropertiesT>::value>
  parallel_for(range<1> NumWorkItems, PropertiesT,
               _KERNELFUNCPARAM(KernelFunc)) {
    parallel_for_lambda_impl<KernelName, KernelType, 1, PropertiesT>(
        NumWorkItems, std::move(KernelFunc));
  }

  template <typename KernelName = detail::auto_name, typename KernelType,
            typename PropertiesT>
  std::enable_if_t<
      ext::oneapi::experimental::is_property_list<PropertiesT>::value>
  parallel_for(range<2> NumWorkItems, PropertiesT,
               _KERNELFUNCPARAM(KernelFunc)) {
    parallel_for_lambda_impl<KernelName, KernelType, 2, PropertiesT>(
        NumWorkItems, std::move(KernelFunc));
  }

  template <typename KernelName = detail::auto_name, typename KernelType,
            typename PropertiesT>
  std::enable_if_t<
      ext::oneapi::experimental::is_property_list<PropertiesT>::value>
  parallel_for(range<3> NumWorkItems, PropertiesT,
               _KERNELFUNCPARAM(KernelFunc)) {
    parallel_for_lambda_impl<KernelName, KernelType, 3, PropertiesT>(
        NumWorkItems, std::move(KernelFunc));
  }

  template <typename KernelName = detail::auto_name, typename KernelType,
            typename PropertiesT, int Dims>
  std::enable_if_t<
      ext::oneapi::experimental::is_property_list<PropertiesT>::value>
  parallel_for(nd_range<Dims> Range, PropertiesT Properties,
               _KERNELFUNCPARAM(KernelFunc)) {
    parallel_for_impl<KernelName>(Range, Properties, std::move(KernelFunc));
  }

  /// Reductions @{

  template <typename KernelName = detail::auto_name, int Dims,
            typename PropertiesT, typename... RestT>
  std::enable_if_t<
      (sizeof...(RestT) > 1) &&
      detail::AreAllButLastReductions<RestT...>::value &&
      ext::oneapi::experimental::is_property_list<PropertiesT>::value>
  parallel_for(range<Dims> Range, PropertiesT Properties, RestT &&...Rest) {
    detail::reduction_parallel_for<KernelName>(*this, Range, Properties,
                                               std::forward<RestT>(Rest)...);
  }

  template <typename KernelName = detail::auto_name, int Dims,
            typename... RestT>
  std::enable_if_t<detail::AreAllButLastReductions<RestT...>::value>
  parallel_for(range<Dims> Range, RestT &&...Rest) {
    parallel_for<KernelName>(
        Range, ext::oneapi::experimental::detail::empty_properties_t{},
        std::forward<RestT>(Rest)...);
  }

  template <typename KernelName = detail::auto_name, int Dims,
            typename PropertiesT, typename... RestT>
  std::enable_if_t<
      (sizeof...(RestT) > 1) &&
      detail::AreAllButLastReductions<RestT...>::value &&
      ext::oneapi::experimental::is_property_list<PropertiesT>::value>
  parallel_for(nd_range<Dims> Range, PropertiesT Properties, RestT &&...Rest) {
    detail::reduction_parallel_for<KernelName>(*this, Range, Properties,
                                               std::forward<RestT>(Rest)...);
  }

  template <typename KernelName = detail::auto_name, int Dims,
            typename... RestT>
  std::enable_if_t<detail::AreAllButLastReductions<RestT...>::value>
  parallel_for(nd_range<Dims> Range, RestT &&...Rest) {
    parallel_for<KernelName>(
        Range, ext::oneapi::experimental::detail::empty_properties_t{},
        std::forward<RestT>(Rest)...);
  }

  /// }@

  template <typename KernelName = detail::auto_name, typename KernelType,
            int Dims, typename PropertiesT>
  void parallel_for_work_group(range<Dims> NumWorkGroups, PropertiesT,
                               _KERNELFUNCPARAM(KernelFunc)) {
    parallel_for_work_group_lambda_impl<KernelName, KernelType, Dims,
                                        PropertiesT>(NumWorkGroups, KernelFunc);
  }

  template <typename KernelName = detail::auto_name, typename KernelType,
            int Dims, typename PropertiesT>
  void parallel_for_work_group(range<Dims> NumWorkGroups,
                               range<Dims> WorkGroupSize, PropertiesT,
                               _KERNELFUNCPARAM(KernelFunc)) {
    parallel_for_work_group_lambda_impl<KernelName, KernelType, Dims,
                                        PropertiesT>(NumWorkGroups,
                                                     WorkGroupSize, KernelFunc);
  }

  // Clean up KERNELFUNC macro.
#undef _KERNELFUNCPARAM

  // Explicit copy operations API

  /// Copies the content of memory object accessed by Src into the memory
  /// pointed by Dst.
  ///
  /// Source must have at least as many bytes as the range accessed by Dst.
  ///
  /// \param Src is a source SYCL accessor.
  /// \param Dst is a smart pointer to destination memory.
  template <typename T_Src, typename T_Dst, int Dims, access::mode AccessMode,
            access::target AccessTarget,
            access::placeholder IsPlaceholder = access::placeholder::false_t>
  void copy(accessor<T_Src, Dims, AccessMode, AccessTarget, IsPlaceholder> Src,
            std::shared_ptr<T_Dst> Dst) {
    throwIfActionIsCreated();
    static_assert(isValidTargetForExplicitOp(AccessTarget),
                  "Invalid accessor target for the copy method.");
    static_assert(isValidModeForSourceAccessor(AccessMode),
                  "Invalid accessor mode for the copy method.");
    // Make sure data shared_ptr points to is not released until we finish
    // work with it.
    MSharedPtrStorage.push_back(Dst);
    typename std::shared_ptr<T_Dst>::element_type *RawDstPtr = Dst.get();
    copy(Src, RawDstPtr);
  }

  /// Copies the content of memory pointed by Src into the memory object
  /// accessed by Dst.
  ///
  /// Source must have at least as many bytes as the range accessed by Dst.
  ///
  /// \param Src is a smart pointer to source memory.
  /// \param Dst is a destination SYCL accessor.
  template <typename T_Src, typename T_Dst, int Dims, access::mode AccessMode,
            access::target AccessTarget,
            access::placeholder IsPlaceholder = access::placeholder::false_t>
  void
  copy(std::shared_ptr<T_Src> Src,
       accessor<T_Dst, Dims, AccessMode, AccessTarget, IsPlaceholder> Dst) {
    throwIfActionIsCreated();
    static_assert(isValidTargetForExplicitOp(AccessTarget),
                  "Invalid accessor target for the copy method.");
    static_assert(isValidModeForDestinationAccessor(AccessMode),
                  "Invalid accessor mode for the copy method.");
    // Make sure data shared_ptr points to is not released until we finish
    // work with it.
    MSharedPtrStorage.push_back(Src);
    typename std::shared_ptr<T_Src>::element_type *RawSrcPtr = Src.get();
    copy(RawSrcPtr, Dst);
  }

  /// Copies the content of memory object accessed by Src into the memory
  /// pointed by Dst.
  ///
  /// Source must have at least as many bytes as the range accessed by Dst.
  ///
  /// \param Src is a source SYCL accessor.
  /// \param Dst is a pointer to destination memory.
  template <typename T_Src, typename T_Dst, int Dims, access::mode AccessMode,
            access::target AccessTarget,
            access::placeholder IsPlaceholder = access::placeholder::false_t>
  void copy(accessor<T_Src, Dims, AccessMode, AccessTarget, IsPlaceholder> Src,
            T_Dst *Dst) {
    throwIfActionIsCreated();
    static_assert(isValidTargetForExplicitOp(AccessTarget),
                  "Invalid accessor target for the copy method.");
    static_assert(isValidModeForSourceAccessor(AccessMode),
                  "Invalid accessor mode for the copy method.");
#ifndef __SYCL_DEVICE_ONLY__
    if (MIsHost) {
      // TODO: Temporary implementation for host. Should be handled by memory
      // manager.
      copyAccToPtrHost(Src, Dst);
      return;
    }
#endif
    setType(detail::CG::CopyAccToPtr);

    detail::AccessorBaseHost *AccBase = (detail::AccessorBaseHost *)&Src;
    detail::AccessorImplPtr AccImpl = detail::getSyclObjImpl(*AccBase);

    MRequirements.push_back(AccImpl.get());
    MSrcPtr = static_cast<void *>(AccImpl.get());
    MDstPtr = static_cast<void *>(Dst);
    // Store copy of accessor to the local storage to make sure it is alive
    // until we finish
    MAccStorage.push_back(std::move(AccImpl));
  }

  /// Copies the content of memory pointed by Src into the memory object
  /// accessed by Dst.
  ///
  /// Source must have at least as many bytes as the range accessed by Dst.
  ///
  /// \param Src is a pointer to source memory.
  /// \param Dst is a destination SYCL accessor.
  template <typename T_Src, typename T_Dst, int Dims, access::mode AccessMode,
            access::target AccessTarget,
            access::placeholder IsPlaceholder = access::placeholder::false_t>
  void
  copy(const T_Src *Src,
       accessor<T_Dst, Dims, AccessMode, AccessTarget, IsPlaceholder> Dst) {
    throwIfActionIsCreated();
    static_assert(isValidTargetForExplicitOp(AccessTarget),
                  "Invalid accessor target for the copy method.");
    static_assert(isValidModeForDestinationAccessor(AccessMode),
                  "Invalid accessor mode for the copy method.");
#ifndef __SYCL_DEVICE_ONLY__
    if (MIsHost) {
      // TODO: Temporary implementation for host. Should be handled by memory
      // manager.
      copyPtrToAccHost(Src, Dst);
      return;
    }
#endif
    setType(detail::CG::CopyPtrToAcc);

    detail::AccessorBaseHost *AccBase = (detail::AccessorBaseHost *)&Dst;
    detail::AccessorImplPtr AccImpl = detail::getSyclObjImpl(*AccBase);

    MRequirements.push_back(AccImpl.get());
    MSrcPtr = const_cast<T_Src *>(Src);
    MDstPtr = static_cast<void *>(AccImpl.get());
    // Store copy of accessor to the local storage to make sure it is alive
    // until we finish
    MAccStorage.push_back(std::move(AccImpl));
  }

  /// Copies the content of memory object accessed by Src to the memory
  /// object accessed by Dst.
  ///
  /// Dst must have at least as many bytes as the range accessed by Src.
  ///
  /// \param Src is a source SYCL accessor.
  /// \param Dst is a destination SYCL accessor.
  template <
      typename T_Src, int Dims_Src, access::mode AccessMode_Src,
      access::target AccessTarget_Src, typename T_Dst, int Dims_Dst,
      access::mode AccessMode_Dst, access::target AccessTarget_Dst,
      access::placeholder IsPlaceholder_Src = access::placeholder::false_t,
      access::placeholder IsPlaceholder_Dst = access::placeholder::false_t>
  void copy(accessor<T_Src, Dims_Src, AccessMode_Src, AccessTarget_Src,
                     IsPlaceholder_Src>
                Src,
            accessor<T_Dst, Dims_Dst, AccessMode_Dst, AccessTarget_Dst,
                     IsPlaceholder_Dst>
                Dst) {
    throwIfActionIsCreated();
    static_assert(isValidTargetForExplicitOp(AccessTarget_Src),
                  "Invalid source accessor target for the copy method.");
    static_assert(isValidTargetForExplicitOp(AccessTarget_Dst),
                  "Invalid destination accessor target for the copy method.");
    static_assert(isValidModeForSourceAccessor(AccessMode_Src),
                  "Invalid source accessor mode for the copy method.");
    static_assert(isValidModeForDestinationAccessor(AccessMode_Dst),
                  "Invalid destination accessor mode for the copy method.");
    if (Dst.get_size() < Src.get_size())
      throw sycl::invalid_object_error(
          "The destination accessor size is too small to copy the memory into.",
          PI_ERROR_INVALID_OPERATION);

    if (copyAccToAccHelper(Src, Dst))
      return;
    setType(detail::CG::CopyAccToAcc);

    detail::AccessorBaseHost *AccBaseSrc = (detail::AccessorBaseHost *)&Src;
    detail::AccessorImplPtr AccImplSrc = detail::getSyclObjImpl(*AccBaseSrc);

    detail::AccessorBaseHost *AccBaseDst = (detail::AccessorBaseHost *)&Dst;
    detail::AccessorImplPtr AccImplDst = detail::getSyclObjImpl(*AccBaseDst);

    MRequirements.push_back(AccImplSrc.get());
    MRequirements.push_back(AccImplDst.get());
    MSrcPtr = AccImplSrc.get();
    MDstPtr = AccImplDst.get();
    // Store copy of accessor to the local storage to make sure it is alive
    // until we finish
    MAccStorage.push_back(std::move(AccImplSrc));
    MAccStorage.push_back(std::move(AccImplDst));
  }

  /// Provides guarantees that the memory object accessed via Acc is updated
  /// on the host after command group object execution is complete.
  ///
  /// \param Acc is a SYCL accessor that needs to be updated on host.
  template <typename T, int Dims, access::mode AccessMode,
            access::target AccessTarget,
            access::placeholder IsPlaceholder = access::placeholder::false_t>
  void
  update_host(accessor<T, Dims, AccessMode, AccessTarget, IsPlaceholder> Acc) {
    throwIfActionIsCreated();
    static_assert(isValidTargetForExplicitOp(AccessTarget),
                  "Invalid accessor target for the update_host method.");
    setType(detail::CG::UpdateHost);

    detail::AccessorBaseHost *AccBase = (detail::AccessorBaseHost *)&Acc;
    detail::AccessorImplPtr AccImpl = detail::getSyclObjImpl(*AccBase);

    MDstPtr = static_cast<void *>(AccImpl.get());
    MRequirements.push_back(AccImpl.get());
    MAccStorage.push_back(std::move(AccImpl));
  }

  /// Fills memory pointed by accessor with the pattern given.
  ///
  /// If the operation is submitted to queue associated with OpenCL device and
  /// accessor points to one dimensional memory object then use special type for
  /// filling. Otherwise fill using regular kernel.
  ///
  /// \param Dst is a destination SYCL accessor.
  /// \param Pattern is a value to be used to fill the memory.
  template <typename T, int Dims, access::mode AccessMode,
            access::target AccessTarget,
            access::placeholder IsPlaceholder = access::placeholder::false_t,
            typename PropertyListT = property_list>
  void
  fill(accessor<T, Dims, AccessMode, AccessTarget, IsPlaceholder, PropertyListT>
           Dst,
       const T &Pattern) {
    throwIfActionIsCreated();
    // TODO add check:T must be an integral scalar value or a SYCL vector type
    static_assert(isValidTargetForExplicitOp(AccessTarget),
                  "Invalid accessor target for the fill method.");
    if (!MIsHost && (((Dims == 1) && isConstOrGlobal(AccessTarget)) ||
                     isImageOrImageArray(AccessTarget))) {
      setType(detail::CG::Fill);

      detail::AccessorBaseHost *AccBase = (detail::AccessorBaseHost *)&Dst;
      detail::AccessorImplPtr AccImpl = detail::getSyclObjImpl(*AccBase);

      MDstPtr = static_cast<void *>(AccImpl.get());
      MRequirements.push_back(AccImpl.get());
      MAccStorage.push_back(std::move(AccImpl));

      MPattern.resize(sizeof(T));
      auto PatternPtr = reinterpret_cast<T *>(MPattern.data());
      *PatternPtr = Pattern;
    } else {

      // TODO: Temporary implementation for host. Should be handled by memory
      // manger.
      range<Dims> Range = Dst.get_range();
      parallel_for<
          class __fill<T, Dims, AccessMode, AccessTarget, IsPlaceholder>>(
          Range, [=](id<Dims> Index) { Dst[Index] = Pattern; });
    }
  }

  /// Fills the specified memory with the specified pattern.
  ///
  /// \param Ptr is the pointer to the memory to fill
  /// \param Pattern is the pattern to fill into the memory.  T should be
  /// trivially copyable.
  /// \param Count is the number of times to fill Pattern into Ptr.
  template <typename T> void fill(void *Ptr, const T &Pattern, size_t Count) {
    throwIfActionIsCreated();
    static_assert(std::is_trivially_copyable<T>::value,
                  "Pattern must be trivially copyable");
    parallel_for<class __usmfill<T>>(range<1>(Count), [=](id<1> Index) {
      T *CastedPtr = static_cast<T *>(Ptr);
      CastedPtr[Index] = Pattern;
    });
  }

  /// Prevents any commands submitted afterward to this queue from executing
  /// until all commands previously submitted to this queue have entered the
  /// complete state.
  void ext_oneapi_barrier() {
    throwIfActionIsCreated();
    setType(detail::CG::Barrier);
  }

  /// Prevents any commands submitted afterward to this queue from executing
  /// until all commands previously submitted to this queue have entered the
  /// complete state.
  __SYCL2020_DEPRECATED("use 'ext_oneapi_barrier' instead")
  void barrier() { ext_oneapi_barrier(); }

  /// Prevents any commands submitted afterward to this queue from executing
  /// until all events in WaitList have entered the complete state. If WaitList
  /// is empty, then the barrier has no effect.
  ///
  /// \param WaitList is a vector of valid SYCL events that need to complete
  /// before barrier command can be executed.
  void ext_oneapi_barrier(const std::vector<event> &WaitList);

  /// Prevents any commands submitted afterward to this queue from executing
  /// until all events in WaitList have entered the complete state. If WaitList
  /// is empty, then the barrier has no effect.
  ///
  /// \param WaitList is a vector of valid SYCL events that need to complete
  /// before barrier command can be executed.
  __SYCL2020_DEPRECATED("use 'ext_oneapi_barrier' instead")
  void barrier(const std::vector<event> &WaitList);

  /// Copies data from one memory region to another, both pointed by
  /// USM pointers.
  /// No operations is done if \param Count is zero. An exception is thrown
  /// if either \param Dest or \param Src is nullptr. The behavior is undefined
  /// if any of the pointer parameters is invalid.
  ///
  /// \param Dest is a USM pointer to the destination memory.
  /// \param Src is a USM pointer to the source memory.
  /// \param Count is a number of bytes to copy.
  void memcpy(void *Dest, const void *Src, size_t Count);

  /// Copies data from one memory region to another, both pointed by
  /// USM pointers.
  /// No operations is done if \param Count is zero. An exception is thrown
  /// if either \param Dest or \param Src is nullptr. The behavior is undefined
  /// if any of the pointer parameters is invalid.
  ///
  /// \param Src is a USM pointer to the source memory.
  /// \param Dest is a USM pointer to the destination memory.
  /// \param Count is a number of elements of type T to copy.
  template <typename T> void copy(const T *Src, T *Dest, size_t Count) {
    this->memcpy(Dest, Src, Count * sizeof(T));
  }

  /// Fills the memory pointed by a USM pointer with the value specified.
  /// No operations is done if \param Count is zero. An exception is thrown
  /// if \param Dest is nullptr. The behavior is undefined if \param Dest
  /// is invalid.
  ///
  /// \param Dest is a USM pointer to the memory to fill.
  /// \param Value is a value to be set. Value is cast as an unsigned char.
  /// \param Count is a number of bytes to fill.
  void memset(void *Dest, int Value, size_t Count);

  /// Provides hints to the runtime library that data should be made available
  /// on a device earlier than Unified Shared Memory would normally require it
  /// to be available.
  ///
  /// \param Ptr is a USM pointer to the memory to be prefetched to the device.
  /// \param Count is a number of bytes to be prefetched.
  void prefetch(const void *Ptr, size_t Count);

  /// Provides additional information to the underlying runtime about how
  /// different allocations are used.
  ///
  /// \param Ptr is a USM pointer to the allocation.
  /// \param Length is a number of bytes in the allocation.
  /// \param Advice is a device-defined advice for the specified allocation.
  void mem_advise(const void *Ptr, size_t Length, int Advice);

private:
  std::shared_ptr<detail::handler_impl> MImpl;
  std::shared_ptr<detail::queue_impl> MQueue;
  /// The storage for the arguments passed.
  /// We need to store a copy of values that are passed explicitly through
  /// set_arg, require and so on, because we need them to be alive after
  /// we exit the method they are passed in.
  std::vector<std::vector<char>> MArgsStorage;
  std::vector<detail::AccessorImplPtr> MAccStorage;
  std::vector<detail::LocalAccessorImplPtr> MLocalAccStorage;
  std::vector<std::shared_ptr<detail::stream_impl>> MStreamStorage;
  mutable std::vector<std::shared_ptr<const void>> MSharedPtrStorage;
  /// The list of arguments for the kernel.
  std::vector<detail::ArgDesc> MArgs;
  /// The list of associated accessors with this handler.
  /// These accessors were created with this handler as argument or
  /// have become required for this handler via require method.
  std::vector<detail::ArgDesc> MAssociatedAccesors;
  /// The list of requirements to the memory objects for the scheduling.
  std::vector<detail::AccessorImplHost *> MRequirements;
  /// Struct that encodes global size, local size, ...
  detail::NDRDescT MNDRDesc;
  std::string MKernelName;
  /// Storage for a sycl::kernel object.
  std::shared_ptr<detail::kernel_impl> MKernel;
  /// Type of the command group, e.g. kernel, fill. Can also encode version.
  /// Use getType and setType methods to access this variable unless
  /// manipulations with version are required
  detail::CG::CGTYPE MCGType = detail::CG::None;
  /// Pointer to the source host memory or accessor(depending on command type).
  void *MSrcPtr = nullptr;
  /// Pointer to the dest host memory or accessor(depends on command type).
  void *MDstPtr = nullptr;
  /// Length to copy or fill (for USM operations).
  size_t MLength = 0;
  /// Pattern that is used to fill memory object in case command type is fill.
  std::vector<char> MPattern;
  /// Storage for a lambda or function object.
  std::unique_ptr<detail::HostKernelBase> MHostKernel;
  /// Storage for lambda/function when using HostTask
  std::unique_ptr<detail::HostTask> MHostTask;
  detail::OSModuleHandle MOSModuleHandle = detail::OSUtil::ExeModuleHandle;
  // Storage for a lambda or function when using InteropTasks
  std::unique_ptr<detail::InteropTask> MInteropTask;
  /// The list of events that order this operation.
  std::vector<detail::EventImplPtr> MEvents;
  /// The list of valid SYCL events that need to complete
  /// before barrier command can be executed
  std::vector<detail::EventImplPtr> MEventsWaitWithBarrier;

  bool MIsHost = false;

  detail::code_location MCodeLoc = {};
  bool MIsFinalized = false;
  event MLastEvent;

  // Make queue_impl class friend to be able to call finalize method.
  friend class detail::queue_impl;
  // Make accessor class friend to keep the list of associated accessors.
  template <typename DataT, int Dims, access::mode AccMode,
            access::target AccTarget, access::placeholder isPlaceholder,
            typename PropertyListT>
  friend class accessor;
  friend device detail::getDeviceFromHandler(handler &);

  template <typename DataT, int Dimensions, access::mode AccessMode,
            access::target AccessTarget, access::placeholder IsPlaceholder>
  friend class detail::image_accessor;
  // Make stream class friend to be able to keep the list of associated streams
  friend class stream;
  friend class detail::stream_impl;
  // Make reduction friends to store buffers and arrays created for it
  // in handler from reduction methods.
  template <typename T, class BinaryOperation, int Dims, size_t Extent,
            typename RedOutVar>
  friend class detail::reduction_impl_algo;

  friend inline void detail::reduction::finalizeHandler(handler &CGH);
  template <class FunctorTy>
  friend void detail::reduction::withAuxHandler(handler &CGH, FunctorTy Func);

  template <typename KernelName, detail::reduction::strategy Strategy, int Dims,
            typename PropertiesT, typename... RestT>
  friend void detail::reduction_parallel_for(handler &CGH, range<Dims> NDRange,
                                             PropertiesT Properties,
                                             RestT... Rest);

  template <typename KernelName, detail::reduction::strategy Strategy, int Dims,
            typename PropertiesT, typename... RestT>
  friend void
  detail::reduction_parallel_for(handler &CGH, nd_range<Dims> NDRange,
                                 PropertiesT Properties, RestT... Rest);

#ifndef __SYCL_DEVICE_ONLY__
  friend void detail::associateWithHandler(handler &,
                                           detail::AccessorBaseHost *,
                                           access::target);
#endif

  friend class ::MockHandler;
  friend class detail::queue_impl;

  bool DisableRangeRounding();

  bool RangeRoundingTrace();

  void GetRangeRoundingSettings(size_t &MinFactor, size_t &GoodFactor,
                                size_t &MinRange);

  template <typename WrapperT, typename TransformedArgType, int Dims,
            typename KernelType,
            std::enable_if_t<detail::KernelLambdaHasKernelHandlerArgT<
                KernelType, TransformedArgType>::value> * = nullptr>
  auto getRangeRoundedKernelLambda(KernelType KernelFunc,
                                   range<Dims> NumWorkItems) {
    return detail::RoundedRangeKernelWithKH<TransformedArgType, Dims,
                                            KernelType>(NumWorkItems,
                                                        KernelFunc);
  }

  template <typename WrapperT, typename TransformedArgType, int Dims,
            typename KernelType,
            std::enable_if_t<!detail::KernelLambdaHasKernelHandlerArgT<
                KernelType, TransformedArgType>::value> * = nullptr>
  auto getRangeRoundedKernelLambda(KernelType KernelFunc,
                                   range<Dims> NumWorkItems) {
    return detail::RoundedRangeKernel<TransformedArgType, Dims, KernelType>(
        NumWorkItems, KernelFunc);
  }
};
} // __SYCL_INLINE_VER_NAMESPACE(_V1)
} // namespace sycl<|MERGE_RESOLUTION|>--- conflicted
+++ resolved
@@ -428,39 +428,8 @@
 using std::enable_if_t;
 using sycl::detail::queue_impl;
 
-<<<<<<< HEAD
-// Reductions implementation need access to private members of handler. Those
-// are limited to those below.
-namespace reduction {
-inline void finalizeHandler(handler &CGH);
-template <class FunctorTy> void withAuxHandler(handler &CGH, FunctorTy Func);
-} // namespace reduction
-
-template <typename KernelName, int Dims, typename PropertiesT,
-          typename KernelType, typename Reduction>
-void reduction_parallel_for(handler &CGH,
-                            std::shared_ptr<detail::queue_impl> Queue,
-                            range<Dims> Range, PropertiesT Properties,
-                            Reduction Redu, KernelType KernelFunc);
-
-template <typename KernelName, int Dims, typename PropertiesT,
-          typename KernelType, typename Reduction>
-void reduction_parallel_for(handler &CGH,
-                            std::shared_ptr<detail::queue_impl> Queue,
-                            nd_range<Dims> Range, PropertiesT Properties,
-                            Reduction Redu, KernelType KernelFunc);
-
-template <typename KernelName, int Dims, typename PropertiesT,
-          typename... RestT>
-void reduction_parallel_for(handler &CGH,
-                            std::shared_ptr<detail::queue_impl> Queue,
-                            nd_range<Dims> Range, PropertiesT Properties,
-                            RestT... Rest);
-
-template <typename T> struct IsReduction;
-template <typename FirstT, typename... RestT> struct AreAllButLastReductions;
-
-template <typename> struct name_wrapper {};
+template<typename T>
+struct name_wrapper {};
 
 template <typename KernelName> struct name_gen {
   using type = name_wrapper<KernelName>;
@@ -471,9 +440,6 @@
 };
 
 template <typename T> struct assume_device_copyable_wrapper : T {};
-
-=======
->>>>>>> 4a9e9a0e
 } // namespace detail
 
 template <typename T>
