//==---------- spirv_vars.hpp --- SPIRV variables -------------------------==//
//
// Part of the LLVM Project, under the Apache License v2.0 with LLVM Exceptions.
// See https://llvm.org/LICENSE.txt for license information.
// SPDX-License-Identifier: Apache-2.0 WITH LLVM-exception
//
// ===-------------------------------------------------------------------=== //

#pragma once

#ifdef __SYCL_DEVICE_ONLY__

<<<<<<< HEAD
namespace cl {
namespace __spirv {
// TODO: Perhaps encapsulate them more similarly to SPIRV and see if they work
#ifdef __SYCL_SPIR_DEVICE__
size_t get_global_size(uint dimindx);
size_t get_local_size(uint dimindx);
size_t get_global_id(uint dimindx);
size_t get_local_id(uint dimindx);
size_t get_global_offset(uint dimindx);
size_t get_group_id(uint dimindx);
#endif

=======
>>>>>>> d404d1c6
typedef size_t size_t_vec __attribute__((ext_vector_type(3)));
extern "C" const __constant size_t_vec __spirv_BuiltInGlobalSize;
extern "C" const __constant size_t_vec __spirv_BuiltInGlobalInvocationId;
extern "C" const __constant size_t_vec __spirv_BuiltInWorkgroupSize;
extern "C" const __constant size_t_vec __spirv_BuiltInLocalInvocationId;
extern "C" const __constant size_t_vec __spirv_BuiltInWorkgroupId;
extern "C" const __constant size_t_vec __spirv_BuiltInGlobalOffset;

#define DEFINE_INT_ID_TO_XYZ_CONVERTER(POSTFIX)                                \
  template <int ID> static size_t get##POSTFIX();                              \
  template <> size_t get##POSTFIX<0>() { return __spirv_BuiltIn##POSTFIX.x; }  \
  template <> size_t get##POSTFIX<1>() { return __spirv_BuiltIn##POSTFIX.y; }  \
  template <> size_t get##POSTFIX<2>() { return __spirv_BuiltIn##POSTFIX.z; }

DEFINE_INT_ID_TO_XYZ_CONVERTER(GlobalSize);
DEFINE_INT_ID_TO_XYZ_CONVERTER(GlobalInvocationId)
DEFINE_INT_ID_TO_XYZ_CONVERTER(WorkgroupSize)
DEFINE_INT_ID_TO_XYZ_CONVERTER(LocalInvocationId)
DEFINE_INT_ID_TO_XYZ_CONVERTER(WorkgroupId)
DEFINE_INT_ID_TO_XYZ_CONVERTER(GlobalOffset)

#undef DEFINE_INT_ID_TO_XYZ_CONVERTER

extern "C" const __constant uint32_t __spirv_BuiltInSubgroupSize;
extern "C" const __constant uint32_t __spirv_BuiltInSubgroupMaxSize;
extern "C" const __constant uint32_t __spirv_BuiltInNumSubgroups;
extern "C" const __constant uint32_t __spirv_BuiltInNumEnqueuedSubgroups;
extern "C" const __constant uint32_t __spirv_BuiltInSubgroupId;
extern "C" const __constant uint32_t __spirv_BuiltInSubgroupLocalInvocationId;

#endif // __SYCL_DEVICE_ONLY__<|MERGE_RESOLUTION|>--- conflicted
+++ resolved
@@ -10,9 +10,6 @@
 
 #ifdef __SYCL_DEVICE_ONLY__
 
-<<<<<<< HEAD
-namespace cl {
-namespace __spirv {
 // TODO: Perhaps encapsulate them more similarly to SPIRV and see if they work
 #ifdef __SYCL_SPIR_DEVICE__
 size_t get_global_size(uint dimindx);
@@ -23,8 +20,6 @@
 size_t get_group_id(uint dimindx);
 #endif
 
-=======
->>>>>>> d404d1c6
 typedef size_t size_t_vec __attribute__((ext_vector_type(3)));
 extern "C" const __constant size_t_vec __spirv_BuiltInGlobalSize;
 extern "C" const __constant size_t_vec __spirv_BuiltInGlobalInvocationId;
