//==---------------- types.hpp --- SYCL types ------------------------------==//
//
// Part of the LLVM Project, under the Apache License v2.0 with LLVM Exceptions.
// See https://llvm.org/LICENSE.txt for license information.
// SPDX-License-Identifier: Apache-2.0 WITH LLVM-exception
//
//===----------------------------------------------------------------------===//

// Implements vec and __swizzled_vec__ classes.

#pragma once

// Define __NO_EXT_VECTOR_TYPE_ON_HOST__ to avoid using ext_vector_type
// extension even if the host compiler supports it. The same can be
// accomplished by -D__NO_EXT_VECTOR_TYPE_ON_HOST__ command line option.
#ifndef __NO_EXT_VECTOR_TYPE_ON_HOST__
// #define __NO_EXT_VECTOR_TYPE_ON_HOST__
#endif

// Check if Clang's ext_vector_type attribute is available. Host compiler
// may not be Clang, and Clang may not be built with the extension.
#ifdef __clang__
#ifndef __has_extension
#define __has_extension(x) 0
#endif
#ifdef __HAS_EXT_VECTOR_TYPE__
#error "Undefine __HAS_EXT_VECTOR_TYPE__ macro"
#endif
#if __has_extension(attribute_ext_vector_type)
#define __HAS_EXT_VECTOR_TYPE__
#endif
#endif // __clang__

#ifdef __SYCL_USE_EXT_VECTOR_TYPE__
#error "Undefine __SYCL_USE_EXT_VECTOR_TYPE__ macro"
#endif
#ifdef __HAS_EXT_VECTOR_TYPE__
#if defined(__SYCL_DEVICE_ONLY__) || !defined(__NO_EXT_VECTOR_TYPE_ON_HOST__)
#define __SYCL_USE_EXT_VECTOR_TYPE__
#endif
#elif defined(__SYCL_DEVICE_ONLY__)
// This is a soft error. We expect the device compiler to have ext_vector_type
// support, but that should not be a hard requirement.
#error "SYCL device compiler is built without ext_vector_type support"
#endif // __HAS_EXT_VECTOR_TYPE__

#include <CL/sycl/detail/common.hpp>
#include <CL/sycl/half_type.hpp>
#include <CL/sycl/multi_ptr.hpp>

#include <array>

// 4.10.1: Scalar data types
// 4.10.2: SYCL vector types

#ifdef __SYCL_DEVICE_ONLY__
using half = _Float16;
#else
using half = cl::sycl::detail::half_impl::half;
#endif

namespace cl {
namespace sycl {

enum class rounding_mode { automatic, rte, rtz, rtp, rtn };
struct elem {
  static constexpr int x = 0;
  static constexpr int y = 1;
  static constexpr int z = 2;
  static constexpr int w = 3;
  static constexpr int r = 0;
  static constexpr int g = 1;
  static constexpr int b = 2;
  static constexpr int a = 3;
  static constexpr int s0 = 0;
  static constexpr int s1 = 1;
  static constexpr int s2 = 2;
  static constexpr int s3 = 3;
  static constexpr int s4 = 4;
  static constexpr int s5 = 5;
  static constexpr int s6 = 6;
  static constexpr int s7 = 7;
  static constexpr int s8 = 8;
  static constexpr int s9 = 9;
  static constexpr int sA = 10;
  static constexpr int sB = 11;
  static constexpr int sC = 12;
  static constexpr int sD = 13;
  static constexpr int sE = 14;
  static constexpr int sF = 15;
};

/**
 * A signed 8-bit integer.
 */
typedef signed char schar;

/**
 * An unsigned 8-bit integer.
 */
typedef unsigned char uchar;

/**
 * An unsigned 16-bit integer.
 */
typedef unsigned short ushort;

/**
 * An unsigned 32-bit integer.
 */
typedef unsigned int uint;

/**
 * An unsigned 64-bit integer.
 */
typedef unsigned long ulong;

/**
 * An signed integer with width of at least 64-bit.
 */
typedef long long longlong;

/**
 * An unsigned integer with width of at least 64-bit.
 */
typedef unsigned long long ulonglong;

namespace detail {

template <typename VecT, typename OperationLeftT, typename OperationRightT,
          template <typename> class OperationCurrentT, int... Indexes>
class SwizzleOp;

template <typename T, int N> class BaseCLTypeConverter;

// Element type for relational operator return value.
template <typename DataT>
using rel_t = typename std::conditional<
    sizeof(DataT) == sizeof(cl_char), cl_char,
    typename std::conditional<
        sizeof(DataT) == sizeof(cl_short), cl_short,
        typename std::conditional<
            sizeof(DataT) == sizeof(cl_int), cl_int,
            typename std::conditional<sizeof(DataT) == sizeof(cl_long), cl_long,
                                      bool>::type>::type>::type>::type;

// Special type indicating that SwizzleOp should just read value from vector -
// not trying to perform any operations. Should not be called.
template <typename T> class GetOp {
public:
  using DataT = T;
  DataT getValue(size_t Index) const;
  DataT operator()(DataT LHS, DataT Rhs);
};

// Special type for working SwizzleOp with scalars, stores a scalar and gives
// the scalar at any index. Provides interface is compatible with SwizzleOp
// operations
template <typename T> class GetScalarOp {
public:
  using DataT = T;
  GetScalarOp(DataT Data) : m_Data(Data) {}
  DataT getValue(size_t Index) const { return m_Data; }

private:
  DataT m_Data;
};

template <typename T> struct EqualTo {
  constexpr rel_t<T> operator()(const T &Lhs, const T &Rhs) const {
    return (Lhs == Rhs) ? -1 : 0;
  }
};

template <typename T> struct NotEqualTo {
  constexpr rel_t<T> operator()(const T &Lhs, const T &Rhs) const {
    return (Lhs != Rhs) ? -1 : 0;
  }
};

template <typename T> struct GreaterEqualTo {
  constexpr rel_t<T> operator()(const T &Lhs, const T &Rhs) const {
    return (Lhs >= Rhs) ? -1 : 0;
  }
};

template <typename T> struct LessEqualTo {
  constexpr rel_t<T> operator()(const T &Lhs, const T &Rhs) const {
    return (Lhs <= Rhs) ? -1 : 0;
  }
};

template <typename T> struct GreaterThan {
  constexpr rel_t<T> operator()(const T &Lhs, const T &Rhs) const {
    return (Lhs > Rhs) ? -1 : 0;
  }
};

template <typename T> struct LessThan {
  constexpr rel_t<T> operator()(const T &Lhs, const T &Rhs) const {
    return (Lhs < Rhs) ? -1 : 0;
  }
};

template <typename T> struct LogicalAnd {
  constexpr rel_t<T> operator()(const T &Lhs, const T &Rhs) const {
    return (Lhs && Rhs) ? -1 : 0;
  }
};

template <typename T> struct LogicalOr {
  constexpr rel_t<T> operator()(const T &Lhs, const T &Rhs) const {
    return (Lhs || Rhs) ? -1 : 0;
  }
};

template <typename T> struct RShift {
  constexpr T operator()(const T &Lhs, const T &Rhs) const {
    return Lhs >> Rhs;
  }
};

template <typename T> struct LShift {
  constexpr T operator()(const T &Lhs, const T &Rhs) const {
    return Lhs << Rhs;
  }
};

template <typename T, typename convertT, rounding_mode roundingMode>
T convertHelper(const T &Opnd) {
  if (roundingMode == rounding_mode::automatic ||
      roundingMode == rounding_mode::rtz) {
    return static_cast<convertT>(Opnd);
  }
  if (roundingMode == rounding_mode::rtp) {
    return static_cast<convertT>(ceil(Opnd));
  }
  // roundingMode == rounding_mode::rtn
  return static_cast<convertT>(floor(Opnd));
}

} // namespace detail

template <typename Type, int NumElements> class vec {
  using DataT = Type;

  // This represent type of underlying value. There should be only one field
  // in the class, so vec<float, 16> should be equal to float16 in memory.
  using DataType =
      typename detail::BaseCLTypeConverter<DataT, NumElements>::DataType;

  template <bool B, class T, class F>
  using conditional_t = typename std::conditional<B, T, F>::type;

  static constexpr int getNumElements() { return NumElements; }

  // SizeChecker is needed for vec(const argTN &... args) ctor to validate args.
  template <int Counter, int MaxValue, class...>
  struct SizeChecker
      : conditional_t<Counter == MaxValue, std::true_type, std::false_type> {};

  template <int Counter, int MaxValue, typename DataT_, class... tail>
  struct SizeChecker<Counter, MaxValue, DataT_, tail...>
      : conditional_t<Counter + 1 <= MaxValue,
                      SizeChecker<Counter + 1, MaxValue, tail...>,
                      std::false_type> {};

#define ALLOW_VECTOR_SIZES(num_elements)                                       \
  template <int Counter, int MaxValue, typename DataT_, class... tail>         \
  struct SizeChecker<Counter, MaxValue, vec<DataT_, num_elements>, tail...>    \
      : conditional_t<Counter + num_elements <= MaxValue,                      \
                      SizeChecker<Counter + num_elements, MaxValue, tail...>,  \
                      std::false_type> {};                                     \
  template <int Counter, int MaxValue, typename DataT_, typename T2,           \
            typename T3, template <typename> class T4, int... T5,              \
            class... tail>                                                     \
  struct SizeChecker<                                                          \
      Counter, MaxValue,                                                       \
      detail::SwizzleOp<vec<DataT_, num_elements>, T2, T3, T4, T5...>,         \
      tail...>                                                                 \
      : conditional_t<Counter + sizeof...(T5) <= MaxValue,                     \
                      SizeChecker<Counter + sizeof...(T5), MaxValue, tail...>, \
                      std::false_type> {};                                     \
  template <int Counter, int MaxValue, typename DataT_, typename T2,           \
            typename T3, template <typename> class T4, int... T5,              \
            class... tail>                                                     \
  struct SizeChecker<                                                          \
      Counter, MaxValue,                                                       \
      detail::SwizzleOp<const vec<DataT_, num_elements>, T2, T3, T4, T5...>,   \
      tail...>                                                                 \
      : conditional_t<Counter + sizeof...(T5) <= MaxValue,                     \
                      SizeChecker<Counter + sizeof...(T5), MaxValue, tail...>, \
                      std::false_type> {};

  ALLOW_VECTOR_SIZES(1)
  ALLOW_VECTOR_SIZES(2)
  ALLOW_VECTOR_SIZES(3)
  ALLOW_VECTOR_SIZES(4)
  ALLOW_VECTOR_SIZES(8)
  ALLOW_VECTOR_SIZES(16)
#undef ALLOW_VECTOR_SIZES

  template <class...> struct conjunction : std::true_type {};
  template <class B1, class... tail>
  struct conjunction<B1, tail...>
      : conditional_t<bool(B1::value), conjunction<tail...>, B1> {};

  // TypeChecker is needed for vec(const argTN &... args) ctor to validate args.
  template <typename T, typename DataT_>
  struct TypeChecker : std::is_convertible<T, DataT_> {};
#define ALLOW_VECTOR_TYPES(num_elements)                                       \
  template <typename DataT_>                                                   \
  struct TypeChecker<vec<DataT_, num_elements>, DataT_> : std::true_type {};   \
  template <typename DataT_, typename T2, typename T3,                         \
            template <typename> class T4, int... T5>                           \
  struct TypeChecker<                                                          \
      detail::SwizzleOp<vec<DataT_, num_elements>, T2, T3, T4, T5...>, DataT_> \
      : std::true_type {};                                                     \
  template <typename DataT_, typename T2, typename T3,                         \
            template <typename> class T4, int... T5>                           \
  struct TypeChecker<                                                          \
      detail::SwizzleOp<const vec<DataT_, num_elements>, T2, T3, T4, T5...>,   \
      DataT_> : std::true_type {};

  ALLOW_VECTOR_TYPES(1)
  ALLOW_VECTOR_TYPES(2)
  ALLOW_VECTOR_TYPES(3)
  ALLOW_VECTOR_TYPES(4)
  ALLOW_VECTOR_TYPES(8)
  ALLOW_VECTOR_TYPES(16)
#undef ALLOW_VECTOR_TYPES

  template <int... Indexes>
  using Swizzle =
      detail::SwizzleOp<vec, detail::GetOp<DataT>, detail::GetOp<DataT>,
                        detail::GetOp, Indexes...>;

  template <int... Indexes>
  using ConstSwizzle =
      detail::SwizzleOp<const vec, detail::GetOp<DataT>, detail::GetOp<DataT>,
                        detail::GetOp, Indexes...>;

  // Shortcuts for args validation in vec(const argTN &... args) ctor.
  template <typename... argTN>
  using EnableIfSuitableTypes = typename std::enable_if<
      conjunction<TypeChecker<argTN, DataT>...>::value>::type;

  template <typename... argTN>
  using EnableIfSuitableNumElements = typename std::enable_if<
      SizeChecker<0, NumElements, argTN...>::value>::type;

public:
  using element_type = DataT;
  using rel_t = detail::rel_t<DataT>;

#ifdef __SYCL_DEVICE_ONLY__
  using vector_t = DataType;
#endif

  vec() { m_Data = {0}; }

  // TODO Remove this difference between host and device side after
  // when root cause of API incompatibility will be fixed
#ifdef __SYCL_DEVICE_ONLY__
  vec(const vec &Rhs) = default;
#else
  vec(const vec &Rhs) : m_Data(Rhs.m_Data) {}
#endif

  vec(vec &&Rhs) = default;

  vec &operator=(const vec &Rhs) = default;

  // W/o this, things like "vec<char,*> = vec<signed char, *>" doesn't work.
  template <typename Ty = DataT>
  typename std::enable_if<!std::is_same<Ty, rel_t>::value &&
                              std::is_convertible<Ty, rel_t>::value,
                          vec &>::type
  operator=(const vec<rel_t, NumElements> &Rhs) {
    *this = Rhs.template as<vec>();
    return *this;
  }
  
#ifdef __SYCL_USE_EXT_VECTOR_TYPE__
  template <typename T = void>
  using EnableIfNotHostHalf = typename std::enable_if<
      !std::is_same<DataT, cl::sycl::detail::half_impl::half>::value, T>::type;
  template <typename T = void>
  using EnableIfHostHalf = typename std::enable_if<
      std::is_same<DataT, cl::sycl::detail::half_impl::half>::value, T>::type;

  template <typename Ty = DataT>
  explicit vec(const EnableIfNotHostHalf<Ty> &arg) {
    m_Data = (DataType)arg;
  }

  template <typename Ty = DataT>
  typename std::enable_if<
      std::is_fundamental<Ty>::value ||
          std::is_same<typename std::remove_const<Ty>::type, half>::value,
      vec &>::type
  operator=(const EnableIfNotHostHalf<Ty> &Rhs) {
    m_Data = (DataType)Rhs;
    return *this;
  }

  template <typename Ty = DataT> explicit vec(const EnableIfHostHalf<Ty> &arg) {
    for (int i = 0; i < NumElements; ++i) {
      setValue(i, arg);
    }
  }

  template <typename Ty = DataT>
  typename std::enable_if<
      std::is_fundamental<Ty>::value ||
          std::is_same<typename std::remove_const<Ty>::type, half>::value,
      vec &>::type
  operator=(const EnableIfHostHalf<Ty> &Rhs) {
    for (int i = 0; i < NumElements; ++i) {
      setValue(i, Rhs);
    }
    return *this;
  }
#else
  explicit vec(const DataT &arg) {
    for (int i = 0; i < NumElements; ++i) {
      setValue(i, arg);
    }
  }

  template <typename Ty = DataT>
  typename std::enable_if<
      std::is_fundamental<Ty>::value ||
          std::is_same<typename std::remove_const<Ty>::type, half>::value,
      vec &>::type
  operator=(const DataT &Rhs) {
    for (int i = 0; i < NumElements; ++i) {
      setValue(i, Rhs);
    }
    return *this;
  }
#endif

#ifdef __SYCL_USE_EXT_VECTOR_TYPE__
  // Optimized naive constructors with NumElements of DataT values.
  // We don't expect compilers to optimize vararg recursive functions well.

  // Helper type to make specific constructors available only for specific
  // number of elements.
  template <int IdxNum, typename T = void>
  using EnableIfMultipleElems = typename std::enable_if<
      std::is_convertible<T, DataT>::value && NumElements == IdxNum,
      DataT>::type;
  template <typename Ty = DataT>
  vec(const EnableIfMultipleElems<2, Ty> Arg0,
      const EnableIfNotHostHalf<Ty> Arg1)
      : m_Data{Arg0, Arg1} {}
  template <typename Ty = DataT>
  vec(const EnableIfMultipleElems<3, Ty> Arg0,
      const EnableIfNotHostHalf<Ty> Arg1, const DataT Arg2)
      : m_Data{Arg0, Arg1, Arg2} {}
  template <typename Ty = DataT>
  vec(const EnableIfMultipleElems<4, Ty> Arg0,
      const EnableIfNotHostHalf<Ty> Arg1, const DataT Arg2, const Ty Arg3)
      : m_Data{Arg0, Arg1, Arg2, Arg3} {}
  template <typename Ty = DataT>
  vec(const EnableIfMultipleElems<8, Ty> Arg0,
      const EnableIfNotHostHalf<Ty> Arg1, const DataT Arg2, const DataT Arg3,
      const DataT Arg4, const DataT Arg5, const DataT Arg6, const DataT Arg7)
      : m_Data{Arg0, Arg1, Arg2, Arg3, Arg4, Arg5, Arg6, Arg7} {}
  template <typename Ty = DataT>
  vec(const EnableIfMultipleElems<16, Ty> Arg0,
      const EnableIfNotHostHalf<Ty> Arg1, const DataT Arg2, const DataT Arg3,
      const DataT Arg4, const DataT Arg5, const DataT Arg6, const DataT Arg7,
      const DataT Arg8, const DataT Arg9, const DataT ArgA, const DataT ArgB,
      const DataT ArgC, const DataT ArgD, const DataT ArgE, const DataT ArgF)
      : m_Data{Arg0, Arg1, Arg2, Arg3, Arg4, Arg5, Arg6, Arg7,
               Arg8, Arg9, ArgA, ArgB, ArgC, ArgD, ArgE, ArgF} {}
#endif

  // Constructor from values of base type or vec of base type. Checks that
  // base types are match and that the NumElements == sum of lenghts of args.
  template <typename... argTN, typename = EnableIfSuitableTypes<argTN...>,
            typename = EnableIfSuitableNumElements<argTN...>>
  vec(const argTN &... args) {
    vaargCtorHelper(0, args...);
  }

  // TODO: Remove, for debug purposes only.
  void dump() {
#ifndef __SYCL_DEVICE_ONLY__
    for (int I = 0; I < NumElements; ++I) {
      std::cout << "  " << I << ": " << getValue(I) << std::endl;
    }
    std::cout << std::endl;
#endif // __SYCL_DEVICE_ONLY__
  }

#ifdef __SYCL_DEVICE_ONLY__

  template <typename vector_t_ = vector_t,
            typename = typename std::enable_if<
                std::is_same<vector_t_, vector_t>::value &&
                !std::is_same<vector_t_, DataT>::value>::type>
  vec(vector_t openclVector) : m_Data(openclVector) {}
  operator vector_t() const { return m_Data; }
#endif
  // Available only when: NumElements == 1
  template <int N = NumElements>
  operator typename std::enable_if<N == 1, DataT>::type() const {
    return m_Data;
  }
  static constexpr size_t get_count() { return NumElements; }
  static constexpr size_t get_size() { return sizeof(m_Data); }

  // TODO: convert() for FP to FP. Also, check whether rounding mode handling
  // is needed for integers to FP convert.
  //
  // Convert to same type is no-op.
  template <typename convertT, rounding_mode roundingMode>
  typename std::enable_if<std::is_same<DataT, convertT>::value,
                          vec<convertT, NumElements>>::type
  convert() const {
    return *this;
  }
  // From Integer to Integer or FP
  template <typename convertT, rounding_mode roundingMode>
  typename std::enable_if<!std::is_same<DataT, convertT>::value &&
                              std::is_integral<DataT>::value,
                          vec<convertT, NumElements>>::type
  convert() const {
    vec<convertT, NumElements> Result;
    for (size_t I = 0; I < NumElements; ++I) {
      Result.setValue(I, static_cast<convertT>(getValue(I)));
    }
    return Result;
  }
  // From FP to Integer
  template <typename convertT, rounding_mode roundingMode>
  typename std::enable_if<!std::is_same<DataT, convertT>::value &&
                              std::is_integral<convertT>::value &&
                              std::is_floating_point<DataT>::value,
                          vec<convertT, NumElements>>::type
  convert() const {
    vec<convertT, NumElements> Result;
    for (size_t I = 0; I < NumElements; ++I) {
      Result.setValue(
          I, detail::convertHelper<convertT, roundingMode>(getValue(I)));
    }
    return Result;
  }

  template <typename asT>
  typename std::enable_if<sizeof(asT) == sizeof(DataType), asT>::type
  as() const {
    asT Result;
    *static_cast<DataType *>(static_cast<void *>(&Result.m_Data)) = m_Data;
    return Result;
  }

  template <int... SwizzleIndexes> Swizzle<SwizzleIndexes...> swizzle() {
    return this;
  }

  template <int... SwizzleIndexes>
  ConstSwizzle<SwizzleIndexes...> swizzle() const {
    return this;
  }

  // Begin hi/lo, even/odd, xyzw, and rgba swizzles.
private:
  // Indexer used in the swizzles.def
  // Currently it is defined as a template struct. Replacing it with a constexpr
  // function would activate a bug in MSVC that is fixed only in v19.20.
  // Until then MSVC does not recognize such constexpr functions as const and
  // thus does not let using them in template parameters inside swizzle.def.
  template <int Index>
  struct Indexer {
    static constexpr int value = Index;
  };

public:
#ifdef __SYCL_ACCESS_RETURN
#error "Undefine __SYCL_ACCESS_RETURN macro"
#endif
#define __SYCL_ACCESS_RETURN this
#include "swizzles.def"
#undef __SYCL_ACCESS_RETURN
  // End of hi/lo, even/odd, xyzw, and rgba swizzles.

  // TODO: make templated address space to work.
  // Somehow, access<> to multi_ptr<> conversion doesn't work w/o making
  // address space explicitly specified.
#ifdef __SYCL_LOADSTORE
#error "Undefine __SYCL_LOADSTORE macro"
#endif
#define __SYCL_LOADSTORE(Space)                                                \
  void load(size_t Offset, multi_ptr<const DataT, Space> Ptr) {                \
    for (int I = 0; I < NumElements; I++) {                                    \
      setValue(                                                                \
          I, *multi_ptr<const DataT, Space>(Ptr + Offset * NumElements + I));  \
    }                                                                          \
  }                                                                            \
  void store(size_t Offset, multi_ptr<DataT, Space> Ptr) const {               \
    for (int I = 0; I < NumElements; I++) {                                    \
      *multi_ptr<DataT, Space>(Ptr + Offset * NumElements + I) = getValue(I);  \
    }                                                                          \
  }

  __SYCL_LOADSTORE(access::address_space::global_space)
  __SYCL_LOADSTORE(access::address_space::local_space)
  __SYCL_LOADSTORE(access::address_space::constant_space)
  __SYCL_LOADSTORE(access::address_space::private_space)
#undef __SYCL_LOADSTORE

#ifdef __SYCL_BINOP
#error "Undefine __SYCL_BINOP macro"
#endif

#ifdef __SYCL_USE_EXT_VECTOR_TYPE__
#define __SYCL_BINOP(BINOP, OPASSIGN)                                          \
  template <typename Ty = vec>                                                 \
  vec operator BINOP(const EnableIfNotHostHalf<Ty> &Rhs) const {               \
    vec Ret;                                                                   \
    Ret.m_Data = m_Data BINOP Rhs.m_Data;                                      \
    return Ret;                                                                \
  }                                                                            \
  template <typename Ty = vec>                                                 \
  vec operator BINOP(const EnableIfHostHalf<Ty> &Rhs) const {                  \
    vec Ret;                                                                   \
    for (size_t I = 0; I < NumElements; ++I) {                                 \
      Ret.setValue(I, (getValue(I) BINOP Rhs.getValue(I)));                    \
    }                                                                          \
    return Ret;                                                                \
  }                                                                            \
  template <typename T>                                                        \
  typename std::enable_if<                                                     \
      std::is_convertible<DataT, T>::value &&                                  \
          (std::is_fundamental<T>::value ||                                    \
           std::is_same<typename std::remove_const<T>::type, half>::value),    \
      vec>::type                                                               \
  operator BINOP(const T &Rhs) const {                                         \
    return *this BINOP vec(static_cast<const DataT &>(Rhs));                   \
  }                                                                            \
  vec &operator OPASSIGN(const vec &Rhs) {                                     \
    *this = *this BINOP Rhs;                                                   \
    return *this;                                                              \
  }                                                                            \
  template <int Num = NumElements>                                             \
  typename std::enable_if<Num != 1, vec &>::type                               \
  operator OPASSIGN(const DataT &Rhs) {                                        \
    *this = *this BINOP vec(Rhs);                                              \
    return *this;                                                              \
  }
#else // __SYCL_USE_EXT_VECTOR_TYPE__
#define __SYCL_BINOP(BINOP, OPASSIGN)                                          \
  vec operator BINOP(const vec &Rhs) const {                                   \
    vec Ret;                                                                   \
    for (size_t I = 0; I < NumElements; ++I) {                                 \
      Ret.setValue(I, (getValue(I) BINOP Rhs.getValue(I)));                    \
    }                                                                          \
    return Ret;                                                                \
  }                                                                            \
  template <typename T>                                                        \
  typename std::enable_if<                                                     \
      std::is_convertible<DataT, T>::value &&                                  \
          (std::is_fundamental<T>::value ||                                    \
           std::is_same<typename std::remove_const<T>::type, half>::value),    \
      vec>::type                                                               \
  operator BINOP(const T &Rhs) const {                                         \
    return *this BINOP vec(static_cast<const DataT &>(Rhs));                   \
  }                                                                            \
  vec &operator OPASSIGN(const vec &Rhs) {                                     \
    *this = *this BINOP Rhs;                                                   \
    return *this;                                                              \
  }                                                                            \
  template <int Num = NumElements>                                             \
  typename std::enable_if<Num != 1, vec &>::type operator OPASSIGN(            \
      const DataT &Rhs) {                                                      \
    *this = *this BINOP vec(Rhs);                                              \
    return *this;                                                              \
  }
#endif // __SYCL_USE_EXT_VECTOR_TYPE__

  __SYCL_BINOP(+, +=)
  __SYCL_BINOP(-, -=)
  __SYCL_BINOP(*, *=)
  __SYCL_BINOP(/, /=)

  // TODO: The following OPs are available only when: DataT != cl_float &&
  // DataT != cl_double && DataT != cl_half
  __SYCL_BINOP(%, %=)
  __SYCL_BINOP(|, |=)
  __SYCL_BINOP(&, &=)
  __SYCL_BINOP(^, ^=)
  __SYCL_BINOP(>>, >>=)
  __SYCL_BINOP(<<, <<=)
#undef __SYCL_BINOP
#undef __SYCL_BINOP_HELP

  // Note: vec<>/SwizzleOp logical value is 0/-1 logic, as opposed to 0/1 logic.
  // As far as CTS validation is concerned, 0/-1 logic also applies when
  // NumElements is equal to one, which is somewhat inconsistent with being
  // tranparent with scalar data.
  //
  // TODO, at least for the device: Use direct comparison on aggregate data,
  // e.g., Ret.m_Data = m_Data RELLOGOP Rhs.m_Data, as opposed to looping
  // around scalar operations.
#ifdef __SYCL_RELLOGOP
#error "Undefine __SYCL_RELLOGOP macro"
#endif
#define __SYCL_RELLOGOP(RELLOGOP)                                              \
  vec<rel_t, NumElements> operator RELLOGOP(const vec &Rhs) const {            \
    vec<rel_t, NumElements> Ret;                                               \
    for (size_t I = 0; I < NumElements; ++I) {                                 \
      Ret.setValue(I, -(getValue(I) RELLOGOP Rhs.getValue(I)));                \
    }                                                                          \
    return Ret;                                                                \
  }                                                                            \
  template <typename T>                                                        \
  typename std::enable_if<                                                     \
      std::is_convertible<T, DataT>::value &&                                  \
          (std::is_fundamental<T>::value ||                                    \
           std::is_same<typename std::remove_const<T>::type, half>::value),    \
      vec<rel_t, NumElements>>::type                                           \
  operator RELLOGOP(const T &Rhs) const {                                      \
    return *this RELLOGOP vec(static_cast<const DataT &>(Rhs));                \
  }

  __SYCL_RELLOGOP(==)
  __SYCL_RELLOGOP(!=)
  __SYCL_RELLOGOP(>)
  __SYCL_RELLOGOP(<)
  __SYCL_RELLOGOP(>=)
  __SYCL_RELLOGOP(<=)
  // TODO: limit to integral types.
  __SYCL_RELLOGOP(&&)
  __SYCL_RELLOGOP(||)
#undef __SYCL_RELLOGOP

#ifdef __SYCL_UOP
#error "Undefine __SYCL_UOP macro"
#endif
#define __SYCL_UOP(UOP, OPASSIGN)                                              \
  vec &operator UOP() {                                                        \
    *this OPASSIGN 1;                                                          \
    return *this;                                                              \
  }                                                                            \
  vec operator UOP(int) {                                                      \
    vec Ret(*this);                                                            \
    *this OPASSIGN 1;                                                          \
    return Ret;                                                                \
  }

  __SYCL_UOP(++, +=)
  __SYCL_UOP(--, -=)
#undef __SYCL_UOP

  template <typename T = DataT>
  typename std::enable_if<std::is_integral<T>::value, vec>::type
  operator~() const {
    vec Ret;
    for (size_t I = 0; I < NumElements; ++I) {
      Ret.setValue(I, ~getValue(I));
    }
    return Ret;
  }

  vec<rel_t, NumElements> operator!() const {
    vec<rel_t, NumElements> Ret;
    for (size_t I = 0; I < NumElements; ++I) {
      Ret.setValue(I, !getValue(I));
    }
    return Ret;
  }

  // OP is: &&, ||
  // vec<RET, NumElements> operatorOP(const vec<DataT, NumElements> &Rhs) const;
  // vec<RET, NumElements> operatorOP(const DataT &Rhs) const;

  // OP is: ==, !=, <, >, <=, >=
  // vec<RET, NumElements> operatorOP(const vec<DataT, NumElements> &Rhs) const;
  // vec<RET, NumElements> operatorOP(const DataT &Rhs) const;
private:
  // Generic method that execute "Operation" on underlying values.
#ifdef __SYCL_USE_EXT_VECTOR_TYPE__
  template <template <typename> class Operation,
            typename Ty = vec<DataT, NumElements>>
  vec<DataT, NumElements>
  operatorHelper(const EnableIfNotHostHalf<Ty> &Rhs) const {
    vec<DataT, NumElements> Result;
    Operation<DataType> Op;
    Result.m_Data = Op(m_Data, Rhs.m_Data);
    return Result;
  }

  template <template <typename> class Operation,
            typename Ty = vec<DataT, NumElements>>
  vec<DataT, NumElements>
  operatorHelper(const EnableIfHostHalf<Ty> &Rhs) const {
    vec<DataT, NumElements> Result;
    Operation<DataT> Op;
    for (size_t I = 0; I < NumElements; ++I) {
      Result.setValue(I, Op(Rhs.getValue(I), getValue(I)));
    }
    return Result;
  }
#else  // __SYCL_USE_EXT_VECTOR_TYPE__
  template <template <typename> class Operation>
  vec<DataT, NumElements>
  operatorHelper(const vec<DataT, NumElements> &Rhs) const {
    vec<DataT, NumElements> Result;
    Operation<DataT> Op;
    for (size_t I = 0; I < NumElements; ++I) {
      Result.setValue(I, Op(Rhs.getValue(I), getValue(I)));
    }
    return Result;
  }
#endif // __SYCL_USE_EXT_VECTOR_TYPE__

// setValue and getValue should be able to operate on different underlying
// types: enum cl_float#N , builtin vector float#N, builtin type float.
#ifdef __SYCL_USE_EXT_VECTOR_TYPE__
  template <int Num = NumElements, typename Ty = int,
            typename = typename std::enable_if<1 != Num>::type>
  void setValue(EnableIfNotHostHalf<Ty> Index, const DataT &Value, int) {
    m_Data[Index] = Value;
  }

  template <int Num = NumElements, typename Ty = int,
            typename = typename std::enable_if<1 != Num>::type>
  DataT getValue(EnableIfNotHostHalf<Ty> Index, int) const {
    return m_Data[Index];
  }

  template <int Num = NumElements, typename Ty = int,
            typename = typename std::enable_if<1 != Num>::type>
  void setValue(EnableIfHostHalf<Ty> Index, const DataT &Value, int) {
    m_Data.s[Index] = Value;
  }

  template <int Num = NumElements, typename Ty = int,
            typename = typename std::enable_if<1 != Num>::type>
  DataT getValue(EnableIfHostHalf<Ty> Index, int) const {
    return m_Data.s[Index];
  }
#else  // __SYCL_USE_EXT_VECTOR_TYPE__
  template <int Num = NumElements,
            typename = typename std::enable_if<1 != Num>::type>
  void setValue(int Index, const DataT &Value, int) {
    m_Data.s[Index] = Value;
  }

  template <int Num = NumElements,
            typename = typename std::enable_if<1 != Num>::type>
  DataT getValue(int Index, int) const {
    return m_Data.s[Index];
  }
#endif // __SYCL_USE_EXT_VECTOR_TYPE__

  template <int Num = NumElements,
            typename = typename std::enable_if<1 == Num>::type>
  void setValue(int Index, const DataT &Value, float) {
    m_Data = Value;
  }

  template <int Num = NumElements,
            typename = typename std::enable_if<1 == Num>::type>
  DataT getValue(int Index, float) const {
    return m_Data;
  }

  // Special proxies as specialization is not allowed in class scope.
  void setValue(int Index, const DataT &Value) {
    if (NumElements == 1) {
      setValue(Index, Value, (int)0);
    } else {
      setValue(Index, Value, (float)0);
    }
  }

  DataT getValue(int Index) const {
    if (NumElements == 1) {
      return getValue(Index, (int)0);
    } else {
      return getValue(Index, (float)0);
    }
  }

  // Helpers for variadic template constructor of vec.
  template <typename T, typename... argTN>
  int vaargCtorHelper(int Idx, const T &arg) {
    setValue(Idx, arg);
    return Idx + 1;
  }

  template <typename DataT_, int NumElements_>
  int vaargCtorHelper(int Idx, const vec<DataT_, NumElements_> &arg) {
    for (size_t I = 0; I < NumElements_; ++I) {
      setValue(Idx + I, arg.getValue(I));
    }
    return Idx + NumElements_;
  }

  template <typename DataT_, int NumElements_, typename T2, typename T3,
            template <typename> class T4, int... T5>
  int vaargCtorHelper(int Idx,
                      const detail::SwizzleOp<vec<DataT_, NumElements_>, T2, T3,
                                              T4, T5...> &arg) {
    size_t NumElems = sizeof...(T5);
    for (size_t I = 0; I < NumElems; ++I) {
      setValue(Idx + I, arg.getValue(I));
    }
    return Idx + NumElems;
  }

  template <typename DataT_, int NumElements_, typename T2, typename T3,
            template <typename> class T4, int... T5>
  int vaargCtorHelper(int Idx,
                      const detail::SwizzleOp<const vec<DataT_, NumElements_>,
                                              T2, T3, T4, T5...> &arg) {
    size_t NumElems = sizeof...(T5);
    for (size_t I = 0; I < NumElems; ++I) {
      setValue(Idx + I, arg.getValue(I));
    }
    return Idx + NumElems;
  }

  template <typename T1, typename... argTN>
  void vaargCtorHelper(int Idx, const T1 &arg, const argTN &... args) {
    int NewIdx = vaargCtorHelper(Idx, arg);
    vaargCtorHelper(NewIdx, args...);
  }

  template <typename DataT_, int NumElements_, typename... argTN>
  void vaargCtorHelper(int Idx, const vec<DataT_, NumElements_> &arg,
                       const argTN &... args) {
    int NewIdx = vaargCtorHelper(Idx, arg);
    vaargCtorHelper(NewIdx, args...);
  }

  // fields
  DataType m_Data;

  // friends
  template <typename T1, typename T2, typename T3, template <typename> class T4,
            int... T5>
  friend class detail::SwizzleOp;
  template <typename T1, int T2> friend class vec;
};

namespace detail {

// SwizzleOP represents expression templates that operate on vec.
// Actual computation performed on conversion or assignment operators.
template <typename VecT, typename OperationLeftT, typename OperationRightT,
          template <typename> class OperationCurrentT, int... Indexes>
class SwizzleOp {
  using DataT = typename VecT::element_type;
  using CommonDataT =
      typename std::common_type<typename OperationLeftT::DataT,
                                typename OperationRightT::DataT>::type;
  static constexpr int getNumElements() { return sizeof...(Indexes); }

  using rel_t = detail::rel_t<DataT>;
  using vec_t = vec<DataT, sizeof...(Indexes)>;
  using vec_rel_t = vec<rel_t, sizeof...(Indexes)>;

  template <typename OperationRightT_,
            template <typename> class OperationCurrentT_, int... Idx_>
  using NewLHOp = SwizzleOp<VecT,
                            SwizzleOp<VecT, OperationLeftT, OperationRightT,
                                      OperationCurrentT, Indexes...>,
                            OperationRightT_, OperationCurrentT_, Idx_...>;

  template <typename OperationRightT_,
            template <typename> class OperationCurrentT_, int... Idx_>
  using NewRelOp = SwizzleOp<vec<rel_t, VecT::getNumElements()>,
                             SwizzleOp<VecT, OperationLeftT, OperationRightT,
                                       OperationCurrentT, Indexes...>,
                             OperationRightT_, OperationCurrentT_, Idx_...>;

  template <typename OperationLeftT_,
            template <typename> class OperationCurrentT_, int... Idx_>
  using NewRHOp = SwizzleOp<VecT, OperationLeftT_,
                            SwizzleOp<VecT, OperationLeftT, OperationRightT,
                                      OperationCurrentT, Indexes...>,
                            OperationCurrentT_, Idx_...>;

  template <int IdxNum, typename T = void>
  using EnableIfOneIndex = typename std::enable_if<
      1 == IdxNum && SwizzleOp::getNumElements() == IdxNum, T>::type;

  template <int IdxNum, typename T = void>
  using EnableIfMultipleIndexes = typename std::enable_if<
      1 != IdxNum && SwizzleOp::getNumElements() == IdxNum, T>::type;

  template <typename T>
  using EnableIfScalarType = typename std::enable_if<
      std::is_convertible<DataT, T>::value &&
      (std::is_fundamental<T>::value ||
       std::is_same<typename std::remove_const<T>::type, half>::value)>::type;

  template <typename T>
  using EnableIfNoScalarType = typename std::enable_if<
      !std::is_convertible<DataT, T>::value ||
      !(std::is_fundamental<T>::value ||
        std::is_same<typename std::remove_const<T>::type, half>::value)>::type;

  template <int... Indices>
  using Swizzle =
      SwizzleOp<VecT, GetOp<DataT>, GetOp<DataT>, GetOp, Indices...>;

  template <int... Indices>
  using ConstSwizzle =
      SwizzleOp<const VecT, GetOp<DataT>, GetOp<DataT>, GetOp, Indices...>;

public:
  size_t get_count() const { return getNumElements(); }
  template <int Num = getNumElements()> size_t get_size() const {
    return sizeof(DataT) * (Num == 3 ? 4 : Num);
  }

  template <typename T, int IdxNum = getNumElements(),
            typename = EnableIfOneIndex<IdxNum>,
            typename = EnableIfScalarType<T>>
  operator T() const {
    return getValue(0);
  }

  template <typename T, typename = EnableIfScalarType<T>>
  friend NewRHOp<GetScalarOp<T>, std::multiplies, Indexes...>
  operator*(const T &Lhs, const SwizzleOp &Rhs) {
    return NewRHOp<GetScalarOp<T>, std::multiplies, Indexes...>(
        Rhs.m_Vector, GetScalarOp<T>(Lhs), Rhs);
  }

  template <typename T, typename = EnableIfScalarType<T>>
  friend NewRHOp<GetScalarOp<T>, std::plus, Indexes...>
  operator+(const T &Lhs, const SwizzleOp &Rhs) {
    return NewRHOp<GetScalarOp<T>, std::plus, Indexes...>(
        Rhs.m_Vector, GetScalarOp<T>(Lhs), Rhs);
  }

  template <typename T, typename = EnableIfScalarType<T>>
  friend NewRHOp<GetScalarOp<T>, std::divides, Indexes...>
  operator/(const T &Lhs, const SwizzleOp &Rhs) {
    return NewRHOp<GetScalarOp<T>, std::divides, Indexes...>(
        Rhs.m_Vector, GetScalarOp<T>(Lhs), Rhs);
  }

  // TODO: Check that Rhs arg is suitable.
#ifdef __SYCL_OPASSIGN
#error "Undefine __SYCL_OPASSIGN macro."
#endif
#define __SYCL_OPASSIGN(OPASSIGN, OP)                                          \
  SwizzleOp &operator OPASSIGN(const DataT &Rhs) {                             \
    operatorHelper<OP>(vec_t(Rhs));                                            \
    return *this;                                                              \
  }                                                                            \
  template <typename RhsOperation>                                             \
  SwizzleOp &operator OPASSIGN(const RhsOperation &Rhs) {                      \
    operatorHelper<OP>(Rhs);                                                   \
    return *this;                                                              \
  }

  __SYCL_OPASSIGN(+=, std::plus)
  __SYCL_OPASSIGN(-=, std::minus)
  __SYCL_OPASSIGN(*=, std::multiplies)
  __SYCL_OPASSIGN(/=, std::divides)
  __SYCL_OPASSIGN(%=, std::modulus)
  __SYCL_OPASSIGN(&=, std::bit_and)
  __SYCL_OPASSIGN(|=, std::bit_or)
  __SYCL_OPASSIGN(^=, std::bit_xor)
  __SYCL_OPASSIGN(>>=, RShift)
  __SYCL_OPASSIGN(<<=, LShift)
#undef __SYCL_OPASSIGN

#ifdef __SYCL_UOP
#error "Undefine __SYCL_UOP macro"
#endif
#define __SYCL_UOP(UOP, OPASSIGN)                                              \
  SwizzleOp &operator UOP() {                                                  \
    *this OPASSIGN static_cast<DataT>(1);                                      \
    return *this;                                                              \
  }                                                                            \
  vec_t operator UOP(int) {                                                    \
    vec_t Ret = *this;                                                         \
    *this OPASSIGN static_cast<DataT>(1);                                      \
    return Ret;                                                                \
  }

  __SYCL_UOP(++, +=)
  __SYCL_UOP(--, -=)
#undef __SYCL_UOP

  template <typename T = DataT>
  typename std::enable_if<std::is_integral<T>::value, vec_t>::type
  operator~() {
    vec_t Tmp = *this;
    return ~Tmp;
  }

  vec_rel_t operator!() {
    vec_t Tmp = *this;
    return !Tmp;
  }

  template <int IdxNum = getNumElements(),
            typename = EnableIfMultipleIndexes<IdxNum>>
  SwizzleOp &operator=(const vec<DataT, IdxNum> &Rhs) {
    std::array<int, IdxNum> Idxs{Indexes...};
    for (size_t I = 0; I < Idxs.size(); ++I) {
      m_Vector->setValue(Idxs[I], Rhs.getValue(I));
    }
    return *this;
  }

  template <int IdxNum = getNumElements(), typename = EnableIfOneIndex<IdxNum>>
  SwizzleOp &operator=(const DataT &Rhs) {
    std::array<int, IdxNum> Idxs{Indexes...};
    m_Vector->setValue(Idxs[0], Rhs);
    return *this;
  }

  template <int IdxNum = getNumElements(), typename = EnableIfOneIndex<IdxNum>>
  SwizzleOp &operator=(DataT &&Rhs) {
    std::array<int, IdxNum> Idxs{Indexes...};
    m_Vector->setValue(Idxs[0], Rhs);
    return *this;
  }

  template <typename T, typename = EnableIfScalarType<T>>
  NewLHOp<GetScalarOp<T>, std::multiplies, Indexes...>
  operator*(const T &Rhs) const {
    return NewLHOp<GetScalarOp<T>, std::multiplies, Indexes...>(
        m_Vector, *this, GetScalarOp<T>(Rhs));
  }

  template <typename RhsOperation,
            typename = EnableIfNoScalarType<RhsOperation>>
  NewLHOp<RhsOperation, std::multiplies, Indexes...>
  operator*(const RhsOperation &Rhs) const {
    return NewLHOp<RhsOperation, std::multiplies, Indexes...>(m_Vector, *this,
                                                              Rhs);
  }

  template <typename T, typename = EnableIfScalarType<T>>
  NewLHOp<GetScalarOp<T>, std::plus, Indexes...> operator+(const T &Rhs) const {
    return NewLHOp<GetScalarOp<T>, std::plus, Indexes...>(m_Vector, *this,
                                                          GetScalarOp<T>(Rhs));
  }

  template <typename RhsOperation,
            typename = EnableIfNoScalarType<RhsOperation>>
  NewLHOp<RhsOperation, std::plus, Indexes...>
  operator+(const RhsOperation &Rhs) const {
    return NewLHOp<RhsOperation, std::plus, Indexes...>(m_Vector, *this, Rhs);
  }

  template <typename T, typename = EnableIfScalarType<T>>
  NewLHOp<GetScalarOp<T>, std::minus, Indexes...>
  operator-(const T &Rhs) const {
    return NewLHOp<GetScalarOp<T>, std::minus, Indexes...>(m_Vector, *this,
                                                           GetScalarOp<T>(Rhs));
  }

  template <typename RhsOperation,
            typename = EnableIfNoScalarType<RhsOperation>>
  NewLHOp<RhsOperation, std::minus, Indexes...>
  operator-(const RhsOperation &Rhs) const {
    return NewLHOp<RhsOperation, std::minus, Indexes...>(m_Vector, *this, Rhs);
  }

  template <typename T, typename = EnableIfScalarType<T>>
  NewLHOp<GetScalarOp<T>, std::divides, Indexes...>
  operator/(const T &Rhs) const {
    return NewLHOp<GetScalarOp<T>, std::divides, Indexes...>(
        m_Vector, *this, GetScalarOp<T>(Rhs));
  }

  template <typename RhsOperation,
            typename = EnableIfNoScalarType<RhsOperation>>
  NewLHOp<RhsOperation, std::divides, Indexes...>
  operator/(const RhsOperation &Rhs) const {
    return NewLHOp<RhsOperation, std::divides, Indexes...>(m_Vector, *this,
                                                           Rhs);
  }

  template <typename T, typename = EnableIfScalarType<T>>
  NewLHOp<GetScalarOp<T>, std::bit_and, Indexes...>
  operator&(const T &Rhs) const {
    return NewLHOp<GetScalarOp<T>, std::bit_and, Indexes...>(
        m_Vector, *this, GetScalarOp<T>(Rhs));
  }

  template <typename RhsOperation,
            typename = EnableIfNoScalarType<RhsOperation>>
  NewLHOp<RhsOperation, std::bit_and, Indexes...>
  operator&(const RhsOperation &Rhs) const {
    return NewLHOp<RhsOperation, std::bit_and, Indexes...>(m_Vector, *this,
                                                           Rhs);
  }

  template <typename T, typename = EnableIfScalarType<T>>
  NewLHOp<GetScalarOp<T>, std::bit_or, Indexes...>
  operator|(const T &Rhs) const {
    return NewLHOp<GetScalarOp<T>, std::bit_or, Indexes...>(
        m_Vector, *this, GetScalarOp<T>(Rhs));
  }

  template <typename RhsOperation,
            typename = EnableIfNoScalarType<RhsOperation>>
  NewLHOp<RhsOperation, std::bit_or, Indexes...>
  operator|(const RhsOperation &Rhs) const {
    return NewLHOp<RhsOperation, std::bit_or, Indexes...>(m_Vector, *this, Rhs);
  }

  template <typename T, typename = EnableIfScalarType<T>>
  NewLHOp<GetScalarOp<T>, std::bit_xor, Indexes...>
  operator^(const T &Rhs) const {
    return NewLHOp<GetScalarOp<T>, std::bit_xor, Indexes...>(
        m_Vector, *this, GetScalarOp<T>(Rhs));
  }

  template <typename RhsOperation,
            typename = EnableIfNoScalarType<RhsOperation>>
  NewLHOp<RhsOperation, std::bit_xor, Indexes...>
  operator^(const RhsOperation &Rhs) const {
    return NewLHOp<RhsOperation, std::bit_xor, Indexes...>(m_Vector, *this,
                                                           Rhs);
  }

  template <typename T, typename = EnableIfScalarType<T>>
  NewLHOp<GetScalarOp<T>, RShift, Indexes...> operator>>(const T &Rhs) const {
    return NewLHOp<GetScalarOp<T>, RShift, Indexes...>(m_Vector, *this,
                                                       GetScalarOp<T>(Rhs));
  }

  template <typename RhsOperation,
            typename = EnableIfNoScalarType<RhsOperation>>
  NewLHOp<RhsOperation, RShift, Indexes...>
  operator>>(const RhsOperation &Rhs) const {
    return NewLHOp<RhsOperation, RShift, Indexes...>(m_Vector, *this, Rhs);
  }

  template <typename T, typename = EnableIfScalarType<T>>
  NewLHOp<GetScalarOp<T>, LShift, Indexes...> operator<<(const T &Rhs) const {
    return NewLHOp<GetScalarOp<T>, LShift, Indexes...>(m_Vector, *this,
                                                       GetScalarOp<T>(Rhs));
  }

  template <typename RhsOperation,
            typename = EnableIfNoScalarType<RhsOperation>>
  NewLHOp<RhsOperation, LShift, Indexes...>
  operator<<(const RhsOperation &Rhs) const {
    return NewLHOp<RhsOperation, LShift, Indexes...>(m_Vector, *this, Rhs);
  }

  template <typename T1, typename T2, typename T3, template <typename> class T4,
            int... T5,
            typename = typename std::enable_if<sizeof...(T5) ==
                                               getNumElements()>::type>
  SwizzleOp &operator=(const SwizzleOp<T1, T2, T3, T4, T5...> &Rhs) {
    std::array<int, getNumElements()> Idxs{Indexes...};
    for (size_t I = 0; I < Idxs.size(); ++I) {
      m_Vector->setValue(Idxs[I], Rhs.getValue(I));
    }
    return *this;
  }

  template <typename T1, typename T2, typename T3, template <typename> class T4,
            int... T5,
            typename = typename std::enable_if<sizeof...(T5) ==
                                               getNumElements()>::type>
  SwizzleOp &operator=(SwizzleOp<T1, T2, T3, T4, T5...> &&Rhs) {
    std::array<int, getNumElements()> Idxs{Indexes...};
    for (size_t I = 0; I < Idxs.size(); ++I) {
      m_Vector->setValue(Idxs[I], Rhs.getValue(I));
    }
    return *this;
  }

  template <typename T, typename = EnableIfScalarType<T>>
  NewRelOp<GetScalarOp<T>, EqualTo, Indexes...> operator==(const T &Rhs) const {
    return NewRelOp<GetScalarOp<T>, EqualTo, Indexes...>(NULL, *this,
                                                         GetScalarOp<T>(Rhs));
  }

  template <typename RhsOperation,
            typename = EnableIfNoScalarType<RhsOperation>>
  NewRelOp<RhsOperation, EqualTo, Indexes...>
  operator==(const RhsOperation &Rhs) const {
    return NewRelOp<RhsOperation, EqualTo, Indexes...>(NULL, *this, Rhs);
  }

  template <typename T, typename = EnableIfScalarType<T>>
  NewRelOp<GetScalarOp<T>, NotEqualTo, Indexes...>
  operator!=(const T &Rhs) const {
    return NewRelOp<GetScalarOp<T>, NotEqualTo, Indexes...>(
        NULL, *this, GetScalarOp<T>(Rhs));
  }

  template <typename RhsOperation,
            typename = EnableIfNoScalarType<RhsOperation>>
  NewRelOp<RhsOperation, NotEqualTo, Indexes...>
  operator!=(const RhsOperation &Rhs) const {
    return NewRelOp<RhsOperation, NotEqualTo, Indexes...>(NULL, *this, Rhs);
  }

  template <typename T, typename = EnableIfScalarType<T>>
  NewRelOp<GetScalarOp<T>, GreaterEqualTo, Indexes...>
  operator>=(const T &Rhs) const {
    return NewRelOp<GetScalarOp<T>, GreaterEqualTo, Indexes...>(
        NULL, *this, GetScalarOp<T>(Rhs));
  }

  template <typename RhsOperation,
            typename = EnableIfNoScalarType<RhsOperation>>
  NewRelOp<RhsOperation, GreaterEqualTo, Indexes...>
  operator>=(const RhsOperation &Rhs) const {
    return NewRelOp<RhsOperation, GreaterEqualTo, Indexes...>(NULL, *this, Rhs);
  }

  template <typename T, typename = EnableIfScalarType<T>>
  NewRelOp<GetScalarOp<T>, LessEqualTo, Indexes...>
  operator<=(const T &Rhs) const {
    return NewRelOp<GetScalarOp<T>, LessEqualTo, Indexes...>(
        NULL, *this, GetScalarOp<T>(Rhs));
  }

  template <typename RhsOperation,
            typename = EnableIfNoScalarType<RhsOperation>>
  NewRelOp<RhsOperation, LessEqualTo, Indexes...>
  operator<=(const RhsOperation &Rhs) const {
    return NewRelOp<RhsOperation, LessEqualTo, Indexes...>(NULL, *this, Rhs);
  }

  template <typename T, typename = EnableIfScalarType<T>>
  NewRelOp<GetScalarOp<T>, GreaterThan, Indexes...>
  operator>(const T &Rhs) const {
    return NewRelOp<GetScalarOp<T>, GreaterThan, Indexes...>(
        NULL, *this, GetScalarOp<T>(Rhs));
  }

  template <typename RhsOperation,
            typename = EnableIfNoScalarType<RhsOperation>>
  NewRelOp<RhsOperation, GreaterThan, Indexes...>
  operator>(const RhsOperation &Rhs) const {
    return NewRelOp<RhsOperation, GreaterThan, Indexes...>(NULL, *this, Rhs);
  }

  template <typename T, typename = EnableIfScalarType<T>>
  NewRelOp<GetScalarOp<T>, LessThan, Indexes...> operator<(const T &Rhs) const {
    return NewRelOp<GetScalarOp<T>, LessThan, Indexes...>(NULL, *this,
                                                          GetScalarOp<T>(Rhs));
  }

  template <typename RhsOperation,
            typename = EnableIfNoScalarType<RhsOperation>>
  NewRelOp<RhsOperation, LessThan, Indexes...>
  operator<(const RhsOperation &Rhs) const {
    return NewRelOp<RhsOperation, LessThan, Indexes...>(NULL, *this, Rhs);
  }

  template <typename T, typename = EnableIfScalarType<T>>
  NewRelOp<GetScalarOp<T>, LogicalAnd, Indexes...>
  operator&&(const T &Rhs) const {
    return NewRelOp<GetScalarOp<T>, LogicalAnd, Indexes...>(
        NULL, *this, GetScalarOp<T>(Rhs));
  }

  template <typename RhsOperation,
            typename = EnableIfNoScalarType<RhsOperation>>
  NewRelOp<RhsOperation, LogicalAnd, Indexes...>
  operator&&(const RhsOperation &Rhs) const {
    return NewRelOp<RhsOperation, LogicalAnd, Indexes...>(NULL, *this, Rhs);
  }

  template <typename T, typename = EnableIfScalarType<T>>
  NewRelOp<GetScalarOp<T>, LogicalOr, Indexes...>
  operator||(const T &Rhs) const {
    return NewRelOp<GetScalarOp<T>, LogicalOr, Indexes...>(NULL, *this,
                                                           GetScalarOp<T>(Rhs));
  }

  template <typename RhsOperation,
            typename = EnableIfNoScalarType<RhsOperation>>
  NewRelOp<RhsOperation, LogicalOr, Indexes...>
  operator||(const RhsOperation &Rhs) const {
    return NewRelOp<RhsOperation, LogicalOr, Indexes...>(NULL, *this, Rhs);
  }

  // Begin hi/lo, even/odd, xyzw, and rgba swizzles.
private:
<<<<<<< HEAD
  // Indexer used in the swizzles.def. C++11 way, a bit more verbose
  // than C++14 way.
  struct IndexerHelper {
    static const constexpr int IDXs[sizeof...(Indexes)] = {Indexes...};
    static constexpr int get(int index) {
      return IDXs[index >= getNumElements() ? 0 : index];
    }
=======
  // Indexer used in the swizzles.def.
  // Currently it is defined as a template struct. Replacing it with a constexpr
  // function would activate a bug in MSVC that is fixed only in v19.20.
  // Until then MSVC does not recognize such constexpr functions as const and
  // thus does not let using them in template parameters inside swizzle.def.
  template <int Index>
  struct Indexer {
    static constexpr int IDXs[] = {Indexes...};
    static constexpr int value = IDXs[Index >= getNumElements() ? 0 : Index];
>>>>>>> 9defd0a9
  };

public:
#ifdef __SYCL_ACCESS_RETURN
#error "Undefine __SYCL_ACCESS_RETURN macro"
#endif
#define __SYCL_ACCESS_RETURN m_Vector
#include "swizzles.def"
#undef __SYCL_ACCESS_RETURN
  // End of hi/lo, even/odd, xyzw, and rgba swizzles.

  // TODO: make templated address space to work.
  // Somehow, access<> to multi_ptr<> conversion doesn't work w/o making
  // address space explicitly specified.
  //
  // Leave store() interface to automatic conversion to vec<>.
  // Load to vec_t and then assign to swizzle.
#ifdef __SYCL_LOAD
#error "Undefine __SYCL_LOAD macro"
#endif
#define __SYCL_LOAD(Space)                                                     \
  void load(size_t offset, multi_ptr<DataT, Space> ptr) {                      \
    vec_t Tmp;                                                                 \
    Tmp.template load(offset, ptr);                                            \
    *this = Tmp;                                                               \
  }

  __SYCL_LOAD(access::address_space::global_space)
  __SYCL_LOAD(access::address_space::local_space)
  __SYCL_LOAD(access::address_space::constant_space)
  __SYCL_LOAD(access::address_space::private_space)
#undef __SYCL_LOAD

  template <typename convertT, rounding_mode roundingMode>
  vec<convertT, sizeof...(Indexes)> convert() const {
    // First materialize the swizzle to vec_t and then apply convert() to it.
    vec_t Tmp = *this;
    return Tmp.template convert<convertT, roundingMode>();
  }

  template <typename asT>
  typename std::enable_if<asT::getNumElements() == getNumElements(), asT>::type
  as() const {
    // First materialize the swizzle to vec_t and then apply as() to it.
    vec_t Tmp = *this;
    return Tmp.template as<asT>();
  }

private:
  SwizzleOp(const SwizzleOp &Rhs)
      : m_Vector(Rhs.m_Vector), m_LeftOperation(Rhs.m_LeftOperation),
        m_RightOperation(Rhs.m_RightOperation) {}

  SwizzleOp(VecT *Vector, OperationLeftT LeftOperation,
            OperationRightT RightOperation)
      : m_Vector(Vector), m_LeftOperation(LeftOperation),
        m_RightOperation(RightOperation) {}

  SwizzleOp(VecT *Vector) : m_Vector(Vector) {}

  SwizzleOp(SwizzleOp &&Rhs)
      : m_Vector(Rhs.m_Vector), m_LeftOperation(std::move(Rhs.m_LeftOperation)),
        m_RightOperation(std::move(Rhs.m_RightOperation)) {}

  // Either performing CurrentOperation on results of left and right operands
  // or reading values from actual vector. Perform implicit type conversion when
  // the number of elements == 1

  template <int IdxNum = getNumElements()>
  CommonDataT getValue(EnableIfOneIndex<IdxNum, size_t> Index) const {
    if (std::is_same<OperationCurrentT<DataT>, GetOp<DataT>>::value) {
      std::array<int, getNumElements()> Idxs{Indexes...};
      return m_Vector->getValue(Idxs[Index]);
    }
    auto Op = OperationCurrentT<CommonDataT>();
    return Op(m_LeftOperation.getValue(Index),
              m_RightOperation.getValue(Index));
  }

  template <int IdxNum = getNumElements()>
  DataT getValue(EnableIfMultipleIndexes<IdxNum, size_t> Index) const {
    if (std::is_same<OperationCurrentT<DataT>, GetOp<DataT>>::value) {
      std::array<int, getNumElements()> Idxs{Indexes...};
      return m_Vector->getValue(Idxs[Index]);
    }
    auto Op = OperationCurrentT<DataT>();
    return Op(m_LeftOperation.getValue(Index),
              m_RightOperation.getValue(Index));
  }

  template <template <typename> class Operation, typename RhsOperation>
  void operatorHelper(const RhsOperation &Rhs) {
    Operation<DataT> Op;
    std::array<int, getNumElements()> Idxs{Indexes...};
    for (size_t I = 0; I < Idxs.size(); ++I) {
      DataT Res = Op(m_Vector->getValue(Idxs[I]), Rhs.getValue(I));
      m_Vector->setValue(Idxs[I], Res);
    }
  }

  // fields
  VecT *m_Vector;

  OperationLeftT m_LeftOperation;
  OperationRightT m_RightOperation;

  // friends
  template <typename T1, int T2> friend class cl::sycl::vec;

  template <typename T1, typename T2, typename T3, template <typename> class T4,
            int... T5>
  friend class SwizzleOp;
};
} // namespace detail

// scalar BINOP vec<>
// scalar BINOP SwizzleOp
// vec<> BINOP SwizzleOp
#ifdef __SYCL_BINOP
#error "Undefine __SYCL_BINOP macro"
#endif
#define __SYCL_BINOP(BINOP)                                                    \
  template <typename T, int Num>                                               \
  typename std::enable_if<                                                     \
      std::is_fundamental<T>::value ||                                         \
          std::is_same<typename std::remove_const<T>::type, half>::value,      \
      vec<T, Num>>::type                                                       \
  operator BINOP(const T &Lhs, const vec<T, Num> &Rhs) {                       \
    return vec<T, Num>(Lhs) BINOP Rhs;                                         \
  }                                                                            \
  template <typename VecT, typename OperationLeftT, typename OperationRightT,  \
            template <typename> class OperationCurrentT, int... Indexes,       \
            typename T, typename T1 = typename VecT::element_type,             \
            int Num = sizeof...(Indexes)>                                      \
  typename std::enable_if<                                                     \
      std::is_convertible<T, T1>::value &&                                     \
          (std::is_fundamental<T>::value ||                                    \
           std::is_same<typename std::remove_const<T>::type, half>::value),    \
      vec<T1, Num>>::type                                                      \
  operator BINOP(const T &Lhs,                                                 \
                 const detail::SwizzleOp<VecT, OperationLeftT, OperationRightT,\
                                         OperationCurrentT, Indexes...> &Rhs) {\
    vec<T1, Num> Tmp = Rhs;                                                    \
    return Lhs BINOP Tmp;                                                      \
  }                                                                            \
  template <typename VecT, typename OperationLeftT, typename OperationRightT,  \
            template <typename> class OperationCurrentT, int... Indexes,       \
            typename T = typename VecT::element_type,                          \
            int Num = sizeof...(Indexes)>                                      \
  vec<T, Num> operator BINOP(                                                  \
      const vec<T, Num> &Lhs,                                                  \
      const detail::SwizzleOp<VecT, OperationLeftT, OperationRightT,           \
                              OperationCurrentT, Indexes...> &Rhs) {           \
    vec<T, Num> Tmp = Rhs;                                                     \
    return Lhs BINOP Tmp;                                                      \
  }

__SYCL_BINOP(+)
__SYCL_BINOP(-)
__SYCL_BINOP(*)
__SYCL_BINOP(/)
__SYCL_BINOP(&)
__SYCL_BINOP(|)
__SYCL_BINOP(^)
__SYCL_BINOP(>>)
__SYCL_BINOP(<<)
#undef __SYCL_BINOP

// scalar RELLOGOP vec<>
// scalar RELLOGOP SwizzleOp
// vec<> RELLOGOP SwizzleOp
#ifdef __SYCL_RELLOGOP
#error "Undefine __SYCL_RELLOGOP macro"
#endif
#define __SYCL_RELLOGOP(RELLOGOP)                                              \
  template <typename T, typename DataT, int Num>                               \
  typename std::enable_if<                                                     \
      std::is_convertible<T, DataT>::value &&                                  \
          (std::is_fundamental<T>::value ||                                    \
           std::is_same<typename std::remove_const<T>::type, half>::value),    \
      vec<detail::rel_t<DataT>, Num>>::type                                    \
  operator RELLOGOP(const T &Lhs, const vec<DataT, Num> &Rhs) {                \
    return vec<T, Num>(static_cast<T>(Lhs)) RELLOGOP Rhs;                      \
  }                                                                            \
  template <typename VecT, typename OperationLeftT, typename OperationRightT,  \
            template <typename> class OperationCurrentT, int... Indexes,       \
            typename T, typename T1 = typename VecT::element_type,             \
            int Num = sizeof...(Indexes)>                                      \
  typename std::enable_if<                                                     \
      std::is_convertible<T, T1>::value &&                                     \
          (std::is_fundamental<T>::value ||                                    \
           std::is_same<typename std::remove_const<T>::type, half>::value),    \
      vec<detail::rel_t<T1>, Num>>::type                                       \
  operator RELLOGOP(                                                           \
      const T &Lhs,                                                            \
      const detail::SwizzleOp<VecT, OperationLeftT, OperationRightT,           \
                              OperationCurrentT, Indexes...> &Rhs) {           \
    vec<T1, Num> Tmp = Rhs;                                                    \
    return Lhs RELLOGOP Tmp;                                                   \
  }                                                                            \
  template <typename VecT, typename OperationLeftT, typename OperationRightT,  \
            template <typename> class OperationCurrentT, int... Indexes,       \
            typename T = typename VecT::element_type,                          \
            int Num = sizeof...(Indexes)>                                      \
  vec<detail::rel_t<T>, Num> operator RELLOGOP(                                \
      const vec<T, Num> &Lhs,                                                  \
      const detail::SwizzleOp<VecT, OperationLeftT, OperationRightT,           \
                              OperationCurrentT, Indexes...> &Rhs) {           \
    vec<T, Num> Tmp = Rhs;                                                     \
    return Lhs RELLOGOP Tmp;                                                   \
  }

__SYCL_RELLOGOP(==)
__SYCL_RELLOGOP(!=)
__SYCL_RELLOGOP(>)
__SYCL_RELLOGOP(<)
__SYCL_RELLOGOP(>=)
__SYCL_RELLOGOP(<=)
// TODO: limit to integral types.
__SYCL_RELLOGOP(&&)
__SYCL_RELLOGOP(||)
#undef __SYCL_RELLOGOP
} // namespace sycl
} // namespace cl


#ifdef __SYCL_USE_EXT_VECTOR_TYPE__
typedef char __char_t;
typedef char __char2_vec_t __attribute__((ext_vector_type(2)));
typedef char __char3_vec_t __attribute__((ext_vector_type(3)));
typedef char __char4_vec_t __attribute__((ext_vector_type(4)));
typedef char __char8_vec_t __attribute__((ext_vector_type(8)));
typedef char __char16_vec_t __attribute__((ext_vector_type(16)));
typedef signed char __schar_t;
typedef signed char __schar2_vec_t __attribute__((ext_vector_type(2)));
typedef signed char __schar3_vec_t __attribute__((ext_vector_type(3)));
typedef signed char __schar4_vec_t __attribute__((ext_vector_type(4)));
typedef signed char __schar8_vec_t __attribute__((ext_vector_type(8)));
typedef signed char __schar16_vec_t __attribute__((ext_vector_type(16)));
typedef unsigned char __uchar_t;
typedef unsigned char __uchar2_vec_t __attribute__((ext_vector_type(2)));
typedef unsigned char __uchar3_vec_t __attribute__((ext_vector_type(3)));
typedef unsigned char __uchar4_vec_t __attribute__((ext_vector_type(4)));
typedef unsigned char __uchar8_vec_t __attribute__((ext_vector_type(8)));
typedef unsigned char __uchar16_vec_t __attribute__((ext_vector_type(16)));
typedef short __short_t;
typedef short __short2_vec_t __attribute__((ext_vector_type(2)));
typedef short __short3_vec_t __attribute__((ext_vector_type(3)));
typedef short __short4_vec_t __attribute__((ext_vector_type(4)));
typedef short __short8_vec_t __attribute__((ext_vector_type(8)));
typedef short __short16_vec_t __attribute__((ext_vector_type(16)));
typedef unsigned short __ushort_t;
typedef unsigned short __ushort2_vec_t __attribute__((ext_vector_type(2)));
typedef unsigned short __ushort3_vec_t __attribute__((ext_vector_type(3)));
typedef unsigned short __ushort4_vec_t __attribute__((ext_vector_type(4)));
typedef unsigned short __ushort8_vec_t __attribute__((ext_vector_type(8)));
typedef unsigned short __ushort16_vec_t __attribute__((ext_vector_type(16)));
typedef int __int_t;
typedef int __int2_vec_t __attribute__((ext_vector_type(2)));
typedef int __int3_vec_t __attribute__((ext_vector_type(3)));
typedef int __int4_vec_t __attribute__((ext_vector_type(4)));
typedef int __int8_vec_t __attribute__((ext_vector_type(8)));
typedef int __int16_vec_t __attribute__((ext_vector_type(16)));
typedef unsigned int __uint_t;
typedef unsigned int __uint2_vec_t __attribute__((ext_vector_type(2)));
typedef unsigned int __uint3_vec_t __attribute__((ext_vector_type(3)));
typedef unsigned int __uint4_vec_t __attribute__((ext_vector_type(4)));
typedef unsigned int __uint8_vec_t __attribute__((ext_vector_type(8)));
typedef unsigned int __uint16_vec_t __attribute__((ext_vector_type(16)));
typedef long __long_t;
typedef long __long2_vec_t __attribute__((ext_vector_type(2)));
typedef long __long3_vec_t __attribute__((ext_vector_type(3)));
typedef long __long4_vec_t __attribute__((ext_vector_type(4)));
typedef long __long8_vec_t __attribute__((ext_vector_type(8)));
typedef long __long16_vec_t __attribute__((ext_vector_type(16)));
typedef unsigned long __ulong_t;
typedef unsigned long __ulong2_vec_t __attribute__((ext_vector_type(2)));
typedef unsigned long __ulong3_vec_t __attribute__((ext_vector_type(3)));
typedef unsigned long __ulong4_vec_t __attribute__((ext_vector_type(4)));
typedef unsigned long __ulong8_vec_t __attribute__((ext_vector_type(8)));
typedef unsigned long __ulong16_vec_t __attribute__((ext_vector_type(16)));
typedef long long __longlong_t;
typedef long long __longlong2_vec_t __attribute__((ext_vector_type(2)));
typedef long long __longlong3_vec_t __attribute__((ext_vector_type(3)));
typedef long long __longlong4_vec_t __attribute__((ext_vector_type(4)));
typedef long long __longlong8_vec_t __attribute__((ext_vector_type(8)));
typedef long long __longlong16_vec_t __attribute__((ext_vector_type(16)));
typedef unsigned long long __ulonglong_t;
typedef unsigned long long __ulonglong2_vec_t
    __attribute__((ext_vector_type(2)));
typedef unsigned long long __ulonglong3_vec_t
    __attribute__((ext_vector_type(3)));
typedef unsigned long long __ulonglong4_vec_t
    __attribute__((ext_vector_type(4)));
typedef unsigned long long __ulonglong8_vec_t
    __attribute__((ext_vector_type(8)));
typedef unsigned long long __ulonglong16_vec_t
    __attribute__((ext_vector_type(16)));
typedef float __float_t;
typedef float __float2_vec_t __attribute__((ext_vector_type(2)));
typedef float __float3_vec_t __attribute__((ext_vector_type(3)));
typedef float __float4_vec_t __attribute__((ext_vector_type(4)));
typedef float __float8_vec_t __attribute__((ext_vector_type(8)));
typedef float __float16_vec_t __attribute__((ext_vector_type(16)));
// Half type is defined as custom class for host and _Float16 for device.
// The ext_vector_type attribute is only applicable to integral and float
// scalars so it's not possible to use attribute ext_vector_type for half on
// host.
#ifdef __SYCL_DEVICE_ONLY__
typedef half __half_t;
typedef half __half2_vec_t __attribute__((ext_vector_type(2)));
typedef half __half3_vec_t __attribute__((ext_vector_type(3)));
typedef half __half4_vec_t __attribute__((ext_vector_type(4)));
typedef half __half8_vec_t __attribute__((ext_vector_type(8)));
typedef half __half16_vec_t __attribute__((ext_vector_type(16)));
#endif
typedef double __double_t;
typedef double __double2_vec_t __attribute__((ext_vector_type(2)));
typedef double __double3_vec_t __attribute__((ext_vector_type(3)));
typedef double __double4_vec_t __attribute__((ext_vector_type(4)));
typedef double __double8_vec_t __attribute__((ext_vector_type(8)));
typedef double __double16_vec_t __attribute__((ext_vector_type(16)));

#define GET_CL_TYPE(target, num) __##target##num##_vec_t
#define GET_SCALAR_CL_TYPE(target) target

#else // __SYCL_USE_EXT_VECTOR_TYPE__
// For signed char. OpenCL doesn't have any type about `signed char`, therefore
// we use type alias of cl_char instead.
using cl_schar = cl_char;
using cl_schar2 = cl_char2;
using cl_schar3 = cl_char3;
using cl_schar4 = cl_char4;
using cl_schar8 = cl_char8;
using cl_schar16 = cl_char16;

#define GET_CL_TYPE(target, num) cl_##target##num
#define GET_SCALAR_CL_TYPE(target) cl_##target
#endif // __SYCL_USE_EXT_VECTOR_TYPE__

#ifndef __SYCL_DEVICE_ONLY__
#define GET_CL_HALF_TYPE(target, num) cl_##target##num
#else
#define GET_CL_HALF_TYPE(target, num) __##target##num##_vec_t
#endif

namespace cl {
namespace sycl {

#define DECLARE_CONVERTER(base, num)                                           \
  template <> class BaseCLTypeConverter<base, num> {                           \
  public:                                                                      \
    using DataType = GET_CL_TYPE(base, num);                                   \
  };

#define DECLARE_LONGLONG_CONVERTER(base, num)                                  \
  template <> class BaseCLTypeConverter<base##long, num> {                     \
  public:                                                                      \
    using DataType = ::GET_CL_TYPE(base, num);                                 \
  };

#define DECLARE_HALF_CONVERTER(base, num)                                      \
  template <> class BaseCLTypeConverter<base, num> {                           \
  public:                                                                      \
    using DataType = GET_CL_HALF_TYPE(base, num);                              \
  };

#define DECLARE_VECTOR_CONVERTERS(base)                                        \
  namespace detail {                                                           \
  DECLARE_CONVERTER(base, 2)                                                   \
  DECLARE_CONVERTER(base, 3)                                                   \
  DECLARE_CONVERTER(base, 4)                                                   \
  DECLARE_CONVERTER(base, 8)                                                   \
  DECLARE_CONVERTER(base, 16)                                                  \
  template <> class BaseCLTypeConverter<base, 1> {                             \
  public:                                                                      \
    using DataType = GET_SCALAR_CL_TYPE(base);                                 \
  };                                                                           \
  } // namespace detail

#define DECLARE_HALF_VECTOR_CONVERTERS(base)                                   \
  namespace detail {                                                           \
  DECLARE_HALF_CONVERTER(base, 2)                                              \
  DECLARE_HALF_CONVERTER(base, 3)                                              \
  DECLARE_HALF_CONVERTER(base, 4)                                              \
  DECLARE_HALF_CONVERTER(base, 8)                                              \
  DECLARE_HALF_CONVERTER(base, 16)                                             \
  template <> class BaseCLTypeConverter<base, 1> {                             \
  public:                                                                      \
    using DataType = half;                                                     \
  };                                                                           \
  } // namespace detail

#define DECLARE_VECTOR_LONGLONG_CONVERTERS(base)                               \
  namespace detail {                                                           \
  DECLARE_LONGLONG_CONVERTER(base, 2)                                          \
  DECLARE_LONGLONG_CONVERTER(base, 3)                                          \
  DECLARE_LONGLONG_CONVERTER(base, 4)                                          \
  DECLARE_LONGLONG_CONVERTER(base, 8)                                          \
  DECLARE_LONGLONG_CONVERTER(base, 16)                                         \
  template <> class BaseCLTypeConverter<base##long, 1> {                       \
  public:                                                                      \
    using DataType = GET_SCALAR_CL_TYPE(base);                                 \
  };                                                                           \
  } // namespace detail

#define DECLARE_SYCL_VEC_WO_CONVERTERS(base)                                   \
  using cl_##base##16 = vec<base, 16>;                                         \
  using cl_##base##8 = vec<base, 8>;                                           \
  using cl_##base##4 = vec<base, 4>;                                           \
  using cl_##base##3 = vec<base, 3>;                                           \
  using cl_##base##2 = vec<base, 2>;                                           \
  using cl_##base = GET_SCALAR_CL_TYPE(base);                                  \
  using base##16 = cl_##base##16;                                              \
  using base##8 = cl_##base##8;                                                \
  using base##4 = cl_##base##4;                                                \
  using base##3 = cl_##base##3;                                                \
  using base##2 = cl_##base##2;

#define DECLARE_SYCL_VEC_CHAR_WO_CONVERTERS                                    \
  using cl_char16 = vec<signed char, 16>;                                      \
  using cl_char8 = vec<signed char, 8>;                                        \
  using cl_char4 = vec<signed char, 4>;                                        \
  using cl_char3 = vec<signed char, 3>;                                        \
  using cl_char2 = vec<signed char, 2>;                                        \
  using cl_char = signed char;                                                 \
  using char16 = vec<char, 16>;                                                \
  using char8 = vec<char, 8>;                                                  \
  using char4 = vec<char, 4>;                                                  \
  using char3 = vec<char, 3>;                                                  \
  using char2 = vec<char, 2>;

#define DECLARE_SYCL_VEC_HALF_WO_CONVERTERS                                    \
  using cl_half16 = vec<half, 16>;                                             \
  using cl_half8 = vec<half, 8>;                                               \
  using cl_half4 = vec<half, 4>;                                               \
  using cl_half3 = vec<half, 3>;                                               \
  using cl_half2 = vec<half, 2>;                                               \
  using cl_half = half;                                                        \
  using half16 = vec<half, 16>;                                                \
  using half8 = vec<half, 8>;                                                  \
  using half4 = vec<half, 4>;                                                  \
  using half3 = vec<half, 3>;                                                  \
  using half2 = vec<half, 2>;

// cl_longlong/cl_ulonglong are not supported in SYCL
#define DECLARE_SYCL_VEC_LONGLONG_WO_CONVERTERS(base)                          \
  using base##long16 = vec<base##long, 16>;                                    \
  using base##long8 = vec<base##long, 8>;                                      \
  using base##long4 = vec<base##long, 4>;                                      \
  using base##long3 = vec<base##long, 3>;                                      \
  using base##long2 = vec<base##long, 2>;

#define DECLARE_SYCL_VEC(base)                                                 \
  DECLARE_VECTOR_CONVERTERS(base)                                              \
  DECLARE_SYCL_VEC_WO_CONVERTERS(base)

#define DECLARE_SYCL_VEC_CHAR                                                  \
  DECLARE_VECTOR_CONVERTERS(char)                                              \
  DECLARE_SYCL_VEC_CHAR_WO_CONVERTERS

#define DECLARE_SYCL_VEC_LONGLONG(base)                                        \
  DECLARE_VECTOR_LONGLONG_CONVERTERS(base)                                     \
  DECLARE_SYCL_VEC_LONGLONG_WO_CONVERTERS(base)

#define DECLARE_SYCL_VEC_HALF(base)                                            \
  DECLARE_HALF_VECTOR_CONVERTERS(base)                                         \
  DECLARE_SYCL_VEC_HALF_WO_CONVERTERS

DECLARE_SYCL_VEC_CHAR
DECLARE_SYCL_VEC(schar)
DECLARE_SYCL_VEC(uchar)
DECLARE_SYCL_VEC(short)
DECLARE_SYCL_VEC(ushort)
DECLARE_SYCL_VEC(int)
DECLARE_SYCL_VEC(uint)
DECLARE_SYCL_VEC(long)
DECLARE_SYCL_VEC(ulong)
DECLARE_SYCL_VEC_LONGLONG(long)
DECLARE_SYCL_VEC_LONGLONG(ulong)
DECLARE_SYCL_VEC_HALF(half)
DECLARE_SYCL_VEC(float)
DECLARE_SYCL_VEC(double)

using cl_bool = ::cl_bool;
using byte = uchar;
using half = ::half;

#undef GET_CL_TYPE
#undef GET_SCALAR_CL_TYPE
#undef DECLARE_CONVERTER
#undef DECLARE_VECTOR_CONVERTERS
#undef DECLARE_SYCL_VEC
#undef DECLARE_SYCL_VEC_WO_CONVERTERS

} // namespace sycl
} // namespace cl<|MERGE_RESOLUTION|>--- conflicted
+++ resolved
@@ -380,7 +380,7 @@
     *this = Rhs.template as<vec>();
     return *this;
   }
-  
+
 #ifdef __SYCL_USE_EXT_VECTOR_TYPE__
   template <typename T = void>
   using EnableIfNotHostHalf = typename std::enable_if<
@@ -1393,15 +1393,6 @@
 
   // Begin hi/lo, even/odd, xyzw, and rgba swizzles.
 private:
-<<<<<<< HEAD
-  // Indexer used in the swizzles.def. C++11 way, a bit more verbose
-  // than C++14 way.
-  struct IndexerHelper {
-    static const constexpr int IDXs[sizeof...(Indexes)] = {Indexes...};
-    static constexpr int get(int index) {
-      return IDXs[index >= getNumElements() ? 0 : index];
-    }
-=======
   // Indexer used in the swizzles.def.
   // Currently it is defined as a template struct. Replacing it with a constexpr
   // function would activate a bug in MSVC that is fixed only in v19.20.
@@ -1409,9 +1400,8 @@
   // thus does not let using them in template parameters inside swizzle.def.
   template <int Index>
   struct Indexer {
-    static constexpr int IDXs[] = {Indexes...};
+    static constexpr int IDXs[sizeof...(Indexes)] = {Indexes...};
     static constexpr int value = IDXs[Index >= getNumElements() ? 0 : Index];
->>>>>>> 9defd0a9
   };
 
 public:
