--- conflicted
+++ resolved
@@ -22,10 +22,6 @@
 #include <CL/sycl/stl.hpp>
 #include <CL/sycl/types.hpp>
 
-#if (defined(__SYCL_XILINX_ONLY__))
-#include <CL/cl_ext_xilinx.h>
-#endif
-
 #include <functional>
 #include <memory>
 #include <type_traits>
@@ -376,71 +372,11 @@
     return MProps.get_property<propertyT>();
   }
 
-<<<<<<< HEAD
-#if (defined(__SYCL_XILINX_ONLY__))
-    // This currently enforces assignment of all buffers to DDR bank 0 via
-    // Xilinx OpenCL extensions, which we also enforce when compiling the
-    // kernels via xocc (0 is usually the default inferred space, but some get
-    // inferred to bank 1, notably Alveo U200 boards). XRT seems to have slowly
-    // gotten stricter with these assignments when compiling for hw_emu, so it's
-    // something we have to do to conform for the moment (but generally a good
-    // thing to conform as it means closer alignment to actual hardware
-    // compilation).
-    // \todo A way to allow users to specify DDR bank assignments at a
-    // SYCL level should be the end goal here, assign a DDR bank to kernel/CU
-    // mapping via an accessor or buffer. The hard part of this is that the
-    // compiler will need access to this information when compiling the kernels,
-    // pushing this data through in a "C++ way" without modifying the SYCL
-    // compiler will be difficult (tying this information up as an  extra
-    // component of the accessor's could be the ideal route in this case).
-    // \todo Alternatively the cl_mem_ext_ptr_t assignment of DDR banks seems to
-    // be legacy in 2019.1, it may be possible to assign buffers to kernel
-    // arguments in just the runtime and bypass the requirements for specifying
-    // appropriate DDR banks, if that makes things easier, this can be done via
-    // the alternate union form of cl_mem_ext_ptr_t:
-    // struct { // interpreted kernel arg assignment
-    //   unsigned int argidx;  // Top 8 bits reserved for XCL_MEM_EXT flags
-    //   void *host_ptr_;      // use as host_ptr
-    //   cl_kernel kernel;
-    // };
-    // This hasn't been tested but may be an alternative to assigning DDR banks
-    // per buffer. However, being able to specify DDR bank assignments to a
-    // kernel, is still very useful, but if this method works, perhaps we can
-    // detach the idea of assigning DDR banks via the buffer/accessor (which
-    // makes it difficult to pass information to the kernel) and instead have it
-    // as part of the kernel name via a kernel property similar to
-    // the way we handle reqd_work_group_size at the moment
-    cl_mem Mem;
-    if (Context->get_platform().get_info<info::platform::vendor>()
-        == "Xilinx") {
-      cl_mem_ext_ptr_t mext = {0};
-      mext.banks = 0 | XCL_MEM_TOPOLOGY;
-      Mem = clCreateBuffer(Context->getHandleRef(), CL_MEM_READ_WRITE
-                           | CL_MEM_EXT_PTR_XILINX, ByteSize, &mext, &Error);
-    } else {
-      Mem = clCreateBuffer(Context->getHandleRef(), CL_MEM_READ_WRITE,
-                           ByteSize, nullptr, &Error);
-    }
-    CHECK_OCL_CODE(Error);
-#else
-    cl_mem Mem =
-        clCreateBuffer(Context->getHandleRef(), CL_MEM_READ_WRITE,
-                       ByteSize, nullptr, &Error);
-    CHECK_OCL_CODE(Error);
-#endif
-    cl_event &WriteBufEvent = Event->getHandleRef();
-    Error = clEnqueueWriteBuffer(Queue->getHandleRef(), Mem,
-                                 /*blocking_write=*/CL_FALSE, /*offset=*/0,
-                                 ByteSize, BufPtr, /*num_of_events=*/0,
-                                 /*dep_list=*/nullptr, &WriteBufEvent);
-    CHECK_OCL_CODE(Error);
-=======
 private:
   bool MOpenCLInterop = false;
   bool MHostPtrReadOnly = false;
 
   bool MNeedWriteBack = true;
->>>>>>> 9defd0a9
 
   EventImplPtr MInteropEvent;
   ContextImplPtr MInteropContext;
