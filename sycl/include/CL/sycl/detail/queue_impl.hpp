--- conflicted
+++ resolved
@@ -135,6 +135,8 @@
     cl_int Error = CL_SUCCESS;
     cl_command_queue Queue;
     cl_context ClContext = detail::getSyclObjImpl(m_Context)->getHandleRef();
+/// \TODO: Fix this for CL < 2.0, doesn't seem to be appropriately defined
+/// when compiling
 // #ifdef CL_VERSION_2_0
 //     cl_queue_properties CreationFlagProperties[] = {
 //         CL_QUEUE_PROPERTIES, CreationFlags, 0};
@@ -144,11 +146,8 @@
 // #else
     Queue = clCreateCommandQueue(ClContext, m_Device.get(),
                                           CreationFlags, &Error);
-<<<<<<< HEAD
 // #endif
-    CHECK_OCL_CODE(Error);
-=======
-#endif
+
     // Tf creating out-of-order queue failed and this property is not
     // supported(for example, on FPGA), it will return
     // CL_INVALID_QUEUE_PROPERTIES and will try to create in-order queue.
@@ -158,7 +157,6 @@
     } else {
       CHECK_OCL_CODE(Error);
     }
->>>>>>> 9defd0a9
     // TODO catch an exception and put it to list of asynchronous exceptions
 
     return Queue;
