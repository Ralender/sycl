--- conflicted
+++ resolved
@@ -175,11 +175,6 @@
 const pi_queue_properties PI_QUEUE_ON_DEVICE = CL_QUEUE_ON_DEVICE;
 const pi_queue_properties PI_QUEUE_ON_DEVICE_DEFAULT =
         CL_QUEUE_ON_DEVICE_DEFAULT;
-<<<<<<< HEAD
-
-
-=======
->>>>>>> ecedb434
 
 typedef _pi_result                  pi_result;
 typedef _pi_platform_info           pi_platform_info;
@@ -464,7 +459,7 @@
 
 pi_result piMemRetain(
   pi_mem mem);
- 
+
 pi_result piMemRelease(
   pi_mem mem);
 
