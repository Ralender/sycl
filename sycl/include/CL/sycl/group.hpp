--- conflicted
+++ resolved
@@ -164,25 +164,14 @@
     // compilers are expected to optimize when possible
     detail::workGroupBarrier();
 #ifdef __SYCL_DEVICE_ONLY__
-<<<<<<< HEAD
     range<Dimensions> GlobalSize{
-        __spirv::initGlobalSize<Dimensions, range<Dimensions>>()};
+        __device_builtin::initGlobalSize<Dimensions, range<Dimensions>>()};
     range<Dimensions> LocalSize{
-        __spirv::initWorkgroupSize<Dimensions, range<Dimensions>>()};
+        __device_builtin::initWorkgroupSize<Dimensions, range<Dimensions>>()};
     id<Dimensions> GlobalId{
-        __spirv::initGlobalInvocationId<Dimensions, id<Dimensions>>()};
+        __device_builtin::initGlobalInvocationId<Dimensions, id<Dimensions>>()};
     id<Dimensions> LocalId{
-        __spirv::initLocalInvocationId<Dimensions, id<Dimensions>>()};
-=======
-    range<dimensions> GlobalSize{
-        __device_builtin::initGlobalSize<dimensions, range<dimensions>>()};
-    range<dimensions> LocalSize{
-        __device_builtin::initWorkgroupSize<dimensions, range<dimensions>>()};
-    id<dimensions> GlobalId{
-        __device_builtin::initGlobalInvocationId<dimensions, id<dimensions>>()};
-    id<dimensions> LocalId{
-        __device_builtin::initLocalInvocationId<dimensions, id<dimensions>>()};
->>>>>>> dfb95af7
+        __device_builtin::initLocalInvocationId<Dimensions, id<Dimensions>>()};
 
     // no 'iterate' in the device code variant, because
     // (1) this code is already invoked by each work item as a part of the
@@ -225,15 +214,14 @@
                               WorkItemFunctionT Func) const {
     detail::workGroupBarrier();
 #ifdef __SYCL_DEVICE_ONLY__
-<<<<<<< HEAD
     range<Dimensions> GlobalSize{
-        __spirv::initGlobalSize<Dimensions, range<Dimensions>>()};
+        __device_builtin::initGlobalSize<Dimensions, range<Dimensions>>()};
     range<Dimensions> LocalSize{
-        __spirv::initWorkgroupSize<Dimensions, range<Dimensions>>()};
+        __device_builtin::initWorkgroupSize<Dimensions, range<Dimensions>>()};
     id<Dimensions> GlobalId{
-        __spirv::initGlobalInvocationId<Dimensions, id<Dimensions>>()};
+        __device_builtin::initGlobalInvocationId<Dimensions, id<Dimensions>>()};
     id<Dimensions> LocalId{
-        __spirv::initLocalInvocationId<Dimensions, id<Dimensions>>()};
+        __device_builtin::initLocalInvocationId<Dimensions, id<Dimensions>>()};
 
     item<Dimensions, false> GlobalItem =
         detail::Builder::createItem<Dimensions, false>(GlobalSize, GlobalId);
@@ -241,23 +229,6 @@
         detail::Builder::createItem<Dimensions, false>(LocalSize, LocalId);
     h_item<Dimensions> HItem = detail::Builder::createHItem<Dimensions>(
         GlobalItem, LocalItem, flexibleRange);
-=======
-    range<dimensions> GlobalSize{
-        __device_builtin::initGlobalSize<dimensions, range<dimensions>>()};
-    range<dimensions> LocalSize{
-        __device_builtin::initWorkgroupSize<dimensions, range<dimensions>>()};
-    id<dimensions> GlobalId{
-        __device_builtin::initGlobalInvocationId<dimensions, id<dimensions>>()};
-    id<dimensions> LocalId{
-        __device_builtin::initLocalInvocationId<dimensions, id<dimensions>>()};
-
-    item<dimensions, false> GlobalItem =
-        detail::Builder::createItem<dimensions, false>(GlobalSize, GlobalId);
-    item<dimensions, false> LocalItem =
-        detail::Builder::createItem<dimensions, false>(LocalSize, LocalId);
-    h_item<dimensions> HItem =
-        detail::Builder::createHItem<dimensions>(GlobalItem, LocalItem);
->>>>>>> dfb95af7
 
     // iterate over flexible range with work group size stride; each item
     // performs flexibleRange/LocalSize iterations (if the former is divisible
