--- conflicted
+++ resolved
@@ -129,12 +129,9 @@
   int retval = 123;
   __llvm_libc::thrd_join(&thread, &retval);
   ASSERT_EQ(retval, 0);
-<<<<<<< HEAD
-=======
 
   __llvm_libc::mtx_destroy(&start_lock);
   __llvm_libc::mtx_destroy(&step_lock);
->>>>>>> ac168fe6
 }
 
 static constexpr int THREAD_COUNT = 10;
@@ -188,10 +185,7 @@
   }
 
   ASSERT_EQ(wait_count, 0);
-<<<<<<< HEAD
-=======
 
   __llvm_libc::mtx_destroy(&multiple_waiter_lock);
   __llvm_libc::mtx_destroy(&counter_lock);
->>>>>>> ac168fe6
 }