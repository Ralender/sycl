<<<<<<< HEAD
// RUN: %clang -ffixed-point -S -emit-llvm -o - %s | FileCheck %s -check-prefix=DEFAULT
// RUN: %clang_cc1 -ffixed-point -fpadding-on-unsigned-fixed-point -S -emit-llvm -o - %s | FileCheck %s -check-prefix=SAME
=======
// Added -Xclang -opaque-pointers.
// FIXME: Align with the community code when project is ready to enable opaque
// pointers by default
// RUN: %clang -Xclang -opaque-pointers -ffixed-point -S -emit-llvm -o - %s | FileCheck %s -check-prefix=DEFAULT
// RUN: %clang_cc1 -opaque-pointers -ffixed-point -fpadding-on-unsigned-fixed-point -S -emit-llvm -o - %s | FileCheck %s -check-prefix=SAME
>>>>>>> 7d5b44f6

/* The scale for unsigned fixed point types should be the same as that of signed
 * fixed point types when -fsame-fbits is enabled. */

void func(void) {
  unsigned short _Accum u_short_accum = 0.5uhk;
  unsigned _Accum u_accum = 0.5uk;
  unsigned long _Accum u_long_accum = 0.5ulk;
  unsigned short _Fract u_short_fract = 0.5uhr;
  unsigned _Fract u_fract = 0.5ur;
  unsigned long _Fract u_long_fract = 0.5ulr;

// DEFAULT: store i16 128, ptr {{.*}}, align 2
// DEFAULT: store i32 32768, ptr {{.*}}, align 4
// DEFAULT: store i64 2147483648, ptr {{.*}}, align 8
// DEFAULT: store i8  -128, ptr {{.*}}, align 1
// DEFAULT: store i16 -32768, ptr {{.*}}, align 2
// DEFAULT: store i32 -2147483648, ptr {{.*}}, align 4

// SAME: store i16 64, ptr {{.*}}, align 2
// SAME: store i32 16384, ptr {{.*}}, align 4
// SAME: store i64 1073741824, ptr {{.*}}, align 8
// SAME: store i8  64, ptr {{.*}}, align 1
// SAME: store i16 16384, ptr {{.*}}, align 2
// SAME: store i32 1073741824, ptr {{.*}}, align 4
}<|MERGE_RESOLUTION|>--- conflicted
+++ resolved
@@ -1,13 +1,8 @@
-<<<<<<< HEAD
-// RUN: %clang -ffixed-point -S -emit-llvm -o - %s | FileCheck %s -check-prefix=DEFAULT
-// RUN: %clang_cc1 -ffixed-point -fpadding-on-unsigned-fixed-point -S -emit-llvm -o - %s | FileCheck %s -check-prefix=SAME
-=======
 // Added -Xclang -opaque-pointers.
 // FIXME: Align with the community code when project is ready to enable opaque
 // pointers by default
 // RUN: %clang -Xclang -opaque-pointers -ffixed-point -S -emit-llvm -o - %s | FileCheck %s -check-prefix=DEFAULT
 // RUN: %clang_cc1 -opaque-pointers -ffixed-point -fpadding-on-unsigned-fixed-point -S -emit-llvm -o - %s | FileCheck %s -check-prefix=SAME
->>>>>>> 7d5b44f6
 
 /* The scale for unsigned fixed point types should be the same as that of signed
  * fixed point types when -fsame-fbits is enabled. */
