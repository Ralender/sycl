--- conflicted
+++ resolved
@@ -40,13 +40,6 @@
 // CHECK-NEXT:|     `-IntegerLiteral {{.*}} 1
 int d = static_cast<int>(bar() + 1);
 
-<<<<<<< HEAD
-// FIXME: store initializer even when 'auto' could not be deduced.
-// Expressions with errors currently do not keep initializers around.
-// CHECK: -VarDecl {{.*}} invalid e 'auto'
-auto e = bar();
-=======
->>>>>>> a34309b7
 
 // Error type should result in an invalid decl.
 // CHECK: -VarDecl {{.*}} invalid f 'decltype(<recovery-expr>(bar))'
