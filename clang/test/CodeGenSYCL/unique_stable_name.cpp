// RUN: %clang_cc1 -triple x86_64-linux-pc  -fsycl-is-host -disable-llvm-passes -emit-llvm %s -o - | FileCheck %s
// CHECK: @[[LAMBDA_KERNEL3:[^\w]+]] = private unnamed_addr constant [[LAMBDA_K3_SIZE:\[[0-9]+ x i8\]]] c"_ZTSZ4mainEUlPZ4mainEUlvE_E_\00"
// CHECK: @[[INT1:[^\w]+]] = private unnamed_addr constant [[INT_SIZE:\[[0-9]+ x i8\]]] c"_ZTSi\00"
// CHECK: @[[STRING:[^\w]+]] = private unnamed_addr constant [[STRING_SIZE:\[[0-9]+ x i8\]]] c"_ZTSAppL_ZZ4mainE1jE_i\00",
// CHECK: @[[INT2:[^\w]+]] = private unnamed_addr constant [[INT_SIZE]] c"_ZTSi\00"
// CHECK: @[[LAMBDA_X:[^\w]+]] = private unnamed_addr constant [[LAMBDA_X_SIZE:\[[0-9]+ x i8\]]] c"_ZTSZZ4mainENKUlvE0_clEvEUlvE_\00"
// CHECK: @[[MACRO_X:[^\w]+]] = private unnamed_addr constant [[MACRO_SIZE:\[[0-9]+ x i8\]]] c"_ZTSZZ4mainENKUlvE0_clEvEUlvE0_\00"
// CHECK: @[[MACRO_Y:[^\w]+]] =  private unnamed_addr constant [[MACRO_SIZE]] c"_ZTSZZ4mainENKUlvE0_clEvEUlvE1_\00"
// CHECK: @{{.*}} = private unnamed_addr constant [32 x i8] c"_ZTSZZ4mainENKUlvE0_clEvEUlvE2_\00", align 1
// CHECK: @{{.*}} = private unnamed_addr constant [32 x i8] c"_ZTSZZ4mainENKUlvE0_clEvEUlvE3_\00", align 1
// CHECK: @[[MACRO_MACRO_X:[^\w]+]] = private unnamed_addr constant [[MACRO_MACRO_SIZE:\[[0-9]+ x i8\]]] c"_ZTSZZ4mainENKUlvE0_clEvEUlvE4_\00"
// CHECK: @[[MACRO_MACRO_Y:[^\w]+]] = private unnamed_addr constant [[MACRO_MACRO_SIZE]] c"_ZTSZZ4mainENKUlvE0_clEvEUlvE5_\00"
// CHECK: @[[INT3:[^\w]+]] = private unnamed_addr constant [[INT_SIZE]] c"_ZTSi\00"
// CHECK: @[[LAMBDA:[^\w]+]] = private unnamed_addr constant [[LAMBDA_SIZE:\[[0-9]+ x i8\]]] c"_ZTSZZ4mainENKUlvE0_clEvEUlvE_\00"
// CHECK: @[[LAMBDA_IN_DEP_INT:[^\w]+]] = private unnamed_addr constant [[DEP_INT_SIZE:\[[0-9]+ x i8\]]] c"_ZTSZ28lambda_in_dependent_functionIiEvvEUlvE_\00",
// CHECK: @[[LAMBDA_IN_DEP_X:[^\w]+]] = private unnamed_addr constant [[DEP_LAMBDA_SIZE:\[[0-9]+ x i8\]]] c"_ZTSZ28lambda_in_dependent_functionIZZ4mainENKUlvE0_clEvEUlvE_EvvEUlvE_\00",
// CHECK: @[[LAMBDA_NO_DEP:[^\w]+]] = private unnamed_addr constant [[NO_DEP_LAMBDA_SIZE:\[[0-9]+ x i8\]]] c"_ZTSZ13lambda_no_depIidEvT_T0_EUlidE_\00",
// CHECK: @[[LAMBDA_TWO_DEP:[^\w]+]] = private unnamed_addr constant [[DEP_LAMBDA1_SIZE:\[[0-9]+ x i8\]]] c"_ZTSZ14lambda_two_depIZZ4mainENKUlvE0_clEvEUliE_ZZ4mainENKS0_clEvEUldE_EvvEUlvE_\00",
// CHECK: @[[LAMBDA_TWO_DEP2:[^\w]+]] = private unnamed_addr constant [[DEP_LAMBDA2_SIZE:\[[0-9]+ x i8\]]] c"_ZTSZ14lambda_two_depIZZ4mainENKUlvE0_clEvEUldE_ZZ4mainENKS0_clEvEUliE_EvvEUlvE_\00",

extern "C" void puts(const char *) {}

template <typename T>
void template_param() {
  puts(__builtin_sycl_unique_stable_name(T));
}

template <typename T>
void lambda_in_dependent_function() {
  auto y = [] {};
  puts(__builtin_sycl_unique_stable_name(decltype(y)));
}

template <typename Tw, typename Tz>
void lambda_two_dep() {
  auto z = [] {};
  puts(__builtin_sycl_unique_stable_name(decltype(z)));
}

template <typename Tw, typename Tz>
void lambda_no_dep(Tw a, Tz b) {
  auto p = [](Tw a, Tz b) { return ((Tz)a + b); };
  puts(__builtin_sycl_unique_stable_name(decltype(p)));
}

#define DEF_IN_MACRO()                                        \
  auto MACRO_X = []() {};                                     \
  auto MACRO_Y = []() {};                                     \
  puts(__builtin_sycl_unique_stable_name(decltype(MACRO_X))); \
  puts(__builtin_sycl_unique_stable_name(decltype(MACRO_Y)));

#define MACRO_CALLS_MACRO() \
  { DEF_IN_MACRO(); }       \
  { DEF_IN_MACRO(); }

template <typename Ty>
auto func() -> decltype(__builtin_sycl_unique_stable_name(decltype(Ty::str)));

struct Derp {
  static constexpr const char str[] = "derp derp derp";
};

template <typename KernelName, typename KernelType>
[[clang::sycl_kernel]] void kernel_single_task(KernelType kernelFunc) {
  kernelFunc();
}

template<typename KernelType>
void unnamed_kernel_single_task(KernelType kernelFunc) {
  kernel_single_task<KernelType>(kernelFunc);
}

template <typename KernelName, typename KernelType>
void not_kernel_single_task(KernelType kernelFunc) {
  kernelFunc();
}

int main() {
<<<<<<< HEAD
  not_kernel_single_task<class kernel2>(func<Derp>);
  // CHECK: call void @_Z22not_kernel_single_taskIZ4mainE7kernel2PFPKcvEEvT0_(i8* ()* @_Z4funcI4DerpEDTu33__builtin_sycl_unique_stable_nameDtsrT_3strEEEv)
=======
  kernel_single_task<class kernel2>(func<Derp>);
  // CHECK: call spir_func void @_Z18kernel_single_taskIZ4mainE7kernel2PFPKcvEEvT0_(i8 addrspace(4)* ()* noundef @_Z4funcI4DerpEDTu33__builtin_sycl_unique_stable_nameDtsrT_3strEEEv)
>>>>>>> 1b1c8d83

  auto l1 = []() { return 1; };
  auto l2 = [](decltype(l1) *l = nullptr) { return 2; };
  kernel_single_task<decltype(l2)>(l2);
  puts(__builtin_sycl_unique_stable_name(decltype(l2)));
<<<<<<< HEAD
  // CHECK: call void @_Z18kernel_single_taskIZ4mainEUlPZ4mainEUlvE_E_S2_EvT0_
  // CHECK: call void @puts(i8* getelementptr inbounds ([[LAMBDA_K3_SIZE]], [[LAMBDA_K3_SIZE]]* @[[LAMBDA_KERNEL3]], i32 0, i32 0))
=======
  // CHECK: call spir_func void @_Z18kernel_single_taskIZ4mainE7kernel3Z4mainEUlPZ4mainEUlvE_E_EvT0_
  // CHECK: call spir_func void @puts(i8 addrspace(4)* noundef addrspacecast (i8* getelementptr inbounds ([[LAMBDA_K3_SIZE]], [[LAMBDA_K3_SIZE]]* @[[LAMBDA_KERNEL3]], i32 0, i32 0) to i8 addrspace(4)*))
>>>>>>> 1b1c8d83

  constexpr const char str[] = "lalala";
  static_assert(__builtin_strcmp(__builtin_sycl_unique_stable_name(decltype(str)), "_ZTSA7_Kc\0") == 0, "unexpected mangling");

  int i = 0;
  puts(__builtin_sycl_unique_stable_name(decltype(i++)));
<<<<<<< HEAD
  // CHECK: call void @puts(i8* getelementptr inbounds ([[INT_SIZE]], [[INT_SIZE]]* @[[INT1]], i32 0, i32 0))
=======
  // CHECK: call spir_func void @puts(i8 addrspace(4)* noundef addrspacecast (i8* getelementptr inbounds ([[INT_SIZE]], [[INT_SIZE]]* @[[INT1]], i32 0, i32 0) to i8 addrspace(4)*))
>>>>>>> 1b1c8d83

  // FIXME: Ensure that j is incremented because VLAs are terrible.
  int j = 55;
  puts(__builtin_sycl_unique_stable_name(int[++j]));
<<<<<<< HEAD
  // CHECK: call void @puts(i8* getelementptr inbounds ([[STRING_SIZE]], [[STRING_SIZE]]* @[[STRING]], i32 0, i32 0))

  // CHECK: define internal void @_Z22not_kernel_single_taskIZ4mainE7kernel2PFPKcvEEvT0_
  // CHECK: declare i8* @_Z4funcI4DerpEDTu33__builtin_sycl_unique_stable_nameDtsrT_3strEEEv
  // CHECK: define internal void @_Z18kernel_single_taskIZ4mainEUlPZ4mainEUlvE_E_S2_EvT0_
  // CHECK: define internal void @_Z18kernel_single_taskIZ4mainEUlvE0_S0_EvT0_
=======
  // CHECK: call spir_func void @puts(i8 addrspace(4)* noundef addrspacecast (i8* getelementptr inbounds ([[STRING_SIZE]], [[STRING_SIZE]]* @[[STRING]], i32 0, i32 0) to i8 addrspace(4)*))

  // CHECK: define internal spir_func void @_Z18kernel_single_taskIZ4mainE7kernel2PFPKcvEEvT0_
  // CHECK: declare spir_func noundef i8 addrspace(4)* @_Z4funcI4DerpEDTu33__builtin_sycl_unique_stable_nameDtsrT_3strEEEv
  // CHECK: define internal spir_func void @_Z18kernel_single_taskIZ4mainE7kernel3Z4mainEUlPZ4mainEUlvE_E_EvT0_
  // CHECK: define internal spir_func void @_Z18kernel_single_taskIZ4mainE6kernelZ4mainEUlvE0_EvT0_
>>>>>>> 1b1c8d83

  unnamed_kernel_single_task(
      []() {
        puts(__builtin_sycl_unique_stable_name(int));
<<<<<<< HEAD
        // CHECK: call void @puts(i8* getelementptr inbounds ([[INT_SIZE]], [[INT_SIZE]]* @[[INT2]], i32 0, i32 0))

        auto x = []() {};
        puts(__builtin_sycl_unique_stable_name(decltype(x)));
        // CHECK: call void @puts(i8* getelementptr inbounds ([[LAMBDA_X_SIZE]], [[LAMBDA_X_SIZE]]* @[[LAMBDA_X]], i32 0, i32 0))

        DEF_IN_MACRO();
        // CHECK: call void @puts(i8* getelementptr inbounds ([[MACRO_SIZE]], [[MACRO_SIZE]]* @[[MACRO_X]], i32 0, i32 0))
        // CHECK: call void @puts(i8* getelementptr inbounds ([[MACRO_SIZE]], [[MACRO_SIZE]]* @[[MACRO_Y]], i32 0, i32 0))

        MACRO_CALLS_MACRO();
        // CHECK: call void @puts(i8* getelementptr inbounds ([[MACRO_MACRO_SIZE]], [[MACRO_MACRO_SIZE]]* @[[MACRO_MACRO_X]], i32 0, i32 0))
        // CHECK: call void @puts(i8* getelementptr inbounds ([[MACRO_MACRO_SIZE]], [[MACRO_MACRO_SIZE]]* @[[MACRO_MACRO_Y]], i32 0, i32 0))
=======
        // CHECK: call spir_func void @puts(i8 addrspace(4)* noundef addrspacecast (i8* getelementptr inbounds ([[INT_SIZE]], [[INT_SIZE]]* @[[INT2]], i32 0, i32 0) to i8 addrspace(4)*))

        auto x = []() {};
        puts(__builtin_sycl_unique_stable_name(decltype(x)));
        // CHECK: call spir_func void @puts(i8 addrspace(4)* noundef addrspacecast (i8* getelementptr inbounds ([[LAMBDA_X_SIZE]], [[LAMBDA_X_SIZE]]* @[[LAMBDA_X]], i32 0, i32 0) to i8 addrspace(4)*))

        DEF_IN_MACRO();
        // CHECK: call spir_func void @puts(i8 addrspace(4)* noundef addrspacecast (i8* getelementptr inbounds ([[MACRO_SIZE]], [[MACRO_SIZE]]* @[[MACRO_X]], i32 0, i32 0) to i8 addrspace(4)*))
        // CHECK: call spir_func void @puts(i8 addrspace(4)* noundef addrspacecast (i8* getelementptr inbounds ([[MACRO_SIZE]], [[MACRO_SIZE]]* @[[MACRO_Y]], i32 0, i32 0) to i8 addrspace(4)*))

        MACRO_CALLS_MACRO();
        // CHECK: call spir_func void @puts(i8 addrspace(4)* noundef addrspacecast (i8* getelementptr inbounds ([[MACRO_MACRO_SIZE]], [[MACRO_MACRO_SIZE]]* @[[MACRO_MACRO_X]], i32 0, i32 0) to i8 addrspace(4)*))
        // CHECK: call spir_func void @puts(i8 addrspace(4)* noundef addrspacecast (i8* getelementptr inbounds ([[MACRO_MACRO_SIZE]], [[MACRO_MACRO_SIZE]]* @[[MACRO_MACRO_Y]], i32 0, i32 0) to i8 addrspace(4)*))
>>>>>>> 1b1c8d83

        template_param<int>();
        // CHECK: call void @_Z14template_paramIiEvv

        template_param<decltype(x)>();
        // CHECK: call void @_Z14template_paramIZZ4mainENKUlvE0_clEvEUlvE_Evv

        lambda_in_dependent_function<int>();
        // CHECK: call void @_Z28lambda_in_dependent_functionIiEvv

        lambda_in_dependent_function<decltype(x)>();
        // CHECK: call void @_Z28lambda_in_dependent_functionIZZ4mainENKUlvE0_clEvEUlvE_Evv

        lambda_no_dep<int, double>(3, 5.5);
<<<<<<< HEAD
        // CHECK: call void @_Z13lambda_no_depIidEvT_T0_(i32 3, double 5.500000e+00)
=======
        // CHECK: call spir_func void @_Z13lambda_no_depIidEvT_T0_(i32 noundef 3, double noundef 5.500000e+00)
>>>>>>> 1b1c8d83

        int a = 5;
        double b = 10.7;
        auto y = [](int a) { return a; };
        auto z = [](double b) { return b; };
        lambda_two_dep<decltype(y), decltype(z)>();
        // CHECK: call void @_Z14lambda_two_depIZZ4mainENKUlvE0_clEvEUliE_ZZ4mainENKS0_clEvEUldE_Evv

        lambda_two_dep<decltype(z), decltype(y)>();
        // CHECK: call void @_Z14lambda_two_depIZZ4mainENKUlvE0_clEvEUldE_ZZ4mainENKS0_clEvEUliE_Evv
      });
}

<<<<<<< HEAD
// CHECK: define linkonce_odr void @_Z14template_paramIiEvv
// CHECK: call void @puts(i8* getelementptr inbounds ([[INT_SIZE]], [[INT_SIZE]]* @[[INT3]], i32 0, i32 0))

// CHECK: define internal void @_Z14template_paramIZZ4mainENKUlvE0_clEvEUlvE_Evv
// CHECK: call void @puts(i8* getelementptr inbounds ([[LAMBDA_SIZE]], [[LAMBDA_SIZE]]* @[[LAMBDA]], i32 0, i32 0))

// CHECK: define linkonce_odr void @_Z28lambda_in_dependent_functionIiEvv
// CHECK: call void @puts(i8* getelementptr inbounds ([[DEP_INT_SIZE]], [[DEP_INT_SIZE]]* @[[LAMBDA_IN_DEP_INT]], i32 0, i32 0))

// CHECK: define internal void @_Z28lambda_in_dependent_functionIZZ4mainENKUlvE0_clEvEUlvE_Evv
// CHECK: call void @puts(i8* getelementptr inbounds ([[DEP_LAMBDA_SIZE]], [[DEP_LAMBDA_SIZE]]* @[[LAMBDA_IN_DEP_X]], i32 0, i32 0))

// CHECK: define linkonce_odr void @_Z13lambda_no_depIidEvT_T0_(i32 %a, double %b)
// CHECK: call void @puts(i8* getelementptr inbounds ([[NO_DEP_LAMBDA_SIZE]], [[NO_DEP_LAMBDA_SIZE]]* @[[LAMBDA_NO_DEP]], i32 0, i32 0))

// CHECK: define internal void @_Z14lambda_two_depIZZ4mainENKUlvE0_clEvEUliE_ZZ4mainENKS0_clEvEUldE_Evv
// CHECK: call void @puts(i8* getelementptr inbounds ([[DEP_LAMBDA1_SIZE]], [[DEP_LAMBDA1_SIZE]]* @[[LAMBDA_TWO_DEP]], i32 0, i32 0))

// CHECK: define internal void @_Z14lambda_two_depIZZ4mainENKUlvE0_clEvEUldE_ZZ4mainENKS0_clEvEUliE_Evv
// CHECK: call void @puts(i8* getelementptr inbounds ([[DEP_LAMBDA2_SIZE]], [[DEP_LAMBDA2_SIZE]]* @[[LAMBDA_TWO_DEP2]], i32 0, i32 0))
=======
// CHECK: define linkonce_odr spir_func void @_Z14template_paramIiEvv
// CHECK: call spir_func void @puts(i8 addrspace(4)* noundef addrspacecast (i8* getelementptr inbounds ([[INT_SIZE]], [[INT_SIZE]]* @[[INT3]], i32 0, i32 0) to i8 addrspace(4)*))

// CHECK: define internal spir_func void @_Z14template_paramIZZ4mainENKUlvE0_clEvEUlvE_Evv
// CHECK: call spir_func void @puts(i8 addrspace(4)* noundef addrspacecast (i8* getelementptr inbounds ([[LAMBDA_SIZE]], [[LAMBDA_SIZE]]* @[[LAMBDA]], i32 0, i32 0) to i8 addrspace(4)*))

// CHECK: define linkonce_odr spir_func void @_Z28lambda_in_dependent_functionIiEvv
// CHECK: call spir_func void @puts(i8 addrspace(4)* noundef addrspacecast (i8* getelementptr inbounds ([[DEP_INT_SIZE]], [[DEP_INT_SIZE]]* @[[LAMBDA_IN_DEP_INT]], i32 0, i32 0) to i8 addrspace(4)*))

// CHECK: define internal spir_func void @_Z28lambda_in_dependent_functionIZZ4mainENKUlvE0_clEvEUlvE_Evv
// CHECK: call spir_func void @puts(i8 addrspace(4)* noundef addrspacecast (i8* getelementptr inbounds ([[DEP_LAMBDA_SIZE]], [[DEP_LAMBDA_SIZE]]* @[[LAMBDA_IN_DEP_X]], i32 0, i32 0) to i8 addrspace(4)*))

// CHECK: define linkonce_odr spir_func void @_Z13lambda_no_depIidEvT_T0_(i32 noundef %a, double noundef %b)
// CHECK: call spir_func void @puts(i8 addrspace(4)* noundef addrspacecast (i8* getelementptr inbounds ([[NO_DEP_LAMBDA_SIZE]], [[NO_DEP_LAMBDA_SIZE]]* @[[LAMBDA_NO_DEP]], i32 0, i32 0) to i8 addrspace(4)*))

// CHECK: define internal spir_func void @_Z14lambda_two_depIZZ4mainENKUlvE0_clEvEUliE_ZZ4mainENKS0_clEvEUldE_Evv
// CHECK: call spir_func void @puts(i8 addrspace(4)* noundef addrspacecast (i8* getelementptr inbounds ([[DEP_LAMBDA1_SIZE]], [[DEP_LAMBDA1_SIZE]]* @[[LAMBDA_TWO_DEP]], i32 0, i32 0) to i8 addrspace(4)*))

// CHECK: define internal spir_func void @_Z14lambda_two_depIZZ4mainENKUlvE0_clEvEUldE_ZZ4mainENKS0_clEvEUliE_Evv
// CHECK: call spir_func void @puts(i8 addrspace(4)* noundef addrspacecast (i8* getelementptr inbounds ([[DEP_LAMBDA2_SIZE]], [[DEP_LAMBDA2_SIZE]]* @[[LAMBDA_TWO_DEP2]], i32 0, i32 0) to i8 addrspace(4)*))
>>>>>>> 1b1c8d83
<|MERGE_RESOLUTION|>--- conflicted
+++ resolved
@@ -76,88 +76,49 @@
 }
 
 int main() {
-<<<<<<< HEAD
   not_kernel_single_task<class kernel2>(func<Derp>);
-  // CHECK: call void @_Z22not_kernel_single_taskIZ4mainE7kernel2PFPKcvEEvT0_(i8* ()* @_Z4funcI4DerpEDTu33__builtin_sycl_unique_stable_nameDtsrT_3strEEEv)
-=======
-  kernel_single_task<class kernel2>(func<Derp>);
-  // CHECK: call spir_func void @_Z18kernel_single_taskIZ4mainE7kernel2PFPKcvEEvT0_(i8 addrspace(4)* ()* noundef @_Z4funcI4DerpEDTu33__builtin_sycl_unique_stable_nameDtsrT_3strEEEv)
->>>>>>> 1b1c8d83
+  // CHECK: call void @_Z22not_kernel_single_taskIZ4mainE7kernel2PFPKcvEEvT0_(i8* ()* noundef @_Z4funcI4DerpEDTu33__builtin_sycl_unique_stable_nameDtsrT_3strEEEv)
 
   auto l1 = []() { return 1; };
   auto l2 = [](decltype(l1) *l = nullptr) { return 2; };
   kernel_single_task<decltype(l2)>(l2);
   puts(__builtin_sycl_unique_stable_name(decltype(l2)));
-<<<<<<< HEAD
   // CHECK: call void @_Z18kernel_single_taskIZ4mainEUlPZ4mainEUlvE_E_S2_EvT0_
-  // CHECK: call void @puts(i8* getelementptr inbounds ([[LAMBDA_K3_SIZE]], [[LAMBDA_K3_SIZE]]* @[[LAMBDA_KERNEL3]], i32 0, i32 0))
-=======
-  // CHECK: call spir_func void @_Z18kernel_single_taskIZ4mainE7kernel3Z4mainEUlPZ4mainEUlvE_E_EvT0_
-  // CHECK: call spir_func void @puts(i8 addrspace(4)* noundef addrspacecast (i8* getelementptr inbounds ([[LAMBDA_K3_SIZE]], [[LAMBDA_K3_SIZE]]* @[[LAMBDA_KERNEL3]], i32 0, i32 0) to i8 addrspace(4)*))
->>>>>>> 1b1c8d83
+  // CHECK: call void @puts(i8* noundef getelementptr inbounds ([[LAMBDA_K3_SIZE]], [[LAMBDA_K3_SIZE]]* @[[LAMBDA_KERNEL3]], i32 0, i32 0))
 
   constexpr const char str[] = "lalala";
   static_assert(__builtin_strcmp(__builtin_sycl_unique_stable_name(decltype(str)), "_ZTSA7_Kc\0") == 0, "unexpected mangling");
 
   int i = 0;
   puts(__builtin_sycl_unique_stable_name(decltype(i++)));
-<<<<<<< HEAD
-  // CHECK: call void @puts(i8* getelementptr inbounds ([[INT_SIZE]], [[INT_SIZE]]* @[[INT1]], i32 0, i32 0))
-=======
-  // CHECK: call spir_func void @puts(i8 addrspace(4)* noundef addrspacecast (i8* getelementptr inbounds ([[INT_SIZE]], [[INT_SIZE]]* @[[INT1]], i32 0, i32 0) to i8 addrspace(4)*))
->>>>>>> 1b1c8d83
+  // CHECK: call void @puts(i8* noundef getelementptr inbounds ([[INT_SIZE]], [[INT_SIZE]]* @[[INT1]], i32 0, i32 0))
 
   // FIXME: Ensure that j is incremented because VLAs are terrible.
   int j = 55;
   puts(__builtin_sycl_unique_stable_name(int[++j]));
-<<<<<<< HEAD
-  // CHECK: call void @puts(i8* getelementptr inbounds ([[STRING_SIZE]], [[STRING_SIZE]]* @[[STRING]], i32 0, i32 0))
+  // CHECK: call void @puts(i8* noundef getelementptr inbounds ([[STRING_SIZE]], [[STRING_SIZE]]* @[[STRING]], i32 0, i32 0))
 
   // CHECK: define internal void @_Z22not_kernel_single_taskIZ4mainE7kernel2PFPKcvEEvT0_
-  // CHECK: declare i8* @_Z4funcI4DerpEDTu33__builtin_sycl_unique_stable_nameDtsrT_3strEEEv
+  // CHECK: declare noundef i8* @_Z4funcI4DerpEDTu33__builtin_sycl_unique_stable_nameDtsrT_3strEEEv
   // CHECK: define internal void @_Z18kernel_single_taskIZ4mainEUlPZ4mainEUlvE_E_S2_EvT0_
   // CHECK: define internal void @_Z18kernel_single_taskIZ4mainEUlvE0_S0_EvT0_
-=======
-  // CHECK: call spir_func void @puts(i8 addrspace(4)* noundef addrspacecast (i8* getelementptr inbounds ([[STRING_SIZE]], [[STRING_SIZE]]* @[[STRING]], i32 0, i32 0) to i8 addrspace(4)*))
-
-  // CHECK: define internal spir_func void @_Z18kernel_single_taskIZ4mainE7kernel2PFPKcvEEvT0_
-  // CHECK: declare spir_func noundef i8 addrspace(4)* @_Z4funcI4DerpEDTu33__builtin_sycl_unique_stable_nameDtsrT_3strEEEv
-  // CHECK: define internal spir_func void @_Z18kernel_single_taskIZ4mainE7kernel3Z4mainEUlPZ4mainEUlvE_E_EvT0_
-  // CHECK: define internal spir_func void @_Z18kernel_single_taskIZ4mainE6kernelZ4mainEUlvE0_EvT0_
->>>>>>> 1b1c8d83
 
   unnamed_kernel_single_task(
       []() {
         puts(__builtin_sycl_unique_stable_name(int));
-<<<<<<< HEAD
-        // CHECK: call void @puts(i8* getelementptr inbounds ([[INT_SIZE]], [[INT_SIZE]]* @[[INT2]], i32 0, i32 0))
+        // CHECK: call void @puts(i8* noundef getelementptr inbounds ([[INT_SIZE]], [[INT_SIZE]]* @[[INT2]], i32 0, i32 0))
 
         auto x = []() {};
         puts(__builtin_sycl_unique_stable_name(decltype(x)));
-        // CHECK: call void @puts(i8* getelementptr inbounds ([[LAMBDA_X_SIZE]], [[LAMBDA_X_SIZE]]* @[[LAMBDA_X]], i32 0, i32 0))
+        // CHECK: call void @puts(i8* noundef getelementptr inbounds ([[LAMBDA_X_SIZE]], [[LAMBDA_X_SIZE]]* @[[LAMBDA_X]], i32 0, i32 0))
 
         DEF_IN_MACRO();
-        // CHECK: call void @puts(i8* getelementptr inbounds ([[MACRO_SIZE]], [[MACRO_SIZE]]* @[[MACRO_X]], i32 0, i32 0))
-        // CHECK: call void @puts(i8* getelementptr inbounds ([[MACRO_SIZE]], [[MACRO_SIZE]]* @[[MACRO_Y]], i32 0, i32 0))
+        // CHECK: call void @puts(i8* noundef getelementptr inbounds ([[MACRO_SIZE]], [[MACRO_SIZE]]* @[[MACRO_X]], i32 0, i32 0))
+        // CHECK: call void @puts(i8* noundef getelementptr inbounds ([[MACRO_SIZE]], [[MACRO_SIZE]]* @[[MACRO_Y]], i32 0, i32 0))
 
         MACRO_CALLS_MACRO();
-        // CHECK: call void @puts(i8* getelementptr inbounds ([[MACRO_MACRO_SIZE]], [[MACRO_MACRO_SIZE]]* @[[MACRO_MACRO_X]], i32 0, i32 0))
-        // CHECK: call void @puts(i8* getelementptr inbounds ([[MACRO_MACRO_SIZE]], [[MACRO_MACRO_SIZE]]* @[[MACRO_MACRO_Y]], i32 0, i32 0))
-=======
-        // CHECK: call spir_func void @puts(i8 addrspace(4)* noundef addrspacecast (i8* getelementptr inbounds ([[INT_SIZE]], [[INT_SIZE]]* @[[INT2]], i32 0, i32 0) to i8 addrspace(4)*))
-
-        auto x = []() {};
-        puts(__builtin_sycl_unique_stable_name(decltype(x)));
-        // CHECK: call spir_func void @puts(i8 addrspace(4)* noundef addrspacecast (i8* getelementptr inbounds ([[LAMBDA_X_SIZE]], [[LAMBDA_X_SIZE]]* @[[LAMBDA_X]], i32 0, i32 0) to i8 addrspace(4)*))
-
-        DEF_IN_MACRO();
-        // CHECK: call spir_func void @puts(i8 addrspace(4)* noundef addrspacecast (i8* getelementptr inbounds ([[MACRO_SIZE]], [[MACRO_SIZE]]* @[[MACRO_X]], i32 0, i32 0) to i8 addrspace(4)*))
-        // CHECK: call spir_func void @puts(i8 addrspace(4)* noundef addrspacecast (i8* getelementptr inbounds ([[MACRO_SIZE]], [[MACRO_SIZE]]* @[[MACRO_Y]], i32 0, i32 0) to i8 addrspace(4)*))
-
-        MACRO_CALLS_MACRO();
-        // CHECK: call spir_func void @puts(i8 addrspace(4)* noundef addrspacecast (i8* getelementptr inbounds ([[MACRO_MACRO_SIZE]], [[MACRO_MACRO_SIZE]]* @[[MACRO_MACRO_X]], i32 0, i32 0) to i8 addrspace(4)*))
-        // CHECK: call spir_func void @puts(i8 addrspace(4)* noundef addrspacecast (i8* getelementptr inbounds ([[MACRO_MACRO_SIZE]], [[MACRO_MACRO_SIZE]]* @[[MACRO_MACRO_Y]], i32 0, i32 0) to i8 addrspace(4)*))
->>>>>>> 1b1c8d83
+        // CHECK: call void @puts(i8* noundef getelementptr inbounds ([[MACRO_MACRO_SIZE]], [[MACRO_MACRO_SIZE]]* @[[MACRO_MACRO_X]], i32 0, i32 0))
+        // CHECK: call void @puts(i8* noundef getelementptr inbounds ([[MACRO_MACRO_SIZE]], [[MACRO_MACRO_SIZE]]* @[[MACRO_MACRO_Y]], i32 0, i32 0))
 
         template_param<int>();
         // CHECK: call void @_Z14template_paramIiEvv
@@ -172,11 +133,7 @@
         // CHECK: call void @_Z28lambda_in_dependent_functionIZZ4mainENKUlvE0_clEvEUlvE_Evv
 
         lambda_no_dep<int, double>(3, 5.5);
-<<<<<<< HEAD
-        // CHECK: call void @_Z13lambda_no_depIidEvT_T0_(i32 3, double 5.500000e+00)
-=======
-        // CHECK: call spir_func void @_Z13lambda_no_depIidEvT_T0_(i32 noundef 3, double noundef 5.500000e+00)
->>>>>>> 1b1c8d83
+        // CHECK: call void @_Z13lambda_no_depIidEvT_T0_(i32 noundef 3, double noundef 5.500000e+00)
 
         int a = 5;
         double b = 10.7;
@@ -190,46 +147,23 @@
       });
 }
 
-<<<<<<< HEAD
 // CHECK: define linkonce_odr void @_Z14template_paramIiEvv
-// CHECK: call void @puts(i8* getelementptr inbounds ([[INT_SIZE]], [[INT_SIZE]]* @[[INT3]], i32 0, i32 0))
+// CHECK: call void @puts(i8* noundef getelementptr inbounds ([[INT_SIZE]], [[INT_SIZE]]* @[[INT3]], i32 0, i32 0))
 
 // CHECK: define internal void @_Z14template_paramIZZ4mainENKUlvE0_clEvEUlvE_Evv
-// CHECK: call void @puts(i8* getelementptr inbounds ([[LAMBDA_SIZE]], [[LAMBDA_SIZE]]* @[[LAMBDA]], i32 0, i32 0))
+// CHECK: call void @puts(i8* noundef getelementptr inbounds ([[LAMBDA_SIZE]], [[LAMBDA_SIZE]]* @[[LAMBDA]], i32 0, i32 0))
 
 // CHECK: define linkonce_odr void @_Z28lambda_in_dependent_functionIiEvv
-// CHECK: call void @puts(i8* getelementptr inbounds ([[DEP_INT_SIZE]], [[DEP_INT_SIZE]]* @[[LAMBDA_IN_DEP_INT]], i32 0, i32 0))
+// CHECK: call void @puts(i8* noundef getelementptr inbounds ([[DEP_INT_SIZE]], [[DEP_INT_SIZE]]* @[[LAMBDA_IN_DEP_INT]], i32 0, i32 0))
 
 // CHECK: define internal void @_Z28lambda_in_dependent_functionIZZ4mainENKUlvE0_clEvEUlvE_Evv
-// CHECK: call void @puts(i8* getelementptr inbounds ([[DEP_LAMBDA_SIZE]], [[DEP_LAMBDA_SIZE]]* @[[LAMBDA_IN_DEP_X]], i32 0, i32 0))
+// CHECK: call void @puts(i8* noundef getelementptr inbounds ([[DEP_LAMBDA_SIZE]], [[DEP_LAMBDA_SIZE]]* @[[LAMBDA_IN_DEP_X]], i32 0, i32 0))
 
-// CHECK: define linkonce_odr void @_Z13lambda_no_depIidEvT_T0_(i32 %a, double %b)
-// CHECK: call void @puts(i8* getelementptr inbounds ([[NO_DEP_LAMBDA_SIZE]], [[NO_DEP_LAMBDA_SIZE]]* @[[LAMBDA_NO_DEP]], i32 0, i32 0))
+// CHECK: define linkonce_odr void @_Z13lambda_no_depIidEvT_T0_(i32 noundef %a, double noundef %b)
+// CHECK: call void @puts(i8* noundef getelementptr inbounds ([[NO_DEP_LAMBDA_SIZE]], [[NO_DEP_LAMBDA_SIZE]]* @[[LAMBDA_NO_DEP]], i32 0, i32 0))
 
 // CHECK: define internal void @_Z14lambda_two_depIZZ4mainENKUlvE0_clEvEUliE_ZZ4mainENKS0_clEvEUldE_Evv
-// CHECK: call void @puts(i8* getelementptr inbounds ([[DEP_LAMBDA1_SIZE]], [[DEP_LAMBDA1_SIZE]]* @[[LAMBDA_TWO_DEP]], i32 0, i32 0))
+// CHECK: call void @puts(i8* noundef getelementptr inbounds ([[DEP_LAMBDA1_SIZE]], [[DEP_LAMBDA1_SIZE]]* @[[LAMBDA_TWO_DEP]], i32 0, i32 0))
 
 // CHECK: define internal void @_Z14lambda_two_depIZZ4mainENKUlvE0_clEvEUldE_ZZ4mainENKS0_clEvEUliE_Evv
-// CHECK: call void @puts(i8* getelementptr inbounds ([[DEP_LAMBDA2_SIZE]], [[DEP_LAMBDA2_SIZE]]* @[[LAMBDA_TWO_DEP2]], i32 0, i32 0))
-=======
-// CHECK: define linkonce_odr spir_func void @_Z14template_paramIiEvv
-// CHECK: call spir_func void @puts(i8 addrspace(4)* noundef addrspacecast (i8* getelementptr inbounds ([[INT_SIZE]], [[INT_SIZE]]* @[[INT3]], i32 0, i32 0) to i8 addrspace(4)*))
-
-// CHECK: define internal spir_func void @_Z14template_paramIZZ4mainENKUlvE0_clEvEUlvE_Evv
-// CHECK: call spir_func void @puts(i8 addrspace(4)* noundef addrspacecast (i8* getelementptr inbounds ([[LAMBDA_SIZE]], [[LAMBDA_SIZE]]* @[[LAMBDA]], i32 0, i32 0) to i8 addrspace(4)*))
-
-// CHECK: define linkonce_odr spir_func void @_Z28lambda_in_dependent_functionIiEvv
-// CHECK: call spir_func void @puts(i8 addrspace(4)* noundef addrspacecast (i8* getelementptr inbounds ([[DEP_INT_SIZE]], [[DEP_INT_SIZE]]* @[[LAMBDA_IN_DEP_INT]], i32 0, i32 0) to i8 addrspace(4)*))
-
-// CHECK: define internal spir_func void @_Z28lambda_in_dependent_functionIZZ4mainENKUlvE0_clEvEUlvE_Evv
-// CHECK: call spir_func void @puts(i8 addrspace(4)* noundef addrspacecast (i8* getelementptr inbounds ([[DEP_LAMBDA_SIZE]], [[DEP_LAMBDA_SIZE]]* @[[LAMBDA_IN_DEP_X]], i32 0, i32 0) to i8 addrspace(4)*))
-
-// CHECK: define linkonce_odr spir_func void @_Z13lambda_no_depIidEvT_T0_(i32 noundef %a, double noundef %b)
-// CHECK: call spir_func void @puts(i8 addrspace(4)* noundef addrspacecast (i8* getelementptr inbounds ([[NO_DEP_LAMBDA_SIZE]], [[NO_DEP_LAMBDA_SIZE]]* @[[LAMBDA_NO_DEP]], i32 0, i32 0) to i8 addrspace(4)*))
-
-// CHECK: define internal spir_func void @_Z14lambda_two_depIZZ4mainENKUlvE0_clEvEUliE_ZZ4mainENKS0_clEvEUldE_Evv
-// CHECK: call spir_func void @puts(i8 addrspace(4)* noundef addrspacecast (i8* getelementptr inbounds ([[DEP_LAMBDA1_SIZE]], [[DEP_LAMBDA1_SIZE]]* @[[LAMBDA_TWO_DEP]], i32 0, i32 0) to i8 addrspace(4)*))
-
-// CHECK: define internal spir_func void @_Z14lambda_two_depIZZ4mainENKUlvE0_clEvEUldE_ZZ4mainENKS0_clEvEUliE_Evv
-// CHECK: call spir_func void @puts(i8 addrspace(4)* noundef addrspacecast (i8* getelementptr inbounds ([[DEP_LAMBDA2_SIZE]], [[DEP_LAMBDA2_SIZE]]* @[[LAMBDA_TWO_DEP2]], i32 0, i32 0) to i8 addrspace(4)*))
->>>>>>> 1b1c8d83
+// CHECK: call void @puts(i8* noundef getelementptr inbounds ([[DEP_LAMBDA2_SIZE]], [[DEP_LAMBDA2_SIZE]]* @[[LAMBDA_TWO_DEP2]], i32 0, i32 0))