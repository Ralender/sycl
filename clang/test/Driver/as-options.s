// PR21000: Test that -I is passed to both external and integrated assemblers.

// RUN: %clang -target x86_64-linux-gnu -c -no-integrated-as %s \
// RUN:   -Ifoo_dir -### 2>&1 \
// RUN:   | FileCheck %s

// RUN: %clang -target x86_64-linux-gnu -c -no-integrated-as %s \
// RUN:   -I foo_dir -### 2>&1 \
// RUN:   | FileCheck %s

// RUN: %clang -target x86_64-linux-gnu -c -integrated-as %s \
// RUN:   -Ifoo_dir -### 2>&1 \
// RUN:   | FileCheck %s

// RUN: %clang -target x86_64-linux-gnu -c -integrated-as %s \
// RUN:   -I foo_dir -### 2>&1 \
// RUN:   | FileCheck %s

// Other GNU targets

// RUN: %clang -target aarch64-linux-gnu -c -no-integrated-as %s \
// RUN:   -Ifoo_dir -### 2>&1 \
// RUN:   | FileCheck %s

// RUN: %clang -target aarch64-linux-gnu -c -integrated-as %s \
// RUN:   -Ifoo_dir -### 2>&1 \
// RUN:   | FileCheck %s

// RUN: %clang -target armv7-linux-gnueabihf -c -no-integrated-as %s \
// RUN:   -Ifoo_dir -### 2>&1 \
// RUN:   | FileCheck %s

// RUN: %clang -target armv7-linux-gnueabihf -c -integrated-as %s \
// RUN:   -Ifoo_dir -### 2>&1 \
// RUN:   | FileCheck %s

// CHECK: "-I" "foo_dir"

// Test that assembler options don't cause warnings when there's no assembler
// stage.

// RUN: %clang -mincremental-linker-compatible -E -fintegrated-as \
// RUN:   -o /dev/null -x c++ %s 2>&1 \
// RUN:   | FileCheck --check-prefix=NOWARN --allow-empty %s
// RUN: %clang -mincremental-linker-compatible -E -fno-integrated-as \
// RUN:   -o /dev/null -x c++ %s 2>&1 \
// RUN:   | FileCheck --check-prefix=WARN --allow-empty %s

// RUN: %clang -mincremental-linker-compatible -E -fintegrated-as \
// RUN:   -o /dev/null -x assembler-with-cpp %s 2>&1 \
// RUN:   | FileCheck --check-prefix=NOWARN --allow-empty %s
// RUN: %clang -mincremental-linker-compatible -E -fno-integrated-as \
// RUN:   -o /dev/null -x assembler-with-cpp %s 2>&1 \
// RUN:   | FileCheck --check-prefix=WARN --allow-empty %s

// RUN: %clang -mimplicit-it=always -target armv7-linux-gnueabi -E \
// RUN:   -fintegrated-as -o /dev/null -x c++ %s 2>&1 \
// RUN:   | FileCheck --check-prefix=NOWARN --allow-empty %s
// RUN: %clang -mimplicit-it=always -target armv7-linux-gnueabi -E \
// RUN:   -fno-integrated-as -o /dev/null -x c++ %s 2>&1 \
// RUN:   | FileCheck --check-prefix=WARN --allow-empty %s

// RUN: %clang -mimplicit-it=always -target armv7-linux-gnueabi -E \
// RUN:   -fintegrated-as -o /dev/null -x assembler-with-cpp %s 2>&1 \
// RUN:   | FileCheck --check-prefix=NOWARN --allow-empty %s
// RUN: %clang -mimplicit-it=always -target armv7-linux-gnueabi -E \
// RUN:   -fno-integrated-as -o /dev/null -x assembler-with-cpp %s 2>&1 \
// RUN:   | FileCheck --check-prefix=WARN --allow-empty %s

// RUN: %clang -Wa,-mbig-obj -target i386-pc-windows -E -fintegrated-as \
// RUN:   -o /dev/null -x c++ %s 2>&1 \
// RUN:   | FileCheck --check-prefix=NOWARN --allow-empty %s
// RUN: %clang -Wa,-mbig-obj -target i386-pc-windows -E -fno-integrated-as \
// RUN:   -o /dev/null -x c++ %s 2>&1 \
// RUN:   | FileCheck --check-prefix=NOWARN --allow-empty %s

// RUN: %clang -Wa,-mbig-obj -target i386-pc-windows -E -fintegrated-as \
// RUN:   -o /dev/null -x assembler-with-cpp %s 2>&1 \
// RUN:   | FileCheck --check-prefix=NOWARN --allow-empty %s
// RUN: %clang -Wa,-mbig-obj -target i386-pc-windows -E -fno-integrated-as \
// RUN:   -o /dev/null -x assembler-with-cpp %s 2>&1 \
// RUN:   | FileCheck --check-prefix=NOWARN --allow-empty %s

// RUN: %clang -Xassembler -mbig-obj -target i386-pc-windows -E -fintegrated-as \
// RUN:   -o /dev/null -x c++ %s 2>&1 \
// RUN:   | FileCheck --check-prefix=NOWARN --allow-empty %s
// RUN: %clang -Xassembler -mbig-obj -target i386-pc-windows -E \
// RUN:   -fno-integrated-as -o /dev/null -x c++ %s 2>&1 \
// RUN:   | FileCheck --check-prefix=NOWARN --allow-empty %s

// RUN: %clang -Xassembler -mbig-obj -target i386-pc-windows -E -fintegrated-as \
// RUN:   -o /dev/null -x assembler-with-cpp %s 2>&1 \
// RUN:   | FileCheck --check-prefix=NOWARN --allow-empty %s
// RUN: %clang -Xassembler -mbig-obj -target i386-pc-windows -E \
// RUN:   -fno-integrated-as -o /dev/null -x assembler-with-cpp %s 2>&1 \
// RUN:   | FileCheck --check-prefix=NOWARN --allow-empty %s

// NOWARN-NOT: unused

// Test that unsupported arguments do not cause errors when -fno-integrated-as
// is set.
// RUN: %clang -Wa,-mno-warn-deprecated -fno-integrated-as %s -S 2>&1 \
// RUN:   | FileCheck --check-prefix=NOERROR --allow-empty %s
// NOERROR-NOT: error: unsupported argument '-mno-warn-deprecated' to option 'Wa,'

// -Wa flags shouldn't cause warnings without an assembler stage with
// -fno-integrated-as either.
// RUN: %clang -Wa,-mno-warn-deprecated -fno-integrated-as -x c++ %s -S 2>&1 \
// RUN:   -o /dev/null \
// RUN:   | FileCheck --check-prefix=NOWARN --allow-empty %s

// But -m flags for the integrated assembler _should_ warn if the integrated
// assembler is not in use.
// RUN: %clang -mrelax-all -fintegrated-as -x c++ %s -S -o /dev/null 2>&1 \
// RUN:   | FileCheck --check-prefix=NOWARN --allow-empty %s
// RUN: %clang -mrelax-all -fno-integrated-as -x c++ %s -S -o /dev/null 2>&1 \
// RUN:   | FileCheck --check-prefix=WARN --allow-empty %s
// WARN: unused

// Test that -g is passed through to GAS.
// RUN: %clang --target=aarch64-linux-gnu -fno-integrated-as -g %s -### 2>&1 | \
// RUN:   FileCheck --check-prefix=DEBUG %s
// RUN: %clang --target=aarch64-linux-gnu -fno-integrated-as -g0 -g %s -### 2>&1 | \
// RUN:   FileCheck --check-prefix=DEBUG %s
<<<<<<< HEAD
// DEBUG: "-g"
// RUN: %clang --target=aarch64-linux-gnu -fno-integrated-as -g -g0 %s -### 2>&1 | \
// RUN:   FileCheck --check-prefix=NODEBUG %s
// NODEBUG-NOT: "-g"
=======
// DEBUG: "-g" "-gdwarf-5"
// RUN: %clang --target=aarch64-linux-gnu -fno-integrated-as -g -g0 %s -### 2>&1 | \
// RUN:   FileCheck --check-prefix=NODEBUG %s
// RUN: %clang --target=aarch64-linux-gnu -fno-integrated-as -gdwarf-5 -g0 %s -### 2>&1 | \
// RUN:   FileCheck --check-prefix=NODEBUG %s
// NODEBUG-NOT: "-g"
// NODEBUG-NOT: "-gdwarf-

// Test that -gdwarf-* is passed through to GAS.
// TODO: test without -g
// RUN: %clang --target=aarch64-linux-gnu -fno-integrated-as -gdwarf-5 %s -### 2>&1 | \
// RUN:   FileCheck --check-prefix=GDWARF5 %s
// RUN: %clang --target=aarch64-linux-gnu -fno-integrated-as -gdwarf-4 %s -### 2>&1 | \
// RUN:   FileCheck --check-prefix=GDWARF4 %s
// RUN: %clang --target=aarch64-linux-gnu -fno-integrated-as -gdwarf-3 %s -### 2>&1 | \
// RUN:   FileCheck --check-prefix=GDWARF3 %s
// RUN: %clang --target=aarch64-linux-gnu -fno-integrated-as -gdwarf-2 %s -### 2>&1 | \
// RUN:   FileCheck --check-prefix=GDWARF2 %s
// RUN: %clang --target=aarch64-linux-gnu -fno-integrated-as -gdwarf %s -### 2>&1 | \
// RUN:   FileCheck --check-prefix=GDWARF5 %s

// RUN: %clang --target=aarch64-linux-gnu -fno-integrated-as -gdwarf-5 %s -### 2>&1 | \
// RUN:   FileCheck --check-prefix=GDWARF5 %s
// RUN: %clang --target=aarch64-linux-gnu -fno-integrated-as -g \
// RUN:   -fdebug-default-version=2 %s -### 2>&1 | FileCheck --check-prefix=GDWARF2 %s

// GDWARF5: "-gdwarf-5"
// GDWARF4: "-gdwarf-4"
// GDWARF3: "-gdwarf-3"
// GDWARF2: "-gdwarf-2"
>>>>>>> e7aa6127
<|MERGE_RESOLUTION|>--- conflicted
+++ resolved
@@ -122,12 +122,6 @@
 // RUN:   FileCheck --check-prefix=DEBUG %s
 // RUN: %clang --target=aarch64-linux-gnu -fno-integrated-as -g0 -g %s -### 2>&1 | \
 // RUN:   FileCheck --check-prefix=DEBUG %s
-<<<<<<< HEAD
-// DEBUG: "-g"
-// RUN: %clang --target=aarch64-linux-gnu -fno-integrated-as -g -g0 %s -### 2>&1 | \
-// RUN:   FileCheck --check-prefix=NODEBUG %s
-// NODEBUG-NOT: "-g"
-=======
 // DEBUG: "-g" "-gdwarf-5"
 // RUN: %clang --target=aarch64-linux-gnu -fno-integrated-as -g -g0 %s -### 2>&1 | \
 // RUN:   FileCheck --check-prefix=NODEBUG %s
@@ -157,5 +151,4 @@
 // GDWARF5: "-gdwarf-5"
 // GDWARF4: "-gdwarf-4"
 // GDWARF3: "-gdwarf-3"
-// GDWARF2: "-gdwarf-2"
->>>>>>> e7aa6127
+// GDWARF2: "-gdwarf-2"