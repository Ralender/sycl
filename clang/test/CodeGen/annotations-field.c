--- conflicted
+++ resolved
@@ -19,34 +19,22 @@
 int main(int argc, char **argv) {
     struct foo f;
     f.v = argc;
-<<<<<<< HEAD
-// CHECK: getelementptr inbounds %struct.foo, %struct.foo* %f, i32 0, i32 0
-// CHECK-NEXT: call i32* @llvm.ptr.annotation.p0i32({{.*}}str{{.*}}str{{.*}}i32 12, i8* null)
-// CHECK-NEXT: call i32* @llvm.ptr.annotation.p0i32({{.*}}str{{.*}}str{{.*}}i32 12, i8* null)
+// CHECK: getelementptr inbounds %struct.foo, ptr %f, i32 0, i32 0
+// CHECK-NEXT: call ptr @llvm.ptr.annotation.p0({{.*}}str{{.*}}str{{.*}}i32 12, ptr null)
+// CHECK-NEXT: call ptr @llvm.ptr.annotation.p0({{.*}}str{{.*}}str{{.*}}i32 12, ptr null)
     f.w = 42;
-// CHECK: getelementptr inbounds %struct.foo, %struct.foo* %f, i32 0, i32 1
-// CHECK-NEXT: call i8* @llvm.ptr.annotation.p0i8({{.*}}str{{.*}}str{{.*}}i32 13, i8* null)
-// CHECK-NEXT: call i8* @llvm.ptr.annotation.p0i8({{.*}}str{{.*}}str{{.*}}i32 13, i8* null)
+// CHECK: getelementptr inbounds %struct.foo, ptr %f, i32 0, i32 1
+// CHECK-NEXT: call ptr @llvm.ptr.annotation.p0({{.*}}str{{.*}}str{{.*}}i32 13, ptr null)
+// CHECK-NEXT: call ptr @llvm.ptr.annotation.p0({{.*}}str{{.*}}str{{.*}}i32 13, ptr null)
     f.f = 0;
-// CHECK: getelementptr inbounds %struct.foo, %struct.foo* %f, i32 0, i32 2
-// CHECK-NEXT: bitcast float* {{.*}} to i8*
-// CHECK-NEXT: call i8* @llvm.ptr.annotation.p0i8({{.*}}str{{.*}}str{{.*}}i32 14, i8* null)
-// CHECK-NEXT: bitcast i8* {{.*}} to float*
-// CHECK-NEXT: bitcast float* {{.*}} to i8*
-// CHECK-NEXT: call i8* @llvm.ptr.annotation.p0i8({{.*}}str{{.*}}str{{.*}}i32 14, i8* null)
-// CHECK-NEXT: bitcast i8* {{.*}} to float*
-    gf.v = argc;
-// CHECK: call i32* @llvm.ptr.annotation.p0i32(i32* getelementptr inbounds (%struct.foo, %struct.foo* @gf, i32 0, i32 0), {{.*}}str{{.*}}str{{.*}}i32 12, i8* null)
-    gf.w = 42;
-// CHECK: call i8* @llvm.ptr.annotation.p0i8(i8* getelementptr inbounds (%struct.foo, %struct.foo* @gf, i32 0, i32 1), {{.*}}str{{.*}}str{{.*}}i32 13, i8* null)
-    gf.f = 0;
-// CHECK: call i8* @llvm.ptr.annotation.p0i8(i8* bitcast (float* getelementptr inbounds (%struct.foo, %struct.foo* @gf, i32 0, i32 2) to i8*), {{.*}}str{{.*}}str{{.*}}i32 14, i8* null)
-=======
-// CHECK: getelementptr inbounds %struct.foo, ptr %f, i32 0, i32 0
-// CHECK-NEXT: call ptr @llvm.ptr.annotation.p0({{.*}}str{{.*}}str{{.*}}i32 8, ptr null)
-// CHECK-NEXT: call ptr @llvm.ptr.annotation.p0({{.*}}str{{.*}}str{{.*}}i32 8, ptr null)
+// CHECK: getelementptr inbounds %struct.foo, ptr %f, i32 0, i32 2
+// CHECK-NEXT: call ptr @llvm.ptr.annotation.p0({{.*}}str{{.*}}str{{.*}}i32 14, ptr null)
+// CHECK-NEXT: call ptr @llvm.ptr.annotation.p0({{.*}}str{{.*}}str{{.*}}i32 14, ptr null)
     gf.v = argc;
 // CHECK: call ptr @llvm.ptr.annotation.p0(ptr @gf, {{.*}}str{{.*}}str{{.*}}i32 8, ptr null)
->>>>>>> 39db5e1e
+    gf.w = 42;
+// CHECK: call ptr @llvm.ptr.annotation.p0(ptr @gf, {{.*}}str{{.*}}str{{.*}}i32 13, ptr null)
+    gf.f = 0;
+// CHECK: call ptr @llvm.ptr.annotation.p0(ptr @gf, {{.*}}str{{.*}}str{{.*}}i32 14, ptr null)
     return 0;
 }