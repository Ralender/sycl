//===--- Options.td - Options for clang -----------------------------------===//
//
// Part of the LLVM Project, under the Apache License v2.0 with LLVM Exceptions.
// See https://llvm.org/LICENSE.txt for license information.
// SPDX-License-Identifier: Apache-2.0 WITH LLVM-exception
//
//===----------------------------------------------------------------------===//
//
//  This file defines the options accepted by clang.
//
//===----------------------------------------------------------------------===//

// Include the common option parsing interfaces.
include "llvm/Option/OptParser.td"

/////////
// Flags

// DriverOption - The option is a "driver" option, and should not be forwarded
// to other tools.
def DriverOption : OptionFlag;

// LinkerInput - The option is a linker input.
def LinkerInput : OptionFlag;

// NoArgumentUnused - Don't report argument unused warnings for this option; this
// is useful for options like -static or -dynamic which a user may always end up
// passing, even if the platform defaults to (or only supports) that option.
def NoArgumentUnused : OptionFlag;

// Unsupported - The option is unsupported, and the driver will reject command
// lines that use it.
def Unsupported : OptionFlag;

// Ignored - The option is unsupported, and the driver will silently ignore it.
def Ignored : OptionFlag;

// CoreOption - This is considered a "core" Clang option, available in both
// clang and clang-cl modes.
def CoreOption : OptionFlag;

// CLOption - This is a cl.exe compatibility option. Options with this flag
// are made available when the driver is running in CL compatibility mode.
def CLOption : OptionFlag;

// CC1Option - This option should be accepted by clang -cc1.
def CC1Option : OptionFlag;

// CC1AsOption - This option should be accepted by clang -cc1as.
def CC1AsOption : OptionFlag;

// NoDriverOption - This option should not be accepted by the driver.
def NoDriverOption : OptionFlag;

// A short name to show in documentation. The name will be interpreted as rST.
class DocName<string name> { string DocName = name; }

// A brief description to show in documentation, interpreted as rST.
class DocBrief<code descr> { code DocBrief = descr; }

// Indicates that this group should be flattened into its parent when generating
// documentation.
class DocFlatten { bit DocFlatten = 1; }

// Indicates that this warning is ignored, but accepted with a warning for
// GCC compatibility.
class IgnoredGCCCompat : Flags<[HelpHidden]> {}

/////////
// Groups

def Action_Group : OptionGroup<"<action group>">, DocName<"Actions">,
                   DocBrief<[{The action to perform on the input.}]>;

// Meta-group for options which are only used for compilation,
// and not linking etc.
def CompileOnly_Group : OptionGroup<"<CompileOnly group>">,
                        DocName<"Compilation flags">, DocBrief<[{
Flags controlling the behavior of Clang during compilation. These flags have
no effect during actions that do not perform compilation.}]>;

def Preprocessor_Group : OptionGroup<"<Preprocessor group>">,
                         Group<CompileOnly_Group>,
                         DocName<"Preprocessor flags">, DocBrief<[{
Flags controlling the behavior of the Clang preprocessor.}]>;

def IncludePath_Group : OptionGroup<"<I/i group>">, Group<Preprocessor_Group>,
                        DocName<"Include path management">,
                        DocBrief<[{
Flags controlling how ``#include``\s are resolved to files.}]>;

def I_Group : OptionGroup<"<I group>">, Group<IncludePath_Group>, DocFlatten;
def i_Group : OptionGroup<"<i group>">, Group<IncludePath_Group>, DocFlatten;
def clang_i_Group : OptionGroup<"<clang i group>">, Group<i_Group>, DocFlatten;

def M_Group : OptionGroup<"<M group>">, Group<Preprocessor_Group>,
              DocName<"Dependency file generation">, DocBrief<[{
Flags controlling generation of a dependency file for ``make``-like build
systems.}]>;

def d_Group : OptionGroup<"<d group>">, Group<Preprocessor_Group>,
              DocName<"Dumping preprocessor state">, DocBrief<[{
Flags allowing the state of the preprocessor to be dumped in various ways.}]>;

def Diag_Group : OptionGroup<"<W/R group>">, Group<CompileOnly_Group>,
                 DocName<"Diagnostic flags">, DocBrief<[{
Flags controlling which warnings, errors, and remarks Clang will generate.
See the :doc:`full list of warning and remark flags <DiagnosticsReference>`.}]>;

def R_Group : OptionGroup<"<R group>">, Group<Diag_Group>, DocFlatten;
def R_value_Group : OptionGroup<"<R (with value) group>">, Group<R_Group>,
                    DocFlatten;
def W_Group : OptionGroup<"<W group>">, Group<Diag_Group>, DocFlatten;
def W_value_Group : OptionGroup<"<W (with value) group>">, Group<W_Group>,
                    DocFlatten;

def f_Group : OptionGroup<"<f group>">, Group<CompileOnly_Group>,
              DocName<"Target-independent compilation options">;

def f_clang_Group : OptionGroup<"<f (clang-only) group>">,
                    Group<CompileOnly_Group>, DocFlatten;
def pedantic_Group : OptionGroup<"<pedantic group>">, Group<f_Group>,
                     DocFlatten;
def opencl_Group : OptionGroup<"<opencl group>">, Group<f_Group>,
                   DocName<"OpenCL flags">;

<<<<<<< HEAD
def sycl_Group : OptionGroup<"<sycl group>">, Group<f_Group>,
                  DocName<"SYCL flags">;
=======
def sycl_Group : OptionGroup<"<SYCL group>">, Group<f_Group>,
                 DocName<"SYCL flags">;
>>>>>>> 2cdbf729

def m_Group : OptionGroup<"<m group>">, Group<CompileOnly_Group>,
              DocName<"Target-dependent compilation options">;

// Feature groups - these take command line options that correspond directly to
// target specific features and can be translated directly from command line
// options.
def m_aarch64_Features_Group : OptionGroup<"<aarch64 features group>">,
                               Group<m_Group>, DocName<"AARCH64">;
def m_amdgpu_Features_Group : OptionGroup<"<amdgpu features group>">,
                              Group<m_Group>, DocName<"AMDGPU">;
def m_arm_Features_Group : OptionGroup<"<arm features group>">,
                           Group<m_Group>, DocName<"ARM">;
def m_hexagon_Features_Group : OptionGroup<"<hexagon features group>">,
                               Group<m_Group>, DocName<"Hexagon">;
// The features added by this group will not be added to target features.
// These are explicitly handled.
def m_hexagon_Features_HVX_Group : OptionGroup<"<hexagon features group>">,
                                   Group<m_Group>, DocName<"Hexagon">;
def m_mips_Features_Group : OptionGroup<"<mips features group>">,
                            Group<m_Group>, DocName<"MIPS">;
def m_ppc_Features_Group : OptionGroup<"<ppc features group>">,
                           Group<m_Group>, DocName<"PowerPC">;
def m_wasm_Features_Group : OptionGroup<"<wasm features group>">,
                            Group<m_Group>, DocName<"WebAssembly">;
// The features added by this group will not be added to target features.
// These are explicitly handled.
def m_wasm_Features_Driver_Group : OptionGroup<"<wasm driver features group>">,
                                   Group<m_Group>, DocName<"WebAssembly Driver">;
def m_x86_Features_Group : OptionGroup<"<x86 features group>">,
                           Group<m_Group>, Flags<[CoreOption]>, DocName<"X86">;
def m_riscv_Features_Group : OptionGroup<"<riscv features group>">,
                             Group<m_Group>, DocName<"RISCV">;

def m_libc_Group : OptionGroup<"<m libc group>">, Group<m_mips_Features_Group>,
                   Flags<[HelpHidden]>;

def O_Group : OptionGroup<"<O group>">, Group<CompileOnly_Group>,
              DocName<"Optimization level">, DocBrief<[{
Flags controlling how much optimization should be performed.}]>;

def DebugInfo_Group : OptionGroup<"<g group>">, Group<CompileOnly_Group>,
                      DocName<"Debug information generation">, DocBrief<[{
Flags controlling how much and what kind of debug information should be
generated.}]>;

def g_Group : OptionGroup<"<g group>">, Group<DebugInfo_Group>,
              DocName<"Kind and level of debug information">;
def gN_Group : OptionGroup<"<gN group>">, Group<g_Group>,
               DocName<"Debug level">;
def ggdbN_Group : OptionGroup<"<ggdbN group>">, Group<gN_Group>, DocFlatten;
def gTune_Group : OptionGroup<"<gTune group>">, Group<g_Group>,
                  DocName<"Debugger to tune debug information for">;
def g_flags_Group : OptionGroup<"<g flags group>">, Group<DebugInfo_Group>,
                    DocName<"Debug information flags">;

def StaticAnalyzer_Group : OptionGroup<"<Static analyzer group>">,
                           DocName<"Static analyzer flags">, DocBrief<[{
Flags controlling the behavior of the Clang Static Analyzer.}]>;

// gfortran options that we recognize in the driver and pass along when
// invoking GCC to compile Fortran code.
def gfortran_Group : OptionGroup<"<gfortran group>">,
                     DocName<"Fortran compilation flags">, DocBrief<[{
Flags that will be passed onto the ``gfortran`` compiler when Clang is given
a Fortran input.}]>;

def Link_Group : OptionGroup<"<T/e/s/t/u group>">, DocName<"Linker flags">,
                 DocBrief<[{Flags that are passed on to the linker}]>;
def T_Group : OptionGroup<"<T group>">, Group<Link_Group>, DocFlatten;
def u_Group : OptionGroup<"<u group>">, Group<Link_Group>, DocFlatten;

def reserved_lib_Group : OptionGroup<"<reserved libs group>">,
                         Flags<[Unsupported]>;

def offload_lib_Group : OptionGroup<"<offload libs group>">;

// Temporary groups for clang options which we know we don't support,
// but don't want to verbosely warn the user about.
def clang_ignored_f_Group : OptionGroup<"<clang ignored f group>">,
  Group<f_Group>, Flags<[Ignored]>;
def clang_ignored_m_Group : OptionGroup<"<clang ignored m group>">,
  Group<m_Group>, Flags<[Ignored]>;

// Group for clang options in the process of deprecation.
// Please include the version that deprecated the flag as comment to allow
// easier garbage collection.
def clang_ignored_legacy_options_Group : OptionGroup<"<clang legacy flags>">,
  Group<f_Group>, Flags<[Ignored]>;

// Retired with clang-5.0
def : Flag<["-"], "fslp-vectorize-aggressive">, Group<clang_ignored_legacy_options_Group>;
def : Flag<["-"], "fno-slp-vectorize-aggressive">, Group<clang_ignored_legacy_options_Group>;

// Retired with clang-10.0. Previously controlled X86 MPX ISA.
def mmpx : Flag<["-"], "mmpx">, Group<clang_ignored_legacy_options_Group>;
def mno_mpx : Flag<["-"], "mno-mpx">, Group<clang_ignored_legacy_options_Group>;

// Group that ignores all gcc optimizations that won't be implemented
def clang_ignored_gcc_optimization_f_Group : OptionGroup<
  "<clang_ignored_gcc_optimization_f_Group>">, Group<f_Group>, Flags<[Ignored]>;

// A boolean option which is opt-in in CC1. The positive option exists in CC1 and
// Args.hasArg(OPT_ffoo) is used to check that the flag is enabled.
// This is useful if the option is usually disabled.
multiclass OptInFFlag<string name, string pos_prefix, string neg_prefix="",
                      string help="", list<OptionFlag> flags=[]> {
  def f#NAME : Flag<["-"], "f"#name>, Flags<!listconcat([CC1Option], flags)>,
               Group<f_Group>, HelpText<!strconcat(pos_prefix, help)>;
  def fno_#NAME : Flag<["-"], "fno-"#name>, Flags<flags>,
               Group<f_Group>, HelpText<!strconcat(neg_prefix, help)>;
}

// A boolean option which is opt-out in CC1. The negative option exists in CC1 and
// Args.hasArg(OPT_fno_foo) is used to check that the flag is disabled.
multiclass OptOutFFlag<string name, string pos_prefix, string neg_prefix,
                       string help="", list<OptionFlag> flags=[]> {
  def f#NAME : Flag<["-"], "f"#name>, Flags<flags>,
               Group<f_Group>, HelpText<!strconcat(pos_prefix, help)>;
  def fno_#NAME : Flag<["-"], "fno-"#name>, Flags<!listconcat([CC1Option], flags)>,
               Group<f_Group>, HelpText<!strconcat(neg_prefix, help)>;
}

/////////
// Options

// The internal option ID must be a valid C++ identifier and results in a
// clang::driver::options::OPT_XX enum constant for XX.
//
// We want to unambiguously be able to refer to options from the driver source
// code, for this reason the option name is mangled into an ID. This mangling
// isn't guaranteed to have an inverse, but for practical purposes it does.
//
// The mangling scheme is to ignore the leading '-', and perform the following
// substitutions:
//   _ => __
//   - => _
//   / => _SLASH
//   # => _HASH
//   ? => _QUESTION
//   , => _COMMA
//   = => _EQ
//   C++ => CXX
//   . => _

// Developer Driver Options

def internal_Group : OptionGroup<"<clang internal options>">, Flags<[HelpHidden]>;
def internal_driver_Group : OptionGroup<"<clang driver internal options>">,
  Group<internal_Group>, HelpText<"DRIVER OPTIONS">;
def internal_debug_Group :
  OptionGroup<"<clang debug/development internal options>">,
  Group<internal_Group>, HelpText<"DEBUG/DEVELOPMENT OPTIONS">;

class InternalDriverOpt : Group<internal_driver_Group>,
  Flags<[DriverOption, HelpHidden]>;
def driver_mode : Joined<["--"], "driver-mode=">, Group<internal_driver_Group>,
  Flags<[CoreOption, DriverOption, HelpHidden]>,
  HelpText<"Set the driver mode to either 'gcc', 'g++', 'cpp', or 'cl'">;
def rsp_quoting : Joined<["--"], "rsp-quoting=">, Group<internal_driver_Group>,
  Flags<[CoreOption, DriverOption, HelpHidden]>,
  HelpText<"Set the rsp quoting to either 'posix', or 'windows'">;
def ccc_gcc_name : Separate<["-"], "ccc-gcc-name">, InternalDriverOpt,
  HelpText<"Name for native GCC compiler">,
  MetaVarName<"<gcc-path>">;

class InternalDebugOpt : Group<internal_debug_Group>,
  Flags<[DriverOption, HelpHidden, CoreOption]>;
def ccc_install_dir : Separate<["-"], "ccc-install-dir">, InternalDebugOpt,
  HelpText<"Simulate installation in the given directory">;
def ccc_print_phases : Flag<["-"], "ccc-print-phases">, InternalDebugOpt,
  HelpText<"Dump list of actions to perform">;
def ccc_print_bindings : Flag<["-"], "ccc-print-bindings">, InternalDebugOpt,
  HelpText<"Show bindings of tools to actions">;

def ccc_arcmt_check : Flag<["-"], "ccc-arcmt-check">, InternalDriverOpt,
  HelpText<"Check for ARC migration issues that need manual handling">;
def ccc_arcmt_modify : Flag<["-"], "ccc-arcmt-modify">, InternalDriverOpt,
  HelpText<"Apply modifications to files to conform to ARC">;
def ccc_arcmt_migrate : Separate<["-"], "ccc-arcmt-migrate">, InternalDriverOpt,
  HelpText<"Apply modifications and produces temporary files that conform to ARC">;
def arcmt_migrate_report_output : Separate<["-"], "arcmt-migrate-report-output">,
  HelpText<"Output path for the plist report">,  Flags<[CC1Option]>;
def arcmt_migrate_emit_arc_errors : Flag<["-"], "arcmt-migrate-emit-errors">,
  HelpText<"Emit ARC errors even if the migrator can fix them">,
  Flags<[CC1Option]>;
def gen_reproducer: Flag<["-"], "gen-reproducer">, InternalDebugOpt,
  HelpText<"Auto-generates preprocessed source files and a reproduction script">;
def gen_cdb_fragment_path: Separate<["-"], "gen-cdb-fragment-path">, InternalDebugOpt,
  HelpText<"Emit a compilation database fragment to the specified directory">;

def _migrate : Flag<["--"], "migrate">, Flags<[DriverOption]>,
  HelpText<"Run the migrator">;
def ccc_objcmt_migrate : Separate<["-"], "ccc-objcmt-migrate">,
  InternalDriverOpt,
  HelpText<"Apply modifications and produces temporary files to migrate to "
   "modern ObjC syntax">;
def objcmt_migrate_literals : Flag<["-"], "objcmt-migrate-literals">, Flags<[CC1Option]>,
  HelpText<"Enable migration to modern ObjC literals">;
def objcmt_migrate_subscripting : Flag<["-"], "objcmt-migrate-subscripting">, Flags<[CC1Option]>,
  HelpText<"Enable migration to modern ObjC subscripting">;
def objcmt_migrate_property : Flag<["-"], "objcmt-migrate-property">, Flags<[CC1Option]>,
  HelpText<"Enable migration to modern ObjC property">;
def objcmt_migrate_all : Flag<["-"], "objcmt-migrate-all">, Flags<[CC1Option]>,
  HelpText<"Enable migration to modern ObjC">;
def objcmt_migrate_readonly_property : Flag<["-"], "objcmt-migrate-readonly-property">, Flags<[CC1Option]>,
  HelpText<"Enable migration to modern ObjC readonly property">;
def objcmt_migrate_readwrite_property : Flag<["-"], "objcmt-migrate-readwrite-property">, Flags<[CC1Option]>,
  HelpText<"Enable migration to modern ObjC readwrite property">;
def objcmt_migrate_property_dot_syntax : Flag<["-"], "objcmt-migrate-property-dot-syntax">, Flags<[CC1Option]>,
  HelpText<"Enable migration of setter/getter messages to property-dot syntax">;
def objcmt_migrate_annotation : Flag<["-"], "objcmt-migrate-annotation">, Flags<[CC1Option]>,
  HelpText<"Enable migration to property and method annotations">;
def objcmt_migrate_instancetype : Flag<["-"], "objcmt-migrate-instancetype">, Flags<[CC1Option]>,
  HelpText<"Enable migration to infer instancetype for method result type">;
def objcmt_migrate_nsmacros : Flag<["-"], "objcmt-migrate-ns-macros">, Flags<[CC1Option]>,
  HelpText<"Enable migration to NS_ENUM/NS_OPTIONS macros">;
def objcmt_migrate_protocol_conformance : Flag<["-"], "objcmt-migrate-protocol-conformance">, Flags<[CC1Option]>,
  HelpText<"Enable migration to add protocol conformance on classes">;
def objcmt_atomic_property : Flag<["-"], "objcmt-atomic-property">, Flags<[CC1Option]>,
  HelpText<"Make migration to 'atomic' properties">;
def objcmt_returns_innerpointer_property : Flag<["-"], "objcmt-returns-innerpointer-property">, Flags<[CC1Option]>,
  HelpText<"Enable migration to annotate property with NS_RETURNS_INNER_POINTER">;
def objcmt_ns_nonatomic_iosonly: Flag<["-"], "objcmt-ns-nonatomic-iosonly">, Flags<[CC1Option]>,
  HelpText<"Enable migration to use NS_NONATOMIC_IOSONLY macro for setting property's 'atomic' attribute">;
def objcmt_migrate_designated_init : Flag<["-"], "objcmt-migrate-designated-init">, Flags<[CC1Option]>,
  HelpText<"Enable migration to infer NS_DESIGNATED_INITIALIZER for initializer methods">;
def objcmt_whitelist_dir_path: Joined<["-"], "objcmt-whitelist-dir-path=">, Flags<[CC1Option]>,
  HelpText<"Only modify files with a filename contained in the provided directory path">;
// The misspelt "white-list" [sic] alias is due for removal.
def : Joined<["-"], "objcmt-white-list-dir-path=">, Flags<[CC1Option]>,
    Alias<objcmt_whitelist_dir_path>;

// Make sure all other -ccc- options are rejected.
def ccc_ : Joined<["-"], "ccc-">, Group<internal_Group>, Flags<[Unsupported]>;

// Standard Options

def _HASH_HASH_HASH : Flag<["-"], "###">, Flags<[DriverOption, CoreOption]>,
    HelpText<"Print (but do not run) the commands to run for this compilation">;
def _DASH_DASH : Option<["--"], "", KIND_REMAINING_ARGS>,
    Flags<[DriverOption, CoreOption]>;
def A : JoinedOrSeparate<["-"], "A">, Flags<[RenderJoined]>, Group<gfortran_Group>;
def B : JoinedOrSeparate<["-"], "B">, MetaVarName<"<dir>">,
    HelpText<"Add <dir> to search path for binaries and object files used implicitly">;
def CC : Flag<["-"], "CC">, Flags<[CC1Option]>, Group<Preprocessor_Group>,
    HelpText<"Include comments from within macros in preprocessed output">;
def C : Flag<["-"], "C">, Flags<[CC1Option]>, Group<Preprocessor_Group>,
    HelpText<"Include comments in preprocessed output">;
def D : JoinedOrSeparate<["-"], "D">, Group<Preprocessor_Group>,
    Flags<[CC1Option]>, MetaVarName<"<macro>=<value>">,
    HelpText<"Define <macro> to <value> (or 1 if <value> omitted)">;
def E : Flag<["-"], "E">, Flags<[DriverOption,CC1Option]>, Group<Action_Group>,
    HelpText<"Only run the preprocessor">;
def F : JoinedOrSeparate<["-"], "F">, Flags<[RenderJoined,CC1Option]>,
    HelpText<"Add directory to framework include search path">;
def G : JoinedOrSeparate<["-"], "G">, Flags<[DriverOption]>, Group<m_Group>,
    MetaVarName<"<size>">, HelpText<"Put objects of at most <size> bytes "
    "into small data section (MIPS / Hexagon)">;
def G_EQ : Joined<["-"], "G=">, Flags<[DriverOption]>, Group<m_Group>, Alias<G>;
def H : Flag<["-"], "H">, Flags<[CC1Option]>, Group<Preprocessor_Group>,
    HelpText<"Show header includes and nesting depth">;
def I_ : Flag<["-"], "I-">, Group<I_Group>,
    HelpText<"Restrict all prior -I flags to double-quoted inclusion and "
             "remove current directory from include path">;
def I : JoinedOrSeparate<["-"], "I">, Group<I_Group>,
    Flags<[CC1Option,CC1AsOption]>, MetaVarName<"<dir>">,
    HelpText<"Add directory to include search path">;
def L : JoinedOrSeparate<["-"], "L">, Flags<[RenderJoined]>, Group<Link_Group>,
    MetaVarName<"<dir>">, HelpText<"Add directory to library search path">;
def MD : Flag<["-"], "MD">, Group<M_Group>,
    HelpText<"Write a depfile containing user and system headers">;
def MMD : Flag<["-"], "MMD">, Group<M_Group>,
    HelpText<"Write a depfile containing user headers">;
def M : Flag<["-"], "M">, Group<M_Group>,
    HelpText<"Like -MD, but also implies -E and writes to stdout by default">;
def MM : Flag<["-"], "MM">, Group<M_Group>,
    HelpText<"Like -MMD, but also implies -E and writes to stdout by default">;
def MF : JoinedOrSeparate<["-"], "MF">, Group<M_Group>,
    HelpText<"Write depfile output from -MMD, -MD, -MM, or -M to <file>">,
    MetaVarName<"<file>">;
def MG : Flag<["-"], "MG">, Group<M_Group>, Flags<[CC1Option]>,
    HelpText<"Add missing headers to depfile">;
def MJ : JoinedOrSeparate<["-"], "MJ">, Group<M_Group>,
    HelpText<"Write a compilation database entry per input">;
def MP : Flag<["-"], "MP">, Group<M_Group>, Flags<[CC1Option]>,
    HelpText<"Create phony target for each dependency (other than main file)">;
def MQ : JoinedOrSeparate<["-"], "MQ">, Group<M_Group>, Flags<[CC1Option]>,
    HelpText<"Specify name of main file output to quote in depfile">;
def MT : JoinedOrSeparate<["-"], "MT">, Group<M_Group>, Flags<[CC1Option]>,
    HelpText<"Specify name of main file output in depfile">;
def MV : Flag<["-"], "MV">, Group<M_Group>, Flags<[CC1Option]>,
    HelpText<"Use NMake/Jom format for the depfile">;
def Mach : Flag<["-"], "Mach">, Group<Link_Group>;
def O0 : Flag<["-"], "O0">, Group<O_Group>, Flags<[CC1Option, HelpHidden]>;
def O4 : Flag<["-"], "O4">, Group<O_Group>, Flags<[CC1Option, HelpHidden]>;
def ObjCXX : Flag<["-"], "ObjC++">, Flags<[DriverOption]>,
  HelpText<"Treat source input files as Objective-C++ inputs">;
def ObjC : Flag<["-"], "ObjC">, Flags<[DriverOption]>,
  HelpText<"Treat source input files as Objective-C inputs">;
def O : Joined<["-"], "O">, Group<O_Group>, Flags<[CC1Option]>;
def O_flag : Flag<["-"], "O">, Flags<[CC1Option]>, Alias<O>, AliasArgs<["1"]>;
def Ofast : Joined<["-"], "Ofast">, Group<O_Group>, Flags<[CC1Option]>;
def P : Flag<["-"], "P">, Flags<[CC1Option]>, Group<Preprocessor_Group>,
  HelpText<"Disable linemarker output in -E mode">;
def Qy : Flag<["-"], "Qy">, Flags<[CC1Option]>,
  HelpText<"Emit metadata containing compiler name and version">;
def Qn : Flag<["-"], "Qn">, Flags<[CC1Option]>,
  HelpText<"Do not emit metadata containing compiler name and version">;
def : Flag<["-"], "fident">, Group<f_Group>, Alias<Qy>, Flags<[CC1Option]>;
def : Flag<["-"], "fno-ident">, Group<f_Group>, Alias<Qn>, Flags<[CC1Option]>;
def Qunused_arguments : Flag<["-"], "Qunused-arguments">, Flags<[DriverOption, CoreOption]>,
  HelpText<"Don't emit warning for unused driver arguments">;
def Q : Flag<["-"], "Q">, IgnoredGCCCompat;
def Rpass_EQ : Joined<["-"], "Rpass=">, Group<R_value_Group>, Flags<[CC1Option]>,
  HelpText<"Report transformations performed by optimization passes whose "
           "name matches the given POSIX regular expression">;
def Rpass_missed_EQ : Joined<["-"], "Rpass-missed=">, Group<R_value_Group>,
  Flags<[CC1Option]>,
  HelpText<"Report missed transformations by optimization passes whose "
           "name matches the given POSIX regular expression">;
def Rpass_analysis_EQ : Joined<["-"], "Rpass-analysis=">, Group<R_value_Group>,
  Flags<[CC1Option]>,
  HelpText<"Report transformation analysis from optimization passes whose "
           "name matches the given POSIX regular expression">;
def R_Joined : Joined<["-"], "R">, Group<R_Group>, Flags<[CC1Option, CoreOption]>,
  MetaVarName<"<remark>">, HelpText<"Enable the specified remark">;
def S : Flag<["-"], "S">, Flags<[DriverOption,CC1Option]>, Group<Action_Group>,
  HelpText<"Only run preprocess and compilation steps">;
def Tbss : JoinedOrSeparate<["-"], "Tbss">, Group<T_Group>,
  MetaVarName<"<addr>">, HelpText<"Set starting address of BSS to <addr>">;
def Tdata : JoinedOrSeparate<["-"], "Tdata">, Group<T_Group>,
  MetaVarName<"<addr>">, HelpText<"Set starting address of DATA to <addr>">;
def Ttext : JoinedOrSeparate<["-"], "Ttext">, Group<T_Group>,
  MetaVarName<"<addr>">, HelpText<"Set starting address of TEXT to <addr>">;
def T : JoinedOrSeparate<["-"], "T">, Group<T_Group>,
  MetaVarName<"<script>">, HelpText<"Specify <script> as linker script">;
def U : JoinedOrSeparate<["-"], "U">, Group<Preprocessor_Group>,
  Flags<[CC1Option]>, MetaVarName<"<macro>">, HelpText<"Undefine macro <macro>">;
def V : JoinedOrSeparate<["-"], "V">, Flags<[DriverOption, Unsupported]>;
def Wa_COMMA : CommaJoined<["-"], "Wa,">,
  HelpText<"Pass the comma separated arguments in <arg> to the assembler">,
  MetaVarName<"<arg>">;
def Wall : Flag<["-"], "Wall">, Group<W_Group>, Flags<[CC1Option, HelpHidden]>;
def WCL4 : Flag<["-"], "WCL4">, Group<W_Group>, Flags<[CC1Option, HelpHidden]>;
def Wdeprecated : Flag<["-"], "Wdeprecated">, Group<W_Group>, Flags<[CC1Option]>,
  HelpText<"Enable warnings for deprecated constructs and define __DEPRECATED">;
def Wno_deprecated : Flag<["-"], "Wno-deprecated">, Group<W_Group>, Flags<[CC1Option]>;
def Wl_COMMA : CommaJoined<["-"], "Wl,">, Flags<[LinkerInput, RenderAsInput]>,
  HelpText<"Pass the comma separated arguments in <arg> to the linker">,
  MetaVarName<"<arg>">, Group<Link_Group>;
// FIXME: This is broken; these should not be Joined arguments.
def Wno_nonportable_cfstrings : Joined<["-"], "Wno-nonportable-cfstrings">, Group<W_Group>,
  Flags<[CC1Option]>;
def Wnonportable_cfstrings : Joined<["-"], "Wnonportable-cfstrings">, Group<W_Group>,
  Flags<[CC1Option]>;
def Wp_COMMA : CommaJoined<["-"], "Wp,">,
  HelpText<"Pass the comma separated arguments in <arg> to the preprocessor">,
  MetaVarName<"<arg>">, Group<Preprocessor_Group>;
def Wundef_prefix_EQ : CommaJoined<["-"], "Wundef-prefix=">, Group<W_value_Group>,
  Flags<[CC1Option, CoreOption, HelpHidden]>, MetaVarName<"<arg>">,
  HelpText<"Enable warnings for undefined macros with a prefix in the comma separated list <arg>">;
def Wwrite_strings : Flag<["-"], "Wwrite-strings">, Group<W_Group>, Flags<[CC1Option, HelpHidden]>;
def Wno_write_strings : Flag<["-"], "Wno-write-strings">, Group<W_Group>, Flags<[CC1Option, HelpHidden]>;
def W_Joined : Joined<["-"], "W">, Group<W_Group>, Flags<[CC1Option, CoreOption]>,
  MetaVarName<"<warning>">, HelpText<"Enable the specified warning">;
def Xanalyzer : Separate<["-"], "Xanalyzer">,
  HelpText<"Pass <arg> to the static analyzer">, MetaVarName<"<arg>">,
  Group<StaticAnalyzer_Group>;
def Xarch__ : JoinedAndSeparate<["-"], "Xarch_">, Flags<[DriverOption]>;
def Xarch_host : Separate<["-"], "Xarch_host">, Flags<[DriverOption]>,
  HelpText<"Pass <arg> to the CUDA/HIP host compilation">, MetaVarName<"<arg>">;
def Xarch_device : Separate<["-"], "Xarch_device">, Flags<[DriverOption]>,
  HelpText<"Pass <arg> to the CUDA/HIP device compilation">, MetaVarName<"<arg>">;
def Xassembler : Separate<["-"], "Xassembler">,
  HelpText<"Pass <arg> to the assembler">, MetaVarName<"<arg>">,
  Group<CompileOnly_Group>;
def Xclang : Separate<["-"], "Xclang">,
  HelpText<"Pass <arg> to the clang compiler">, MetaVarName<"<arg>">,
  Flags<[DriverOption, CoreOption]>, Group<CompileOnly_Group>;
def Xcuda_fatbinary : Separate<["-"], "Xcuda-fatbinary">,
  HelpText<"Pass <arg> to fatbinary invocation">, MetaVarName<"<arg>">;
def Xcuda_ptxas : Separate<["-"], "Xcuda-ptxas">,
  HelpText<"Pass <arg> to the ptxas assembler">, MetaVarName<"<arg>">;
def Xopenmp_target : Separate<["-"], "Xopenmp-target">,
  HelpText<"Pass <arg> to the target offloading toolchain.">, MetaVarName<"<arg>">;
def Xopenmp_target_EQ : JoinedAndSeparate<["-"], "Xopenmp-target=">,
  HelpText<"Pass <arg> to the target offloading toolchain identified by <triple>.">,
  MetaVarName<"<triple> <arg>">;
def Xsycl_backend : Separate<["-"], "Xsycl-target-backend">,
  HelpText<"Pass <arg> to the SYCL based target backend.">, MetaVarName<"<arg>">, Flags<[CoreOption]>;
def Xsycl_backend_EQ : JoinedAndSeparate<["-"], "Xsycl-target-backend=">,
  HelpText<"Pass <arg> to the SYCL based backend identified by <triple>.">,
  MetaVarName<"<triple> <arg>">, Flags<[CoreOption]>;
def Xsycl_frontend : Separate<["-"], "Xsycl-target-frontend">,
  HelpText<"Pass <arg> to the SYCL based target frontend.">, MetaVarName<"<arg>">, Flags<[CoreOption]>;
def Xsycl_frontend_EQ : JoinedAndSeparate<["-"], "Xsycl-target-frontend=">,
  HelpText<"Pass <arg> to the SYCL based target frontend identified by <triple>.">, Flags<[CoreOption]>,
  MetaVarName<"<triple> <arg>">;
def Xsycl_linker : Separate<["-"], "Xsycl-target-linker">,
  HelpText<"Pass <arg> to the SYCL based target linker.">, MetaVarName<"<arg>">, Flags<[CoreOption]>;
def Xsycl_linker_EQ : JoinedAndSeparate<["-"], "Xsycl-target-linker=">,
  HelpText<"Pass <arg> to the SYCL based target linker identified by <triple>.">,
  MetaVarName<"<triple> <arg>">, Flags<[CoreOption]>;
def Xs : Joined<["-"], "Xs">, HelpText<"Pass <arg> to the offline compiler, adding the option specifier '-' to the <arg>.">, MetaVarName<"<arg>">, Flags<[CoreOption]>;
def Xs_separate : Separate<["-"], "Xs">, HelpText<"Pass <arg> to the offline compiler.">, MetaVarName<"<arg>">, Flags<[CoreOption]>;
def z : Separate<["-"], "z">, Flags<[LinkerInput, RenderAsInput]>,
  HelpText<"Pass -z <arg> to the linker">, MetaVarName<"<arg>">,
  Group<Link_Group>;
def Xlinker : Separate<["-"], "Xlinker">, Flags<[LinkerInput, RenderAsInput]>,
  HelpText<"Pass <arg> to the linker">, MetaVarName<"<arg>">,
  Group<Link_Group>;
def Xpreprocessor : Separate<["-"], "Xpreprocessor">, Group<Preprocessor_Group>,
  HelpText<"Pass <arg> to the preprocessor">, MetaVarName<"<arg>">;
def X_Flag : Flag<["-"], "X">, Group<Link_Group>;
def X_Joined : Joined<["-"], "X">, IgnoredGCCCompat;
def Z_Flag : Flag<["-"], "Z">, Group<Link_Group>;
// FIXME: All we do with this is reject it. Remove.
def Z_Joined : Joined<["-"], "Z">;
def all__load : Flag<["-"], "all_load">;
def allowable__client : Separate<["-"], "allowable_client">;
def ansi : Flag<["-", "--"], "ansi">;
def arch__errors__fatal : Flag<["-"], "arch_errors_fatal">;
def arch : Separate<["-"], "arch">, Flags<[DriverOption]>;
def arch__only : Separate<["-"], "arch_only">;
def a : Joined<["-"], "a">;
def autocomplete : Joined<["--"], "autocomplete=">;
def bind__at__load : Flag<["-"], "bind_at_load">;
def bundle__loader : Separate<["-"], "bundle_loader">;
def bundle : Flag<["-"], "bundle">;
def b : JoinedOrSeparate<["-"], "b">, Flags<[Unsupported]>;
def cl_opt_disable : Flag<["-"], "cl-opt-disable">, Group<opencl_Group>, Flags<[CC1Option]>,
  HelpText<"OpenCL only. This option disables all optimizations. By default optimizations are enabled.">;
def cl_strict_aliasing : Flag<["-"], "cl-strict-aliasing">, Group<opencl_Group>, Flags<[CC1Option]>,
  HelpText<"OpenCL only. This option is added for compatibility with OpenCL 1.0.">;
def cl_single_precision_constant : Flag<["-"], "cl-single-precision-constant">, Group<opencl_Group>, Flags<[CC1Option]>,
  HelpText<"OpenCL only. Treat double precision floating-point constant as single precision constant.">;
def cl_finite_math_only : Flag<["-"], "cl-finite-math-only">, Group<opencl_Group>, Flags<[CC1Option]>,
  HelpText<"OpenCL only. Allow floating-point optimizations that assume arguments and results are not NaNs or +-Inf.">;
def cl_kernel_arg_info : Flag<["-"], "cl-kernel-arg-info">, Group<opencl_Group>, Flags<[CC1Option]>,
  HelpText<"OpenCL only. Generate kernel argument metadata.">;
def cl_unsafe_math_optimizations : Flag<["-"], "cl-unsafe-math-optimizations">, Group<opencl_Group>, Flags<[CC1Option]>,
  HelpText<"OpenCL only. Allow unsafe floating-point optimizations.  Also implies -cl-no-signed-zeros and -cl-mad-enable.">;
def cl_fast_relaxed_math : Flag<["-"], "cl-fast-relaxed-math">, Group<opencl_Group>, Flags<[CC1Option]>,
  HelpText<"OpenCL only. Sets -cl-finite-math-only and -cl-unsafe-math-optimizations, and defines __FAST_RELAXED_MATH__.">;
def cl_mad_enable : Flag<["-"], "cl-mad-enable">, Group<opencl_Group>, Flags<[CC1Option]>,
  HelpText<"OpenCL only. Allow use of less precise MAD computations in the generated binary.">;
def cl_no_signed_zeros : Flag<["-"], "cl-no-signed-zeros">, Group<opencl_Group>, Flags<[CC1Option]>,
  HelpText<"OpenCL only. Allow use of less precise no signed zeros computations in the generated binary.">;
def cl_std_EQ : Joined<["-"], "cl-std=">, Group<opencl_Group>, Flags<[CC1Option]>,
  HelpText<"OpenCL language standard to compile for.">, Values<"cl,CL,cl1.1,CL1.1,cl1.2,CL1.2,cl2.0,CL2.0,clc++,CLC++">;
def cl_denorms_are_zero : Flag<["-"], "cl-denorms-are-zero">, Group<opencl_Group>,
  HelpText<"OpenCL only. Allow denormals to be flushed to zero.">;
def cl_fp32_correctly_rounded_divide_sqrt : Flag<["-"], "cl-fp32-correctly-rounded-divide-sqrt">, Group<opencl_Group>, Flags<[CC1Option]>,
  HelpText<"OpenCL only. Specify that single precision floating-point divide and sqrt used in the program source are correctly rounded.">;
def cl_uniform_work_group_size : Flag<["-"], "cl-uniform-work-group-size">, Group<opencl_Group>, Flags<[CC1Option]>,
  HelpText<"OpenCL only. Defines that the global work-size be a multiple of the work-group size specified to clEnqueueNDRangeKernel">;
def client__name : JoinedOrSeparate<["-"], "client_name">;
def combine : Flag<["-", "--"], "combine">, Flags<[DriverOption, Unsupported]>;
def compatibility__version : JoinedOrSeparate<["-"], "compatibility_version">;
def config : Separate<["--"], "config">, Flags<[DriverOption]>,
  HelpText<"Specifies configuration file">;
def config_system_dir_EQ : Joined<["--"], "config-system-dir=">, Flags<[DriverOption, HelpHidden]>,
  HelpText<"System directory for configuration files">;
def config_user_dir_EQ : Joined<["--"], "config-user-dir=">, Flags<[DriverOption, HelpHidden]>,
  HelpText<"User directory for configuration files">;
def coverage : Flag<["-", "--"], "coverage">, Flags<[CoreOption]>;
def cpp_precomp : Flag<["-"], "cpp-precomp">, Group<clang_ignored_f_Group>;
def current__version : JoinedOrSeparate<["-"], "current_version">;
def cxx_isystem : JoinedOrSeparate<["-"], "cxx-isystem">, Group<clang_i_Group>,
  HelpText<"Add directory to the C++ SYSTEM include search path">, Flags<[CC1Option]>,
  MetaVarName<"<directory>">;
def c : Flag<["-"], "c">, Flags<[DriverOption]>, Group<Action_Group>,
  HelpText<"Only run preprocess, compile, and assemble steps">;
def fconvergent_functions : Flag<["-"], "fconvergent-functions">, Group<f_Group>, Flags<[CC1Option]>,
  HelpText<"Assume functions may be convergent">;

def gpu_use_aux_triple_only : Flag<["--"], "gpu-use-aux-triple-only">,
  InternalDriverOpt, HelpText<"Prepare '-aux-triple' only without populating "
                              "'-aux-target-cpu' and '-aux-target-feature'.">;
def cuda_device_only : Flag<["--"], "cuda-device-only">,
  HelpText<"Compile CUDA code for device only">;
def cuda_host_only : Flag<["--"], "cuda-host-only">,
  HelpText<"Compile CUDA code for host only.  Has no effect on non-CUDA "
           "compilations.">;
def cuda_compile_host_device : Flag<["--"], "cuda-compile-host-device">,
  HelpText<"Compile CUDA code for both host and device (default).  Has no "
           "effect on non-CUDA compilations.">;
def cuda_include_ptx_EQ : Joined<["--"], "cuda-include-ptx=">, Flags<[DriverOption]>,
  HelpText<"Include PTX for the following GPU architecture (e.g. sm_35) or 'all'. May be specified more than once.">;
def no_cuda_include_ptx_EQ : Joined<["--"], "no-cuda-include-ptx=">, Flags<[DriverOption]>,
  HelpText<"Do not include PTX for the following GPU architecture (e.g. sm_35) or 'all'. May be specified more than once.">;
def offload_arch_EQ : Joined<["--"], "offload-arch=">, Flags<[DriverOption]>,
  HelpText<"CUDA/HIP offloading device architecture (e.g. sm_35, gfx906).  May be specified more than once.">;
def cuda_gpu_arch_EQ : Joined<["--"], "cuda-gpu-arch=">, Flags<[DriverOption]>,
  Alias<offload_arch_EQ>;
def hip_link : Flag<["--"], "hip-link">,
  HelpText<"Link clang-offload-bundler bundles for HIP">;
def no_offload_arch_EQ : Joined<["--"], "no-offload-arch=">, Flags<[DriverOption]>,
  HelpText<"Remove CUDA/HIP offloading device architecture (e.g. sm_35, gfx906) from the list of devices to compile for. "
           "'all' resets the list to its default value.">;
def emit_static_lib : Flag<["--"], "emit-static-lib">,
  HelpText<"Enable linker job to emit a static library.">;
def no_cuda_gpu_arch_EQ : Joined<["--"], "no-cuda-gpu-arch=">, Flags<[DriverOption]>,
  Alias<no_offload_arch_EQ>;
def cuda_noopt_device_debug : Flag<["--"], "cuda-noopt-device-debug">,
  HelpText<"Enable device-side debug info generation. Disables ptxas optimizations.">;
def no_cuda_version_check : Flag<["--"], "no-cuda-version-check">,
  HelpText<"Don't error out if the detected version of the CUDA install is "
           "too low for the requested CUDA gpu architecture.">;
def no_cuda_noopt_device_debug : Flag<["--"], "no-cuda-noopt-device-debug">;
def cuda_path_EQ : Joined<["--"], "cuda-path=">, Group<i_Group>,
  HelpText<"CUDA installation path">;
def cuda_path_ignore_env : Flag<["--"], "cuda-path-ignore-env">, Group<i_Group>,
  HelpText<"Ignore environment variables to detect CUDA installation">;
def ptxas_path_EQ : Joined<["--"], "ptxas-path=">, Group<i_Group>,
  HelpText<"Path to ptxas (used for compiling CUDA code)">;
def fcuda_flush_denormals_to_zero : Flag<["-"], "fcuda-flush-denormals-to-zero">,
  HelpText<"Flush denormal floating point values to zero in CUDA device mode.">;
def fno_cuda_flush_denormals_to_zero : Flag<["-"], "fno-cuda-flush-denormals-to-zero">;
defm cuda_approx_transcendentals : OptInFFlag<"cuda-approx-transcendentals", "Use", "Don't use",
  " approximate transcendental functions">;
defm gpu_rdc : OptInFFlag<"gpu-rdc",
  "Generate relocatable device code, also known as separate compilation mode", "", "">;
def : Flag<["-"], "fcuda-rdc">, Alias<fgpu_rdc>;
def : Flag<["-"], "fno-cuda-rdc">, Alias<fno_gpu_rdc>;
defm cuda_short_ptr : OptInFFlag<"cuda-short-ptr",
  "Use 32-bit pointers for accessing const/local/shared address spaces">;
def rocm_path_EQ : Joined<["--"], "rocm-path=">, Group<i_Group>,
  HelpText<"ROCm installation path, used for finding and automatically linking required bitcode libraries.">;
def rocm_device_lib_path_EQ : Joined<["--"], "rocm-device-lib-path=">, Group<Link_Group>,
  HelpText<"ROCm device library path. Alternative to rocm-path.">;
def : Joined<["--"], "hip-device-lib-path=">, Alias<rocm_device_lib_path_EQ>;
def hip_device_lib_EQ : Joined<["--"], "hip-device-lib=">, Group<Link_Group>,
  HelpText<"HIP device library">;
def hip_version_EQ : Joined<["--"], "hip-version=">,
  HelpText<"HIP version in the format of major.minor.patch">;
def fhip_dump_offload_linker_script : Flag<["-"], "fhip-dump-offload-linker-script">,
  Group<f_Group>, Flags<[NoArgumentUnused, HelpHidden]>;
defm hip_new_launch_api : OptInFFlag<"hip-new-launch-api",
  "Use", "Don't use", " new kernel launching API for HIP">;
defm gpu_allow_device_init : OptInFFlag<"gpu-allow-device-init",
  "Allow", "Don't allow", " device side init function in HIP">;
def gpu_max_threads_per_block_EQ : Joined<["--"], "gpu-max-threads-per-block=">,
  Flags<[CC1Option]>,
  HelpText<"Default max threads per block for kernel launch bounds for HIP">;
def libomptarget_nvptx_path_EQ : Joined<["--"], "libomptarget-nvptx-path=">, Group<i_Group>,
  HelpText<"Path to libomptarget-nvptx libraries">;
def dD : Flag<["-"], "dD">, Group<d_Group>, Flags<[CC1Option]>,
  HelpText<"Print macro definitions in -E mode in addition to normal output">;
def dI : Flag<["-"], "dI">, Group<d_Group>, Flags<[CC1Option]>,
  HelpText<"Print include directives in -E mode in addition to normal output">;
def dM : Flag<["-"], "dM">, Group<d_Group>, Flags<[CC1Option]>,
  HelpText<"Print macro definitions in -E mode instead of normal output">;
def dead__strip : Flag<["-"], "dead_strip">;
def dependency_file : Separate<["-"], "dependency-file">, Flags<[CC1Option]>,
  HelpText<"Filename (or -) to write dependency output to">;
def dependency_dot : Separate<["-"], "dependency-dot">, Flags<[CC1Option]>,
  HelpText<"Filename to write DOT-formatted header dependencies to">;
def module_dependency_dir : Separate<["-"], "module-dependency-dir">,
  Flags<[CC1Option]>, HelpText<"Directory to dump module dependencies to">;
def dumpmachine : Flag<["-"], "dumpmachine">;
def dumpspecs : Flag<["-"], "dumpspecs">, Flags<[Unsupported]>;
def dumpversion : Flag<["-"], "dumpversion">;
def dylib__file : Separate<["-"], "dylib_file">;
def dylinker__install__name : JoinedOrSeparate<["-"], "dylinker_install_name">;
def dylinker : Flag<["-"], "dylinker">;
def dynamiclib : Flag<["-"], "dynamiclib">;
def dynamic : Flag<["-"], "dynamic">, Flags<[NoArgumentUnused]>;
def d_Flag : Flag<["-"], "d">, Group<d_Group>;
def d_Joined : Joined<["-"], "d">, Group<d_Group>;
def emit_ast : Flag<["-"], "emit-ast">,
  HelpText<"Emit Clang AST files for source inputs">;
def emit_llvm : Flag<["-"], "emit-llvm">, Flags<[CC1Option]>, Group<Action_Group>,
  HelpText<"Use the LLVM representation for assembler and object files">;
def emit_interface_stubs : Flag<["-"], "emit-interface-stubs">, Flags<[CC1Option]>, Group<Action_Group>,
  HelpText<"Generate Inteface Stub Files.">;
def emit_merged_ifs : Flag<["-"], "emit-merged-ifs">,
  Flags<[CC1Option]>, Group<Action_Group>,
  HelpText<"Generate Interface Stub Files, emit merged text not binary.">;
def interface_stub_version_EQ : JoinedOrSeparate<["-"], "interface-stub-version=">, Flags<[CC1Option]>;
def exported__symbols__list : Separate<["-"], "exported_symbols_list">;
def e : JoinedOrSeparate<["-"], "e">, Group<Link_Group>;
def fmax_tokens_EQ : Joined<["-"], "fmax-tokens=">, Group<f_Group>, Flags<[CC1Option]>,
  HelpText<"Max total number of preprocessed tokens for -Wmax-tokens.">;
def fPIC : Flag<["-"], "fPIC">, Group<f_Group>;
def fno_PIC : Flag<["-"], "fno-PIC">, Group<f_Group>;
def fPIE : Flag<["-"], "fPIE">, Group<f_Group>;
def fno_PIE : Flag<["-"], "fno-PIE">, Group<f_Group>;
defm access_control : OptOutFFlag<"no-access-control", "", "Disable C++ access control">;
def falign_functions : Flag<["-"], "falign-functions">, Group<f_Group>;
def falign_functions_EQ : Joined<["-"], "falign-functions=">, Group<f_Group>;
def fno_align_functions: Flag<["-"], "fno-align-functions">, Group<f_Group>;
defm allow_editor_placeholders : OptInFFlag<"allow-editor-placeholders", "Treat editor placeholders as valid source code">;
def fallow_unsupported : Flag<["-"], "fallow-unsupported">, Group<f_Group>;
def fapple_kext : Flag<["-"], "fapple-kext">, Group<f_Group>, Flags<[CC1Option]>,
  HelpText<"Use Apple's kernel extensions ABI">;
def fapple_pragma_pack : Flag<["-"], "fapple-pragma-pack">, Group<f_Group>, Flags<[CC1Option]>,
  HelpText<"Enable Apple gcc-compatible #pragma pack handling">;
def shared_libsan : Flag<["-"], "shared-libsan">,
  HelpText<"Dynamically link the sanitizer runtime">;
def static_libsan : Flag<["-"], "static-libsan">,
  HelpText<"Statically link the sanitizer runtime">;
def : Flag<["-"], "shared-libasan">, Alias<shared_libsan>;
def fasm : Flag<["-"], "fasm">, Group<f_Group>;

defm asm_blocks : OptInFFlag<"asm-blocks", "">;

def fassume_sane_operator_new : Flag<["-"], "fassume-sane-operator-new">, Group<f_Group>;
def fastcp : Flag<["-"], "fastcp">, Group<f_Group>;
def fastf : Flag<["-"], "fastf">, Group<f_Group>;
def fast : Flag<["-"], "fast">, Group<f_Group>;
def fasynchronous_unwind_tables : Flag<["-"], "fasynchronous-unwind-tables">, Group<f_Group>;

def fdouble_square_bracket_attributes : Flag<[ "-" ], "fdouble-square-bracket-attributes">,
  Group<f_Group>, Flags<[DriverOption, CC1Option]>,
  HelpText<"Enable '[[]]' attributes in all C and C++ language modes">;
def fno_double_square_bracket_attributes : Flag<[ "-" ], "fno-double-square-bracket-attributes">,
  Group<f_Group>, Flags<[DriverOption, CC1Option]>,
  HelpText<"Disable '[[]]' attributes in all C and C++ language modes">;

defm autolink : OptOutFFlag<"autolink", "", "Disable generation of linker directives for automatic library linking">;

// C++ Coroutines TS
defm coroutines_ts : OptInFFlag<"coroutines-ts", "Enable support for the C++ Coroutines TS">;

def fembed_bitcode_EQ : Joined<["-"], "fembed-bitcode=">,
    Group<f_Group>, Flags<[DriverOption, CC1Option, CC1AsOption]>, MetaVarName<"<option>">,
    HelpText<"Embed LLVM bitcode (option: off, all, bitcode, marker)">;
def fembed_bitcode : Flag<["-"], "fembed-bitcode">, Group<f_Group>,
  Alias<fembed_bitcode_EQ>, AliasArgs<["all"]>,
  HelpText<"Embed LLVM IR bitcode as data">;
def fembed_bitcode_marker : Flag<["-"], "fembed-bitcode-marker">,
  Alias<fembed_bitcode_EQ>, AliasArgs<["marker"]>,
  HelpText<"Embed placeholder LLVM IR data as a marker">;
defm gnu_inline_asm : OptOutFFlag<"gnu-inline-asm", "", "Disable GNU style inline asm">;

def fprofile_sample_use : Flag<["-"], "fprofile-sample-use">, Group<f_Group>,
    Flags<[CoreOption]>;
def fno_profile_sample_use : Flag<["-"], "fno-profile-sample-use">, Group<f_Group>,
    Flags<[CoreOption]>;
def fprofile_sample_use_EQ : Joined<["-"], "fprofile-sample-use=">,
    Group<f_Group>, Flags<[DriverOption, CC1Option]>,
    HelpText<"Enable sample-based profile guided optimizations">;
def fprofile_sample_accurate : Flag<["-"], "fprofile-sample-accurate">,
    Group<f_Group>, Flags<[DriverOption, CC1Option]>,
    HelpText<"Specifies that the sample profile is accurate">,
    DocBrief<[{Specifies that the sample profile is accurate. If the sample
               profile is accurate, callsites without profile samples are marked
               as cold. Otherwise, treat callsites without profile samples as if
               we have no profile}]>;
def fno_profile_sample_accurate : Flag<["-"], "fno-profile-sample-accurate">,
  Group<f_Group>, Flags<[DriverOption]>;
def fauto_profile : Flag<["-"], "fauto-profile">, Group<f_Group>,
    Alias<fprofile_sample_use>;
def fno_auto_profile : Flag<["-"], "fno-auto-profile">, Group<f_Group>,
    Alias<fno_profile_sample_use>;
def fauto_profile_EQ : Joined<["-"], "fauto-profile=">,
    Alias<fprofile_sample_use_EQ>;
def fauto_profile_accurate : Flag<["-"], "fauto-profile-accurate">,
    Group<f_Group>, Alias<fprofile_sample_accurate>;
def fno_auto_profile_accurate : Flag<["-"], "fno-auto-profile-accurate">,
    Group<f_Group>, Alias<fno_profile_sample_accurate>;
def fdebug_compilation_dir : Separate<["-"], "fdebug-compilation-dir">,
    Group<f_Group>, Flags<[CC1Option, CC1AsOption, CoreOption]>,
    HelpText<"The compilation directory to embed in the debug info.">;
def fdebug_compilation_dir_EQ : Joined<["-"], "fdebug-compilation-dir=">,
    Group<f_Group>, Flags<[CC1Option, CC1AsOption, CoreOption]>,
    Alias<fdebug_compilation_dir>;
defm debug_info_for_profiling : OptInFFlag<"debug-info-for-profiling",
  "Emit extra debug info to make sample profile more accurate">;
def fprofile_instr_generate : Flag<["-"], "fprofile-instr-generate">,
    Group<f_Group>, Flags<[CoreOption]>,
    HelpText<"Generate instrumented code to collect execution counts into default.profraw file (overridden by '=' form of option or LLVM_PROFILE_FILE env var)">;
def fprofile_instr_generate_EQ : Joined<["-"], "fprofile-instr-generate=">,
    Group<f_Group>, Flags<[CoreOption]>, MetaVarName<"<file>">,
    HelpText<"Generate instrumented code to collect execution counts into <file> (overridden by LLVM_PROFILE_FILE env var)">;
def fprofile_instr_use : Flag<["-"], "fprofile-instr-use">, Group<f_Group>,
    Flags<[CoreOption]>;
def fprofile_instr_use_EQ : Joined<["-"], "fprofile-instr-use=">,
    Group<f_Group>, Flags<[CoreOption]>,
    HelpText<"Use instrumentation data for profile-guided optimization">;
def fprofile_remapping_file_EQ : Joined<["-"], "fprofile-remapping-file=">,
    Group<f_Group>, Flags<[CC1Option, CoreOption]>, MetaVarName<"<file>">,
    HelpText<"Use the remappings described in <file> to match the profile data against names in the program">;
def fprofile_remapping_file : Separate<["-"], "fprofile-remapping-file">,
    Group<f_Group>, Flags<[CoreOption]>, Alias<fprofile_remapping_file_EQ>;
defm coverage_mapping : OptInFFlag<"coverage-mapping",
  "Generate coverage mapping to enable code coverage analysis", "Disable code coverage analysis", "",
  [CoreOption]>;
def fprofile_generate : Flag<["-"], "fprofile-generate">,
    Group<f_Group>, Flags<[CoreOption]>,
    HelpText<"Generate instrumented code to collect execution counts into default.profraw (overridden by LLVM_PROFILE_FILE env var)">;
def fprofile_generate_EQ : Joined<["-"], "fprofile-generate=">,
    Group<f_Group>, Flags<[CoreOption]>, MetaVarName<"<directory>">,
    HelpText<"Generate instrumented code to collect execution counts into <directory>/default.profraw (overridden by LLVM_PROFILE_FILE env var)">;
def fcs_profile_generate : Flag<["-"], "fcs-profile-generate">,
    Group<f_Group>, Flags<[CoreOption]>,
    HelpText<"Generate instrumented code to collect context sensitive execution counts into default.profraw (overridden by LLVM_PROFILE_FILE env var)">;
def fcs_profile_generate_EQ : Joined<["-"], "fcs-profile-generate=">,
    Group<f_Group>, Flags<[CoreOption]>, MetaVarName<"<directory>">,
    HelpText<"Generate instrumented code to collect context sensitive execution counts into <directory>/default.profraw (overridden by LLVM_PROFILE_FILE env var)">;
def fprofile_use : Flag<["-"], "fprofile-use">, Group<f_Group>,
    Alias<fprofile_instr_use>;
def fprofile_use_EQ : Joined<["-"], "fprofile-use=">,
    Group<f_Group>, Flags<[DriverOption]>, MetaVarName<"<pathname>">,
    HelpText<"Use instrumentation data for profile-guided optimization. If pathname is a directory, it reads from <pathname>/default.profdata. Otherwise, it reads from file <pathname>.">;
def fno_profile_instr_generate : Flag<["-"], "fno-profile-instr-generate">,
    Group<f_Group>, Flags<[CoreOption]>,
    HelpText<"Disable generation of profile instrumentation.">;
def fno_profile_generate : Flag<["-"], "fno-profile-generate">,
    Group<f_Group>, Flags<[CoreOption]>,
    HelpText<"Disable generation of profile instrumentation.">;
def fno_profile_instr_use : Flag<["-"], "fno-profile-instr-use">,
    Group<f_Group>, Flags<[CoreOption]>,
    HelpText<"Disable using instrumentation data for profile-guided optimization">;
def fno_profile_use : Flag<["-"], "fno-profile-use">,
    Alias<fno_profile_instr_use>;
def fprofile_filter_files_EQ : Joined<["-"], "fprofile-filter-files=">,
    Group<f_Group>, Flags<[CC1Option, CoreOption]>,
    HelpText<"Instrument only functions from files where names match any regex separated by a semi-colon">;
def fprofile_exclude_files_EQ : Joined<["-"], "fprofile-exclude-files=">,
    Group<f_Group>, Flags<[CC1Option, CoreOption]>,
    HelpText<"Instrument only functions from files where names don't match all the regexes separated by a semi-colon">;
def forder_file_instrumentation : Flag<["-"], "forder-file-instrumentation">,
    Group<f_Group>, Flags<[CC1Option, CoreOption]>,
    HelpText<"Generate instrumented code to collect order file into default.profraw file (overridden by '=' form of option or LLVM_PROFILE_FILE env var)">;

defm addrsig : OptInFFlag<"addrsig", "Emit", "Don't emit", " an address-significance table", [CoreOption]>;
defm blocks : OptInFFlag<"blocks", "Enable the 'blocks' language feature", "", "", [CoreOption]>;
def fbootclasspath_EQ : Joined<["-"], "fbootclasspath=">, Group<f_Group>;
def fborland_extensions : Flag<["-"], "fborland-extensions">, Group<f_Group>, Flags<[CC1Option]>,
  HelpText<"Accept non-standard constructs supported by the Borland compiler">;
def fbuiltin : Flag<["-"], "fbuiltin">, Group<f_Group>, Flags<[CoreOption]>;
def fbuiltin_module_map : Flag <["-"], "fbuiltin-module-map">, Group<f_Group>,
  Flags<[DriverOption]>, HelpText<"Load the clang builtins module map file.">;
defm caret_diagnostics : OptOutFFlag<"caret-diagnostics", "", "">;
def fclang_abi_compat_EQ : Joined<["-"], "fclang-abi-compat=">, Group<f_clang_Group>,
  Flags<[CC1Option]>, MetaVarName<"<version>">, Values<"<major>.<minor>,latest">,
  HelpText<"Attempt to match the ABI of Clang <version>">;
def fclasspath_EQ : Joined<["-"], "fclasspath=">, Group<f_Group>;
defm color_diagnostics : OptInFFlag<"color-diagnostics", "Enable", "Disable", " colors in diagnostics", [CoreOption]>;
def fdiagnostics_color : Flag<["-"], "fdiagnostics-color">, Group<f_Group>,
  Flags<[CoreOption, DriverOption]>;
def fdiagnostics_color_EQ : Joined<["-"], "fdiagnostics-color=">, Group<f_Group>;
def fansi_escape_codes : Flag<["-"], "fansi-escape-codes">, Group<f_Group>,
  Flags<[CoreOption, CC1Option]>, HelpText<"Use ANSI escape codes for diagnostics">,
  MarshallingInfoFlag<"DiagnosticOpts->UseANSIEscapeCodes", "false">;
def fcomment_block_commands : CommaJoined<["-"], "fcomment-block-commands=">, Group<f_clang_Group>, Flags<[CC1Option]>,
  HelpText<"Treat each comma separated argument in <arg> as a documentation comment block command">,
  MetaVarName<"<arg>">;
def fparse_all_comments : Flag<["-"], "fparse-all-comments">, Group<f_clang_Group>, Flags<[CC1Option]>;
def frecord_command_line : Flag<["-"], "frecord-command-line">,
  Group<f_clang_Group>;
def fno_record_command_line : Flag<["-"], "fno-record-command-line">,
  Group<f_clang_Group>;
def : Flag<["-"], "frecord-gcc-switches">, Alias<frecord_command_line>;
def : Flag<["-"], "fno-record-gcc-switches">, Alias<fno_record_command_line>;
def fcommon : Flag<["-"], "fcommon">, Group<f_Group>,
  Flags<[CoreOption, CC1Option]>, HelpText<"Place uninitialized global variables in a common block">;
def fcompile_resource_EQ : Joined<["-"], "fcompile-resource=">, Group<f_Group>;
def fcomplete_member_pointers : Flag<["-"], "fcomplete-member-pointers">, Group<f_clang_Group>,
   Flags<[CoreOption, CC1Option]>,
   HelpText<"Require member pointer base types to be complete if they would be significant under the Microsoft ABI">;
def fno_complete_member_pointers : Flag<["-"], "fno-complete-member-pointers">, Group<f_clang_Group>,
   Flags<[CoreOption]>,
   HelpText<"Do not require member pointer base types to be complete if they would be significant under the Microsoft ABI">;
def fcf_runtime_abi_EQ : Joined<["-"], "fcf-runtime-abi=">, Group<f_Group>,
    Flags<[CC1Option]>;
def fconstant_cfstrings : Flag<["-"], "fconstant-cfstrings">, Group<f_Group>;
def fconstant_string_class_EQ : Joined<["-"], "fconstant-string-class=">, Group<f_Group>;
def fconstexpr_depth_EQ : Joined<["-"], "fconstexpr-depth=">, Group<f_Group>;
def fconstexpr_steps_EQ : Joined<["-"], "fconstexpr-steps=">, Group<f_Group>;
def fexperimental_new_constant_interpreter : Flag<["-"], "fexperimental-new-constant-interpreter">, Group<f_Group>,
  HelpText<"Enable the experimental new constant interpreter">, Flags<[CC1Option]>;
def fconstexpr_backtrace_limit_EQ : Joined<["-"], "fconstexpr-backtrace-limit=">,
                                    Group<f_Group>;
def fno_crash_diagnostics : Flag<["-"], "fno-crash-diagnostics">, Group<f_clang_Group>, Flags<[NoArgumentUnused, CoreOption]>,
  HelpText<"Disable auto-generation of preprocessed source files and a script for reproduction during a clang crash">;
def fcrash_diagnostics_dir : Joined<["-"], "fcrash-diagnostics-dir=">, Group<f_clang_Group>, Flags<[NoArgumentUnused, CoreOption]>;
def fcreate_profile : Flag<["-"], "fcreate-profile">, Group<f_Group>;
defm cxx_exceptions: OptInFFlag<"cxx-exceptions", "Enable C++ exceptions">;
def fcxx_modules : Flag <["-"], "fcxx-modules">, Group<f_Group>,
  Flags<[DriverOption]>;
def fdebug_pass_arguments : Flag<["-"], "fdebug-pass-arguments">, Group<f_Group>;
def fdebug_pass_structure : Flag<["-"], "fdebug-pass-structure">, Group<f_Group>;
def fdepfile_entry : Joined<["-"], "fdepfile-entry=">,
    Group<f_clang_Group>, Flags<[CC1Option]>;
def fdiagnostics_fixit_info : Flag<["-"], "fdiagnostics-fixit-info">, Group<f_clang_Group>;
def fdiagnostics_parseable_fixits : Flag<["-"], "fdiagnostics-parseable-fixits">, Group<f_clang_Group>,
    Flags<[CoreOption, CC1Option]>, HelpText<"Print fix-its in machine parseable form">;
def fdiagnostics_print_source_range_info : Flag<["-"], "fdiagnostics-print-source-range-info">,
    Group<f_clang_Group>,  Flags<[CC1Option]>,
    HelpText<"Print source range spans in numeric form">;
def fdiagnostics_show_hotness : Flag<["-"], "fdiagnostics-show-hotness">, Group<f_Group>,
    Flags<[CC1Option]>, HelpText<"Enable profile hotness information in diagnostic line">;
def fdiagnostics_hotness_threshold_EQ : Joined<["-"], "fdiagnostics-hotness-threshold=">,
    Group<f_Group>, Flags<[CC1Option]>, MetaVarName<"<number>">,
    HelpText<"Prevent optimization remarks from being output if they do not have at least this profile count">;
def fdiagnostics_show_option : Flag<["-"], "fdiagnostics-show-option">, Group<f_Group>,
    HelpText<"Print option name with mappable diagnostics">;
def fdiagnostics_show_note_include_stack : Flag<["-"], "fdiagnostics-show-note-include-stack">,
    Group<f_Group>, Flags<[CC1Option]>, HelpText<"Display include stacks for diagnostic notes">;
def fdiagnostics_format_EQ : Joined<["-"], "fdiagnostics-format=">, Group<f_clang_Group>;
def fdiagnostics_show_category_EQ : Joined<["-"], "fdiagnostics-show-category=">, Group<f_clang_Group>;
def fdiagnostics_show_template_tree : Flag<["-"], "fdiagnostics-show-template-tree">,
    Group<f_Group>, Flags<[CC1Option]>,
    HelpText<"Print a template comparison tree for differing templates">;
def fdeclspec : Flag<["-"], "fdeclspec">, Group<f_clang_Group>,
  HelpText<"Allow __declspec as a keyword">, Flags<[CC1Option]>;
def fdiscard_value_names : Flag<["-"], "fdiscard-value-names">, Group<f_clang_Group>,
  HelpText<"Discard value names in LLVM IR">, Flags<[DriverOption]>;
def fno_discard_value_names : Flag<["-"], "fno-discard-value-names">, Group<f_clang_Group>,
  HelpText<"Do not discard value names in LLVM IR">, Flags<[DriverOption]>;
def fdollars_in_identifiers : Flag<["-"], "fdollars-in-identifiers">, Group<f_Group>,
  HelpText<"Allow '$' in identifiers">, Flags<[CC1Option]>;
def fdwarf2_cfi_asm : Flag<["-"], "fdwarf2-cfi-asm">, Group<clang_ignored_f_Group>;
def fno_dwarf2_cfi_asm : Flag<["-"], "fno-dwarf2-cfi-asm">, Group<clang_ignored_f_Group>;
defm dwarf_directory_asm : OptOutFFlag<"dwarf-directory-asm", "", "">;
def felide_constructors : Flag<["-"], "felide-constructors">, Group<f_Group>;
def fno_elide_type : Flag<["-"], "fno-elide-type">, Group<f_Group>,
    Flags<[CC1Option]>,
    HelpText<"Do not elide types when printing diagnostics">;
def feliminate_unused_debug_symbols : Flag<["-"], "feliminate-unused-debug-symbols">, Group<f_Group>;
def femit_all_decls : Flag<["-"], "femit-all-decls">, Group<f_Group>, Flags<[CC1Option]>,
  HelpText<"Emit all declarations, even if unused">;
def femulated_tls : Flag<["-"], "femulated-tls">, Group<f_Group>, Flags<[CC1Option]>,
  HelpText<"Use emutls functions to access thread_local variables">;
def fno_emulated_tls : Flag<["-"], "fno-emulated-tls">, Group<f_Group>, Flags<[CC1Option]>;
def fencoding_EQ : Joined<["-"], "fencoding=">, Group<f_Group>;
def ferror_limit_EQ : Joined<["-"], "ferror-limit=">, Group<f_Group>, Flags<[CoreOption]>;
defm exceptions : OptInFFlag<"exceptions", "Enable", "Disable", " support for exception handling">;
def fdwarf_exceptions : Flag<["-"], "fdwarf-exceptions">, Group<f_Group>,
  Flags<[CC1Option]>, HelpText<"Use DWARF style exceptions">;
def fsjlj_exceptions : Flag<["-"], "fsjlj-exceptions">, Group<f_Group>,
  Flags<[CC1Option]>, HelpText<"Use SjLj style exceptions">;
def fseh_exceptions : Flag<["-"], "fseh-exceptions">, Group<f_Group>,
  Flags<[CC1Option]>, HelpText<"Use SEH style exceptions">;
def fwasm_exceptions : Flag<["-"], "fwasm-exceptions">, Group<f_Group>,
  Flags<[CC1Option]>, HelpText<"Use WebAssembly style exceptions">;
def fignore_exceptions : Flag<["-"], "fignore-exceptions">, Group<f_Group>, Flags<[CC1Option]>,
  HelpText<"Enable support for ignoring exception handling constructs">;
def fexcess_precision_EQ : Joined<["-"], "fexcess-precision=">,
    Group<clang_ignored_gcc_optimization_f_Group>;
def : Flag<["-"], "fexpensive-optimizations">, Group<clang_ignored_gcc_optimization_f_Group>;
def : Flag<["-"], "fno-expensive-optimizations">, Group<clang_ignored_gcc_optimization_f_Group>;
def fextdirs_EQ : Joined<["-"], "fextdirs=">, Group<f_Group>;
def : Flag<["-"], "fdefer-pop">, Group<clang_ignored_gcc_optimization_f_Group>;
def : Flag<["-"], "fno-defer-pop">, Group<clang_ignored_gcc_optimization_f_Group>;
def : Flag<["-"], "fextended-identifiers">, Group<clang_ignored_f_Group>;
def : Flag<["-"], "fno-extended-identifiers">, Group<f_Group>, Flags<[Unsupported]>;
def fhosted : Flag<["-"], "fhosted">, Group<f_Group>;
def fdenormal_fp_math_EQ : Joined<["-"], "fdenormal-fp-math=">, Group<f_Group>, Flags<[CC1Option]>;
def ffp_model_EQ : Joined<["-"], "ffp-model=">, Group<f_Group>, Flags<[DriverOption]>,
  HelpText<"Controls the semantics of floating-point calculations.">;
def ffp_exception_behavior_EQ : Joined<["-"], "ffp-exception-behavior=">, Group<f_Group>, Flags<[CC1Option]>,
  HelpText<"Specifies the exception behavior of floating-point operations.">;
defm fast_math : OptInFFlag<"fast-math", "Allow aggressive, lossy floating-point optimizations">;
defm math_errno : OptInFFlag<"math-errno", "Require math functions to indicate errors by setting errno">;
def fbracket_depth_EQ : Joined<["-"], "fbracket-depth=">, Group<f_Group>, Flags<[CoreOption]>;
def fsignaling_math : Flag<["-"], "fsignaling-math">, Group<f_Group>;
def fno_signaling_math : Flag<["-"], "fno-signaling-math">, Group<f_Group>;
defm jump_tables : OptOutFFlag<"jump-tables", "Use", "Do not use", " jump tables for lowering switches">;
defm force_enable_int128 : OptInFFlag<"force-enable-int128", "Enable", "Disable", " support for int128_t type">;
defm keep_static_consts : OptInFFlag<"keep-static-consts", "Keep", "Don't keep", " static const variables if unused", [DriverOption]>;
defm fixed_point : OptInFFlag<"fixed-point", "Enable", "Disable", " fixed point types">;
defm cxx_static_destructors : OptOutFFlag<"c++-static-destructors", "",
  "Disable C++ static destructor registration">;
def fsymbol_partition_EQ : Joined<["-"], "fsymbol-partition=">, Group<f_Group>,
  Flags<[CC1Option]>;

// Begin sanitizer flags. These should all be core options exposed in all driver
// modes.
let Flags = [CC1Option, CoreOption] in {

def fsanitize_EQ : CommaJoined<["-"], "fsanitize=">, Group<f_clang_Group>,
                   MetaVarName<"<check>">,
                   HelpText<"Turn on runtime checks for various forms of undefined "
                            "or suspicious behavior. See user manual for available checks">;
def fno_sanitize_EQ : CommaJoined<["-"], "fno-sanitize=">, Group<f_clang_Group>,
                      Flags<[CoreOption, DriverOption]>;
def fsanitize_blacklist : Joined<["-"], "fsanitize-blacklist=">,
                          Group<f_clang_Group>,
                          HelpText<"Path to blacklist file for sanitizers">;
def fsanitize_system_blacklist : Joined<["-"], "fsanitize-system-blacklist=">,
  HelpText<"Path to system blacklist file for sanitizers">,
  Flags<[CC1Option]>;
def fno_sanitize_blacklist : Flag<["-"], "fno-sanitize-blacklist">,
                             Group<f_clang_Group>,
                             HelpText<"Don't use blacklist file for sanitizers">;
def fsanitize_coverage
    : CommaJoined<["-"], "fsanitize-coverage=">,
      Group<f_clang_Group>,
      HelpText<"Specify the type of coverage instrumentation for Sanitizers">;
def fno_sanitize_coverage
    : CommaJoined<["-"], "fno-sanitize-coverage=">,
      Group<f_clang_Group>, Flags<[CoreOption, DriverOption]>,
      HelpText<"Disable specified features of coverage instrumentation for "
               "Sanitizers">, Values<"func,bb,edge,indirect-calls,trace-bb,trace-cmp,trace-div,trace-gep,8bit-counters,trace-pc,trace-pc-guard,no-prune,inline-8bit-counters,inline-bool-flag">;
def fsanitize_coverage_allowlist : Joined<["-"], "fsanitize-coverage-allowlist=">,
    Group<f_clang_Group>, Flags<[CoreOption, DriverOption]>,
    HelpText<"Restrict sanitizer coverage instrumentation exclusively to modules and functions that match the provided special case list, except the blocked ones">;
def : Joined<["-"], "fsanitize-coverage-whitelist=">,
  Group<f_clang_Group>, Flags<[CoreOption, HelpHidden]>, Alias<fsanitize_coverage_allowlist>,
  HelpText<"Deprecated, use -fsanitize-coverage-allowlist= instead">;
def fsanitize_coverage_blocklist : Joined<["-"], "fsanitize-coverage-blocklist=">,
    Group<f_clang_Group>, Flags<[CoreOption, DriverOption]>,
    HelpText<"Disable sanitizer coverage instrumentation for modules and functions that match the provided special case list, even the allowed ones">;
def : Joined<["-"], "fsanitize-coverage-blacklist=">,
  Group<f_clang_Group>, Flags<[CoreOption, HelpHidden]>, Alias<fsanitize_coverage_blocklist>,
  HelpText<"Deprecated, use -fsanitize-coverage-blocklist= instead">;
def fsanitize_memory_track_origins_EQ : Joined<["-"], "fsanitize-memory-track-origins=">,
                                        Group<f_clang_Group>,
                                        HelpText<"Enable origins tracking in MemorySanitizer">;
def fsanitize_memory_track_origins : Flag<["-"], "fsanitize-memory-track-origins">,
                                     Group<f_clang_Group>,
                                     HelpText<"Enable origins tracking in MemorySanitizer">;
def fno_sanitize_memory_track_origins : Flag<["-"], "fno-sanitize-memory-track-origins">,
                                        Group<f_clang_Group>,
                                        Flags<[CoreOption, DriverOption]>,
                                        HelpText<"Disable origins tracking in MemorySanitizer">;
def fsanitize_memory_use_after_dtor : Flag<["-"], "fsanitize-memory-use-after-dtor">,
                                     Group<f_clang_Group>,
                                     HelpText<"Enable use-after-destroy detection in MemorySanitizer">;
def fno_sanitize_memory_use_after_dtor : Flag<["-"], "fno-sanitize-memory-use-after-dtor">,
                                     Group<f_clang_Group>,
                                     HelpText<"Disable use-after-destroy detection in MemorySanitizer">;
def fsanitize_address_field_padding : Joined<["-"], "fsanitize-address-field-padding=">,
                                        Group<f_clang_Group>,
                                        HelpText<"Level of field padding for AddressSanitizer">;
def fsanitize_address_use_after_scope : Flag<["-"], "fsanitize-address-use-after-scope">,
                                        Group<f_clang_Group>,
                                        HelpText<"Enable use-after-scope detection in AddressSanitizer">;
def fno_sanitize_address_use_after_scope : Flag<["-"], "fno-sanitize-address-use-after-scope">,
                                           Group<f_clang_Group>,
                                           Flags<[CoreOption, DriverOption]>,
                                           HelpText<"Disable use-after-scope detection in AddressSanitizer">;
def fsanitize_address_poison_custom_array_cookie
    : Flag<[ "-" ], "fsanitize-address-poison-custom-array-cookie">,
      Group<f_clang_Group>,
      HelpText<"Enable poisoning array cookies when using custom operator new[] in AddressSanitizer">;
def fno_sanitize_address_poison_custom_array_cookie
    : Flag<[ "-" ], "fno-sanitize-address-poison-custom-array-cookie">,
      Group<f_clang_Group>,
      HelpText<"Disable poisoning array cookies when using custom operator new[] in AddressSanitizer">;
def fsanitize_address_globals_dead_stripping : Flag<["-"], "fsanitize-address-globals-dead-stripping">,
                                        Group<f_clang_Group>,
                                        HelpText<"Enable linker dead stripping of globals in AddressSanitizer">;
def fsanitize_address_use_odr_indicator
    : Flag<["-"], "fsanitize-address-use-odr-indicator">,
      Group<f_clang_Group>,
      HelpText<"Enable ODR indicator globals to avoid false ODR violation reports in partially sanitized programs at the cost of an increase in binary size">;
def fno_sanitize_address_use_odr_indicator
    : Flag<["-"], "fno-sanitize-address-use-odr-indicator">,
      Group<f_clang_Group>,
      HelpText<"Disable ODR indicator globals">;
// Note: This flag was introduced when it was necessary to distinguish between
//       ABI for correct codegen.  This is no longer needed, but the flag is
//       not removed since targeting either ABI will behave the same.
//       This way we cause no disturbance to existing scripts & code, and if we
//       want to use this flag in the future we will cause no disturbance then
//       either.
def fsanitize_hwaddress_abi_EQ
    : Joined<["-"], "fsanitize-hwaddress-abi=">,
      Group<f_clang_Group>,
      HelpText<"Select the HWAddressSanitizer ABI to target (interceptor or platform, default interceptor). This option is currently unused.">;
def fsanitize_recover_EQ : CommaJoined<["-"], "fsanitize-recover=">,
                           Group<f_clang_Group>,
                           HelpText<"Enable recovery for specified sanitizers">;
def fno_sanitize_recover_EQ : CommaJoined<["-"], "fno-sanitize-recover=">,
                              Group<f_clang_Group>, Flags<[CoreOption, DriverOption]>,
                              HelpText<"Disable recovery for specified sanitizers">;
def fsanitize_recover : Flag<["-"], "fsanitize-recover">, Group<f_clang_Group>,
                        Alias<fsanitize_recover_EQ>, AliasArgs<["all"]>;
def fno_sanitize_recover : Flag<["-"], "fno-sanitize-recover">,
                           Flags<[CoreOption, DriverOption]>, Group<f_clang_Group>,
                           Alias<fno_sanitize_recover_EQ>, AliasArgs<["all"]>;
def fsanitize_trap_EQ : CommaJoined<["-"], "fsanitize-trap=">, Group<f_clang_Group>,
                        HelpText<"Enable trapping for specified sanitizers">;
def fno_sanitize_trap_EQ : CommaJoined<["-"], "fno-sanitize-trap=">, Group<f_clang_Group>,
                           Flags<[CoreOption, DriverOption]>,
                           HelpText<"Disable trapping for specified sanitizers">;
def fsanitize_trap : Flag<["-"], "fsanitize-trap">, Group<f_clang_Group>,
                     Alias<fsanitize_trap_EQ>, AliasArgs<["all"]>,
                     HelpText<"Enable trapping for all sanitizers">;
def fno_sanitize_trap : Flag<["-"], "fno-sanitize-trap">, Group<f_clang_Group>,
                        Alias<fno_sanitize_trap_EQ>, AliasArgs<["all"]>,
                        Flags<[CoreOption, DriverOption]>,
                        HelpText<"Disable trapping for all sanitizers">;
def fsanitize_undefined_trap_on_error
    : Flag<["-"], "fsanitize-undefined-trap-on-error">, Group<f_clang_Group>,
      Alias<fsanitize_trap_EQ>, AliasArgs<["undefined"]>;
def fno_sanitize_undefined_trap_on_error
    : Flag<["-"], "fno-sanitize-undefined-trap-on-error">, Group<f_clang_Group>,
      Alias<fno_sanitize_trap_EQ>, AliasArgs<["undefined"]>;
def fsanitize_minimal_runtime : Flag<["-"], "fsanitize-minimal-runtime">,
                                        Group<f_clang_Group>;
def fno_sanitize_minimal_runtime : Flag<["-"], "fno-sanitize-minimal-runtime">,
                                        Group<f_clang_Group>;
def fsanitize_link_runtime : Flag<["-"], "fsanitize-link-runtime">,
                           Group<f_clang_Group>;
def fno_sanitize_link_runtime : Flag<["-"], "fno-sanitize-link-runtime">,
                              Group<f_clang_Group>;
def fsanitize_link_cxx_runtime : Flag<["-"], "fsanitize-link-c++-runtime">,
                                 Group<f_clang_Group>;
def fno_sanitize_link_cxx_runtime : Flag<["-"], "fno-sanitize-link-c++-runtime">,
                                    Group<f_clang_Group>;
def fsanitize_cfi_cross_dso : Flag<["-"], "fsanitize-cfi-cross-dso">,
                              Group<f_clang_Group>,
                              HelpText<"Enable control flow integrity (CFI) checks for cross-DSO calls.">;
def fno_sanitize_cfi_cross_dso : Flag<["-"], "fno-sanitize-cfi-cross-dso">,
                                 Flags<[CoreOption, DriverOption]>,
                                 Group<f_clang_Group>,
                                 HelpText<"Disable control flow integrity (CFI) checks for cross-DSO calls.">;
def fsanitize_cfi_icall_generalize_pointers : Flag<["-"], "fsanitize-cfi-icall-generalize-pointers">,
                                              Group<f_clang_Group>,
                                              HelpText<"Generalize pointers in CFI indirect call type signature checks">;
def fsanitize_cfi_canonical_jump_tables : Flag<["-"], "fsanitize-cfi-canonical-jump-tables">,
                                          Group<f_clang_Group>,
                                          HelpText<"Make the jump table addresses canonical in the symbol table">;
def fno_sanitize_cfi_canonical_jump_tables : Flag<["-"], "fno-sanitize-cfi-canonical-jump-tables">,
                                             Group<f_clang_Group>,
                                             Flags<[CoreOption, DriverOption]>,
                                             HelpText<"Do not make the jump table addresses canonical in the symbol table">;
def fsanitize_stats : Flag<["-"], "fsanitize-stats">,
                              Group<f_clang_Group>,
                              HelpText<"Enable sanitizer statistics gathering.">;
def fno_sanitize_stats : Flag<["-"], "fno-sanitize-stats">,
                                 Group<f_clang_Group>,
                                 Flags<[CoreOption, DriverOption]>,
                                 HelpText<"Disable sanitizer statistics gathering.">;
def fsanitize_thread_memory_access : Flag<["-"], "fsanitize-thread-memory-access">,
                                     Group<f_clang_Group>,
                                     HelpText<"Enable memory access instrumentation in ThreadSanitizer (default)">;
def fno_sanitize_thread_memory_access : Flag<["-"], "fno-sanitize-thread-memory-access">,
                                        Group<f_clang_Group>,
                                        Flags<[CoreOption, DriverOption]>,
                                        HelpText<"Disable memory access instrumentation in ThreadSanitizer">;
def fsanitize_thread_func_entry_exit : Flag<["-"], "fsanitize-thread-func-entry-exit">,
                                       Group<f_clang_Group>,
                                       HelpText<"Enable function entry/exit instrumentation in ThreadSanitizer (default)">;
def fno_sanitize_thread_func_entry_exit : Flag<["-"], "fno-sanitize-thread-func-entry-exit">,
                                          Group<f_clang_Group>,
                                          Flags<[CoreOption, DriverOption]>,
                                          HelpText<"Disable function entry/exit instrumentation in ThreadSanitizer">;
def fsanitize_thread_atomics : Flag<["-"], "fsanitize-thread-atomics">,
                               Group<f_clang_Group>,
                               HelpText<"Enable atomic operations instrumentation in ThreadSanitizer (default)">;
def fno_sanitize_thread_atomics : Flag<["-"], "fno-sanitize-thread-atomics">,
                                  Group<f_clang_Group>,
                                  Flags<[CoreOption, DriverOption]>,
                                  HelpText<"Disable atomic operations instrumentation in ThreadSanitizer">;
def fsanitize_undefined_strip_path_components_EQ : Joined<["-"], "fsanitize-undefined-strip-path-components=">,
  Group<f_clang_Group>, MetaVarName<"<number>">,
  HelpText<"Strip (or keep only, if negative) a given number of path components "
           "when emitting check metadata.">;

} // end -f[no-]sanitize* flags

def funsafe_math_optimizations : Flag<["-"], "funsafe-math-optimizations">,
  Group<f_Group>;
def fno_unsafe_math_optimizations : Flag<["-"], "fno-unsafe-math-optimizations">,
  Group<f_Group>;
def fassociative_math : Flag<["-"], "fassociative-math">, Group<f_Group>;
def fno_associative_math : Flag<["-"], "fno-associative-math">, Group<f_Group>;
def freciprocal_math :
  Flag<["-"], "freciprocal-math">, Group<f_Group>, Flags<[CC1Option]>,
  HelpText<"Allow division operations to be reassociated">;
def fno_reciprocal_math : Flag<["-"], "fno-reciprocal-math">, Group<f_Group>;
def ffinite_math_only : Flag<["-"], "ffinite-math-only">, Group<f_Group>, Flags<[CC1Option]>;
def fno_finite_math_only : Flag<["-"], "fno-finite-math-only">, Group<f_Group>;
def fsigned_zeros : Flag<["-"], "fsigned-zeros">, Group<f_Group>;
def fno_signed_zeros :
  Flag<["-"], "fno-signed-zeros">, Group<f_Group>, Flags<[CC1Option]>,
  HelpText<"Allow optimizations that ignore the sign of floating point zeros">;
def fhonor_nans : Flag<["-"], "fhonor-nans">, Group<f_Group>;
def fno_honor_nans : Flag<["-"], "fno-honor-nans">, Group<f_Group>;
def fhonor_infinities : Flag<["-"], "fhonor-infinities">, Group<f_Group>;
def fno_honor_infinities : Flag<["-"], "fno-honor-infinities">, Group<f_Group>;
// This option was originally misspelt "infinites" [sic].
def : Flag<["-"], "fhonor-infinites">, Alias<fhonor_infinities>;
def : Flag<["-"], "fno-honor-infinites">, Alias<fno_honor_infinities>;
def frounding_math : Flag<["-"], "frounding-math">, Group<f_Group>, Flags<[CC1Option]>;
def fno_rounding_math : Flag<["-"], "fno-rounding-math">, Group<f_Group>, Flags<[CC1Option]>;
def ftrapping_math : Flag<["-"], "ftrapping-math">, Group<f_Group>, Flags<[CC1Option]>;
def fno_trapping_math : Flag<["-"], "fno-trapping-math">, Group<f_Group>, Flags<[CC1Option]>;
def ffp_contract : Joined<["-"], "ffp-contract=">, Group<f_Group>,
  Flags<[CC1Option]>, HelpText<"Form fused FP ops (e.g. FMAs): fast (everywhere)"
  " | on (according to FP_CONTRACT pragma) | off (never fuse). Default"
  " is 'fast' for CUDA/HIP and 'on' otherwise.">, Values<"fast,on,off">;

defm strict_float_cast_overflow : OptOutFFlag<"strict-float-cast-overflow",
  "Assume that overflowing float-to-int casts are undefined (default)",
  "Relax language rules and try to match the behavior of the target's native float-to-int conversion instructions">;

def ffor_scope : Flag<["-"], "ffor-scope">, Group<f_Group>;
def fno_for_scope : Flag<["-"], "fno-for-scope">, Group<f_Group>;

defm rewrite_imports : OptInFFlag<"rewrite-imports", "">;
defm rewrite_includes : OptInFFlag<"rewrite-includes", "">;

defm delete_null_pointer_checks : OptOutFFlag<"delete-null-pointer-checks",
  "Treat usage of null pointers as undefined behavior (default)",
  "Do not treat usage of null pointers as undefined behavior">;

def frewrite_map_file : Separate<["-"], "frewrite-map-file">,
                        Group<f_Group>,
                        Flags<[ DriverOption, CC1Option ]>;
def frewrite_map_file_EQ : Joined<["-"], "frewrite-map-file=">,
                           Group<f_Group>,
                           Flags<[DriverOption]>;

defm use_line_directives : OptInFFlag<"use-line-directives", "Use #line in preprocessed output">;

def ffreestanding : Flag<["-"], "ffreestanding">, Group<f_Group>, Flags<[CC1Option]>,
  HelpText<"Assert that the compilation takes place in a freestanding environment">;
def fgnuc_version_EQ : Joined<["-"], "fgnuc-version=">, Group<f_Group>,
  HelpText<"Sets various macros to claim compatibility with the given GCC version (default is 4.2.1)">,
  Flags<[CC1Option, CoreOption]>;
def fgnu_keywords : Flag<["-"], "fgnu-keywords">, Group<f_Group>, Flags<[CC1Option]>,
  HelpText<"Allow GNU-extension keywords regardless of language standard">;
defm gnu89_inline : OptInFFlag<"gnu89-inline", "Use the gnu89 inline semantics">;
def fgnu_runtime : Flag<["-"], "fgnu-runtime">, Group<f_Group>,
  HelpText<"Generate output compatible with the standard GNU Objective-C runtime">;
def fheinous_gnu_extensions : Flag<["-"], "fheinous-gnu-extensions">, Flags<[CC1Option]>;
def filelist : Separate<["-"], "filelist">, Flags<[LinkerInput]>,
               Group<Link_Group>;
def : Flag<["-"], "findirect-virtual-calls">, Alias<fapple_kext>;
def finline_functions : Flag<["-"], "finline-functions">, Group<f_clang_Group>, Flags<[CC1Option]>,
  HelpText<"Inline suitable functions">;
def finline_hint_functions: Flag<["-"], "finline-hint-functions">, Group<f_clang_Group>, Flags<[CC1Option]>,
  HelpText<"Inline functions which are (explicitly or implicitly) marked inline">;
def finline : Flag<["-"], "finline">, Group<clang_ignored_f_Group>;
def fglobal_isel : Flag<["-"], "fglobal-isel">, Group<f_clang_Group>, 
  HelpText<"Enables the global instruction selector">;
def fexperimental_isel : Flag<["-"], "fexperimental-isel">, Group<f_clang_Group>,
  Alias<fglobal_isel>;
def fexperimental_new_pass_manager : Flag<["-"], "fexperimental-new-pass-manager">,
  Group<f_clang_Group>, Flags<[CC1Option]>,
  HelpText<"Enables an experimental new pass manager in LLVM.">;
def fexperimental_strict_floating_point : Flag<["-"], "fexperimental-strict-floating-point">,
  Group<f_clang_Group>, Flags<[CC1Option]>,
  HelpText<"Enables experimental strict floating point in LLVM.">;
def finput_charset_EQ : Joined<["-"], "finput-charset=">, Group<f_Group>;
def fexec_charset_EQ : Joined<["-"], "fexec-charset=">, Group<f_Group>;
def finstrument_functions : Flag<["-"], "finstrument-functions">, Group<f_Group>, Flags<[CC1Option]>,
  HelpText<"Generate calls to instrument function entry and exit">;
def finstrument_functions_after_inlining : Flag<["-"], "finstrument-functions-after-inlining">, Group<f_Group>, Flags<[CC1Option]>,
  HelpText<"Like -finstrument-functions, but insert the calls after inlining">;
def finstrument_function_entry_bare : Flag<["-"], "finstrument-function-entry-bare">, Group<f_Group>, Flags<[CC1Option]>,
  HelpText<"Instrument function entry only, after inlining, without arguments to the instrumentation call">;
def fcf_protection_EQ : Joined<["-"], "fcf-protection=">, Flags<[CoreOption, CC1Option]>, Group<f_Group>,
  HelpText<"Instrument control-flow architecture protection. Options: return, branch, full, none.">, Values<"return,branch,full,none">;
def fcf_protection : Flag<["-"], "fcf-protection">, Group<f_Group>, Flags<[CoreOption, CC1Option]>,
  Alias<fcf_protection_EQ>, AliasArgs<["full"]>,
  HelpText<"Enable cf-protection in 'full' mode">;

defm xray_instrument : OptInFFlag<"xray-instrument", "Generate XRay instrumentation sleds on function entry and exit">;

def fxray_instruction_threshold_EQ :
  JoinedOrSeparate<["-"], "fxray-instruction-threshold=">,
  Group<f_Group>, Flags<[CC1Option]>,
  HelpText<"Sets the minimum function size to instrument with XRay">;
def fxray_instruction_threshold_ :
  JoinedOrSeparate<["-"], "fxray-instruction-threshold">,
  Group<f_Group>, Flags<[CC1Option]>;

def fxray_always_instrument :
  JoinedOrSeparate<["-"], "fxray-always-instrument=">,
  Group<f_Group>, Flags<[CC1Option]>,
  HelpText<"DEPRECATED: Filename defining the whitelist for imbuing the 'always instrument' XRay attribute.">;
def fxray_never_instrument :
  JoinedOrSeparate<["-"], "fxray-never-instrument=">,
  Group<f_Group>, Flags<[CC1Option]>,
  HelpText<"DEPRECATED: Filename defining the whitelist for imbuing the 'never instrument' XRay attribute.">;
def fxray_attr_list :
  JoinedOrSeparate<["-"], "fxray-attr-list=">,
  Group<f_Group>, Flags<[CC1Option]>,
  HelpText<"Filename defining the list of functions/types for imbuing XRay attributes.">;
def fxray_modes :
  JoinedOrSeparate<["-"], "fxray-modes=">,
  Group<f_Group>, Flags<[CC1Option]>,
  HelpText<"List of modes to link in by default into XRay instrumented binaries.">;

defm xray_always_emit_customevents : OptInFFlag<"xray-always-emit-customevents",
  "Always emit __xray_customevent(...) calls even if the containing function is not always instrumented">;

defm xray_always_emit_typedevents : OptInFFlag<"xray-always-emit-typedevents",
  "Always emit __xray_typedevent(...) calls even if the containing function is not always instrumented">;

defm xray_ignore_loops : OptInFFlag<"xray-ignore-loops",
  "Don't instrument functions with loops unless they also meet the minimum function size">;
defm xray_function_index : OptOutFFlag<"xray-function-index", "",
  "Omit function index section at the expense of single-function patching performance">;

def fxray_link_deps : Flag<["-"], "fxray-link-deps">, Group<f_Group>,
  Flags<[CC1Option]>,
  HelpText<"Tells clang to add the link dependencies for XRay.">;
def fnoxray_link_deps : Flag<["-"], "fnoxray-link-deps">, Group<f_Group>,
  Flags<[CC1Option]>;

def fxray_instrumentation_bundle :
  JoinedOrSeparate<["-"], "fxray-instrumentation-bundle=">,
  Group<f_Group>, Flags<[CC1Option]>,
  HelpText<"Select which XRay instrumentation points to emit. Options: all, none, function-entry, function-exit, function, custom. Default is 'all'.  'function' includes both 'function-entry' and 'function-exit'.">;

def ffine_grained_bitfield_accesses : Flag<["-"],
  "ffine-grained-bitfield-accesses">, Group<f_clang_Group>, Flags<[CC1Option]>,
  HelpText<"Use separate accesses for consecutive bitfield runs with legal widths and alignments.">;
def fno_fine_grained_bitfield_accesses : Flag<["-"],
  "fno-fine-grained-bitfield-accesses">, Group<f_clang_Group>, Flags<[CC1Option]>,
  HelpText<"Use large-integer access for consecutive bitfield runs.">;

def fexperimental_relative_cxx_abi_vtables : Flag<["-"], "fexperimental-relative-c++-abi-vtables">,
  Group<f_Group>, Flags<[CC1Option]>,
  HelpText<"Use the experimental C++ class ABI for classes with virtual tables">;
def fno_experimental_relative_cxx_abi_vtables : Flag<["-"], "fno-experimental-relative-c++-abi-vtables">,
  Group<f_Group>, Flags<[CC1Option]>,
  HelpText<"Do not use the experimental C++ class ABI for classes with virtual tables">;

def flat__namespace : Flag<["-"], "flat_namespace">;
def flax_vector_conversions_EQ : Joined<["-"], "flax-vector-conversions=">, Group<f_Group>,
  HelpText<"Enable implicit vector bit-casts">, Values<"none,integer,all">, Flags<[CC1Option]>;
def flax_vector_conversions : Flag<["-"], "flax-vector-conversions">, Group<f_Group>,
  Alias<flax_vector_conversions_EQ>, AliasArgs<["integer"]>;
def flimited_precision_EQ : Joined<["-"], "flimited-precision=">, Group<f_Group>;
def fapple_link_rtlib : Flag<["-"], "fapple-link-rtlib">, Group<f_Group>,
  HelpText<"Force linking the clang builtins runtime library">;
def flto_EQ : Joined<["-"], "flto=">, Flags<[CoreOption, CC1Option]>, Group<f_Group>,
  HelpText<"Set LTO mode to either 'full' or 'thin'">, Values<"thin,full">;
def flto : Flag<["-"], "flto">, Flags<[CoreOption, CC1Option]>, Group<f_Group>,
  HelpText<"Enable LTO in 'full' mode">;
def fno_lto : Flag<["-"], "fno-lto">, Group<f_Group>,
  HelpText<"Disable LTO mode (default)">;
def flto_jobs_EQ : Joined<["-"], "flto-jobs=">,
  Flags<[CC1Option]>, Group<f_Group>,
  HelpText<"Controls the backend parallelism of -flto=thin (default "
           "of 0 means the number of threads will be derived from "
           "the number of CPUs detected)">;
def fthinlto_index_EQ : Joined<["-"], "fthinlto-index=">,
  Flags<[CoreOption, CC1Option]>, Group<f_Group>,
  HelpText<"Perform ThinLTO importing using provided function summary index">;
def fthin_link_bitcode_EQ : Joined<["-"], "fthin-link-bitcode=">,
  Flags<[CoreOption, CC1Option]>, Group<f_Group>,
  HelpText<"Write minimized bitcode to <file> for the ThinLTO thin link only">;
def fmacro_backtrace_limit_EQ : Joined<["-"], "fmacro-backtrace-limit=">,
                                Group<f_Group>, Flags<[DriverOption, CoreOption]>;
def fmerge_all_constants : Flag<["-"], "fmerge-all-constants">, Group<f_Group>,
  Flags<[CC1Option, CoreOption]>, HelpText<"Allow merging of constants">;
def fmessage_length_EQ : Joined<["-"], "fmessage-length=">, Group<f_Group>, Flags<[CC1Option]>,
  HelpText<"Format message diagnostics so that they fit within N columns">;
def fms_extensions : Flag<["-"], "fms-extensions">, Group<f_Group>, Flags<[CC1Option, CoreOption]>,
  HelpText<"Accept some non-standard constructs supported by the Microsoft compiler">;
def fms_compatibility : Flag<["-"], "fms-compatibility">, Group<f_Group>, Flags<[CC1Option, CoreOption]>,
  HelpText<"Enable full Microsoft Visual C++ compatibility">;
def fms_volatile : Flag<["-"], "fms-volatile">, Group<f_Group>, Flags<[CC1Option]>;
def fmsc_version : Joined<["-"], "fmsc-version=">, Group<f_Group>, Flags<[DriverOption, CoreOption]>,
  HelpText<"Microsoft compiler version number to report in _MSC_VER (0 = don't define it (default))">;
def fms_compatibility_version
    : Joined<["-"], "fms-compatibility-version=">,
      Group<f_Group>,
      Flags<[ CC1Option, CoreOption ]>,
      HelpText<"Dot-separated value representing the Microsoft compiler "
               "version number to report in _MSC_VER (0 = don't define it "
               "(default))">;
def fdelayed_template_parsing : Flag<["-"], "fdelayed-template-parsing">, Group<f_Group>,
  HelpText<"Parse templated function definitions at the end of the "
           "translation unit">,  Flags<[CC1Option, CoreOption]>;
def fms_memptr_rep_EQ : Joined<["-"], "fms-memptr-rep=">, Group<f_Group>, Flags<[CC1Option]>;
def fmodules_cache_path : Joined<["-"], "fmodules-cache-path=">, Group<i_Group>,
  Flags<[DriverOption, CC1Option]>, MetaVarName<"<directory>">,
  HelpText<"Specify the module cache path">;
def fmodules_user_build_path : Separate<["-"], "fmodules-user-build-path">, Group<i_Group>,
  Flags<[DriverOption, CC1Option]>, MetaVarName<"<directory>">,
  HelpText<"Specify the module user build path">;
def fprebuilt_module_path : Joined<["-"], "fprebuilt-module-path=">, Group<i_Group>,
  Flags<[DriverOption, CC1Option]>, MetaVarName<"<directory>">,
  HelpText<"Specify the prebuilt module path">;
def fmodules_prune_interval : Joined<["-"], "fmodules-prune-interval=">, Group<i_Group>,
  Flags<[CC1Option]>, MetaVarName<"<seconds>">,
  HelpText<"Specify the interval (in seconds) between attempts to prune the module cache">;
def fmodules_prune_after : Joined<["-"], "fmodules-prune-after=">, Group<i_Group>,
  Flags<[CC1Option]>, MetaVarName<"<seconds>">,
  HelpText<"Specify the interval (in seconds) after which a module file will be considered unused">;
def fmodules_search_all : Flag <["-"], "fmodules-search-all">, Group<f_Group>,
  Flags<[DriverOption, CC1Option]>,
  HelpText<"Search even non-imported modules to resolve references">;
def fbuild_session_timestamp : Joined<["-"], "fbuild-session-timestamp=">,
  Group<i_Group>, Flags<[CC1Option]>, MetaVarName<"<time since Epoch in seconds>">,
  HelpText<"Time when the current build session started">;
def fbuild_session_file : Joined<["-"], "fbuild-session-file=">,
  Group<i_Group>, MetaVarName<"<file>">,
  HelpText<"Use the last modification time of <file> as the build session timestamp">;
def fmodules_validate_once_per_build_session : Flag<["-"], "fmodules-validate-once-per-build-session">,
  Group<i_Group>, Flags<[CC1Option]>,
  HelpText<"Don't verify input files for the modules if the module has been "
           "successfully validated or loaded during this build session">;
def fmodules_disable_diagnostic_validation : Flag<["-"], "fmodules-disable-diagnostic-validation">,
  Group<i_Group>, Flags<[CC1Option]>,
  HelpText<"Disable validation of the diagnostic options when loading the module">;
def fmodules_validate_system_headers : Flag<["-"], "fmodules-validate-system-headers">,
  Group<i_Group>, Flags<[CC1Option]>,
  HelpText<"Validate the system headers that a module depends on when loading the module">;
def fno_modules_validate_system_headers : Flag<["-"], "fno-modules-validate-system-headers">,
  Group<i_Group>, Flags<[DriverOption]>;

def fvalidate_ast_input_files_content:
  Flag <["-"], "fvalidate-ast-input-files-content">,
  Group<f_Group>, Flags<[CC1Option]>,
  HelpText<"Compute and store the hash of input files used to build an AST."
           " Files with mismatching mtime's are considered valid"
           " if both contents is identical">;
def fmodules_validate_input_files_content:
  Flag <["-"], "fmodules-validate-input-files-content">,
  Group<f_Group>, Flags<[DriverOption]>,
  HelpText<"Validate PCM input files based on content if mtime differs">;
def fno_modules_validate_input_files_content:
  Flag <["-"], "fno_modules-validate-input-files-content">,
  Group<f_Group>, Flags<[DriverOption]>;
def fpch_validate_input_files_content:
  Flag <["-"], "fpch-validate-input-files-content">,
  Group<f_Group>, Flags<[DriverOption]>,
  HelpText<"Validate PCH input files based on content if mtime differs">;
def fno_pch_validate_input_files_content:
  Flag <["-"], "fno_pch-validate-input-files-content">,
  Group<f_Group>, Flags<[DriverOption]>;
def fpch_instantiate_templates:
  Flag <["-"], "fpch-instantiate-templates">,
  Group<f_Group>, Flags<[CC1Option]>,
  HelpText<"Instantiate templates already while building a PCH">;
def fno_pch_instantiate_templates:
  Flag <["-"], "fno-pch-instantiate-templates">,
  Group<f_Group>, Flags<[CC1Option]>;
defm pch_codegen: OptInFFlag<"pch-codegen", "Generate ", "Do not generate ",
  "code for uses of this PCH that assumes an explicit object file will be built for the PCH">;
defm pch_debuginfo: OptInFFlag<"pch-debuginfo", "Generate ", "Do not generate ",
  "debug info for types in an object file built from this PCH and do not generate them elsewhere">;

def fmodules : Flag <["-"], "fmodules">, Group<f_Group>,
  Flags<[DriverOption, CC1Option]>,
  HelpText<"Enable the 'modules' language feature">;
def fimplicit_module_maps : Flag <["-"], "fimplicit-module-maps">, Group<f_Group>,
  Flags<[DriverOption, CC1Option]>,
  HelpText<"Implicitly search the file system for module map files.">;
def fmodules_ts : Flag <["-"], "fmodules-ts">, Group<f_Group>,
  Flags<[CC1Option]>, HelpText<"Enable support for the C++ Modules TS">;
def fmodule_maps : Flag <["-"], "fmodule-maps">, Alias<fimplicit_module_maps>;
def fmodule_name_EQ : Joined<["-"], "fmodule-name=">, Group<f_Group>,
  Flags<[DriverOption,CC1Option]>, MetaVarName<"<name>">,
  HelpText<"Specify the name of the module to build">;
def fmodule_name : Separate<["-"], "fmodule-name">, Alias<fmodule_name_EQ>;
def fmodule_implementation_of : Separate<["-"], "fmodule-implementation-of">,
  Flags<[CC1Option]>, Alias<fmodule_name_EQ>;
def fsystem_module : Flag<["-"], "fsystem-module">, Flags<[CC1Option]>,
  HelpText<"Build this module as a system module. Only used with -emit-module">;
def fmodule_map_file : Joined<["-"], "fmodule-map-file=">,
  Group<f_Group>, Flags<[DriverOption,CC1Option]>, MetaVarName<"<file>">,
  HelpText<"Load this module map file">;
def fmodule_file : Joined<["-"], "fmodule-file=">,
  Group<i_Group>, Flags<[DriverOption,CC1Option]>, MetaVarName<"[<name>=]<file>">,
  HelpText<"Specify the mapping of module name to precompiled module file, or load a module file if name is omitted.">;
def fmodules_ignore_macro : Joined<["-"], "fmodules-ignore-macro=">, Group<f_Group>, Flags<[CC1Option]>,
  HelpText<"Ignore the definition of the given macro when building and loading modules">;
def fmodules_decluse : Flag <["-"], "fmodules-decluse">, Group<f_Group>,
  Flags<[DriverOption,CC1Option]>,
  HelpText<"Require declaration of modules used within a module">;
def fmodules_strict_decluse : Flag <["-"], "fmodules-strict-decluse">, Group<f_Group>,
  Flags<[DriverOption,CC1Option]>,
  HelpText<"Like -fmodules-decluse but requires all headers to be in modules">;
def fno_modules_search_all : Flag <["-"], "fno-modules-search-all">, Group<f_Group>,
  Flags<[DriverOption, CC1Option]>;
def fno_implicit_modules :
  Flag <["-"], "fno-implicit-modules">,
  Group<f_Group>, Flags<[DriverOption, CC1Option]>;
def fretain_comments_from_system_headers : Flag<["-"], "fretain-comments-from-system-headers">, Group<f_Group>, Flags<[CC1Option]>;

def fmudflapth : Flag<["-"], "fmudflapth">, Group<f_Group>;
def fmudflap : Flag<["-"], "fmudflap">, Group<f_Group>;
def fnested_functions : Flag<["-"], "fnested-functions">, Group<f_Group>;
def fnext_runtime : Flag<["-"], "fnext-runtime">, Group<f_Group>;
def fno_apple_pragma_pack : Flag<["-"], "fno-apple-pragma-pack">, Group<f_Group>;
def fno_asm : Flag<["-"], "fno-asm">, Group<f_Group>;
def fno_asynchronous_unwind_tables : Flag<["-"], "fno-asynchronous-unwind-tables">, Group<f_Group>;
def fno_assume_sane_operator_new : Flag<["-"], "fno-assume-sane-operator-new">, Group<f_Group>,
  HelpText<"Don't assume that C++'s global operator new can't alias any pointer">,
  Flags<[CC1Option]>;
def fno_borland_extensions : Flag<["-"], "fno-borland-extensions">, Group<f_Group>;
def fno_builtin : Flag<["-"], "fno-builtin">, Group<f_Group>, Flags<[CC1Option, CoreOption]>,
  HelpText<"Disable implicit builtin knowledge of functions">;
def fno_builtin_ : Joined<["-"], "fno-builtin-">, Group<f_Group>, Flags<[CC1Option, CoreOption]>,
  HelpText<"Disable implicit builtin knowledge of a specific function">;
def fno_diagnostics_color : Flag<["-"], "fno-diagnostics-color">, Group<f_Group>,
  Flags<[CoreOption, DriverOption]>;
def fno_common : Flag<["-"], "fno-common">, Group<f_Group>, Flags<[CC1Option]>,
    HelpText<"Compile common globals like normal definitions">;
def fno_constant_cfstrings : Flag<["-"], "fno-constant-cfstrings">, Group<f_Group>,
  Flags<[CC1Option]>,
  HelpText<"Disable creation of CodeFoundation-type constant strings">;
def fno_cxx_modules : Flag <["-"], "fno-cxx-modules">, Group<f_Group>,
  Flags<[DriverOption]>;
def fno_diagnostics_fixit_info : Flag<["-"], "fno-diagnostics-fixit-info">, Group<f_Group>,
  Flags<[CC1Option]>, HelpText<"Do not include fixit information in diagnostics">;
def fno_diagnostics_show_hotness : Flag<["-"], "fno-diagnostics-show-hotness">, Group<f_Group>;
def fno_diagnostics_show_option : Flag<["-"], "fno-diagnostics-show-option">, Group<f_Group>, Flags<[CC1Option]>;
def fno_diagnostics_show_note_include_stack : Flag<["-"], "fno-diagnostics-show-note-include-stack">,
    Flags<[CC1Option]>, Group<f_Group>;
def fdigraphs : Flag<["-"], "fdigraphs">, Group<f_Group>, Flags<[CC1Option]>,
  HelpText<"Enable alternative token representations '<:', ':>', '<%', '%>', '%:', '%:%:' (default)">;
def fno_digraphs : Flag<["-"], "fno-digraphs">, Group<f_Group>, Flags<[CC1Option]>,
  HelpText<"Disallow alternative token representations '<:', ':>', '<%', '%>', '%:', '%:%:'">;
def fno_declspec : Flag<["-"], "fno-declspec">, Group<f_clang_Group>,
  HelpText<"Disallow __declspec as a keyword">, Flags<[CC1Option]>;
def fno_dollars_in_identifiers : Flag<["-"], "fno-dollars-in-identifiers">, Group<f_Group>,
  HelpText<"Disallow '$' in identifiers">, Flags<[CC1Option]>;
def fno_elide_constructors : Flag<["-"], "fno-elide-constructors">, Group<f_Group>,
  HelpText<"Disable C++ copy constructor elision">, Flags<[CC1Option]>;
def fno_eliminate_unused_debug_symbols : Flag<["-"], "fno-eliminate-unused-debug-symbols">, Group<f_Group>;
def fno_gnu_keywords : Flag<["-"], "fno-gnu-keywords">, Group<f_Group>, Flags<[CC1Option]>;
def fno_inline_functions : Flag<["-"], "fno-inline-functions">, Group<f_clang_Group>, Flags<[CC1Option]>;
def fno_inline : Flag<["-"], "fno-inline">, Group<f_clang_Group>, Flags<[CC1Option]>;
def fno_global_isel : Flag<["-"], "fno-global-isel">, Group<f_clang_Group>,
  HelpText<"Disables the global instruction selector">;
def fno_experimental_isel : Flag<["-"], "fno-experimental-isel">, Group<f_clang_Group>,
  Alias<fno_global_isel>;
def fno_experimental_new_pass_manager : Flag<["-"], "fno-experimental-new-pass-manager">,
  Group<f_clang_Group>, Flags<[CC1Option]>,
  HelpText<"Disables an experimental new pass manager in LLVM.">;
def fveclib : Joined<["-"], "fveclib=">, Group<f_Group>, Flags<[CC1Option]>,
    HelpText<"Use the given vector functions library">, Values<"Accelerate,MASSV,SVML,none">;
def fno_lax_vector_conversions : Flag<["-"], "fno-lax-vector-conversions">, Group<f_Group>,
  Alias<flax_vector_conversions_EQ>, AliasArgs<["none"]>;
def fno_merge_all_constants : Flag<["-"], "fno-merge-all-constants">, Group<f_Group>,
  HelpText<"Disallow merging of constants">;
def fno_modules : Flag <["-"], "fno-modules">, Group<f_Group>,
  Flags<[DriverOption]>;
def fno_implicit_module_maps : Flag <["-"], "fno-implicit-module-maps">, Group<f_Group>,
  Flags<[DriverOption]>;
def fno_module_maps : Flag <["-"], "fno-module-maps">, Alias<fno_implicit_module_maps>;
def fno_modules_decluse : Flag <["-"], "fno-modules-decluse">, Group<f_Group>,
  Flags<[DriverOption]>;
def fno_modules_strict_decluse : Flag <["-"], "fno-strict-modules-decluse">, Group<f_Group>,
  Flags<[DriverOption]>;
def fimplicit_modules : Flag <["-"], "fimplicit-modules">, Group<f_Group>,
  Flags<[DriverOption]>;
def fmodule_file_deps : Flag <["-"], "fmodule-file-deps">, Group<f_Group>,
  Flags<[DriverOption]>;
def fno_module_file_deps : Flag <["-"], "fno-module-file-deps">, Group<f_Group>,
  Flags<[DriverOption]>;
def fno_ms_extensions : Flag<["-"], "fno-ms-extensions">, Group<f_Group>,
  Flags<[CoreOption]>;
def fno_ms_compatibility : Flag<["-"], "fno-ms-compatibility">, Group<f_Group>,
  Flags<[CoreOption]>;
def fno_delayed_template_parsing : Flag<["-"], "fno-delayed-template-parsing">, Group<f_Group>,
  HelpText<"Disable delayed template parsing">,
  Flags<[DriverOption, CoreOption]>;
def fno_objc_exceptions: Flag<["-"], "fno-objc-exceptions">, Group<f_Group>;
def fno_objc_legacy_dispatch : Flag<["-"], "fno-objc-legacy-dispatch">, Group<f_Group>;
def fno_objc_weak : Flag<["-"], "fno-objc-weak">, Group<f_Group>, Flags<[CC1Option]>;
def fno_omit_frame_pointer : Flag<["-"], "fno-omit-frame-pointer">, Group<f_Group>;
def fno_operator_names : Flag<["-"], "fno-operator-names">, Group<f_Group>,
  HelpText<"Do not treat C++ operator name keywords as synonyms for operators">,
  Flags<[CC1Option]>;
def fno_pascal_strings : Flag<["-"], "fno-pascal-strings">, Group<f_Group>;
def fno_short_enums : Flag<["-"], "fno-short-enums">, Group<f_Group>;
def fno_show_source_location : Flag<["-"], "fno-show-source-location">, Group<f_Group>,
  Flags<[CC1Option]>, HelpText<"Do not include source location information with diagnostics">;
def fdiagnostics_absolute_paths : Flag<["-"], "fdiagnostics-absolute-paths">, Group<f_Group>,
  Flags<[CC1Option, CoreOption]>, HelpText<"Print absolute paths in diagnostics">;
def fno_spell_checking : Flag<["-"], "fno-spell-checking">, Group<f_Group>,
  Flags<[CC1Option]>, HelpText<"Disable spell-checking">;
def fno_stack_protector : Flag<["-"], "fno-stack-protector">, Group<f_Group>,
  HelpText<"Disable the use of stack protectors">;
def fno_strict_aliasing : Flag<["-"], "fno-strict-aliasing">, Group<f_Group>,
  Flags<[DriverOption, CoreOption]>;
def fstruct_path_tbaa : Flag<["-"], "fstruct-path-tbaa">, Group<f_Group>;
def fno_struct_path_tbaa : Flag<["-"], "fno-struct-path-tbaa">, Group<f_Group>;
def fno_strict_enums : Flag<["-"], "fno-strict-enums">, Group<f_Group>;
def fno_strict_vtable_pointers: Flag<["-"], "fno-strict-vtable-pointers">,
  Group<f_Group>;
def fno_strict_overflow : Flag<["-"], "fno-strict-overflow">, Group<f_Group>;
def fno_temp_file : Flag<["-"], "fno-temp-file">, Group<f_Group>,
  Flags<[CC1Option, CoreOption]>, HelpText<
  "Directly create compilation output files. This may lead to incorrect incremental builds if the compiler crashes">;
def fno_threadsafe_statics : Flag<["-"], "fno-threadsafe-statics">, Group<f_Group>,
  Flags<[CC1Option]>, HelpText<"Do not emit code to make initialization of local statics thread safe">;
def fno_use_cxa_atexit : Flag<["-"], "fno-use-cxa-atexit">, Group<f_Group>, Flags<[CC1Option]>,
  HelpText<"Don't use __cxa_atexit for calling destructors">;
def fno_register_global_dtors_with_atexit : Flag<["-"], "fno-register-global-dtors-with-atexit">, Group<f_Group>,
  HelpText<"Don't use atexit or __cxa_atexit to register global destructors">;
def fno_unit_at_a_time : Flag<["-"], "fno-unit-at-a-time">, Group<f_Group>;
def fno_unwind_tables : Flag<["-"], "fno-unwind-tables">, Group<f_Group>;
def fno_verbose_asm : Flag<["-"], "fno-verbose-asm">, Group<f_Group>, Flags<[CC1Option]>;
def fno_working_directory : Flag<["-"], "fno-working-directory">, Group<f_Group>;
def fno_wrapv : Flag<["-"], "fno-wrapv">, Group<f_Group>;
def fobjc_arc : Flag<["-"], "fobjc-arc">, Group<f_Group>, Flags<[CC1Option]>,
  HelpText<"Synthesize retain and release calls for Objective-C pointers">;
def fno_objc_arc : Flag<["-"], "fno-objc-arc">, Group<f_Group>;
def fobjc_convert_messages_to_runtime_calls :
  Flag<["-"], "fobjc-convert-messages-to-runtime-calls">, Group<f_Group>;
def fno_objc_convert_messages_to_runtime_calls :
  Flag<["-"], "fno-objc-convert-messages-to-runtime-calls">, Group<f_Group>, Flags<[CC1Option]>;
def fobjc_arc_exceptions : Flag<["-"], "fobjc-arc-exceptions">, Group<f_Group>, Flags<[CC1Option]>,
  HelpText<"Use EH-safe code when synthesizing retains and releases in -fobjc-arc">;
def fno_objc_arc_exceptions : Flag<["-"], "fno-objc-arc-exceptions">, Group<f_Group>;
def fobjc_atdefs : Flag<["-"], "fobjc-atdefs">, Group<clang_ignored_f_Group>;
def fobjc_call_cxx_cdtors : Flag<["-"], "fobjc-call-cxx-cdtors">, Group<clang_ignored_f_Group>;
def fobjc_exceptions: Flag<["-"], "fobjc-exceptions">, Group<f_Group>,
  HelpText<"Enable Objective-C exceptions">, Flags<[CC1Option]>;
def fapplication_extension : Flag<["-"], "fapplication-extension">,
  Group<f_Group>, Flags<[CC1Option]>,
  HelpText<"Restrict code to those available for App Extensions">;
def fno_application_extension : Flag<["-"], "fno-application-extension">,
  Group<f_Group>;
def frelaxed_template_template_args : Flag<["-"], "frelaxed-template-template-args">,
  Flags<[CC1Option]>, HelpText<"Enable C++17 relaxed template template argument matching">,
  Group<f_Group>;
def fno_relaxed_template_template_args : Flag<["-"], "fno-relaxed-template-template-args">,
  Group<f_Group>;
def fsized_deallocation : Flag<["-"], "fsized-deallocation">, Flags<[CC1Option]>,
  HelpText<"Enable C++14 sized global deallocation functions">, Group<f_Group>;
def fno_sized_deallocation: Flag<["-"], "fno-sized-deallocation">, Group<f_Group>;
def faligned_allocation : Flag<["-"], "faligned-allocation">, Flags<[CC1Option]>,
  HelpText<"Enable C++17 aligned allocation functions">, Group<f_Group>;
def fno_aligned_allocation: Flag<["-"], "fno-aligned-allocation">,
  Group<f_Group>, Flags<[CC1Option]>;
def fnew_alignment_EQ : Joined<["-"], "fnew-alignment=">,
  HelpText<"Specifies the largest alignment guaranteed by '::operator new(size_t)'">,
  MetaVarName<"<align>">, Group<f_Group>, Flags<[CC1Option]>;
def : Separate<["-"], "fnew-alignment">, Alias<fnew_alignment_EQ>;
def : Flag<["-"], "faligned-new">, Alias<faligned_allocation>;
def : Flag<["-"], "fno-aligned-new">, Alias<fno_aligned_allocation>;
def faligned_new_EQ : Joined<["-"], "faligned-new=">;

def fobjc_legacy_dispatch : Flag<["-"], "fobjc-legacy-dispatch">, Group<f_Group>;
def fobjc_new_property : Flag<["-"], "fobjc-new-property">, Group<clang_ignored_f_Group>;
def fobjc_infer_related_result_type : Flag<["-"], "fobjc-infer-related-result-type">,
                                      Group<f_Group>;
def fno_objc_infer_related_result_type : Flag<["-"],
  "fno-objc-infer-related-result-type">, Group<f_Group>,
  HelpText<
    "do not infer Objective-C related result type based on method family">,
  Flags<[CC1Option]>;
def fobjc_link_runtime: Flag<["-"], "fobjc-link-runtime">, Group<f_Group>;
def fobjc_weak : Flag<["-"], "fobjc-weak">, Group<f_Group>, Flags<[CC1Option]>,
  HelpText<"Enable ARC-style weak references in Objective-C">;

// Objective-C ABI options.
def fobjc_runtime_EQ : Joined<["-"], "fobjc-runtime=">, Group<f_Group>, Flags<[CC1Option, CoreOption]>,
  HelpText<"Specify the target Objective-C runtime kind and version">;
def fobjc_abi_version_EQ : Joined<["-"], "fobjc-abi-version=">, Group<f_Group>;
def fobjc_nonfragile_abi_version_EQ : Joined<["-"], "fobjc-nonfragile-abi-version=">, Group<f_Group>;
def fobjc_nonfragile_abi : Flag<["-"], "fobjc-nonfragile-abi">, Group<f_Group>;
def fno_objc_nonfragile_abi : Flag<["-"], "fno-objc-nonfragile-abi">, Group<f_Group>;

def fobjc_sender_dependent_dispatch : Flag<["-"], "fobjc-sender-dependent-dispatch">, Group<f_Group>;
def foffload_static_lib_EQ : CommaJoined<["-"], "foffload-static-lib=">, Flags<[DriverOption, CoreOption]>, Group<offload_lib_Group>;
def foffload_whole_static_lib_EQ : CommaJoined<["-"], "foffload-whole-static-lib=">, Flags<[DriverOption, CoreOption]>, Group<offload_lib_Group>;
def fomit_frame_pointer : Flag<["-"], "fomit-frame-pointer">, Group<f_Group>;
def fopenmp : Flag<["-"], "fopenmp">, Group<f_Group>, Flags<[CC1Option, NoArgumentUnused]>,
  HelpText<"Parse OpenMP pragmas and generate parallel code.">;
def fno_openmp : Flag<["-"], "fno-openmp">, Group<f_Group>, Flags<[NoArgumentUnused]>;
def fopenmp_version_EQ : Joined<["-"], "fopenmp-version=">, Group<f_Group>, Flags<[CC1Option, NoArgumentUnused]>;
def fopenmp_EQ : Joined<["-"], "fopenmp=">, Group<f_Group>;
def fopenmp_use_tls : Flag<["-"], "fopenmp-use-tls">, Group<f_Group>,
  Flags<[NoArgumentUnused, HelpHidden]>;
def fnoopenmp_use_tls : Flag<["-"], "fnoopenmp-use-tls">, Group<f_Group>,
  Flags<[CC1Option, NoArgumentUnused, HelpHidden]>;
def fopenmp_targets_EQ : CommaJoined<["-"], "fopenmp-targets=">, Flags<[DriverOption, CC1Option]>,
  HelpText<"Specify comma-separated list of triples OpenMP offloading targets to be supported">;
def fopenmp_relocatable_target : Flag<["-"], "fopenmp-relocatable-target">,
  Group<f_Group>, Flags<[CC1Option, NoArgumentUnused, HelpHidden]>;
def fnoopenmp_relocatable_target : Flag<["-"], "fnoopenmp-relocatable-target">,
  Group<f_Group>, Flags<[CC1Option, NoArgumentUnused, HelpHidden]>;
def fopenmp_simd : Flag<["-"], "fopenmp-simd">, Group<f_Group>, Flags<[CC1Option, NoArgumentUnused]>,
  HelpText<"Emit OpenMP code only for SIMD-based constructs.">;
def fopenmp_enable_irbuilder : Flag<["-"], "fopenmp-enable-irbuilder">, Group<f_Group>, Flags<[CC1Option, NoArgumentUnused, HelpHidden]>,
  HelpText<"Use the experimental OpenMP-IR-Builder codegen path.">;
def fno_openmp_simd : Flag<["-"], "fno-openmp-simd">, Group<f_Group>, Flags<[CC1Option, NoArgumentUnused]>;
def fopenmp_cuda_mode : Flag<["-"], "fopenmp-cuda-mode">, Group<f_Group>,
  Flags<[CC1Option, NoArgumentUnused, HelpHidden]>;
def fno_openmp_cuda_mode : Flag<["-"], "fno-openmp-cuda-mode">, Group<f_Group>,
  Flags<[NoArgumentUnused, HelpHidden]>;
def fopenmp_cuda_force_full_runtime : Flag<["-"], "fopenmp-cuda-force-full-runtime">, Group<f_Group>,
  Flags<[CC1Option, NoArgumentUnused, HelpHidden]>;
def fno_openmp_cuda_force_full_runtime : Flag<["-"], "fno-openmp-cuda-force-full-runtime">, Group<f_Group>,
  Flags<[NoArgumentUnused, HelpHidden]>;
def fopenmp_cuda_number_of_sm_EQ : Joined<["-"], "fopenmp-cuda-number-of-sm=">, Group<f_Group>,
  Flags<[CC1Option, NoArgumentUnused, HelpHidden]>;
def fopenmp_cuda_blocks_per_sm_EQ : Joined<["-"], "fopenmp-cuda-blocks-per-sm=">, Group<f_Group>,
  Flags<[CC1Option, NoArgumentUnused, HelpHidden]>;
def fopenmp_cuda_teams_reduction_recs_num_EQ : Joined<["-"], "fopenmp-cuda-teams-reduction-recs-num=">, Group<f_Group>,
  Flags<[CC1Option, NoArgumentUnused, HelpHidden]>;
def fopenmp_optimistic_collapse : Flag<["-"], "fopenmp-optimistic-collapse">, Group<f_Group>,
  Flags<[CC1Option, NoArgumentUnused, HelpHidden]>;
def fno_openmp_optimistic_collapse : Flag<["-"], "fno-openmp-optimistic-collapse">, Group<f_Group>,
  Flags<[NoArgumentUnused, HelpHidden]>;
def fopenmp_cuda_parallel_target_regions : Flag<["-"], "fopenmp-cuda-parallel-target-regions">, Group<f_Group>,
  Flags<[CC1Option, NoArgumentUnused, HelpHidden]>,
  HelpText<"Support parallel execution of target regions on Cuda-based devices.">;
def fno_openmp_cuda_parallel_target_regions : Flag<["-"], "fno-openmp-cuda-parallel-target-regions">, Group<f_Group>,
  Flags<[NoArgumentUnused, HelpHidden]>,
  HelpText<"Support only serial execution of target regions on Cuda-based devices.">;
def static_openmp: Flag<["-"], "static-openmp">,
  HelpText<"Use the static host OpenMP runtime while linking.">;
def fno_optimize_sibling_calls : Flag<["-"], "fno-optimize-sibling-calls">, Group<f_Group>;
def foptimize_sibling_calls : Flag<["-"], "foptimize-sibling-calls">, Group<f_Group>;
def fno_escaping_block_tail_calls : Flag<["-"], "fno-escaping-block-tail-calls">, Group<f_Group>, Flags<[CC1Option]>;
def fescaping_block_tail_calls : Flag<["-"], "fescaping-block-tail-calls">, Group<f_Group>;
def force__cpusubtype__ALL : Flag<["-"], "force_cpusubtype_ALL">;
def force__flat__namespace : Flag<["-"], "force_flat_namespace">;
def force__load : Separate<["-"], "force_load">;
def force_addr : Joined<["-"], "fforce-addr">, Group<clang_ignored_f_Group>;
def foutput_class_dir_EQ : Joined<["-"], "foutput-class-dir=">, Group<f_Group>;
def fpack_struct : Flag<["-"], "fpack-struct">, Group<f_Group>;
def fno_pack_struct : Flag<["-"], "fno-pack-struct">, Group<f_Group>;
def fpack_struct_EQ : Joined<["-"], "fpack-struct=">, Group<f_Group>, Flags<[CC1Option]>,
  HelpText<"Specify the default maximum struct packing alignment">;
def fmax_type_align_EQ : Joined<["-"], "fmax-type-align=">, Group<f_Group>, Flags<[CC1Option]>,
  HelpText<"Specify the maximum alignment to enforce on pointers lacking an explicit alignment">;
def fno_max_type_align : Flag<["-"], "fno-max-type-align">, Group<f_Group>;
def fpascal_strings : Flag<["-"], "fpascal-strings">, Group<f_Group>, Flags<[CC1Option]>,
  HelpText<"Recognize and construct Pascal-style string literals">;
def fpatchable_function_entry_EQ : Joined<["-"], "fpatchable-function-entry=">, Group<f_Group>, Flags<[CC1Option]>,
  MetaVarName<"<N,M>">, HelpText<"Generate M NOPs before function entry and N-M NOPs after function entry">;
def fpcc_struct_return : Flag<["-"], "fpcc-struct-return">, Group<f_Group>, Flags<[CC1Option]>,
  HelpText<"Override the default ABI to return all structs on the stack">;
def fpch_preprocess : Flag<["-"], "fpch-preprocess">, Group<f_Group>;
def fpic : Flag<["-"], "fpic">, Group<f_Group>;
def fno_pic : Flag<["-"], "fno-pic">, Group<f_Group>;
def fpie : Flag<["-"], "fpie">, Group<f_Group>;
def fno_pie : Flag<["-"], "fno-pie">, Group<f_Group>;
defm plt : OptOutFFlag<"plt", "",
  "Use GOT indirection instead of PLT to make external function calls (x86 only)">;
defm ropi : OptInFFlag<"ropi", "Generate read-only position independent code (ARM only)">;
defm rwpi : OptInFFlag<"rwpi", "Generate read-write position independent code (ARM only)">;
def fplugin_EQ : Joined<["-"], "fplugin=">, Group<f_Group>, Flags<[DriverOption]>, MetaVarName<"<dsopath>">,
  HelpText<"Load the named plugin (dynamic shared object)">;
def fpass_plugin_EQ : Joined<["-"], "fpass-plugin=">,
  Group<f_Group>, Flags<[CC1Option]>, MetaVarName<"<dsopath>">,
  HelpText<"Load pass plugin from a dynamic shared object file (only with new pass manager).">;
defm preserve_as_comments : OptOutFFlag<"preserve-as-comments", "",
  "Do not preserve comments in inline assembly">;
def fprofile_arcs : Flag<["-"], "fprofile-arcs">, Group<f_Group>;
def fno_profile_arcs : Flag<["-"], "fno-profile-arcs">, Group<f_Group>;
def framework : Separate<["-"], "framework">, Flags<[LinkerInput]>;
def frandom_seed_EQ : Joined<["-"], "frandom-seed=">, Group<clang_ignored_f_Group>;
def freg_struct_return : Flag<["-"], "freg-struct-return">, Group<f_Group>, Flags<[CC1Option]>,
  HelpText<"Override the default ABI to return small structs in registers">;
defm rtti : OptOutFFlag<"rtti", "", "Disable generation of rtti information">;
defm rtti_data : OptOutFFlag<"rtti-data", "", "Disable generation of RTTI data">;
def : Flag<["-"], "fsched-interblock">, Group<clang_ignored_f_Group>;
def fshort_enums : Flag<["-"], "fshort-enums">, Group<f_Group>, Flags<[CC1Option]>,
  HelpText<"Allocate to an enum type only as many bytes as it needs for the declared range of possible values">;
def fchar8__t : Flag<["-"], "fchar8_t">, Group<f_Group>, Flags<[CC1Option]>,
  HelpText<"Enable C++ builtin type char8_t">;
def fno_char8__t : Flag<["-"], "fno-char8_t">, Group<f_Group>, Flags<[CC1Option]>,
  HelpText<"Disable C++ builtin type char8_t">;
def fshort_wchar : Flag<["-"], "fshort-wchar">, Group<f_Group>,
  HelpText<"Force wchar_t to be a short unsigned int">;
def fno_short_wchar : Flag<["-"], "fno-short-wchar">, Group<f_Group>,
  HelpText<"Force wchar_t to be an unsigned int">;
def fshow_overloads_EQ : Joined<["-"], "fshow-overloads=">, Group<f_Group>, Flags<[CC1Option]>,
  HelpText<"Which overload candidates to show when overload resolution fails: "
           "best|all; defaults to all">, Values<"best,all">;
defm show_column : OptOutFFlag<"show-column", "", "Do not include column number on diagnostics">;
def fshow_source_location : Flag<["-"], "fshow-source-location">, Group<f_Group>;
def fspell_checking : Flag<["-"], "fspell-checking">, Group<f_Group>;
def fspell_checking_limit_EQ : Joined<["-"], "fspell-checking-limit=">, Group<f_Group>;
def fsigned_bitfields : Flag<["-"], "fsigned-bitfields">, Group<f_Group>;
defm signed_char : OptOutFFlag<"signed-char", "char is signed", "char is unsigned">;
def fsplit_stack : Flag<["-"], "fsplit-stack">, Group<f_Group>;
def fstack_protector_all : Flag<["-"], "fstack-protector-all">, Group<f_Group>,
  HelpText<"Enable stack protectors for all functions">;
def fstack_clash_protection : Flag<["-"], "fstack-clash-protection">, Group<f_Group>, Flags<[CC1Option]>,
  HelpText<"Enable stack clash protection">;
def fnostack_clash_protection : Flag<["-"], "fnostack-clash-protection">, Group<f_Group>,
  HelpText<"Disable stack clash protection">;
def fstack_protector_strong : Flag<["-"], "fstack-protector-strong">, Group<f_Group>,
  HelpText<"Enable stack protectors for some functions vulnerable to stack smashing. "
           "Compared to -fstack-protector, this uses a stronger heuristic "
           "that includes functions containing arrays of any size (and any type), "
           "as well as any calls to alloca or the taking of an address from a local variable">;
def fstack_protector : Flag<["-"], "fstack-protector">, Group<f_Group>,
  HelpText<"Enable stack protectors for some functions vulnerable to stack smashing. "
           "This uses a loose heuristic which considers functions vulnerable "
           "if they contain a char (or 8bit integer) array or constant sized calls to "
           "alloca, which are of greater size than ssp-buffer-size (default: 8 bytes). "
           "All variable sized calls to alloca are considered vulnerable">;
def ftrivial_auto_var_init : Joined<["-"], "ftrivial-auto-var-init=">, Group<f_Group>,
  Flags<[CC1Option, CoreOption]>, HelpText<"Initialize trivial automatic stack variables: uninitialized (default)"
  " | pattern">, Values<"uninitialized,pattern">;
def enable_trivial_var_init_zero : Flag<["-"], "enable-trivial-auto-var-init-zero-knowing-it-will-be-removed-from-clang">,
  Flags<[CC1Option, CoreOption]>,
  HelpText<"Trivial automatic variable initialization to zero is only here for benchmarks, it'll eventually be removed, and I'm OK with that because I'm only using it to benchmark">;
def ftrivial_auto_var_init_stop_after : Joined<["-"], "ftrivial-auto-var-init-stop-after=">, Group<f_Group>,
  Flags<[CC1Option, CoreOption]>, HelpText<"Stop initializing trivial automatic stack variables after the specified number of instances">;
def fstandalone_debug : Flag<["-"], "fstandalone-debug">, Group<f_Group>, Flags<[CoreOption]>,
  HelpText<"Emit full debug info for all types used by the program">;
def fno_standalone_debug : Flag<["-"], "fno-standalone-debug">, Group<f_Group>, Flags<[CoreOption]>,
  HelpText<"Limit debug information produced to reduce size of debug binary">;
def flimit_debug_info : Flag<["-"], "flimit-debug-info">, Flags<[CoreOption]>, Alias<fno_standalone_debug>;
def fno_limit_debug_info : Flag<["-"], "fno-limit-debug-info">, Flags<[CoreOption]>, Alias<fstandalone_debug>;
def fdebug_macro : Flag<["-"], "fdebug-macro">, Group<f_Group>, Flags<[CoreOption]>,
  HelpText<"Emit macro debug information">;
def fno_debug_macro : Flag<["-"], "fno-debug-macro">, Group<f_Group>, Flags<[CoreOption]>,
  HelpText<"Do not emit macro debug information">;
def fstrict_aliasing : Flag<["-"], "fstrict-aliasing">, Group<f_Group>,
  Flags<[DriverOption, CoreOption]>;
def fstrict_enums : Flag<["-"], "fstrict-enums">, Group<f_Group>, Flags<[CC1Option]>,
  HelpText<"Enable optimizations based on the strict definition of an enum's "
           "value range">;
def fstrict_vtable_pointers: Flag<["-"], "fstrict-vtable-pointers">,
  Group<f_Group>, Flags<[CC1Option]>,
  HelpText<"Enable optimizations based on the strict rules for overwriting "
             "polymorphic C++ objects">;
def fstrict_overflow : Flag<["-"], "fstrict-overflow">, Group<f_Group>;
def fintelfpga : Flag<["-"], "fintelfpga">, Group<f_Group>,
  Flags<[CC1Option, CoreOption]>, HelpText<"Perform ahead of time compilation for FPGA">;
def fsycl_enable_usm_address_spaces : Flag<["-"], "fsycl-enable-usm-address-spaces">,
 Group<f_Group>, Flags<[CC1Option, CoreOption]>,
 HelpText<"Enable USM address spaces">;
def fsycl_device_only : Flag<["-"], "fsycl-device-only">, Flags<[CoreOption]>,
  HelpText<"Compile SYCL kernels for device">;
def fsycl_targets_EQ : CommaJoined<["-"], "fsycl-targets=">, Flags<[DriverOption, CC1Option, CoreOption]>,
  HelpText<"Specify comma-separated list of triples SYCL offloading targets to be supported">;
def fsycl_add_targets_EQ : CommaJoined<["-"], "fsycl-add-targets=">, Flags<[DriverOption, CoreOption]>,
  HelpText<"Specify comma-separated list of triple and device binary image pairs to add to the final SYCL binary">;
def fsycl_link_targets_EQ : CommaJoined<["-"], "fsycl-link-targets=">, Flags<[DriverOption, CC1Option, CoreOption]>,
  HelpText<"Specify comma-separated list of triples SYCL offloading targets to produce linked device images">;
def fsycl_device_code_split_EQ : Joined<["-"], "fsycl-device-code-split=">,
   Flags<[CC1Option, CoreOption]>, HelpText<"Perform SYCL device code split: per_kernel (device code module is "
  "created for each SYCL kernel) | per_source (device code module is created for each source (translation unit)) | off (no device code split). "
  "Default is 'off' - all kernels go into a single module`">, Values<"per_source, per_kernel, off">;
def fsycl_device_code_split : Flag<["-"], "fsycl-device-code-split">, Alias<fsycl_device_code_split_EQ>,
  AliasArgs<["per_source"]>, Flags<[CC1Option, CoreOption]>,
  HelpText<"Perform SYCL device code split in the per_source mode i.e. create a device code module for each source (translation unit)">;
def fsycl_use_bitcode : Flag<["-"], "fsycl-use-bitcode">,
  Flags<[CC1Option, CoreOption]>, HelpText<"Use LLVM bitcode instead of SPIR-V in fat objects">;
def fno_sycl_use_bitcode : Flag<["-"], "fno-sycl-use-bitcode">,
  Flags<[CC1Option, CoreOption]>, HelpText<"Use SPIR-V instead of LLVM bitcode in fat objects">;
def fsycl_link_EQ : Joined<["-"], "fsycl-link=">,
  Flags<[CC1Option, CoreOption]>, HelpText<"Generate partially linked device and host object to be used at various stages of compilation">, Values<"image,early">;
def fsycl_link : Flag<["-"], "fsycl-link">, Alias<fsycl_link_EQ>,
  AliasArgs<["early"]>, Flags<[CC1Option, CoreOption]>,
  HelpText<"Generate partially linked device object to be used with the host link">;
def fsycl_header_only_library : Flag<["-"], "fsycl-header-only-library">,
  Group<f_Group>, Flags<[CC1Option, NoArgumentUnused]>,
  HelpText<"Tells the SYCL host compilation not to implicitly add -lsycl and "
           "look for a SYCL library as we will use a header only runtime "
           "library.">;
def fsycl_unnamed_lambda : Flag<["-"], "fsycl-unnamed-lambda">,
  Flags<[CC1Option, CoreOption]>, HelpText<"Allow unnamed SYCL lambda kernels">;
def fsycl_help_EQ : Joined<["-"], "fsycl-help=">,
  Flags<[DriverOption, CoreOption]>, HelpText<"Emit help information from the related offline compilation tool">, Values<"all,fpga,gen,x86_64">;
def fsycl_help : Flag<["-"], "fsycl-help">, Alias<fsycl_help_EQ>,
  Flags<[DriverOption, CoreOption]>, AliasArgs<["all"]>, HelpText<"Emit help information "
  "from all of the offline compilation tools">;
def fsycl_libspirv_path_EQ : Joined<["-"], "fsycl-libspirv-path=">,
  Flags<[CC1Option, CoreOption]>, HelpText<"Path to libspirv library">;
def fno_sycl_libspirv : Flag<["-"], "fno-sycl-libspirv">, HelpText<"Disable check for libspirv">;
def fsyntax_only : Flag<["-"], "fsyntax-only">,
  Flags<[DriverOption,CoreOption,CC1Option]>, Group<Action_Group>;
def ftabstop_EQ : Joined<["-"], "ftabstop=">, Group<f_Group>;
def ftemplate_depth_EQ : Joined<["-"], "ftemplate-depth=">, Group<f_Group>;
def ftemplate_depth_ : Joined<["-"], "ftemplate-depth-">, Group<f_Group>;
def ftemplate_backtrace_limit_EQ : Joined<["-"], "ftemplate-backtrace-limit=">,
                                   Group<f_Group>;
def foperator_arrow_depth_EQ : Joined<["-"], "foperator-arrow-depth=">,
                               Group<f_Group>;

def fsave_optimization_record : Flag<["-"], "fsave-optimization-record">,
  Group<f_Group>, HelpText<"Generate a YAML optimization record file">;
def fsave_optimization_record_EQ : Joined<["-"], "fsave-optimization-record=">,
  Group<f_Group>, HelpText<"Generate an optimization record file in a specific format">,
  MetaVarName<"<format>">;
def fno_save_optimization_record : Flag<["-"], "fno-save-optimization-record">,
  Group<f_Group>, Flags<[NoArgumentUnused]>;
def foptimization_record_file_EQ : Joined<["-"], "foptimization-record-file=">,
  Group<f_Group>,
  HelpText<"Specify the output name of the file containing the optimization remarks. Implies -fsave-optimization-record. On Darwin platforms, this cannot be used with multiple -arch <arch> options.">,
  MetaVarName<"<file>">;
def foptimization_record_passes_EQ : Joined<["-"], "foptimization-record-passes=">,
  Group<f_Group>,
  HelpText<"Only include passes which match a specified regular expression in the generated optimization record (by default, include all passes)">,
  MetaVarName<"<regex>">;

def ftest_coverage : Flag<["-"], "ftest-coverage">, Group<f_Group>;
def fno_test_coverage : Flag<["-"], "fno-test-coverage">, Group<f_Group>;
def fvectorize : Flag<["-"], "fvectorize">, Group<f_Group>,
  HelpText<"Enable the loop vectorization passes">;
def fno_vectorize : Flag<["-"], "fno-vectorize">, Group<f_Group>;
def : Flag<["-"], "ftree-vectorize">, Alias<fvectorize>;
def : Flag<["-"], "fno-tree-vectorize">, Alias<fno_vectorize>;
def fslp_vectorize : Flag<["-"], "fslp-vectorize">, Group<f_Group>,
  HelpText<"Enable the superword-level parallelism vectorization passes">;
def fno_slp_vectorize : Flag<["-"], "fno-slp-vectorize">, Group<f_Group>;
def : Flag<["-"], "ftree-slp-vectorize">, Alias<fslp_vectorize>;
def : Flag<["-"], "fno-tree-slp-vectorize">, Alias<fno_slp_vectorize>;
def Wlarge_by_value_copy_def : Flag<["-"], "Wlarge-by-value-copy">,
  HelpText<"Warn if a function definition returns or accepts an object larger "
           "in bytes than a given value">, Flags<[HelpHidden]>;
def Wlarge_by_value_copy_EQ : Joined<["-"], "Wlarge-by-value-copy=">, Flags<[CC1Option]>;

// These "special" warning flags are effectively processed as f_Group flags by the driver:
// Just silence warnings about -Wlarger-than for now.
def Wlarger_than_EQ : Joined<["-"], "Wlarger-than=">, Group<clang_ignored_f_Group>;
def Wlarger_than_ : Joined<["-"], "Wlarger-than-">, Alias<Wlarger_than_EQ>;
def Wframe_larger_than_EQ : Joined<["-"], "Wframe-larger-than=">, Group<f_Group>, Flags<[DriverOption]>;

def : Flag<["-"], "fterminated-vtables">, Alias<fapple_kext>;
def fthreadsafe_statics : Flag<["-"], "fthreadsafe-statics">, Group<f_Group>;
def ftime_report : Flag<["-"], "ftime-report">, Group<f_Group>, Flags<[CC1Option]>;
def ftime_trace : Flag<["-"], "ftime-trace">, Group<f_Group>,
  HelpText<"Turn on time profiler. Generates JSON file based on output filename.">,
  DocBrief<[{
Turn on time profiler. Generates JSON file based on output filename. Results
can be analyzed with chrome://tracing or `Speedscope App
<https://www.speedscope.app>`_ for flamegraph visualization.}]>,
  Flags<[CC1Option, CoreOption]>;
def ftime_trace_granularity_EQ : Joined<["-"], "ftime-trace-granularity=">, Group<f_Group>,
  HelpText<"Minimum time granularity (in microseconds) traced by time profiler">,
  Flags<[CC1Option, CoreOption]>;
def ftlsmodel_EQ : Joined<["-"], "ftls-model=">, Group<f_Group>, Flags<[CC1Option]>;
def ftrapv : Flag<["-"], "ftrapv">, Group<f_Group>, Flags<[CC1Option]>,
  HelpText<"Trap on integer overflow">;
def ftrapv_handler_EQ : Joined<["-"], "ftrapv-handler=">, Group<f_Group>,
  MetaVarName<"<function name>">,
  HelpText<"Specify the function to be called on overflow">;
def ftrapv_handler : Separate<["-"], "ftrapv-handler">, Group<f_Group>, Flags<[CC1Option]>;
def ftrap_function_EQ : Joined<["-"], "ftrap-function=">, Group<f_Group>, Flags<[CC1Option]>,
  HelpText<"Issue call to specified function rather than a trap instruction">;
def funit_at_a_time : Flag<["-"], "funit-at-a-time">, Group<f_Group>;
def funroll_loops : Flag<["-"], "funroll-loops">, Group<f_Group>,
  HelpText<"Turn on loop unroller">, Flags<[CC1Option]>;
def fno_unroll_loops : Flag<["-"], "fno-unroll-loops">, Group<f_Group>,
  HelpText<"Turn off loop unroller">, Flags<[CC1Option]>;
defm reroll_loops : OptInFFlag<"reroll-loops", "Turn on loop reroller">;
def ftrigraphs : Flag<["-"], "ftrigraphs">, Group<f_Group>,
  HelpText<"Process trigraph sequences">, Flags<[CC1Option]>;
def fno_trigraphs : Flag<["-"], "fno-trigraphs">, Group<f_Group>,
  HelpText<"Do not process trigraph sequences">, Flags<[CC1Option]>;
def funsigned_bitfields : Flag<["-"], "funsigned-bitfields">, Group<f_Group>;
def funsigned_char : Flag<["-"], "funsigned-char">, Group<f_Group>;
def fno_unsigned_char : Flag<["-"], "fno-unsigned-char">;
def funwind_tables : Flag<["-"], "funwind-tables">, Group<f_Group>;
def fuse_cxa_atexit : Flag<["-"], "fuse-cxa-atexit">, Group<f_Group>;
def fregister_global_dtors_with_atexit : Flag<["-"], "fregister-global-dtors-with-atexit">, Group<f_Group>, Flags<[CC1Option]>,
  HelpText<"Use atexit or __cxa_atexit to register global destructors">;
defm use_init_array : OptOutFFlag<"use-init-array", "", "Use .ctors/.dtors instead of .init_array/.fini_array">;
def fno_var_tracking : Flag<["-"], "fno-var-tracking">, Group<clang_ignored_f_Group>;
def fverbose_asm : Flag<["-"], "fverbose-asm">, Group<f_Group>,
  HelpText<"Generate verbose assembly output">;
def dA : Flag<["-"], "dA">, Alias<fverbose_asm>;
def fvisibility_EQ : Joined<["-"], "fvisibility=">, Group<f_Group>,
  HelpText<"Set the default symbol visibility for all global declarations">, Values<"hidden,default">;
def fvisibility_inlines_hidden : Flag<["-"], "fvisibility-inlines-hidden">, Group<f_Group>,
  HelpText<"Give inline C++ member functions hidden visibility by default">,
  Flags<[CC1Option]>;
def fvisibility_ms_compat : Flag<["-"], "fvisibility-ms-compat">, Group<f_Group>,
  HelpText<"Give global types 'default' visibility and global functions and "
           "variables 'hidden' visibility by default">;
def fvisibility_global_new_delete_hidden : Flag<["-"], "fvisibility-global-new-delete-hidden">, Group<f_Group>,
  HelpText<"Give global C++ operator new and delete declarations hidden visibility">, Flags<[CC1Option]>;
defm whole_program_vtables : OptInFFlag<"whole-program-vtables",
  "Enables whole-program vtable optimization. Requires -flto", "", "", [CoreOption]>;
defm split_lto_unit : OptInFFlag<"split-lto-unit",
  "Enables splitting of the LTO unit", "", "", [CoreOption]>;
defm force_emit_vtables : OptInFFlag<"force-emit-vtables",
  "Emits more virtual tables to improve devirtualization", "", "", [CoreOption]>;
defm virtual_function_elimination : OptInFFlag<"virtual-function-elimination",
  "Enables dead virtual function elimination optimization. Requires -flto=full", "", "", [CoreOption]>;

def fwrapv : Flag<["-"], "fwrapv">, Group<f_Group>, Flags<[CC1Option]>,
  HelpText<"Treat signed integer overflow as two's complement">;
def fwritable_strings : Flag<["-"], "fwritable-strings">, Group<f_Group>, Flags<[CC1Option]>,
  HelpText<"Store string literals as writable data">;
defm zero_initialized_in_bss : OptOutFFlag<"zero-initialized-in-bss", "", "Don't place zero initialized data in BSS">;
defm function_sections : OptInFFlag<"function-sections", "Place each function in its own section">;
def fbasic_block_sections_EQ : Joined<["-"], "fbasic-block-sections=">, Group<f_Group>,
  Flags<[CC1Option, CC1AsOption]>,
  HelpText<"Place each function's basic blocks in unique sections (ELF Only) : all | labels | none | list=<file>">,
  DocBrief<[{Generate labels for each basic block or place each basic block or a subset of basic blocks in its own section.}]>,
  Values<"all,labels,none,list=">;
defm data_sections : OptInFFlag<"data-sections", "Place each data in its own section">;
defm stack_size_section : OptInFFlag<"stack-size-section", "Emit section containing metadata on function stack sizes">;

defm unique_basic_block_section_names : OptInFFlag<"unique-basic-block-section-names",
 "Use unique names for basic block sections (ELF Only)">;
defm unique_internal_linkage_names : OptInFFlag<"unique-internal-linkage-names",
 "Uniqueify Internal Linkage Symbol Names by appending the MD5 hash of the module path">;
defm unique_section_names : OptOutFFlag<"unique-section-names",
  "", "Don't use unique names for text and data sections">;

defm strict_return : OptOutFFlag<"strict-return", "",
  "Don't treat control flow paths that fall off the end of a non-void function as unreachable">;

def fenable_matrix : Flag<["-"], "fenable-matrix">, Group<f_Group>,
    Flags<[CC1Option]>,
    HelpText<"Enable matrix data type and related builtin functions">;


def fdebug_types_section: Flag <["-"], "fdebug-types-section">, Group<f_Group>,
  HelpText<"Place debug types in their own section (ELF Only)">;
def fno_debug_types_section: Flag<["-"], "fno-debug-types-section">, Group<f_Group>;
defm debug_ranges_base_address : OptInFFlag<"debug-ranges-base-address",
  "Use DWARF base address selection entries in .debug_ranges">;
def fsplit_dwarf_inlining: Flag <["-"], "fsplit-dwarf-inlining">, Group<f_Group>,
  HelpText<"Provide minimal debug info in the object/executable to facilitate online symbolication/stack traces in the absence of .dwo/.dwp files when using Split DWARF">;
def fno_split_dwarf_inlining: Flag<["-"], "fno-split-dwarf-inlining">, Group<f_Group>,
  Flags<[CC1Option]>;
def fdebug_default_version: Joined<["-"], "fdebug-default-version=">, Group<f_Group>,
  HelpText<"Default DWARF version to use, if a -g option caused DWARF debug info to be produced">;
def fdebug_prefix_map_EQ
  : Joined<["-"], "fdebug-prefix-map=">, Group<f_Group>,
    Flags<[CC1Option,CC1AsOption]>,
    HelpText<"remap file source paths in debug info">;
def ffile_prefix_map_EQ
  : Joined<["-"], "ffile-prefix-map=">, Group<f_Group>,
    HelpText<"remap file source paths in debug info and predefined preprocessor macros">;
def fmacro_prefix_map_EQ
  : Joined<["-"], "fmacro-prefix-map=">, Group<Preprocessor_Group>, Flags<[CC1Option]>,
    HelpText<"remap file source paths in predefined preprocessor macros">;
defm force_dwarf_frame : OptInFFlag<"force-dwarf-frame", "Always emit a debug frame section">;
def g_Flag : Flag<["-"], "g">, Group<g_Group>,
  HelpText<"Generate source-level debug information">;
def gline_tables_only : Flag<["-"], "gline-tables-only">, Group<gN_Group>,
  Flags<[CoreOption]>, HelpText<"Emit debug line number tables only">;
def gline_directives_only : Flag<["-"], "gline-directives-only">, Group<gN_Group>,
  Flags<[CoreOption]>, HelpText<"Emit debug line info directives only">;
def gmlt : Flag<["-"], "gmlt">, Alias<gline_tables_only>;
def g0 : Flag<["-"], "g0">, Group<gN_Group>;
def g1 : Flag<["-"], "g1">, Group<gN_Group>, Alias<gline_tables_only>;
def g2 : Flag<["-"], "g2">, Group<gN_Group>;
def g3 : Flag<["-"], "g3">, Group<gN_Group>;
def ggdb : Flag<["-"], "ggdb">, Group<gTune_Group>;
def ggdb0 : Flag<["-"], "ggdb0">, Group<ggdbN_Group>;
def ggdb1 : Flag<["-"], "ggdb1">, Group<ggdbN_Group>;
def ggdb2 : Flag<["-"], "ggdb2">, Group<ggdbN_Group>;
def ggdb3 : Flag<["-"], "ggdb3">, Group<ggdbN_Group>;
def glldb : Flag<["-"], "glldb">, Group<gTune_Group>;
def gsce : Flag<["-"], "gsce">, Group<gTune_Group>;
// Equivalent to our default dwarf version. Forces usual dwarf emission when
// CodeView is enabled.
def gdwarf : Flag<["-"], "gdwarf">, Group<g_Group>, Flags<[CoreOption]>,
  HelpText<"Generate source-level debug information with the default dwarf version">;
def gdwarf_2 : Flag<["-"], "gdwarf-2">, Group<g_Group>,
  HelpText<"Generate source-level debug information with dwarf version 2">;
def gdwarf_3 : Flag<["-"], "gdwarf-3">, Group<g_Group>,
  HelpText<"Generate source-level debug information with dwarf version 3">;
def gdwarf_4 : Flag<["-"], "gdwarf-4">, Group<g_Group>,
  HelpText<"Generate source-level debug information with dwarf version 4">;
def gdwarf_5 : Flag<["-"], "gdwarf-5">, Group<g_Group>,
  HelpText<"Generate source-level debug information with dwarf version 5">;

def gcodeview : Flag<["-"], "gcodeview">,
  HelpText<"Generate CodeView debug information">,
  Flags<[CC1Option, CC1AsOption, CoreOption]>;
def gcodeview_ghash : Flag<["-"], "gcodeview-ghash">,
  HelpText<"Emit type record hashes in a .debug$H section">,
  Flags<[CC1Option, CoreOption]>;
def gno_codeview_ghash : Flag<["-"], "gno-codeview-ghash">, Flags<[CoreOption]>;
def ginline_line_tables : Flag<["-"], "ginline-line-tables">, Flags<[CoreOption]>;
def gno_inline_line_tables : Flag<["-"], "gno-inline-line-tables">,
  Flags<[CC1Option, CoreOption]>, HelpText<"Don't emit inline line tables">;

def gfull : Flag<["-"], "gfull">, Group<g_Group>;
def gused : Flag<["-"], "gused">, Group<g_Group>;
def gstabs : Joined<["-"], "gstabs">, Group<g_Group>, Flags<[Unsupported]>;
def gcoff : Joined<["-"], "gcoff">, Group<g_Group>, Flags<[Unsupported]>;
def gxcoff : Joined<["-"], "gxcoff">, Group<g_Group>, Flags<[Unsupported]>;
def gvms : Joined<["-"], "gvms">, Group<g_Group>, Flags<[Unsupported]>;
def gtoggle : Flag<["-"], "gtoggle">, Group<g_flags_Group>, Flags<[Unsupported]>;
def grecord_command_line : Flag<["-"], "grecord-command-line">,
  Group<g_flags_Group>;
def gno_record_command_line : Flag<["-"], "gno-record-command-line">,
  Group<g_flags_Group>;
def : Flag<["-"], "grecord-gcc-switches">, Alias<grecord_command_line>;
def : Flag<["-"], "gno-record-gcc-switches">, Alias<gno_record_command_line>;
def gstrict_dwarf : Flag<["-"], "gstrict-dwarf">, Group<g_flags_Group>;
def gno_strict_dwarf : Flag<["-"], "gno-strict-dwarf">, Group<g_flags_Group>;
def gcolumn_info : Flag<["-"], "gcolumn-info">, Group<g_flags_Group>, Flags<[CoreOption]>;
def gno_column_info : Flag<["-"], "gno-column-info">, Group<g_flags_Group>, Flags<[CoreOption, CC1Option]>;
def gsplit_dwarf : Flag<["-"], "gsplit-dwarf">, Group<g_flags_Group>;
def gsplit_dwarf_EQ : Joined<["-"], "gsplit-dwarf=">, Group<g_flags_Group>,
  HelpText<"Set DWARF fission mode to either 'split' or 'single'">,
  Values<"split,single">;
def ggnu_pubnames : Flag<["-"], "ggnu-pubnames">, Group<g_flags_Group>, Flags<[CC1Option]>;
def gno_gnu_pubnames : Flag<["-"], "gno-gnu-pubnames">, Group<g_flags_Group>;
def gpubnames : Flag<["-"], "gpubnames">, Group<g_flags_Group>, Flags<[CC1Option]>;
def gno_pubnames : Flag<["-"], "gno-pubnames">, Group<g_flags_Group>;
def gdwarf_aranges : Flag<["-"], "gdwarf-aranges">, Group<g_flags_Group>;
def gmodules : Flag <["-"], "gmodules">, Group<gN_Group>,
  HelpText<"Generate debug info with external references to clang modules"
           " or precompiled headers">;
def gz : Flag<["-"], "gz">, Group<g_flags_Group>,
    HelpText<"DWARF debug sections compression type">;
def gz_EQ : Joined<["-"], "gz=">, Group<g_flags_Group>,
    HelpText<"DWARF debug sections compression type">;
def gembed_source : Flag<["-"], "gembed-source">, Group<g_flags_Group>, Flags<[CC1Option]>,
    HelpText<"Embed source text in DWARF debug sections">;
def gno_embed_source : Flag<["-"], "gno-embed-source">, Group<g_flags_Group>,
    Flags<[DriverOption]>,
    HelpText<"Restore the default behavior of not embedding source text in DWARF debug sections">;
def headerpad__max__install__names : Joined<["-"], "headerpad_max_install_names">;
def help : Flag<["-", "--"], "help">, Flags<[CC1Option,CC1AsOption]>,
  HelpText<"Display available options">;
def ibuiltininc : Flag<["-"], "ibuiltininc">,
  HelpText<"Enable builtin #include directories even when -nostdinc is used "
           "before or after -ibuiltininc. "
           "Using -nobuiltininc after the option disables it">;
def index_header_map : Flag<["-"], "index-header-map">, Flags<[CC1Option]>,
  HelpText<"Make the next included directory (-I or -F) an indexer header map">;
def idirafter : JoinedOrSeparate<["-"], "idirafter">, Group<clang_i_Group>, Flags<[CC1Option]>,
  HelpText<"Add directory to AFTER include search path">;
def iframework : JoinedOrSeparate<["-"], "iframework">, Group<clang_i_Group>, Flags<[CC1Option]>,
  HelpText<"Add directory to SYSTEM framework search path">;
def iframeworkwithsysroot : JoinedOrSeparate<["-"], "iframeworkwithsysroot">,
  Group<clang_i_Group>,
  HelpText<"Add directory to SYSTEM framework search path, "
           "absolute paths are relative to -isysroot">,
  MetaVarName<"<directory>">, Flags<[CC1Option]>;
def imacros : JoinedOrSeparate<["-", "--"], "imacros">, Group<clang_i_Group>, Flags<[CC1Option]>,
  HelpText<"Include macros from file before parsing">, MetaVarName<"<file>">;
def image__base : Separate<["-"], "image_base">;
def include_ : JoinedOrSeparate<["-", "--"], "include">, Group<clang_i_Group>, EnumName<"include">,
    MetaVarName<"<file>">, HelpText<"Include file before parsing">, Flags<[CC1Option]>;
def include_pch : Separate<["-"], "include-pch">, Group<clang_i_Group>, Flags<[CC1Option]>,
  HelpText<"Include precompiled header file">, MetaVarName<"<file>">;
def relocatable_pch : Flag<["-", "--"], "relocatable-pch">, Flags<[CC1Option]>,
  HelpText<"Whether to build a relocatable precompiled header">;
def verify_pch : Flag<["-"], "verify-pch">, Group<Action_Group>, Flags<[CC1Option]>,
  HelpText<"Load and verify that a pre-compiled header file is not stale">;
def init : Separate<["-"], "init">;
def install__name : Separate<["-"], "install_name">;
def iprefix : JoinedOrSeparate<["-"], "iprefix">, Group<clang_i_Group>, Flags<[CC1Option]>,
  HelpText<"Set the -iwithprefix/-iwithprefixbefore prefix">, MetaVarName<"<dir>">;
def iquote : JoinedOrSeparate<["-"], "iquote">, Group<clang_i_Group>, Flags<[CC1Option]>,
  HelpText<"Add directory to QUOTE include search path">, MetaVarName<"<directory>">;
def isysroot : JoinedOrSeparate<["-"], "isysroot">, Group<clang_i_Group>, Flags<[CC1Option]>,
  HelpText<"Set the system root directory (usually /)">, MetaVarName<"<dir>">;
def isystem : JoinedOrSeparate<["-"], "isystem">, Group<clang_i_Group>,
  Flags<[CC1Option]>,
  HelpText<"Add directory to SYSTEM include search path">, MetaVarName<"<directory>">;
def isystem_after : JoinedOrSeparate<["-"], "isystem-after">,
  Group<clang_i_Group>, Flags<[DriverOption]>, MetaVarName<"<directory>">,
  HelpText<"Add directory to end of the SYSTEM include search path">;
def iwithprefixbefore : JoinedOrSeparate<["-"], "iwithprefixbefore">, Group<clang_i_Group>,
  HelpText<"Set directory to include search path with prefix">, MetaVarName<"<dir>">,
  Flags<[CC1Option]>;
def iwithprefix : JoinedOrSeparate<["-"], "iwithprefix">, Group<clang_i_Group>, Flags<[CC1Option]>,
  HelpText<"Set directory to SYSTEM include search path with prefix">, MetaVarName<"<dir>">;
def iwithsysroot : JoinedOrSeparate<["-"], "iwithsysroot">, Group<clang_i_Group>,
  HelpText<"Add directory to SYSTEM include search path, "
           "absolute paths are relative to -isysroot">, MetaVarName<"<directory>">,
  Flags<[CC1Option]>;
def ivfsoverlay : JoinedOrSeparate<["-"], "ivfsoverlay">, Group<clang_i_Group>, Flags<[CC1Option]>,
  HelpText<"Overlay the virtual filesystem described by file over the real file system">;
def imultilib : Separate<["-"], "imultilib">, Group<gfortran_Group>;
def keep__private__externs : Flag<["-"], "keep_private_externs">;
def l : JoinedOrSeparate<["-"], "l">, Flags<[LinkerInput, RenderJoined]>,
        Group<Link_Group>;
def lazy__framework : Separate<["-"], "lazy_framework">, Flags<[LinkerInput]>;
def lazy__library : Separate<["-"], "lazy_library">, Flags<[LinkerInput]>;
def mlittle_endian : Flag<["-"], "mlittle-endian">, Flags<[DriverOption]>;
def EL : Flag<["-"], "EL">, Alias<mlittle_endian>;
def mbig_endian : Flag<["-"], "mbig-endian">, Flags<[DriverOption]>;
def EB : Flag<["-"], "EB">, Alias<mbig_endian>;
def m16 : Flag<["-"], "m16">, Group<m_Group>, Flags<[DriverOption, CoreOption]>;
def m32 : Flag<["-"], "m32">, Group<m_Group>, Flags<[DriverOption, CoreOption]>;
def mqdsp6_compat : Flag<["-"], "mqdsp6-compat">, Group<m_Group>, Flags<[DriverOption,CC1Option]>,
  HelpText<"Enable hexagon-qdsp6 backward compatibility">;
def m64 : Flag<["-"], "m64">, Group<m_Group>, Flags<[DriverOption, CoreOption]>;
def mx32 : Flag<["-"], "mx32">, Group<m_Group>, Flags<[DriverOption, CoreOption]>;
def mabi_EQ : Joined<["-"], "mabi=">, Group<m_Group>;
def miamcu : Flag<["-"], "miamcu">, Group<m_Group>, Flags<[DriverOption, CoreOption]>,
  HelpText<"Use Intel MCU ABI">;
def mno_iamcu : Flag<["-"], "mno-iamcu">, Group<m_Group>, Flags<[DriverOption, CoreOption]>;
def malign_functions_EQ : Joined<["-"], "malign-functions=">, Group<clang_ignored_m_Group>;
def malign_loops_EQ : Joined<["-"], "malign-loops=">, Group<clang_ignored_m_Group>;
def malign_jumps_EQ : Joined<["-"], "malign-jumps=">, Group<clang_ignored_m_Group>;
def malign_branch_EQ : CommaJoined<["-"], "malign-branch=">, Group<m_Group>, Flags<[DriverOption]>,
  HelpText<"Specify types of branches to align">;
def malign_branch_boundary_EQ : Joined<["-"], "malign-branch-boundary=">, Group<m_Group>, Flags<[DriverOption]>,
  HelpText<"Specify the boundary's size to align branches">;
def mpad_max_prefix_size_EQ : Joined<["-"], "mpad-max-prefix-size=">, Group<m_Group>, Flags<[DriverOption]>,
  HelpText<"Specify maximum number of prefixes to use for padding">;
def mbranches_within_32B_boundaries : Flag<["-"], "mbranches-within-32B-boundaries">, Flags<[DriverOption]>, Group<m_Group>,
  HelpText<"Align selected branches (fused, jcc, jmp) within 32-byte boundary">;
def mfancy_math_387 : Flag<["-"], "mfancy-math-387">, Group<clang_ignored_m_Group>;
def mlong_calls : Flag<["-"], "mlong-calls">, Group<m_Group>,
  HelpText<"Generate branches with extended addressability, usually via indirect jumps.">;
def mdouble_EQ : Joined<["-"], "mdouble=">, Group<m_Group>, Values<"32,64">, Flags<[CC1Option]>,
  HelpText<"Force double to be 32 bits or 64 bits">;
def LongDouble_Group : OptionGroup<"<LongDouble group>">, Group<m_Group>,
  DocName<"Long double flags">,
  DocBrief<[{Selects the long double implementation}]>;
def mlong_double_64 : Flag<["-"], "mlong-double-64">, Group<LongDouble_Group>, Flags<[CC1Option]>,
  HelpText<"Force long double to be 64 bits">;
def mlong_double_80 : Flag<["-"], "mlong-double-80">, Group<LongDouble_Group>, Flags<[CC1Option]>,
  HelpText<"Force long double to be 80 bits, padded to 128 bits for storage">;
def mlong_double_128 : Flag<["-"], "mlong-double-128">, Group<LongDouble_Group>, Flags<[CC1Option]>,
  HelpText<"Force long double to be 128 bits">;
def mno_long_calls : Flag<["-"], "mno-long-calls">, Group<m_Group>,
  HelpText<"Restore the default behaviour of not generating long calls">;
def mexecute_only : Flag<["-"], "mexecute-only">, Group<m_arm_Features_Group>,
  HelpText<"Disallow generation of data access to code sections (ARM only)">;
def mno_execute_only : Flag<["-"], "mno-execute-only">, Group<m_arm_Features_Group>,
  HelpText<"Allow generation of data access to code sections (ARM only)">;
def mtp_mode_EQ : Joined<["-"], "mtp=">, Group<m_arm_Features_Group>, Values<"soft,cp15,el0,el1,el2,el3">,
  HelpText<"Thread pointer access method (AArch32/AArch64 only)">;
def mpure_code : Flag<["-"], "mpure-code">, Alias<mexecute_only>; // Alias for GCC compatibility
def mno_pure_code : Flag<["-"], "mno-pure-code">, Alias<mno_execute_only>;
def mtvos_version_min_EQ : Joined<["-"], "mtvos-version-min=">, Group<m_Group>;
def mappletvos_version_min_EQ : Joined<["-"], "mappletvos-version-min=">, Alias<mtvos_version_min_EQ>;
def mtvos_simulator_version_min_EQ : Joined<["-"], "mtvos-simulator-version-min=">;
def mappletvsimulator_version_min_EQ : Joined<["-"], "mappletvsimulator-version-min=">, Alias<mtvos_simulator_version_min_EQ>;
def mwatchos_version_min_EQ : Joined<["-"], "mwatchos-version-min=">, Group<m_Group>;
def mwatchos_simulator_version_min_EQ : Joined<["-"], "mwatchos-simulator-version-min=">;
def mwatchsimulator_version_min_EQ : Joined<["-"], "mwatchsimulator-version-min=">, Alias<mwatchos_simulator_version_min_EQ>;
def march_EQ : Joined<["-"], "march=">, Group<m_Group>, Flags<[CoreOption]>;
def masm_EQ : Joined<["-"], "masm=">, Group<m_Group>, Flags<[DriverOption]>;
def mcmodel_EQ : Joined<["-"], "mcmodel=">, Group<m_Group>, Flags<[CC1Option]>;
def mtls_size_EQ : Joined<["-"], "mtls-size=">, Group<m_Group>, Flags<[DriverOption, CC1Option]>,
  HelpText<"Specify bit size of immediate TLS offsets (AArch64 ELF only): "
           "12 (for 4KB) | 24 (for 16MB, default) | 32 (for 4GB) | 48 (for 256TB, needs -mcmodel=large)">;
def mimplicit_it_EQ : Joined<["-"], "mimplicit-it=">, Group<m_Group>;
def mdefault_build_attributes : Joined<["-"], "mdefault-build-attributes">, Group<m_Group>;
def mno_default_build_attributes : Joined<["-"], "mno-default-build-attributes">, Group<m_Group>;
def mconstant_cfstrings : Flag<["-"], "mconstant-cfstrings">, Group<clang_ignored_m_Group>;
def mconsole : Joined<["-"], "mconsole">, Group<m_Group>, Flags<[DriverOption]>;
def mwindows : Joined<["-"], "mwindows">, Group<m_Group>, Flags<[DriverOption]>;
def mdll : Joined<["-"], "mdll">, Group<m_Group>, Flags<[DriverOption]>;
def municode : Joined<["-"], "municode">, Group<m_Group>, Flags<[DriverOption]>;
def mthreads : Joined<["-"], "mthreads">, Group<m_Group>, Flags<[DriverOption]>;
def mcpu_EQ : Joined<["-"], "mcpu=">, Group<m_Group>;
def mmcu_EQ : Joined<["-"], "mmcu=">, Group<m_Group>;
def msim : Flag<["-"], "msim">, Group<m_Group>;
def mdynamic_no_pic : Joined<["-"], "mdynamic-no-pic">, Group<m_Group>;
def mfix_and_continue : Flag<["-"], "mfix-and-continue">, Group<clang_ignored_m_Group>;
def mieee_fp : Flag<["-"], "mieee-fp">, Group<clang_ignored_m_Group>;
def minline_all_stringops : Flag<["-"], "minline-all-stringops">, Group<clang_ignored_m_Group>;
def mno_inline_all_stringops : Flag<["-"], "mno-inline-all-stringops">, Group<clang_ignored_m_Group>;
def malign_double : Flag<["-"], "malign-double">, Group<m_Group>, Flags<[CC1Option]>,
  HelpText<"Align doubles to two words in structs (x86 only)">;
def mfloat_abi_EQ : Joined<["-"], "mfloat-abi=">, Group<m_Group>, Values<"soft,softfp,hard">;
def mfpmath_EQ : Joined<["-"], "mfpmath=">, Group<m_Group>;
def mfpu_EQ : Joined<["-"], "mfpu=">, Group<m_Group>;
def mhwdiv_EQ : Joined<["-"], "mhwdiv=">, Group<m_Group>;
def mhwmult_EQ : Joined<["-"], "mhwmult=">, Group<m_Group>;
def mglobal_merge : Flag<["-"], "mglobal-merge">, Group<m_Group>, Flags<[CC1Option]>,
  HelpText<"Enable merging of globals">;
def mhard_float : Flag<["-"], "mhard-float">, Group<m_Group>;
def miphoneos_version_min_EQ : Joined<["-"], "miphoneos-version-min=">, Group<m_Group>;
def mios_version_min_EQ : Joined<["-"], "mios-version-min=">,
  Alias<miphoneos_version_min_EQ>, HelpText<"Set iOS deployment target">;
def mios_simulator_version_min_EQ : Joined<["-"], "mios-simulator-version-min=">;
def miphonesimulator_version_min_EQ : Joined<["-"], "miphonesimulator-version-min=">, Alias<mios_simulator_version_min_EQ>;
def mkernel : Flag<["-"], "mkernel">, Group<m_Group>;
def mlinker_version_EQ : Joined<["-"], "mlinker-version=">,
  Flags<[DriverOption]>;
def mllvm : Separate<["-"], "mllvm">, Flags<[CC1Option,CC1AsOption,CoreOption]>,
  HelpText<"Additional arguments to forward to LLVM's option processing">;
def mmacosx_version_min_EQ : Joined<["-"], "mmacosx-version-min=">,
  Group<m_Group>, HelpText<"Set Mac OS X deployment target">;
def mmacos_version_min_EQ : Joined<["-"], "mmacos-version-min=">,
  Group<m_Group>, Alias<mmacosx_version_min_EQ>;
def mms_bitfields : Flag<["-"], "mms-bitfields">, Group<m_Group>, Flags<[CC1Option]>,
  HelpText<"Set the default structure layout to be compatible with the Microsoft compiler standard">;
def moutline : Flag<["-"], "moutline">, Group<f_clang_Group>, Flags<[CC1Option]>,
    HelpText<"Enable function outlining (AArch64 only)">;
def mno_outline : Flag<["-"], "mno-outline">, Group<f_clang_Group>, Flags<[CC1Option]>,
    HelpText<"Disable function outlining (AArch64 only)">;
def mno_ms_bitfields : Flag<["-"], "mno-ms-bitfields">, Group<m_Group>,
  HelpText<"Do not set the default structure layout to be compatible with the Microsoft compiler standard">;
def mstackrealign : Flag<["-"], "mstackrealign">, Group<m_Group>, Flags<[CC1Option]>,
  HelpText<"Force realign the stack at entry to every function">;
def mstack_alignment : Joined<["-"], "mstack-alignment=">, Group<m_Group>, Flags<[CC1Option]>,
  HelpText<"Set the stack alignment">;
def mstack_probe_size : Joined<["-"], "mstack-probe-size=">, Group<m_Group>, Flags<[CC1Option]>,
  HelpText<"Set the stack probe size">;
def mstack_arg_probe : Flag<["-"], "mstack-arg-probe">, Group<m_Group>,
  HelpText<"Enable stack probes">;
def mno_stack_arg_probe : Flag<["-"], "mno-stack-arg-probe">, Group<m_Group>, Flags<[CC1Option]>,
  HelpText<"Disable stack probes which are enabled by default">;
def mthread_model : Separate<["-"], "mthread-model">, Group<m_Group>, Flags<[CC1Option]>,
  HelpText<"The thread model to use, e.g. posix, single (posix by default)">, Values<"posix,single">;
def meabi : Separate<["-"], "meabi">, Group<m_Group>, Flags<[CC1Option]>,
  HelpText<"Set EABI type, e.g. 4, 5 or gnu (default depends on triple)">, Values<"default,4,5,gnu">;

def mno_constant_cfstrings : Flag<["-"], "mno-constant-cfstrings">, Group<m_Group>;
def mno_global_merge : Flag<["-"], "mno-global-merge">, Group<m_Group>, Flags<[CC1Option]>,
  HelpText<"Disable merging of globals">;
def mno_pascal_strings : Flag<["-"], "mno-pascal-strings">,
  Alias<fno_pascal_strings>;
def mno_red_zone : Flag<["-"], "mno-red-zone">, Group<m_Group>;
def mno_tls_direct_seg_refs : Flag<["-"], "mno-tls-direct-seg-refs">, Group<m_Group>, Flags<[CC1Option]>,
  HelpText<"Disable direct TLS access through segment registers">;
def mno_relax_all : Flag<["-"], "mno-relax-all">, Group<m_Group>;
def mno_rtd: Flag<["-"], "mno-rtd">, Group<m_Group>;
def mno_soft_float : Flag<["-"], "mno-soft-float">, Group<m_Group>;
def mno_stackrealign : Flag<["-"], "mno-stackrealign">, Group<m_Group>;

def mretpoline : Flag<["-"], "mretpoline">, Group<m_Group>, Flags<[CoreOption,DriverOption]>;
def mno_retpoline : Flag<["-"], "mno-retpoline">, Group<m_Group>, Flags<[CoreOption,DriverOption]>;
def mspeculative_load_hardening : Flag<["-"], "mspeculative-load-hardening">,
  Group<m_Group>, Flags<[CoreOption,CC1Option]>;
def mno_speculative_load_hardening : Flag<["-"], "mno-speculative-load-hardening">,
  Group<m_Group>, Flags<[CoreOption]>;
def mlvi_hardening : Flag<["-"], "mlvi-hardening">, Group<m_Group>, Flags<[CoreOption,DriverOption]>,
  HelpText<"Enable all mitigations for Load Value Injection (LVI)">;
def mno_lvi_hardening : Flag<["-"], "mno-lvi-hardening">, Group<m_Group>, Flags<[CoreOption,DriverOption]>,
  HelpText<"Disable mitigations for Load Value Injection (LVI)">;
def mlvi_cfi : Flag<["-"], "mlvi-cfi">, Group<m_Group>, Flags<[CoreOption,DriverOption]>,
  HelpText<"Enable only control-flow mitigations for Load Value Injection (LVI)">;
def mno_lvi_cfi : Flag<["-"], "mno-lvi-cfi">, Group<m_Group>, Flags<[CoreOption,DriverOption]>,
  HelpText<"Disable control-flow mitigations for Load Value Injection (LVI)">;
def m_seses : Flag<["-"], "mseses">, Group<m_Group>, Flags<[CoreOption, DriverOption]>,
  HelpText<"Enable speculative execution side effect suppression (SESES). "
    "Includes LVI control flow integrity mitigations">;
def mno_seses : Flag<["-"], "mno-seses">, Group<m_Group>, Flags<[CoreOption, DriverOption]>,
  HelpText<"Disable speculative execution side effect suppression (SESES)">;

def mrelax : Flag<["-"], "mrelax">, Group<m_Group>,
  HelpText<"Enable linker relaxation">;
def mno_relax : Flag<["-"], "mno-relax">, Group<m_Group>,
  HelpText<"Disable linker relaxation">;
def msmall_data_limit_EQ : Joined<["-"], "msmall-data-limit=">, Group<m_Group>,
  Alias<G>,
  HelpText<"Put global and static data smaller than the limit into a special section">;
def msave_restore : Flag<["-"], "msave-restore">, Group<m_riscv_Features_Group>,
  HelpText<"Enable using library calls for save and restore">;
def mno_save_restore : Flag<["-"], "mno-save-restore">, Group<m_riscv_Features_Group>,
  HelpText<"Disable using library calls for save and restore">;
def mcmodel_EQ_medlow : Flag<["-"], "mcmodel=medlow">, Group<m_riscv_Features_Group>,
  Flags<[CC1Option]>, Alias<mcmodel_EQ>, AliasArgs<["small"]>,
  HelpText<"Equivalent to -mcmodel=small, compatible with RISC-V gcc.">;
def mcmodel_EQ_medany : Flag<["-"], "mcmodel=medany">, Group<m_riscv_Features_Group>,
  Flags<[CC1Option]>, Alias<mcmodel_EQ>, AliasArgs<["medium"]>,
  HelpText<"Equivalent to -mcmodel=medium, compatible with RISC-V gcc.">;
def menable_experimental_extensions : Flag<["-"], "menable-experimental-extensions">, Group<m_Group>,
  HelpText<"Enable use of experimental RISC-V extensions.">;

def munaligned_access : Flag<["-"], "munaligned-access">, Group<m_arm_Features_Group>,
  HelpText<"Allow memory accesses to be unaligned (AArch32/AArch64 only)">;
def mno_unaligned_access : Flag<["-"], "mno-unaligned-access">, Group<m_arm_Features_Group>,
  HelpText<"Force all memory accesses to be aligned (AArch32/AArch64 only)">;
def mstrict_align : Flag<["-"], "mstrict-align">, Alias<mno_unaligned_access>, Flags<[CC1Option,HelpHidden]>,
  HelpText<"Force all memory accesses to be aligned (same as mno-unaligned-access)">;
def mno_thumb : Flag<["-"], "mno-thumb">, Group<m_arm_Features_Group>;
def mrestrict_it: Flag<["-"], "mrestrict-it">, Group<m_arm_Features_Group>,
  HelpText<"Disallow generation of deprecated IT blocks for ARMv8. It is on by default for ARMv8 Thumb mode.">;
def mno_restrict_it: Flag<["-"], "mno-restrict-it">, Group<m_arm_Features_Group>,
  HelpText<"Allow generation of deprecated IT blocks for ARMv8. It is off by default for ARMv8 Thumb mode">;
def marm : Flag<["-"], "marm">, Alias<mno_thumb>;
def ffixed_r9 : Flag<["-"], "ffixed-r9">, Group<m_arm_Features_Group>,
  HelpText<"Reserve the r9 register (ARM only)">;
def mno_movt : Flag<["-"], "mno-movt">, Group<m_arm_Features_Group>,
  HelpText<"Disallow use of movt/movw pairs (ARM only)">;
def mcrc : Flag<["-"], "mcrc">, Group<m_Group>,
  HelpText<"Allow use of CRC instructions (ARM/Mips only)">;
def mnocrc : Flag<["-"], "mnocrc">, Group<m_arm_Features_Group>,
  HelpText<"Disallow use of CRC instructions (ARM only)">;
def mno_neg_immediates: Flag<["-"], "mno-neg-immediates">, Group<m_arm_Features_Group>,
  HelpText<"Disallow converting instructions with negative immediates to their negation or inversion.">;
def mcmse : Flag<["-"], "mcmse">, Group<m_arm_Features_Group>,
  Flags<[DriverOption,CC1Option]>,
  HelpText<"Allow use of CMSE (Armv8-M Security Extensions)">;
def ForceAAPCSBitfieldLoad : Flag<["-"], "fAAPCSBitfieldLoad">, Group<m_arm_Features_Group>,
  Flags<[DriverOption,CC1Option]>,
  HelpText<"Follows the AAPCS standard that all volatile bit-field write generates at least one load. (ARM only).">;

def mgeneral_regs_only : Flag<["-"], "mgeneral-regs-only">, Group<m_aarch64_Features_Group>,
  HelpText<"Generate code which only uses the general purpose registers (AArch64 only)">;
def mfix_cortex_a53_835769 : Flag<["-"], "mfix-cortex-a53-835769">,
  Group<m_aarch64_Features_Group>,
  HelpText<"Workaround Cortex-A53 erratum 835769 (AArch64 only)">;
def mno_fix_cortex_a53_835769 : Flag<["-"], "mno-fix-cortex-a53-835769">,
  Group<m_aarch64_Features_Group>,
  HelpText<"Don't workaround Cortex-A53 erratum 835769 (AArch64 only)">;
foreach i = {1-31} in
  def ffixed_x#i : Flag<["-"], "ffixed-x"#i>, Group<m_Group>,
    HelpText<"Reserve the x"#i#" register (AArch64/RISC-V only)">;

foreach i = {8-15,18} in
  def fcall_saved_x#i : Flag<["-"], "fcall-saved-x"#i>, Group<m_aarch64_Features_Group>,
    HelpText<"Make the x"#i#" register call-saved (AArch64 only)">;

def msve_vector_bits_EQ : Joined<["-"], "msve-vector-bits=">,
  Group<m_aarch64_Features_Group>, Flags<[DriverOption,CC1Option]>,
  HelpText<"Specify the size in bits of an SVE vector register. Defaults to the"
           " vector length agnostic value of \"scalable\". (AArch64 only)">,
  Values<"128,256,512,1024,2048,scalable">;

def msign_return_address_EQ : Joined<["-"], "msign-return-address=">,
  Flags<[CC1Option]>, Group<m_Group>, Values<"none,all,non-leaf">,
  HelpText<"Select return address signing scope">;
def mbranch_protection_EQ : Joined<["-"], "mbranch-protection=">,
  HelpText<"Enforce targets of indirect branches and function returns">;

def mharden_sls_EQ : Joined<["-"], "mharden-sls=">,
  HelpText<"Select straight-line speculation hardening scope">;

def msimd128 : Flag<["-"], "msimd128">, Group<m_wasm_Features_Group>;
def munimplemented_simd128 : Flag<["-"], "munimplemented-simd128">, Group<m_wasm_Features_Group>;
def mno_unimplemented_simd128 : Flag<["-"], "mno-unimplemented-simd128">, Group<m_wasm_Features_Group>;
def mno_simd128 : Flag<["-"], "mno-simd128">, Group<m_wasm_Features_Group>;
def mnontrapping_fptoint : Flag<["-"], "mnontrapping-fptoint">, Group<m_wasm_Features_Group>;
def mno_nontrapping_fptoint : Flag<["-"], "mno-nontrapping-fptoint">, Group<m_wasm_Features_Group>;
def msign_ext : Flag<["-"], "msign-ext">, Group<m_wasm_Features_Group>;
def mno_sign_ext : Flag<["-"], "mno-sign-ext">, Group<m_wasm_Features_Group>;
def mexception_handing : Flag<["-"], "mexception-handling">, Group<m_wasm_Features_Group>;
def mno_exception_handing : Flag<["-"], "mno-exception-handling">, Group<m_wasm_Features_Group>;
def matomics : Flag<["-"], "matomics">, Group<m_wasm_Features_Group>;
def mno_atomics : Flag<["-"], "mno-atomics">, Group<m_wasm_Features_Group>;
def mbulk_memory : Flag<["-"], "mbulk-memory">, Group<m_wasm_Features_Group>;
def mno_bulk_memory : Flag<["-"], "mno-bulk-memory">, Group<m_wasm_Features_Group>;
def mmutable_globals : Flag<["-"], "mmutable-globals">, Group<m_wasm_Features_Group>;
def mno_mutable_globals : Flag<["-"], "mno-mutable-globals">, Group<m_wasm_Features_Group>;
def mmultivalue : Flag<["-"], "mmultivalue">, Group<m_wasm_Features_Group>;
def mno_multivalue : Flag<["-"], "mno-multivalue">, Group<m_wasm_Features_Group>;
def mtail_call : Flag<["-"], "mtail-call">, Group<m_wasm_Features_Group>;
def mno_tail_call : Flag<["-"], "mno-tail-call">, Group<m_wasm_Features_Group>;
def mreference_types : Flag<["-"], "mreference-types">, Group<m_wasm_Features_Group>;
def mno_reference_types : Flag<["-"], "mno-reference-types">, Group<m_wasm_Features_Group>;
def mexec_model_EQ : Joined<["-"], "mexec-model=">, Group<m_wasm_Features_Driver_Group>,
                     Values<"command,reactor">,
                     HelpText<"Execution model (WebAssembly only)">;

def mamdgpu_debugger_abi : Joined<["-"], "mamdgpu-debugger-abi=">,
  Flags<[HelpHidden]>,
  Group<m_Group>,
  HelpText<"Generate additional code for specified <version> of debugger ABI (AMDGPU only)">,
  MetaVarName<"<version>">;

def mcode_object_v3 : Flag<["-"], "mcode-object-v3">, Group<m_amdgpu_Features_Group>,
  HelpText<"Enable code object v3 (AMDGPU only)">;
def mno_code_object_v3 : Flag<["-"], "mno-code-object-v3">, Group<m_amdgpu_Features_Group>,
  HelpText<"Disable code object v3 (AMDGPU only)">;
def mxnack : Flag<["-"], "mxnack">, Group<m_amdgpu_Features_Group>,
  HelpText<"Enable XNACK (AMDGPU only)">;
def mno_xnack : Flag<["-"], "mno-xnack">, Group<m_amdgpu_Features_Group>,
  HelpText<"Disable XNACK (AMDGPU only)">;
def msram_ecc : Flag<["-"], "msram-ecc">, Group<m_amdgpu_Features_Group>,
  HelpText<"Enable SRAM ECC (AMDGPU only)">;
def mno_sram_ecc : Flag<["-"], "mno-sram-ecc">, Group<m_amdgpu_Features_Group>,
  HelpText<"Disable SRAM ECC (AMDGPU only)">;

def mcumode : Flag<["-"], "mcumode">, Group<m_amdgpu_Features_Group>,
  HelpText<"CU wavefront execution mode is used (AMDGPU only)">;
def mno_cumode : Flag<["-"], "mno-cumode">, Group<m_amdgpu_Features_Group>,
  HelpText<"WGP wavefront execution mode is used (AMDGPU only)">;

def mwavefrontsize64 : Flag<["-"], "mwavefrontsize64">,
  Group<m_Group>, HelpText<"Wavefront size 64 is used">;
def mno_wavefrontsize64 : Flag<["-"], "mno-wavefrontsize64">,
  Group<m_Group>, HelpText<"Wavefront size 32 is used">;

def faltivec : Flag<["-"], "faltivec">, Group<f_Group>, Flags<[DriverOption]>;
def fno_altivec : Flag<["-"], "fno-altivec">, Group<f_Group>, Flags<[DriverOption]>;
def maltivec : Flag<["-"], "maltivec">, Group<m_ppc_Features_Group>;
def mno_altivec : Flag<["-"], "mno-altivec">, Group<m_ppc_Features_Group>;
def mpcrel: Flag<["-"], "mpcrel">, Group<m_ppc_Features_Group>;
def mno_pcrel: Flag<["-"], "mno-pcrel">, Group<m_ppc_Features_Group>;
def mspe : Flag<["-"], "mspe">, Group<m_ppc_Features_Group>;
def mno_spe : Flag<["-"], "mno-spe">, Group<m_ppc_Features_Group>;
def mvsx : Flag<["-"], "mvsx">, Group<m_ppc_Features_Group>;
def mno_vsx : Flag<["-"], "mno-vsx">, Group<m_ppc_Features_Group>;
def msecure_plt : Flag<["-"], "msecure-plt">, Group<m_ppc_Features_Group>;
def mpower8_vector : Flag<["-"], "mpower8-vector">,
    Group<m_ppc_Features_Group>;
def mno_power8_vector : Flag<["-"], "mno-power8-vector">,
    Group<m_ppc_Features_Group>;
def mpower9_vector : Flag<["-"], "mpower9-vector">,
    Group<m_ppc_Features_Group>;
def mno_power9_vector : Flag<["-"], "mno-power9-vector">,
    Group<m_ppc_Features_Group>;
def mpower10_vector : Flag<["-"], "mpower10-vector">,
    Group<m_ppc_Features_Group>;
def mno_power10_vector : Flag<["-"], "mno-power10-vector">,
    Group<m_ppc_Features_Group>;
def mpower8_crypto : Flag<["-"], "mcrypto">,
    Group<m_ppc_Features_Group>;
def mnopower8_crypto : Flag<["-"], "mno-crypto">,
    Group<m_ppc_Features_Group>;
def mdirect_move : Flag<["-"], "mdirect-move">,
    Group<m_ppc_Features_Group>;
def mnodirect_move : Flag<["-"], "mno-direct-move">,
    Group<m_ppc_Features_Group>;
def mhtm : Flag<["-"], "mhtm">, Group<m_ppc_Features_Group>;
def mno_htm : Flag<["-"], "mno-htm">, Group<m_ppc_Features_Group>;
def mfprnd : Flag<["-"], "mfprnd">, Group<m_ppc_Features_Group>;
def mno_fprnd : Flag<["-"], "mno-fprnd">, Group<m_ppc_Features_Group>;
def mcmpb : Flag<["-"], "mcmpb">, Group<m_ppc_Features_Group>;
def mno_cmpb : Flag<["-"], "mno-cmpb">, Group<m_ppc_Features_Group>;
def misel : Flag<["-"], "misel">, Group<m_ppc_Features_Group>;
def mno_isel : Flag<["-"], "mno-isel">, Group<m_ppc_Features_Group>;
def mmfocrf : Flag<["-"], "mmfocrf">, Group<m_ppc_Features_Group>;
def mmfcrf : Flag<["-"], "mmfcrf">, Alias<mmfocrf>;
def mno_mfocrf : Flag<["-"], "mno-mfocrf">, Group<m_ppc_Features_Group>;
def mno_mfcrf : Flag<["-"], "mno-mfcrf">, Alias<mno_mfocrf>;
def mpopcntd : Flag<["-"], "mpopcntd">, Group<m_ppc_Features_Group>;
def mno_popcntd : Flag<["-"], "mno-popcntd">, Group<m_ppc_Features_Group>;
def mqpx : Flag<["-"], "mqpx">, Group<m_ppc_Features_Group>;
def mno_qpx : Flag<["-"], "mno-qpx">, Group<m_ppc_Features_Group>;
def mcrbits : Flag<["-"], "mcrbits">, Group<m_ppc_Features_Group>;
def mno_crbits : Flag<["-"], "mno-crbits">, Group<m_ppc_Features_Group>;
def minvariant_function_descriptors :
  Flag<["-"], "minvariant-function-descriptors">, Group<m_ppc_Features_Group>;
def mno_invariant_function_descriptors :
  Flag<["-"], "mno-invariant-function-descriptors">,
  Group<m_ppc_Features_Group>;
def mfloat128: Flag<["-"], "mfloat128">,
    Group<m_ppc_Features_Group>;
def mno_float128 : Flag<["-"], "mno-float128">,
    Group<m_ppc_Features_Group>;
def mlongcall: Flag<["-"], "mlongcall">,
    Group<m_ppc_Features_Group>;
def mno_longcall : Flag<["-"], "mno-longcall">,
    Group<m_ppc_Features_Group>;
def maix_struct_return : Flag<["-"], "maix-struct-return">,
  Group<m_Group>, Flags<[CC1Option]>,
  HelpText<"Return all structs in memory (PPC32 only)">;
def msvr4_struct_return : Flag<["-"], "msvr4-struct-return">,
  Group<m_Group>, Flags<[CC1Option]>,
  HelpText<"Return small structs in registers (PPC32 only)">;

def mvx : Flag<["-"], "mvx">, Group<m_Group>;
def mno_vx : Flag<["-"], "mno-vx">, Group<m_Group>;

defm zvector : OptInFFlag<"zvector", "Enable System z vector language extension">;
def mzvector : Flag<["-"], "mzvector">, Alias<fzvector>;
def mno_zvector : Flag<["-"], "mno-zvector">, Alias<fno_zvector>;

def mbackchain : Flag<["-"], "mbackchain">, Group<m_Group>, Flags<[DriverOption,CC1Option]>,
  HelpText<"Link stack frames through backchain on System Z">;
def mno_backchain : Flag<["-"], "mno-backchain">, Group<m_Group>, Flags<[DriverOption,CC1Option]>;

def mno_warn_nonportable_cfstrings : Flag<["-"], "mno-warn-nonportable-cfstrings">, Group<m_Group>;
def mno_omit_leaf_frame_pointer : Flag<["-"], "mno-omit-leaf-frame-pointer">, Group<m_Group>;
def momit_leaf_frame_pointer : Flag<["-"], "momit-leaf-frame-pointer">, Group<m_Group>,
  HelpText<"Omit frame pointer setup for leaf functions">;
def moslib_EQ : Joined<["-"], "moslib=">, Group<m_Group>;
def mpascal_strings : Flag<["-"], "mpascal-strings">, Alias<fpascal_strings>;
def mred_zone : Flag<["-"], "mred-zone">, Group<m_Group>;
def mtls_direct_seg_refs : Flag<["-"], "mtls-direct-seg-refs">, Group<m_Group>,
  HelpText<"Enable direct TLS access through segment registers (default)">;
def mregparm_EQ : Joined<["-"], "mregparm=">, Group<m_Group>;
def mrelax_all : Flag<["-"], "mrelax-all">, Group<m_Group>, Flags<[CC1Option,CC1AsOption]>,
  HelpText<"(integrated-as) Relax all machine instructions">;
def mincremental_linker_compatible : Flag<["-"], "mincremental-linker-compatible">, Group<m_Group>,
  Flags<[CC1Option,CC1AsOption]>,
  HelpText<"(integrated-as) Emit an object file which can be used with an incremental linker">;
def mno_incremental_linker_compatible : Flag<["-"], "mno-incremental-linker-compatible">, Group<m_Group>,
  HelpText<"(integrated-as) Emit an object file which cannot be used with an incremental linker">;
def mrtd : Flag<["-"], "mrtd">, Group<m_Group>, Flags<[CC1Option]>,
  HelpText<"Make StdCall calling convention the default">;
def msmall_data_threshold_EQ : Joined <["-"], "msmall-data-threshold=">,
  Group<m_Group>, Alias<G>;
def msoft_float : Flag<["-"], "msoft-float">, Group<m_Group>, Flags<[CC1Option]>,
  HelpText<"Use software floating point">;
def mno_implicit_float : Flag<["-"], "mno-implicit-float">, Group<m_Group>,
  HelpText<"Don't generate implicit floating point instructions">;
def mimplicit_float : Flag<["-"], "mimplicit-float">, Group<m_Group>;
def mrecip : Flag<["-"], "mrecip">, Group<m_Group>;
def mrecip_EQ : CommaJoined<["-"], "mrecip=">, Group<m_Group>, Flags<[CC1Option]>;
def mprefer_vector_width_EQ : Joined<["-"], "mprefer-vector-width=">, Group<m_Group>, Flags<[CC1Option]>,
  HelpText<"Specifies preferred vector width for auto-vectorization. Defaults to 'none' which allows target specific decisions.">;
def mpie_copy_relocations : Flag<["-"], "mpie-copy-relocations">, Group<m_Group>,
  Flags<[CC1Option]>,
  HelpText<"Use copy relocations support for PIE builds">;
def mno_pie_copy_relocations : Flag<["-"], "mno-pie-copy-relocations">, Group<m_Group>;
def mfentry : Flag<["-"], "mfentry">, HelpText<"Insert calls to fentry at function entry (x86/SystemZ only)">,
  Flags<[CC1Option]>, Group<m_Group>;
def mnop_mcount : Flag<["-"], "mnop-mcount">, HelpText<"Generate mcount/__fentry__ calls as nops. To activate they need to be patched in.">,
  Flags<[CC1Option]>, Group<m_Group>;
def mrecord_mcount : Flag<["-"], "mrecord-mcount">, HelpText<"Generate a __mcount_loc section entry for each __fentry__ call.">,
  Flags<[CC1Option]>, Group<m_Group>;
def mpacked_stack : Flag<["-"], "mpacked-stack">, HelpText<"Use packed stack layout (SystemZ only).">,
  Flags<[CC1Option]>, Group<m_Group>;
def mno_packed_stack : Flag<["-"], "mno-packed-stack">, Flags<[CC1Option]>, Group<m_Group>;
def mips16 : Flag<["-"], "mips16">, Group<m_mips_Features_Group>;
def mno_mips16 : Flag<["-"], "mno-mips16">, Group<m_mips_Features_Group>;
def mmicromips : Flag<["-"], "mmicromips">, Group<m_mips_Features_Group>;
def mno_micromips : Flag<["-"], "mno-micromips">, Group<m_mips_Features_Group>;
def mxgot : Flag<["-"], "mxgot">, Group<m_mips_Features_Group>;
def mno_xgot : Flag<["-"], "mno-xgot">, Group<m_mips_Features_Group>;
def mldc1_sdc1 : Flag<["-"], "mldc1-sdc1">, Group<m_mips_Features_Group>;
def mno_ldc1_sdc1 : Flag<["-"], "mno-ldc1-sdc1">, Group<m_mips_Features_Group>;
def mcheck_zero_division : Flag<["-"], "mcheck-zero-division">,
                           Group<m_mips_Features_Group>;
def mno_check_zero_division : Flag<["-"], "mno-check-zero-division">,
                              Group<m_mips_Features_Group>;
def mcompact_branches_EQ : Joined<["-"], "mcompact-branches=">,
                           Group<m_mips_Features_Group>;
def mbranch_likely : Flag<["-"], "mbranch-likely">, Group<m_Group>,
  IgnoredGCCCompat;
def mno_branch_likely : Flag<["-"], "mno-branch-likely">, Group<m_Group>,
  IgnoredGCCCompat;
def mindirect_jump_EQ : Joined<["-"], "mindirect-jump=">,
  Group<m_mips_Features_Group>,
  HelpText<"Change indirect jump instructions to inhibit speculation">;
def mdsp : Flag<["-"], "mdsp">, Group<m_mips_Features_Group>;
def mno_dsp : Flag<["-"], "mno-dsp">, Group<m_mips_Features_Group>;
def mdspr2 : Flag<["-"], "mdspr2">, Group<m_mips_Features_Group>;
def mno_dspr2 : Flag<["-"], "mno-dspr2">, Group<m_mips_Features_Group>;
def msingle_float : Flag<["-"], "msingle-float">, Group<m_mips_Features_Group>;
def mdouble_float : Flag<["-"], "mdouble-float">, Group<m_mips_Features_Group>;
def mmadd4 : Flag<["-"], "mmadd4">, Group<m_mips_Features_Group>,
  HelpText<"Enable the generation of 4-operand madd.s, madd.d and related instructions.">;
def mno_madd4 : Flag<["-"], "mno-madd4">, Group<m_mips_Features_Group>,
  HelpText<"Disable the generation of 4-operand madd.s, madd.d and related instructions.">;
def mmsa : Flag<["-"], "mmsa">, Group<m_mips_Features_Group>,
  HelpText<"Enable MSA ASE (MIPS only)">;
def mno_msa : Flag<["-"], "mno-msa">, Group<m_mips_Features_Group>,
  HelpText<"Disable MSA ASE (MIPS only)">;
def mmt : Flag<["-"], "mmt">, Group<m_mips_Features_Group>,
  HelpText<"Enable MT ASE (MIPS only)">;
def mno_mt : Flag<["-"], "mno-mt">, Group<m_mips_Features_Group>,
  HelpText<"Disable MT ASE (MIPS only)">;
def mfp64 : Flag<["-"], "mfp64">, Group<m_mips_Features_Group>,
  HelpText<"Use 64-bit floating point registers (MIPS only)">;
def mfp32 : Flag<["-"], "mfp32">, Group<m_mips_Features_Group>,
  HelpText<"Use 32-bit floating point registers (MIPS only)">;
def mgpopt : Flag<["-"], "mgpopt">, Group<m_mips_Features_Group>,
  HelpText<"Use GP relative accesses for symbols known to be in a small"
           " data section (MIPS)">;
def mno_gpopt : Flag<["-"], "mno-gpopt">, Group<m_mips_Features_Group>,
  HelpText<"Do not use GP relative accesses for symbols known to be in a small"
           " data section (MIPS)">;
def mlocal_sdata : Flag<["-"], "mlocal-sdata">,
  Group<m_mips_Features_Group>,
  HelpText<"Extend the -G behaviour to object local data (MIPS)">;
def mno_local_sdata : Flag<["-"], "mno-local-sdata">,
  Group<m_mips_Features_Group>,
  HelpText<"Do not extend the -G behaviour to object local data (MIPS)">;
def mextern_sdata : Flag<["-"], "mextern-sdata">,
  Group<m_mips_Features_Group>,
  HelpText<"Assume that externally defined data is in the small data if it"
           " meets the -G <size> threshold (MIPS)">;
def mno_extern_sdata : Flag<["-"], "mno-extern-sdata">,
  Group<m_mips_Features_Group>,
  HelpText<"Do not assume that externally defined data is in the small data if"
           " it meets the -G <size> threshold (MIPS)">;
def membedded_data : Flag<["-"], "membedded-data">,
  Group<m_mips_Features_Group>,
  HelpText<"Place constants in the .rodata section instead of the .sdata "
           "section even if they meet the -G <size> threshold (MIPS)">;
def mno_embedded_data : Flag<["-"], "mno-embedded-data">,
  Group<m_mips_Features_Group>,
  HelpText<"Do not place constants in the .rodata section instead of the "
           ".sdata if they meet the -G <size> threshold (MIPS)">;
def mnan_EQ : Joined<["-"], "mnan=">, Group<m_mips_Features_Group>;
def mabs_EQ : Joined<["-"], "mabs=">, Group<m_mips_Features_Group>;
def mabicalls : Flag<["-"], "mabicalls">, Group<m_mips_Features_Group>,
  HelpText<"Enable SVR4-style position-independent code (Mips only)">;
def mno_abicalls : Flag<["-"], "mno-abicalls">, Group<m_mips_Features_Group>,
  HelpText<"Disable SVR4-style position-independent code (Mips only)">;
def mno_crc : Flag<["-"], "mno-crc">, Group<m_mips_Features_Group>,
  HelpText<"Disallow use of CRC instructions (Mips only)">;
def mvirt : Flag<["-"], "mvirt">, Group<m_mips_Features_Group>;
def mno_virt : Flag<["-"], "mno-virt">, Group<m_mips_Features_Group>;
def mginv : Flag<["-"], "mginv">, Group<m_mips_Features_Group>;
def mno_ginv : Flag<["-"], "mno-ginv">, Group<m_mips_Features_Group>;
def mips1 : Flag<["-"], "mips1">,
  Alias<march_EQ>, AliasArgs<["mips1"]>, Group<m_mips_Features_Group>,
  HelpText<"Equivalent to -march=mips1">, Flags<[HelpHidden]>;
def mips2 : Flag<["-"], "mips2">,
  Alias<march_EQ>, AliasArgs<["mips2"]>, Group<m_mips_Features_Group>,
  HelpText<"Equivalent to -march=mips2">, Flags<[HelpHidden]>;
def mips3 : Flag<["-"], "mips3">,
  Alias<march_EQ>, AliasArgs<["mips3"]>, Group<m_mips_Features_Group>,
  HelpText<"Equivalent to -march=mips3">, Flags<[HelpHidden]>;
def mips4 : Flag<["-"], "mips4">,
  Alias<march_EQ>, AliasArgs<["mips4"]>, Group<m_mips_Features_Group>,
  HelpText<"Equivalent to -march=mips4">, Flags<[HelpHidden]>;
def mips5 : Flag<["-"], "mips5">,
  Alias<march_EQ>, AliasArgs<["mips5"]>, Group<m_mips_Features_Group>,
  HelpText<"Equivalent to -march=mips5">, Flags<[HelpHidden]>;
def mips32 : Flag<["-"], "mips32">,
  Alias<march_EQ>, AliasArgs<["mips32"]>, Group<m_mips_Features_Group>,
  HelpText<"Equivalent to -march=mips32">, Flags<[HelpHidden]>;
def mips32r2 : Flag<["-"], "mips32r2">,
  Alias<march_EQ>, AliasArgs<["mips32r2"]>, Group<m_mips_Features_Group>,
  HelpText<"Equivalent to -march=mips32r2">, Flags<[HelpHidden]>;
def mips32r3 : Flag<["-"], "mips32r3">,
  Alias<march_EQ>, AliasArgs<["mips32r3"]>, Group<m_mips_Features_Group>,
  HelpText<"Equivalent to -march=mips32r3">, Flags<[HelpHidden]>;
def mips32r5 : Flag<["-"], "mips32r5">,
  Alias<march_EQ>, AliasArgs<["mips32r5"]>, Group<m_mips_Features_Group>,
  HelpText<"Equivalent to -march=mips32r5">, Flags<[HelpHidden]>;
def mips32r6 : Flag<["-"], "mips32r6">,
  Alias<march_EQ>, AliasArgs<["mips32r6"]>, Group<m_mips_Features_Group>,
  HelpText<"Equivalent to -march=mips32r6">, Flags<[HelpHidden]>;
def mips64 : Flag<["-"], "mips64">,
  Alias<march_EQ>, AliasArgs<["mips64"]>, Group<m_mips_Features_Group>,
  HelpText<"Equivalent to -march=mips64">, Flags<[HelpHidden]>;
def mips64r2 : Flag<["-"], "mips64r2">,
  Alias<march_EQ>, AliasArgs<["mips64r2"]>, Group<m_mips_Features_Group>,
  HelpText<"Equivalent to -march=mips64r2">, Flags<[HelpHidden]>;
def mips64r3 : Flag<["-"], "mips64r3">,
  Alias<march_EQ>, AliasArgs<["mips64r3"]>, Group<m_mips_Features_Group>,
  HelpText<"Equivalent to -march=mips64r3">, Flags<[HelpHidden]>;
def mips64r5 : Flag<["-"], "mips64r5">,
  Alias<march_EQ>, AliasArgs<["mips64r5"]>, Group<m_mips_Features_Group>,
  HelpText<"Equivalent to -march=mips64r5">, Flags<[HelpHidden]>;
def mips64r6 : Flag<["-"], "mips64r6">,
  Alias<march_EQ>, AliasArgs<["mips64r6"]>, Group<m_mips_Features_Group>,
  HelpText<"Equivalent to -march=mips64r6">, Flags<[HelpHidden]>;
def mfpxx : Flag<["-"], "mfpxx">, Group<m_mips_Features_Group>,
  HelpText<"Avoid FPU mode dependent operations when used with the O32 ABI">,
  Flags<[HelpHidden]>;
def modd_spreg : Flag<["-"], "modd-spreg">, Group<m_mips_Features_Group>,
  HelpText<"Enable odd single-precision floating point registers">,
  Flags<[HelpHidden]>;
def mno_odd_spreg : Flag<["-"], "mno-odd-spreg">, Group<m_mips_Features_Group>,
  HelpText<"Disable odd single-precision floating point registers">,
  Flags<[HelpHidden]>;
def mrelax_pic_calls : Flag<["-"], "mrelax-pic-calls">,
  Group<m_mips_Features_Group>,
  HelpText<"Produce relaxation hints for linkers to try optimizing PIC "
           "call sequences into direct calls (MIPS only)">, Flags<[HelpHidden]>;
def mno_relax_pic_calls : Flag<["-"], "mno-relax-pic-calls">,
  Group<m_mips_Features_Group>,
  HelpText<"Do not produce relaxation hints for linkers to try optimizing PIC "
           "call sequences into direct calls (MIPS only)">, Flags<[HelpHidden]>;
def mglibc : Flag<["-"], "mglibc">, Group<m_libc_Group>, Flags<[HelpHidden]>;
def muclibc : Flag<["-"], "muclibc">, Group<m_libc_Group>, Flags<[HelpHidden]>;
def module_file_info : Flag<["-"], "module-file-info">, Flags<[DriverOption,CC1Option]>, Group<Action_Group>,
  HelpText<"Provide information about a particular module file">;
def mthumb : Flag<["-"], "mthumb">, Group<m_Group>;
def mtune_EQ : Joined<["-"], "mtune=">, Group<m_Group>,
  HelpText<"Accepted for compatibility with GCC. Currently has no effect.">;
def multi__module : Flag<["-"], "multi_module">;
def multiply__defined__unused : Separate<["-"], "multiply_defined_unused">;
def multiply__defined : Separate<["-"], "multiply_defined">;
def mwarn_nonportable_cfstrings : Flag<["-"], "mwarn-nonportable-cfstrings">, Group<m_Group>;
def no_canonical_prefixes : Flag<["-"], "no-canonical-prefixes">, Flags<[HelpHidden, CoreOption]>,
  HelpText<"Use relative instead of canonical paths">;
def no_cpp_precomp : Flag<["-"], "no-cpp-precomp">, Group<clang_ignored_f_Group>;
def no_integrated_cpp : Flag<["-", "--"], "no-integrated-cpp">, Flags<[DriverOption]>;
def no_pedantic : Flag<["-", "--"], "no-pedantic">, Group<pedantic_Group>;
def no__dead__strip__inits__and__terms : Flag<["-"], "no_dead_strip_inits_and_terms">;
def nobuiltininc : Flag<["-"], "nobuiltininc">, Flags<[CC1Option, CoreOption]>,
  HelpText<"Disable builtin #include directories">;
def nogpuinc : Flag<["-"], "nogpuinc">;
def : Flag<["-"], "nocudainc">, Alias<nogpuinc>;
def nogpulib : Flag<["-"], "nogpulib">,
  HelpText<"Do not link device library for CUDA/HIP device compilation">;
def : Flag<["-"], "nocudalib">, Alias<nogpulib>;
def nodefaultlibs : Flag<["-"], "nodefaultlibs">;
def nofixprebinding : Flag<["-"], "nofixprebinding">;
def nolibc : Flag<["-"], "nolibc">;
def nomultidefs : Flag<["-"], "nomultidefs">;
def nopie : Flag<["-"], "nopie">;
def no_pie : Flag<["-"], "no-pie">, Alias<nopie>;
def noprebind : Flag<["-"], "noprebind">;
def noprofilelib : Flag<["-"], "noprofilelib">;
def noseglinkedit : Flag<["-"], "noseglinkedit">;
def nostartfiles : Flag<["-"], "nostartfiles">;
def nostdinc : Flag<["-"], "nostdinc">, Flags<[CoreOption]>;
def nostdlibinc : Flag<["-"], "nostdlibinc">;
def nostdincxx : Flag<["-"], "nostdinc++">, Flags<[CC1Option]>,
  HelpText<"Disable standard #include directories for the C++ standard library">;
def nostdlib : Flag<["-"], "nostdlib">;
def nostdlibxx : Flag<["-"], "nostdlib++">;
def nolibsycl : Flag<["-"], "nolibsycl">, Flags<[DriverOption, CoreOption]>,
  HelpText<"Do not link SYCL runtime library">;
def object : Flag<["-"], "object">;
def o : JoinedOrSeparate<["-"], "o">, Flags<[DriverOption, RenderAsInput, CC1Option, CC1AsOption]>,
  HelpText<"Write output to <file>">, MetaVarName<"<file>">;
def pagezero__size : JoinedOrSeparate<["-"], "pagezero_size">;
def pass_exit_codes : Flag<["-", "--"], "pass-exit-codes">, Flags<[Unsupported]>;
def pedantic_errors : Flag<["-", "--"], "pedantic-errors">, Group<pedantic_Group>, Flags<[CC1Option]>;
def pedantic : Flag<["-", "--"], "pedantic">, Group<pedantic_Group>, Flags<[CC1Option]>;
def pg : Flag<["-"], "pg">, HelpText<"Enable mcount instrumentation">, Flags<[CC1Option]>;
def pipe : Flag<["-", "--"], "pipe">,
  HelpText<"Use pipes between commands, when possible">;
def prebind__all__twolevel__modules : Flag<["-"], "prebind_all_twolevel_modules">;
def prebind : Flag<["-"], "prebind">;
def preload : Flag<["-"], "preload">;
def print_file_name_EQ : Joined<["-", "--"], "print-file-name=">,
  HelpText<"Print the full library path of <file>">, MetaVarName<"<file>">;
def print_ivar_layout : Flag<["-"], "print-ivar-layout">, Flags<[CC1Option]>,
  HelpText<"Enable Objective-C Ivar layout bitmap print trace">;
def print_libgcc_file_name : Flag<["-", "--"], "print-libgcc-file-name">,
  HelpText<"Print the library path for the currently used compiler runtime "
           "library (\"libgcc.a\" or \"libclang_rt.builtins.*.a\")">;
def print_multi_directory : Flag<["-", "--"], "print-multi-directory">;
def print_multi_lib : Flag<["-", "--"], "print-multi-lib">;
def print_multi_os_directory : Flag<["-", "--"], "print-multi-os-directory">,
  Flags<[Unsupported]>;
def print_target_triple : Flag<["-", "--"], "print-target-triple">,
  HelpText<"Print the normalized target triple">;
def print_effective_triple : Flag<["-", "--"], "print-effective-triple">,
  HelpText<"Print the effective target triple">;
def print_prog_name_EQ : Joined<["-", "--"], "print-prog-name=">,
  HelpText<"Print the full program path of <name>">, MetaVarName<"<name>">;
def print_resource_dir : Flag<["-", "--"], "print-resource-dir">,
  HelpText<"Print the resource directory pathname">;
def print_search_dirs : Flag<["-", "--"], "print-search-dirs">,
  HelpText<"Print the paths used for finding libraries and programs">;
def print_targets : Flag<["-", "--"], "print-targets">,
  HelpText<"Print the registered targets">;
def private__bundle : Flag<["-"], "private_bundle">;
def pthreads : Flag<["-"], "pthreads">;
def pthread : Flag<["-"], "pthread">, Flags<[CC1Option]>,
  HelpText<"Support POSIX threads in generated code">;
def no_pthread : Flag<["-"], "no-pthread">, Flags<[CC1Option]>;
def p : Flag<["-"], "p">;
def pie : Flag<["-"], "pie">;
def static_pie : Flag<["-"], "static-pie">;
def read__only__relocs : Separate<["-"], "read_only_relocs">;
def remap : Flag<["-"], "remap">;
def rewrite_objc : Flag<["-"], "rewrite-objc">, Flags<[DriverOption,CC1Option]>,
  HelpText<"Rewrite Objective-C source to C++">, Group<Action_Group>;
def rewrite_legacy_objc : Flag<["-"], "rewrite-legacy-objc">, Flags<[DriverOption]>,
  HelpText<"Rewrite Legacy Objective-C source to C++">;
def rdynamic : Flag<["-"], "rdynamic">;
def resource_dir : Separate<["-"], "resource-dir">,
  Flags<[DriverOption, CC1Option, CoreOption, HelpHidden]>,
  HelpText<"The directory which holds the compiler resource files">;
def resource_dir_EQ : Joined<["-"], "resource-dir=">, Flags<[DriverOption, CoreOption]>,
  Alias<resource_dir>;
def rpath : Separate<["-"], "rpath">, Flags<[LinkerInput]>, Group<Link_Group>;
def rtlib_EQ : Joined<["-", "--"], "rtlib=">,
  HelpText<"Compiler runtime library to use">;
def frtlib_add_rpath: Flag<["-"], "frtlib-add-rpath">, Flags<[NoArgumentUnused]>,
  HelpText<"Add -rpath with architecture-specific resource directory to the linker flags">;
def fno_rtlib_add_rpath: Flag<["-"], "fno-rtlib-add-rpath">, Flags<[NoArgumentUnused]>,
  HelpText<"Do not add -rpath with architecture-specific resource directory to the linker flags">;
def r : Flag<["-"], "r">, Flags<[LinkerInput,NoArgumentUnused]>,
        Group<Link_Group>;
def save_temps_EQ : Joined<["-", "--"], "save-temps=">, Flags<[CC1Option, DriverOption]>,
  HelpText<"Save intermediate compilation results.">;
def save_temps : Flag<["-", "--"], "save-temps">, Flags<[DriverOption]>,
  Alias<save_temps_EQ>, AliasArgs<["cwd"]>,
  HelpText<"Save intermediate compilation results">;
def save_stats_EQ : Joined<["-", "--"], "save-stats=">, Flags<[DriverOption]>,
  HelpText<"Save llvm statistics.">;
def save_stats : Flag<["-", "--"], "save-stats">, Flags<[DriverOption]>,
  Alias<save_stats_EQ>, AliasArgs<["cwd"]>,
  HelpText<"Save llvm statistics.">;
def via_file_asm : Flag<["-", "--"], "via-file-asm">, InternalDebugOpt,
  HelpText<"Write assembly to file for input to assemble jobs">;
def sectalign : MultiArg<["-"], "sectalign", 3>;
def sectcreate : MultiArg<["-"], "sectcreate", 3>;
def sectobjectsymbols : MultiArg<["-"], "sectobjectsymbols", 2>;
def sectorder : MultiArg<["-"], "sectorder", 3>;
def seg1addr : JoinedOrSeparate<["-"], "seg1addr">;
def seg__addr__table__filename : Separate<["-"], "seg_addr_table_filename">;
def seg__addr__table : Separate<["-"], "seg_addr_table">;
def segaddr : MultiArg<["-"], "segaddr", 2>;
def segcreate : MultiArg<["-"], "segcreate", 3>;
def seglinkedit : Flag<["-"], "seglinkedit">;
def segprot : MultiArg<["-"], "segprot", 3>;
def segs__read__only__addr : Separate<["-"], "segs_read_only_addr">;
def segs__read__write__addr : Separate<["-"], "segs_read_write_addr">;
def segs__read__ : Joined<["-"], "segs_read_">;
def shared_libgcc : Flag<["-"], "shared-libgcc">;
def shared : Flag<["-", "--"], "shared">;
def single__module : Flag<["-"], "single_module">;
def specs_EQ : Joined<["-", "--"], "specs=">;
def specs : Separate<["-", "--"], "specs">, Flags<[Unsupported]>;
def static_libgcc : Flag<["-"], "static-libgcc">;
def static_libstdcxx : Flag<["-"], "static-libstdc++">;
def static : Flag<["-", "--"], "static">, Flags<[NoArgumentUnused]>;
def std_default_EQ : Joined<["-"], "std-default=">;
def std_EQ : Joined<["-", "--"], "std=">, Flags<[CC1Option]>,
  Group<CompileOnly_Group>, HelpText<"Language standard to compile for">,
  ValuesCode<[{
    const char *Values =
    #define LANGSTANDARD(id, name, lang, desc, features) name ","
    #define LANGSTANDARD_ALIAS(id, alias) alias ","
    #include "clang/Basic/LangStandards.def"
    ;
  }]>;
def stdlib_EQ : Joined<["-", "--"], "stdlib=">, Flags<[CC1Option]>,
  HelpText<"C++ standard library to use">, Values<"libc++,libstdc++,platform">;
def stdlibxx_isystem : JoinedOrSeparate<["-"], "stdlib++-isystem">,
  Group<clang_i_Group>,
  HelpText<"Use directory as the C++ standard library include path">,
  Flags<[DriverOption]>, MetaVarName<"<directory>">;
def unwindlib_EQ : Joined<["-", "--"], "unwindlib=">, Flags<[CC1Option]>,
  HelpText<"Unwind library to use">, Values<"libgcc,unwindlib,platform">;
def sub__library : JoinedOrSeparate<["-"], "sub_library">;
def sub__umbrella : JoinedOrSeparate<["-"], "sub_umbrella">;
def system_header_prefix : Joined<["--"], "system-header-prefix=">,
  Group<clang_i_Group>, Flags<[CC1Option]>, MetaVarName<"<prefix>">,
  HelpText<"Treat all #include paths starting with <prefix> as including a "
           "system header.">;
def : Separate<["--"], "system-header-prefix">, Alias<system_header_prefix>;
def no_system_header_prefix : Joined<["--"], "no-system-header-prefix=">,
  Group<clang_i_Group>, Flags<[CC1Option]>, MetaVarName<"<prefix>">,
  HelpText<"Treat all #include paths starting with <prefix> as not including a "
           "system header.">;
def : Separate<["--"], "no-system-header-prefix">, Alias<no_system_header_prefix>;
def s : Flag<["-"], "s">, Group<Link_Group>;
def target : Joined<["--"], "target=">, Flags<[DriverOption, CoreOption]>,
  HelpText<"Generate code for the given target">;
def print_supported_cpus : Flag<["-", "--"], "print-supported-cpus">,
  Group<CompileOnly_Group>, Flags<[CC1Option, CoreOption]>,
  HelpText<"Print supported cpu models for the given target (if target is not specified,"
           " it will print the supported cpus for the default target)">;
def mcpu_EQ_QUESTION : Flag<["-"], "mcpu=?">, Alias<print_supported_cpus>;
def mtune_EQ_QUESTION : Flag<["-"], "mtune=?">, Alias<print_supported_cpus>;
def gcc_toolchain : Joined<["--"], "gcc-toolchain=">, Flags<[DriverOption]>,
  HelpText<"Use the gcc toolchain at the given directory">;
def time : Flag<["-"], "time">,
  HelpText<"Time individual commands">;
def traditional_cpp : Flag<["-", "--"], "traditional-cpp">, Flags<[CC1Option]>,
  HelpText<"Enable some traditional CPP emulation">;
def traditional : Flag<["-", "--"], "traditional">;
def trigraphs : Flag<["-", "--"], "trigraphs">, Alias<ftrigraphs>,
  HelpText<"Process trigraph sequences">;
def twolevel__namespace__hints : Flag<["-"], "twolevel_namespace_hints">;
def twolevel__namespace : Flag<["-"], "twolevel_namespace">;
def t : Flag<["-"], "t">, Group<Link_Group>;
def umbrella : Separate<["-"], "umbrella">;
def undefined : JoinedOrSeparate<["-"], "undefined">, Group<u_Group>;
def undef : Flag<["-"], "undef">, Group<u_Group>, Flags<[CC1Option]>,
  HelpText<"undef all system defines">;
def unexported__symbols__list : Separate<["-"], "unexported_symbols_list">;
def u : JoinedOrSeparate<["-"], "u">, Group<u_Group>;
def v : Flag<["-"], "v">, Flags<[CC1Option, CoreOption]>,
  HelpText<"Show commands to run and use verbose output">;
def verify_debug_info : Flag<["--"], "verify-debug-info">, Flags<[DriverOption]>,
  HelpText<"Verify the binary representation of debug output">;
def weak_l : Joined<["-"], "weak-l">, Flags<[LinkerInput]>;
def weak__framework : Separate<["-"], "weak_framework">, Flags<[LinkerInput]>;
def weak__library : Separate<["-"], "weak_library">, Flags<[LinkerInput]>;
def weak__reference__mismatches : Separate<["-"], "weak_reference_mismatches">;
def whatsloaded : Flag<["-"], "whatsloaded">;
def whyload : Flag<["-"], "whyload">;
def w : Flag<["-"], "w">, HelpText<"Suppress all warnings">, Flags<[CC1Option]>;
def x : JoinedOrSeparate<["-"], "x">, Flags<[DriverOption,CC1Option]>,
  HelpText<"Treat subsequent input files as having type <language>">,
  MetaVarName<"<language>">;
def y : Joined<["-"], "y">;

defm integrated_as : OptOutFFlag<"integrated-as", "Enable the integrated assembler", "Disable the integrated assembler">;

def fintegrated_cc1 : Flag<["-"], "fintegrated-cc1">,
                      Flags<[CoreOption, DriverOption]>, Group<f_Group>,
                      HelpText<"Run cc1 in-process">;
def fno_integrated_cc1 : Flag<["-"], "fno-integrated-cc1">,
                         Flags<[CoreOption, DriverOption]>, Group<f_Group>,
                         HelpText<"Spawn a separate process for each cc1">;

def : Flag<["-"], "integrated-as">, Alias<fintegrated_as>, Flags<[DriverOption]>;
def : Flag<["-"], "no-integrated-as">, Alias<fno_integrated_as>,
      Flags<[CC1Option, DriverOption]>;

def working_directory : JoinedOrSeparate<["-"], "working-directory">, Flags<[CC1Option]>,
  HelpText<"Resolve file paths relative to the specified directory">;
def working_directory_EQ : Joined<["-"], "working-directory=">, Flags<[CC1Option]>,
  Alias<working_directory>;

// Double dash options, which are usually an alias for one of the previous
// options.

def _mhwdiv_EQ : Joined<["--"], "mhwdiv=">, Alias<mhwdiv_EQ>;
def _mhwdiv : Separate<["--"], "mhwdiv">, Alias<mhwdiv_EQ>;
def _CLASSPATH_EQ : Joined<["--"], "CLASSPATH=">, Alias<fclasspath_EQ>;
def _CLASSPATH : Separate<["--"], "CLASSPATH">, Alias<fclasspath_EQ>;
def _all_warnings : Flag<["--"], "all-warnings">, Alias<Wall>;
def _analyzer_no_default_checks : Flag<["--"], "analyzer-no-default-checks">, Flags<[DriverOption]>;
def _analyzer_output : JoinedOrSeparate<["--"], "analyzer-output">, Flags<[DriverOption]>,
  HelpText<"Static analyzer report output format (html|plist|plist-multi-file|plist-html|sarif|text).">;
def _analyze : Flag<["--"], "analyze">, Flags<[DriverOption, CoreOption]>,
  HelpText<"Run the static analyzer">;
def _assemble : Flag<["--"], "assemble">, Alias<S>;
def _assert_EQ : Joined<["--"], "assert=">, Alias<A>;
def _assert : Separate<["--"], "assert">, Alias<A>;
def _bootclasspath_EQ : Joined<["--"], "bootclasspath=">, Alias<fbootclasspath_EQ>;
def _bootclasspath : Separate<["--"], "bootclasspath">, Alias<fbootclasspath_EQ>;
def _classpath_EQ : Joined<["--"], "classpath=">, Alias<fclasspath_EQ>;
def _classpath : Separate<["--"], "classpath">, Alias<fclasspath_EQ>;
def _comments_in_macros : Flag<["--"], "comments-in-macros">, Alias<CC>;
def _comments : Flag<["--"], "comments">, Alias<C>;
def _compile : Flag<["--"], "compile">, Alias<c>;
def _constant_cfstrings : Flag<["--"], "constant-cfstrings">;
def _debug_EQ : Joined<["--"], "debug=">, Alias<g_Flag>;
def _debug : Flag<["--"], "debug">, Alias<g_Flag>;
def _define_macro_EQ : Joined<["--"], "define-macro=">, Alias<D>;
def _define_macro : Separate<["--"], "define-macro">, Alias<D>;
def _dependencies : Flag<["--"], "dependencies">, Alias<M>;
def _dyld_prefix_EQ : Joined<["--"], "dyld-prefix=">;
def _dyld_prefix : Separate<["--"], "dyld-prefix">, Alias<_dyld_prefix_EQ>;
def _encoding_EQ : Joined<["--"], "encoding=">, Alias<fencoding_EQ>;
def _encoding : Separate<["--"], "encoding">, Alias<fencoding_EQ>;
def _entry : Flag<["--"], "entry">, Alias<e>;
def _extdirs_EQ : Joined<["--"], "extdirs=">, Alias<fextdirs_EQ>;
def _extdirs : Separate<["--"], "extdirs">, Alias<fextdirs_EQ>;
def _extra_warnings : Flag<["--"], "extra-warnings">, Alias<W_Joined>;
def _for_linker_EQ : Joined<["--"], "for-linker=">, Alias<Xlinker>;
def _for_linker : Separate<["--"], "for-linker">, Alias<Xlinker>;
def _force_link_EQ : Joined<["--"], "force-link=">, Alias<u>;
def _force_link : Separate<["--"], "force-link">, Alias<u>;
def _help_hidden : Flag<["--"], "help-hidden">,
  HelpText<"Display help for hidden options">;
def _imacros_EQ : Joined<["--"], "imacros=">, Alias<imacros>;
def _include_barrier : Flag<["--"], "include-barrier">, Alias<I_>;
def _include_directory_after_EQ : Joined<["--"], "include-directory-after=">, Alias<idirafter>;
def _include_directory_after : Separate<["--"], "include-directory-after">, Alias<idirafter>;
def _include_directory_EQ : Joined<["--"], "include-directory=">, Alias<I>;
def _include_directory : Separate<["--"], "include-directory">, Alias<I>;
def _include_prefix_EQ : Joined<["--"], "include-prefix=">, Alias<iprefix>;
def _include_prefix : Separate<["--"], "include-prefix">, Alias<iprefix>;
def _include_with_prefix_after_EQ : Joined<["--"], "include-with-prefix-after=">, Alias<iwithprefix>;
def _include_with_prefix_after : Separate<["--"], "include-with-prefix-after">, Alias<iwithprefix>;
def _include_with_prefix_before_EQ : Joined<["--"], "include-with-prefix-before=">, Alias<iwithprefixbefore>;
def _include_with_prefix_before : Separate<["--"], "include-with-prefix-before">, Alias<iwithprefixbefore>;
def _include_with_prefix_EQ : Joined<["--"], "include-with-prefix=">, Alias<iwithprefix>;
def _include_with_prefix : Separate<["--"], "include-with-prefix">, Alias<iwithprefix>;
def _include_EQ : Joined<["--"], "include=">, Alias<include_>;
def _language_EQ : Joined<["--"], "language=">, Alias<x>;
def _language : Separate<["--"], "language">, Alias<x>;
def _library_directory_EQ : Joined<["--"], "library-directory=">, Alias<L>;
def _library_directory : Separate<["--"], "library-directory">, Alias<L>;
def _no_line_commands : Flag<["--"], "no-line-commands">, Alias<P>;
def _no_standard_includes : Flag<["--"], "no-standard-includes">, Alias<nostdinc>;
def _no_standard_libraries : Flag<["--"], "no-standard-libraries">, Alias<nostdlib>;
def _no_undefined : Flag<["--"], "no-undefined">, Flags<[LinkerInput]>;
def _no_warnings : Flag<["--"], "no-warnings">, Alias<w>;
def _optimize_EQ : Joined<["--"], "optimize=">, Alias<O>;
def _optimize : Flag<["--"], "optimize">, Alias<O>;
def _output_class_directory_EQ : Joined<["--"], "output-class-directory=">, Alias<foutput_class_dir_EQ>;
def _output_class_directory : Separate<["--"], "output-class-directory">, Alias<foutput_class_dir_EQ>;
def _output_EQ : Joined<["--"], "output=">, Alias<o>;
def _output : Separate<["--"], "output">, Alias<o>;
def _param : Separate<["--"], "param">, Group<CompileOnly_Group>;
def _param_EQ : Joined<["--"], "param=">, Alias<_param>;
def _precompile : Flag<["--"], "precompile">, Flags<[DriverOption]>,
  Group<Action_Group>, HelpText<"Only precompile the input">;
def _prefix_EQ : Joined<["--"], "prefix=">, Alias<B>;
def _prefix : Separate<["--"], "prefix">, Alias<B>;
def _preprocess : Flag<["--"], "preprocess">, Alias<E>;
def _print_diagnostic_categories : Flag<["--"], "print-diagnostic-categories">;
def _print_file_name : Separate<["--"], "print-file-name">, Alias<print_file_name_EQ>;
def _print_missing_file_dependencies : Flag<["--"], "print-missing-file-dependencies">, Alias<MG>;
def _print_prog_name : Separate<["--"], "print-prog-name">, Alias<print_prog_name_EQ>;
def _profile_blocks : Flag<["--"], "profile-blocks">, Alias<a>;
def _profile : Flag<["--"], "profile">, Alias<p>;
def _resource_EQ : Joined<["--"], "resource=">, Alias<fcompile_resource_EQ>;
def _resource : Separate<["--"], "resource">, Alias<fcompile_resource_EQ>;
def _rtlib : Separate<["--"], "rtlib">, Alias<rtlib_EQ>;
def _serialize_diags : Separate<["-", "--"], "serialize-diagnostics">, Flags<[DriverOption]>,
  HelpText<"Serialize compiler diagnostics to a file">;
// We give --version different semantics from -version.
def _version : Flag<["--"], "version">, Flags<[CoreOption, CC1Option]>,
  HelpText<"Print version information">;
def _signed_char : Flag<["--"], "signed-char">, Alias<fsigned_char>;
def _std : Separate<["--"], "std">, Alias<std_EQ>;
def _stdlib : Separate<["--"], "stdlib">, Alias<stdlib_EQ>;
def _sysroot_EQ : Joined<["--"], "sysroot=">;
def _sysroot : Separate<["--"], "sysroot">, Alias<_sysroot_EQ>;
def _target_help : Flag<["--"], "target-help">;
def _trace_includes : Flag<["--"], "trace-includes">, Alias<H>;
def _undefine_macro_EQ : Joined<["--"], "undefine-macro=">, Alias<U>;
def _undefine_macro : Separate<["--"], "undefine-macro">, Alias<U>;
def _unsigned_char : Flag<["--"], "unsigned-char">, Alias<funsigned_char>;
def _user_dependencies : Flag<["--"], "user-dependencies">, Alias<MM>;
def _verbose : Flag<["--"], "verbose">, Alias<v>;
def _warn__EQ : Joined<["--"], "warn-=">, Alias<W_Joined>;
def _warn_ : Joined<["--"], "warn-">, Alias<W_Joined>;
def _write_dependencies : Flag<["--"], "write-dependencies">, Alias<MD>;
def _write_user_dependencies : Flag<["--"], "write-user-dependencies">, Alias<MMD>;
def _ : Joined<["--"], "">, Flags<[Unsupported]>;

// Hexagon feature flags.
def mieee_rnd_near : Flag<["-"], "mieee-rnd-near">,
  Group<m_hexagon_Features_Group>;
def mv5 : Flag<["-"], "mv5">, Group<m_hexagon_Features_Group>, Alias<mcpu_EQ>,
  AliasArgs<["hexagonv5"]>;
def mv55 : Flag<["-"], "mv55">, Group<m_hexagon_Features_Group>,
  Alias<mcpu_EQ>, AliasArgs<["hexagonv55"]>;
def mv60 : Flag<["-"], "mv60">, Group<m_hexagon_Features_Group>,
  Alias<mcpu_EQ>, AliasArgs<["hexagonv60"]>;
def mv62 : Flag<["-"], "mv62">, Group<m_hexagon_Features_Group>,
  Alias<mcpu_EQ>, AliasArgs<["hexagonv62"]>;
def mv65 : Flag<["-"], "mv65">, Group<m_hexagon_Features_Group>,
  Alias<mcpu_EQ>, AliasArgs<["hexagonv65"]>;
def mv66 : Flag<["-"], "mv66">, Group<m_hexagon_Features_Group>,
  Alias<mcpu_EQ>, AliasArgs<["hexagonv66"]>;
def mv67 : Flag<["-"], "mv67">, Group<m_hexagon_Features_Group>,
  Alias<mcpu_EQ>, AliasArgs<["hexagonv67"]>;
def mv67t : Flag<["-"], "mv67t">, Group<m_hexagon_Features_Group>,
  Alias<mcpu_EQ>, AliasArgs<["hexagonv67t"]>;
def mhexagon_hvx : Flag<["-"], "mhvx">, Group<m_hexagon_Features_HVX_Group>,
  HelpText<"Enable Hexagon Vector eXtensions">;
def mhexagon_hvx_EQ : Joined<["-"], "mhvx=">,
  Group<m_hexagon_Features_HVX_Group>,
  HelpText<"Enable Hexagon Vector eXtensions">;
def mno_hexagon_hvx : Flag<["-"], "mno-hvx">,
  Group<m_hexagon_Features_HVX_Group>,
  HelpText<"Disable Hexagon Vector eXtensions">;
def mhexagon_hvx_length_EQ : Joined<["-"], "mhvx-length=">,
  Group<m_hexagon_Features_HVX_Group>, HelpText<"Set Hexagon Vector Length">,
  Values<"64B,128B">;
def ffixed_r19: Flag<["-"], "ffixed-r19">,
  HelpText<"Reserve register r19 (Hexagon only)">;
def mmemops : Flag<["-"], "mmemops">, Group<m_hexagon_Features_Group>,
  Flags<[CC1Option]>, HelpText<"Enable generation of memop instructions">;
def mno_memops : Flag<["-"], "mno-memops">, Group<m_hexagon_Features_Group>,
  Flags<[CC1Option]>, HelpText<"Disable generation of memop instructions">;
def mpackets : Flag<["-"], "mpackets">, Group<m_hexagon_Features_Group>,
  Flags<[CC1Option]>, HelpText<"Enable generation of instruction packets">;
def mno_packets : Flag<["-"], "mno-packets">, Group<m_hexagon_Features_Group>,
  Flags<[CC1Option]>, HelpText<"Disable generation of instruction packets">;
def mnvj : Flag<["-"], "mnvj">, Group<m_hexagon_Features_Group>,
  Flags<[CC1Option]>, HelpText<"Enable generation of new-value jumps">;
def mno_nvj : Flag<["-"], "mno-nvj">, Group<m_hexagon_Features_Group>,
  Flags<[CC1Option]>, HelpText<"Disable generation of new-value jumps">;
def mnvs : Flag<["-"], "mnvs">, Group<m_hexagon_Features_Group>,
  Flags<[CC1Option]>, HelpText<"Enable generation of new-value stores">;
def mno_nvs : Flag<["-"], "mno-nvs">, Group<m_hexagon_Features_Group>,
  Flags<[CC1Option]>, HelpText<"Disable generation of new-value stores">;


// X86 feature flags
def mx87 : Flag<["-"], "mx87">, Group<m_x86_Features_Group>;
def mno_x87 : Flag<["-"], "mno-x87">, Group<m_x86_Features_Group>;
def m80387 : Flag<["-"], "m80387">, Alias<mx87>;
def mno_80387 : Flag<["-"], "mno-80387">, Alias<mno_x87>;
def mmmx : Flag<["-"], "mmmx">, Group<m_x86_Features_Group>;
def mno_mmx : Flag<["-"], "mno-mmx">, Group<m_x86_Features_Group>;
def m3dnow : Flag<["-"], "m3dnow">, Group<m_x86_Features_Group>;
def mno_3dnow : Flag<["-"], "mno-3dnow">, Group<m_x86_Features_Group>;
def m3dnowa : Flag<["-"], "m3dnowa">, Group<m_x86_Features_Group>;
def mno_3dnowa : Flag<["-"], "mno-3dnowa">, Group<m_x86_Features_Group>;
def mamx_bf16 : Flag<["-"], "mamx-bf16">, Group<m_x86_Features_Group>;
def mno_amx_bf16 : Flag<["-"], "mno-amx-bf16">, Group<m_x86_Features_Group>;
def mtamx_int8 : Flag<["-"], "mamx-int8">, Group<m_x86_Features_Group>;
def mno_amx_int8 : Flag<["-"], "mno-amx-int8">, Group<m_x86_Features_Group>;
def mamx_tile : Flag<["-"], "mamx-tile">, Group<m_x86_Features_Group>;
def mno_amx_tile : Flag<["-"], "mno-amx-tile">, Group<m_x86_Features_Group>;
def msse : Flag<["-"], "msse">, Group<m_x86_Features_Group>;
def mno_sse : Flag<["-"], "mno-sse">, Group<m_x86_Features_Group>;
def msse2 : Flag<["-"], "msse2">, Group<m_x86_Features_Group>;
def mno_sse2 : Flag<["-"], "mno-sse2">, Group<m_x86_Features_Group>;
def msse3 : Flag<["-"], "msse3">, Group<m_x86_Features_Group>;
def mno_sse3 : Flag<["-"], "mno-sse3">, Group<m_x86_Features_Group>;
def mssse3 : Flag<["-"], "mssse3">, Group<m_x86_Features_Group>;
def mno_ssse3 : Flag<["-"], "mno-ssse3">, Group<m_x86_Features_Group>;
def msse4_1 : Flag<["-"], "msse4.1">, Group<m_x86_Features_Group>;
def mno_sse4_1 : Flag<["-"], "mno-sse4.1">, Group<m_x86_Features_Group>;
def msse4_2 : Flag<["-"], "msse4.2">, Group<m_x86_Features_Group>;
def mno_sse4_2 : Flag<["-"], "mno-sse4.2">, Group<m_x86_Features_Group>;
def msse4 : Flag<["-"], "msse4">, Alias<msse4_2>;
// -mno-sse4 turns off sse4.1 which has the effect of turning off everything
// later than 4.1. -msse4 turns on 4.2 which has the effect of turning on
// everything earlier than 4.2.
def mno_sse4 : Flag<["-"], "mno-sse4">, Alias<mno_sse4_1>;
def msse4a : Flag<["-"], "msse4a">, Group<m_x86_Features_Group>;
def mno_sse4a : Flag<["-"], "mno-sse4a">, Group<m_x86_Features_Group>;
def mavx : Flag<["-"], "mavx">, Group<m_x86_Features_Group>;
def mno_avx : Flag<["-"], "mno-avx">, Group<m_x86_Features_Group>;
def mavx2 : Flag<["-"], "mavx2">, Group<m_x86_Features_Group>;
def mno_avx2 : Flag<["-"], "mno-avx2">, Group<m_x86_Features_Group>;
def mavx512f : Flag<["-"], "mavx512f">, Group<m_x86_Features_Group>;
def mno_avx512f : Flag<["-"], "mno-avx512f">, Group<m_x86_Features_Group>;
def mavx512bf16 : Flag<["-"], "mavx512bf16">, Group<m_x86_Features_Group>;
def mno_avx512bf16 : Flag<["-"], "mno-avx512bf16">, Group<m_x86_Features_Group>;
def mavx512bitalg : Flag<["-"], "mavx512bitalg">, Group<m_x86_Features_Group>;
def mno_avx512bitalg : Flag<["-"], "mno-avx512bitalg">, Group<m_x86_Features_Group>;
def mavx512bw : Flag<["-"], "mavx512bw">, Group<m_x86_Features_Group>;
def mno_avx512bw : Flag<["-"], "mno-avx512bw">, Group<m_x86_Features_Group>;
def mavx512cd : Flag<["-"], "mavx512cd">, Group<m_x86_Features_Group>;
def mno_avx512cd : Flag<["-"], "mno-avx512cd">, Group<m_x86_Features_Group>;
def mavx512dq : Flag<["-"], "mavx512dq">, Group<m_x86_Features_Group>;
def mno_avx512dq : Flag<["-"], "mno-avx512dq">, Group<m_x86_Features_Group>;
def mavx512er : Flag<["-"], "mavx512er">, Group<m_x86_Features_Group>;
def mno_avx512er : Flag<["-"], "mno-avx512er">, Group<m_x86_Features_Group>;
def mavx512ifma : Flag<["-"], "mavx512ifma">, Group<m_x86_Features_Group>;
def mno_avx512ifma : Flag<["-"], "mno-avx512ifma">, Group<m_x86_Features_Group>;
def mavx512pf : Flag<["-"], "mavx512pf">, Group<m_x86_Features_Group>;
def mno_avx512pf : Flag<["-"], "mno-avx512pf">, Group<m_x86_Features_Group>;
def mavx512vbmi : Flag<["-"], "mavx512vbmi">, Group<m_x86_Features_Group>;
def mno_avx512vbmi : Flag<["-"], "mno-avx512vbmi">, Group<m_x86_Features_Group>;
def mavx512vbmi2 : Flag<["-"], "mavx512vbmi2">, Group<m_x86_Features_Group>;
def mno_avx512vbmi2 : Flag<["-"], "mno-avx512vbmi2">, Group<m_x86_Features_Group>;
def mavx512vl : Flag<["-"], "mavx512vl">, Group<m_x86_Features_Group>;
def mno_avx512vl : Flag<["-"], "mno-avx512vl">, Group<m_x86_Features_Group>;
def mavx512vnni : Flag<["-"], "mavx512vnni">, Group<m_x86_Features_Group>;
def mno_avx512vnni : Flag<["-"], "mno-avx512vnni">, Group<m_x86_Features_Group>;
def mavx512vpopcntdq : Flag<["-"], "mavx512vpopcntdq">, Group<m_x86_Features_Group>;
def mno_avx512vpopcntdq : Flag<["-"], "mno-avx512vpopcntdq">, Group<m_x86_Features_Group>;
def mavx512vp2intersect : Flag<["-"], "mavx512vp2intersect">, Group<m_x86_Features_Group>;
def mno_avx512vp2intersect : Flag<["-"], "mno-avx512vp2intersect">, Group<m_x86_Features_Group>;
def madx : Flag<["-"], "madx">, Group<m_x86_Features_Group>;
def mno_adx : Flag<["-"], "mno-adx">, Group<m_x86_Features_Group>;
def maes : Flag<["-"], "maes">, Group<m_x86_Features_Group>;
def mno_aes : Flag<["-"], "mno-aes">, Group<m_x86_Features_Group>;
def mbmi : Flag<["-"], "mbmi">, Group<m_x86_Features_Group>;
def mno_bmi : Flag<["-"], "mno-bmi">, Group<m_x86_Features_Group>;
def mbmi2 : Flag<["-"], "mbmi2">, Group<m_x86_Features_Group>;
def mno_bmi2 : Flag<["-"], "mno-bmi2">, Group<m_x86_Features_Group>;
def mcldemote : Flag<["-"], "mcldemote">, Group<m_x86_Features_Group>;
def mno_cldemote : Flag<["-"], "mno-cldemote">, Group<m_x86_Features_Group>;
def mclflushopt : Flag<["-"], "mclflushopt">, Group<m_x86_Features_Group>;
def mno_clflushopt : Flag<["-"], "mno-clflushopt">, Group<m_x86_Features_Group>;
def mclwb : Flag<["-"], "mclwb">, Group<m_x86_Features_Group>;
def mno_clwb : Flag<["-"], "mno-clwb">, Group<m_x86_Features_Group>;
def mwbnoinvd : Flag<["-"], "mwbnoinvd">, Group<m_x86_Features_Group>;
def mno_wbnoinvd : Flag<["-"], "mno-wbnoinvd">, Group<m_x86_Features_Group>;
def mclzero : Flag<["-"], "mclzero">, Group<m_x86_Features_Group>;
def mno_clzero : Flag<["-"], "mno-clzero">, Group<m_x86_Features_Group>;
def mcx16 : Flag<["-"], "mcx16">, Group<m_x86_Features_Group>;
def mno_cx16 : Flag<["-"], "mno-cx16">, Group<m_x86_Features_Group>;
def menqcmd : Flag<["-"], "menqcmd">, Group<m_x86_Features_Group>;
def mno_enqcmd : Flag<["-"], "mno-enqcmd">, Group<m_x86_Features_Group>;
def mf16c : Flag<["-"], "mf16c">, Group<m_x86_Features_Group>;
def mno_f16c : Flag<["-"], "mno-f16c">, Group<m_x86_Features_Group>;
def mfma : Flag<["-"], "mfma">, Group<m_x86_Features_Group>;
def mno_fma : Flag<["-"], "mno-fma">, Group<m_x86_Features_Group>;
def mfma4 : Flag<["-"], "mfma4">, Group<m_x86_Features_Group>;
def mno_fma4 : Flag<["-"], "mno-fma4">, Group<m_x86_Features_Group>;
def mfsgsbase : Flag<["-"], "mfsgsbase">, Group<m_x86_Features_Group>;
def mno_fsgsbase : Flag<["-"], "mno-fsgsbase">, Group<m_x86_Features_Group>;
def mfxsr : Flag<["-"], "mfxsr">, Group<m_x86_Features_Group>;
def mno_fxsr : Flag<["-"], "mno-fxsr">, Group<m_x86_Features_Group>;
def minvpcid : Flag<["-"], "minvpcid">, Group<m_x86_Features_Group>;
def mno_invpcid : Flag<["-"], "mno-invpcid">, Group<m_x86_Features_Group>;
def mgfni : Flag<["-"], "mgfni">, Group<m_x86_Features_Group>;
def mno_gfni : Flag<["-"], "mno-gfni">, Group<m_x86_Features_Group>;
def mlwp : Flag<["-"], "mlwp">, Group<m_x86_Features_Group>;
def mno_lwp : Flag<["-"], "mno-lwp">, Group<m_x86_Features_Group>;
def mlzcnt : Flag<["-"], "mlzcnt">, Group<m_x86_Features_Group>;
def mno_lzcnt : Flag<["-"], "mno-lzcnt">, Group<m_x86_Features_Group>;
def mmovbe : Flag<["-"], "mmovbe">, Group<m_x86_Features_Group>;
def mno_movbe : Flag<["-"], "mno-movbe">, Group<m_x86_Features_Group>;
def mmovdiri : Flag<["-"], "mmovdiri">, Group<m_x86_Features_Group>;
def mno_movdiri : Flag<["-"], "mno-movdiri">, Group<m_x86_Features_Group>;
def mmovdir64b : Flag<["-"], "mmovdir64b">, Group<m_x86_Features_Group>;
def mno_movdir64b : Flag<["-"], "mno-movdir64b">, Group<m_x86_Features_Group>;
def mmwaitx : Flag<["-"], "mmwaitx">, Group<m_x86_Features_Group>;
def mno_mwaitx : Flag<["-"], "mno-mwaitx">, Group<m_x86_Features_Group>;
def mpku : Flag<["-"], "mpku">, Group<m_x86_Features_Group>;
def mno_pku : Flag<["-"], "mno-pku">, Group<m_x86_Features_Group>;
def mpclmul : Flag<["-"], "mpclmul">, Group<m_x86_Features_Group>;
def mno_pclmul : Flag<["-"], "mno-pclmul">, Group<m_x86_Features_Group>;
def mpconfig : Flag<["-"], "mpconfig">, Group<m_x86_Features_Group>;
def mno_pconfig : Flag<["-"], "mno-pconfig">, Group<m_x86_Features_Group>;
def mpopcnt : Flag<["-"], "mpopcnt">, Group<m_x86_Features_Group>;
def mno_popcnt : Flag<["-"], "mno-popcnt">, Group<m_x86_Features_Group>;
def mprefetchwt1 : Flag<["-"], "mprefetchwt1">, Group<m_x86_Features_Group>;
def mno_prefetchwt1 : Flag<["-"], "mno-prefetchwt1">, Group<m_x86_Features_Group>;
def mprfchw : Flag<["-"], "mprfchw">, Group<m_x86_Features_Group>;
def mno_prfchw : Flag<["-"], "mno-prfchw">, Group<m_x86_Features_Group>;
def mptwrite : Flag<["-"], "mptwrite">, Group<m_x86_Features_Group>;
def mno_ptwrite : Flag<["-"], "mno-ptwrite">, Group<m_x86_Features_Group>;
def mrdpid : Flag<["-"], "mrdpid">, Group<m_x86_Features_Group>;
def mno_rdpid : Flag<["-"], "mno-rdpid">, Group<m_x86_Features_Group>;
def mrdrnd : Flag<["-"], "mrdrnd">, Group<m_x86_Features_Group>;
def mno_rdrnd : Flag<["-"], "mno-rdrnd">, Group<m_x86_Features_Group>;
def mrtm : Flag<["-"], "mrtm">, Group<m_x86_Features_Group>;
def mno_rtm : Flag<["-"], "mno-rtm">, Group<m_x86_Features_Group>;
def mrdseed : Flag<["-"], "mrdseed">, Group<m_x86_Features_Group>;
def mno_rdseed : Flag<["-"], "mno-rdseed">, Group<m_x86_Features_Group>;
def msahf : Flag<["-"], "msahf">, Group<m_x86_Features_Group>;
def mno_sahf : Flag<["-"], "mno-sahf">, Group<m_x86_Features_Group>;
def mserialize : Flag<["-"], "mserialize">, Group<m_x86_Features_Group>;
def mno_serialize : Flag<["-"], "mno-serialize">, Group<m_x86_Features_Group>;
def msgx : Flag<["-"], "msgx">, Group<m_x86_Features_Group>;
def mno_sgx : Flag<["-"], "mno-sgx">, Group<m_x86_Features_Group>;
def msha : Flag<["-"], "msha">, Group<m_x86_Features_Group>;
def mno_sha : Flag<["-"], "mno-sha">, Group<m_x86_Features_Group>;
def mtbm : Flag<["-"], "mtbm">, Group<m_x86_Features_Group>;
def mno_tbm : Flag<["-"], "mno-tbm">, Group<m_x86_Features_Group>;
def mtsxldtrk : Flag<["-"], "mtsxldtrk">, Group<m_x86_Features_Group>;
def mno_tsxldtrk : Flag<["-"], "mno-tsxldtrk">, Group<m_x86_Features_Group>;
def mvaes : Flag<["-"], "mvaes">, Group<m_x86_Features_Group>;
def mno_vaes : Flag<["-"], "mno-vaes">, Group<m_x86_Features_Group>;
def mvpclmulqdq : Flag<["-"], "mvpclmulqdq">, Group<m_x86_Features_Group>;
def mno_vpclmulqdq : Flag<["-"], "mno-vpclmulqdq">, Group<m_x86_Features_Group>;
def mwaitpkg : Flag<["-"], "mwaitpkg">, Group<m_x86_Features_Group>;
def mno_waitpkg : Flag<["-"], "mno-waitpkg">, Group<m_x86_Features_Group>;
def mxop : Flag<["-"], "mxop">, Group<m_x86_Features_Group>;
def mno_xop : Flag<["-"], "mno-xop">, Group<m_x86_Features_Group>;
def mxsave : Flag<["-"], "mxsave">, Group<m_x86_Features_Group>;
def mno_xsave : Flag<["-"], "mno-xsave">, Group<m_x86_Features_Group>;
def mxsavec : Flag<["-"], "mxsavec">, Group<m_x86_Features_Group>;
def mno_xsavec : Flag<["-"], "mno-xsavec">, Group<m_x86_Features_Group>;
def mxsaveopt : Flag<["-"], "mxsaveopt">, Group<m_x86_Features_Group>;
def mno_xsaveopt : Flag<["-"], "mno-xsaveopt">, Group<m_x86_Features_Group>;
def mxsaves : Flag<["-"], "mxsaves">, Group<m_x86_Features_Group>;
def mno_xsaves : Flag<["-"], "mno-xsaves">, Group<m_x86_Features_Group>;
def mshstk : Flag<["-"], "mshstk">, Group<m_x86_Features_Group>;
def mno_shstk : Flag<["-"], "mno-shstk">, Group<m_x86_Features_Group>;
def mretpoline_external_thunk : Flag<["-"], "mretpoline-external-thunk">, Group<m_x86_Features_Group>;
def mno_retpoline_external_thunk : Flag<["-"], "mno-retpoline-external-thunk">, Group<m_x86_Features_Group>;
def mvzeroupper : Flag<["-"], "mvzeroupper">, Group<m_x86_Features_Group>;
def mno_vzeroupper : Flag<["-"], "mno-vzeroupper">, Group<m_x86_Features_Group>;

// These are legacy user-facing driver-level option spellings. They are always
// aliases for options that are spelled using the more common Unix / GNU flag
// style of double-dash and equals-joined flags.
def gcc_toolchain_legacy_spelling : Separate<["-"], "gcc-toolchain">, Alias<gcc_toolchain>;
def target_legacy_spelling : Separate<["-"], "target">, Alias<target>;

// Special internal option to handle -Xlinker --no-demangle.
def Z_Xlinker__no_demangle : Flag<["-"], "Z-Xlinker-no-demangle">,
    Flags<[Unsupported, NoArgumentUnused]>;

// Special internal option to allow forwarding arbitrary arguments to linker.
def Zlinker_input : Separate<["-"], "Zlinker-input">,
    Flags<[Unsupported, NoArgumentUnused]>;

// Reserved library options.
def Z_reserved_lib_stdcxx : Flag<["-"], "Z-reserved-lib-stdc++">,
    Flags<[LinkerInput, NoArgumentUnused, Unsupported]>, Group<reserved_lib_Group>;
def Z_reserved_lib_cckext : Flag<["-"], "Z-reserved-lib-cckext">,
    Flags<[LinkerInput, NoArgumentUnused, Unsupported]>, Group<reserved_lib_Group>;

// Ignored options
multiclass BooleanFFlag<string name> {
  def f#NAME : Flag<["-"], "f"#name>;
  def fno_#NAME : Flag<["-"], "fno-"#name>;
}

defm : BooleanFFlag<"keep-inline-functions">, Group<clang_ignored_gcc_optimization_f_Group>;

def fprofile_dir : Joined<["-"], "fprofile-dir=">, Group<f_Group>;

def fuse_ld_EQ : Joined<["-"], "fuse-ld=">, Group<f_Group>, Flags<[CoreOption]>;
def ld_path_EQ : Joined<["--"], "ld-path=">;

defm align_labels : BooleanFFlag<"align-labels">, Group<clang_ignored_gcc_optimization_f_Group>;
def falign_labels_EQ : Joined<["-"], "falign-labels=">, Group<clang_ignored_gcc_optimization_f_Group>;
defm align_loops : BooleanFFlag<"align-loops">, Group<clang_ignored_gcc_optimization_f_Group>;
def falign_loops_EQ : Joined<["-"], "falign-loops=">, Group<clang_ignored_gcc_optimization_f_Group>;
defm align_jumps : BooleanFFlag<"align-jumps">, Group<clang_ignored_gcc_optimization_f_Group>;
def falign_jumps_EQ : Joined<["-"], "falign-jumps=">, Group<clang_ignored_gcc_optimization_f_Group>;

// FIXME: This option should be supported and wired up to our diognostics, but
// ignore it for now to avoid breaking builds that use it.
def fdiagnostics_show_location_EQ : Joined<["-"], "fdiagnostics-show-location=">, Group<clang_ignored_f_Group>;

defm fcheck_new : BooleanFFlag<"check-new">, Group<clang_ignored_f_Group>;
defm caller_saves : BooleanFFlag<"caller-saves">, Group<clang_ignored_gcc_optimization_f_Group>;
defm reorder_blocks : BooleanFFlag<"reorder-blocks">, Group<clang_ignored_gcc_optimization_f_Group>;
defm eliminate_unused_debug_types : BooleanFFlag<"eliminate-unused-debug-types">, Group<clang_ignored_f_Group>;
defm branch_count_reg : BooleanFFlag<"branch-count-reg">, Group<clang_ignored_gcc_optimization_f_Group>;
defm default_inline : BooleanFFlag<"default-inline">, Group<clang_ignored_gcc_optimization_f_Group>;
defm fat_lto_objects : BooleanFFlag<"fat-lto-objects">, Group<clang_ignored_gcc_optimization_f_Group>;
defm float_store : BooleanFFlag<"float-store">, Group<clang_ignored_gcc_optimization_f_Group>;
defm friend_injection : BooleanFFlag<"friend-injection">, Group<clang_ignored_f_Group>;
defm function_attribute_list : BooleanFFlag<"function-attribute-list">, Group<clang_ignored_f_Group>;
defm gcse : BooleanFFlag<"gcse">, Group<clang_ignored_gcc_optimization_f_Group>;
defm gcse_after_reload: BooleanFFlag<"gcse-after-reload">, Group<clang_ignored_gcc_optimization_f_Group>;
defm gcse_las: BooleanFFlag<"gcse-las">, Group<clang_ignored_gcc_optimization_f_Group>;
defm gcse_sm: BooleanFFlag<"gcse-sm">, Group<clang_ignored_gcc_optimization_f_Group>;
defm gnu : BooleanFFlag<"gnu">, Group<clang_ignored_f_Group>;
defm implicit_templates : BooleanFFlag<"implicit-templates">, Group<clang_ignored_f_Group>;
defm implement_inlines : BooleanFFlag<"implement-inlines">, Group<clang_ignored_f_Group>;
defm merge_constants : BooleanFFlag<"merge-constants">, Group<clang_ignored_gcc_optimization_f_Group>;
defm modulo_sched : BooleanFFlag<"modulo-sched">, Group<clang_ignored_gcc_optimization_f_Group>;
defm modulo_sched_allow_regmoves : BooleanFFlag<"modulo-sched-allow-regmoves">,
    Group<clang_ignored_gcc_optimization_f_Group>;
defm inline_functions_called_once : BooleanFFlag<"inline-functions-called-once">,
    Group<clang_ignored_gcc_optimization_f_Group>;
def finline_limit_EQ : Joined<["-"], "finline-limit=">, Group<clang_ignored_gcc_optimization_f_Group>;
defm finline_limit : BooleanFFlag<"inline-limit">, Group<clang_ignored_gcc_optimization_f_Group>;
defm inline_small_functions : BooleanFFlag<"inline-small-functions">,
    Group<clang_ignored_gcc_optimization_f_Group>;
defm ipa_cp : BooleanFFlag<"ipa-cp">,
    Group<clang_ignored_gcc_optimization_f_Group>;
defm ivopts : BooleanFFlag<"ivopts">, Group<clang_ignored_gcc_optimization_f_Group>;
def fsemantic_interposition : Flag<["-"], "fsemantic-interposition">, Group<f_Group>, Flags<[CC1Option]>;
def fno_semantic_interposition: Flag<["-"], "fno-semantic-interposition">, Group<f_Group>, Flags<[CC1Option]>;
defm non_call_exceptions : BooleanFFlag<"non-call-exceptions">, Group<clang_ignored_f_Group>;
defm peel_loops : BooleanFFlag<"peel-loops">, Group<clang_ignored_gcc_optimization_f_Group>;
defm permissive : BooleanFFlag<"permissive">, Group<clang_ignored_f_Group>;
defm prefetch_loop_arrays : BooleanFFlag<"prefetch-loop-arrays">, Group<clang_ignored_gcc_optimization_f_Group>;
defm printf : BooleanFFlag<"printf">, Group<clang_ignored_f_Group>;
defm profile : BooleanFFlag<"profile">, Group<clang_ignored_f_Group>;
defm profile_correction : BooleanFFlag<"profile-correction">, Group<clang_ignored_gcc_optimization_f_Group>;
defm profile_generate_sampling : BooleanFFlag<"profile-generate-sampling">, Group<clang_ignored_f_Group>;
defm profile_reusedist : BooleanFFlag<"profile-reusedist">, Group<clang_ignored_f_Group>;
defm profile_values : BooleanFFlag<"profile-values">, Group<clang_ignored_gcc_optimization_f_Group>;
defm regs_graph : BooleanFFlag<"regs-graph">, Group<clang_ignored_f_Group>;
defm rename_registers : BooleanFFlag<"rename-registers">, Group<clang_ignored_gcc_optimization_f_Group>;
defm ripa : BooleanFFlag<"ripa">, Group<clang_ignored_f_Group>;
defm schedule_insns : BooleanFFlag<"schedule-insns">, Group<clang_ignored_gcc_optimization_f_Group>;
defm schedule_insns2 : BooleanFFlag<"schedule-insns2">, Group<clang_ignored_gcc_optimization_f_Group>;
defm see : BooleanFFlag<"see">, Group<clang_ignored_f_Group>;
defm signaling_nans : BooleanFFlag<"signaling-nans">, Group<clang_ignored_gcc_optimization_f_Group>;
defm single_precision_constant : BooleanFFlag<"single-precision-constant">,
    Group<clang_ignored_gcc_optimization_f_Group>;
defm spec_constr_count : BooleanFFlag<"spec-constr-count">, Group<clang_ignored_f_Group>;
defm stack_check : BooleanFFlag<"stack-check">, Group<clang_ignored_f_Group>;
defm strength_reduce :
    BooleanFFlag<"strength-reduce">, Group<clang_ignored_gcc_optimization_f_Group>;
defm tls_model : BooleanFFlag<"tls-model">, Group<clang_ignored_f_Group>;
defm tracer : BooleanFFlag<"tracer">, Group<clang_ignored_gcc_optimization_f_Group>;
defm tree_dce : BooleanFFlag<"tree-dce">, Group<clang_ignored_gcc_optimization_f_Group>;
defm tree_salias : BooleanFFlag<"tree-salias">, Group<clang_ignored_f_Group>;
defm tree_ter : BooleanFFlag<"tree-ter">, Group<clang_ignored_gcc_optimization_f_Group>;
defm tree_vectorizer_verbose : BooleanFFlag<"tree-vectorizer-verbose">, Group<clang_ignored_f_Group>;
defm tree_vrp : BooleanFFlag<"tree-vrp">, Group<clang_ignored_gcc_optimization_f_Group>;
defm unroll_all_loops : BooleanFFlag<"unroll-all-loops">, Group<clang_ignored_gcc_optimization_f_Group>;
defm unsafe_loop_optimizations : BooleanFFlag<"unsafe-loop-optimizations">,
    Group<clang_ignored_gcc_optimization_f_Group>;
defm unswitch_loops : BooleanFFlag<"unswitch-loops">, Group<clang_ignored_gcc_optimization_f_Group>;
defm use_linker_plugin : BooleanFFlag<"use-linker-plugin">, Group<clang_ignored_gcc_optimization_f_Group>;
defm vect_cost_model : BooleanFFlag<"vect-cost-model">, Group<clang_ignored_gcc_optimization_f_Group>;
defm variable_expansion_in_unroller : BooleanFFlag<"variable-expansion-in-unroller">,
    Group<clang_ignored_gcc_optimization_f_Group>;
defm web : BooleanFFlag<"web">, Group<clang_ignored_gcc_optimization_f_Group>;
defm whole_program : BooleanFFlag<"whole-program">, Group<clang_ignored_gcc_optimization_f_Group>;
defm devirtualize : BooleanFFlag<"devirtualize">, Group<clang_ignored_gcc_optimization_f_Group>;
defm devirtualize_speculatively : BooleanFFlag<"devirtualize-speculatively">,
    Group<clang_ignored_gcc_optimization_f_Group>;

// Generic gfortran options.
def A_DASH : Joined<["-"], "A-">, Group<gfortran_Group>;
def J : JoinedOrSeparate<["-"], "J">, Flags<[RenderJoined]>, Group<gfortran_Group>;
def cpp : Flag<["-"], "cpp">, Group<gfortran_Group>;
def nocpp : Flag<["-"], "nocpp">, Group<gfortran_Group>;
def static_libgfortran : Flag<["-"], "static-libgfortran">, Group<gfortran_Group>;

// "f" options with values for gfortran.
def fblas_matmul_limit_EQ : Joined<["-"], "fblas-matmul-limit=">, Group<gfortran_Group>;
def fcheck_EQ : Joined<["-"], "fcheck=">, Group<gfortran_Group>;
def fcoarray_EQ : Joined<["-"], "fcoarray=">, Group<gfortran_Group>;
def fconvert_EQ : Joined<["-"], "fconvert=">, Group<gfortran_Group>;
def ffixed_line_length_VALUE : Joined<["-"], "ffixed-line-length-">, Group<gfortran_Group>;
def ffpe_trap_EQ : Joined<["-"], "ffpe-trap=">, Group<gfortran_Group>;
def ffree_line_length_VALUE : Joined<["-"], "ffree-line-length-">, Group<gfortran_Group>;
def finit_character_EQ : Joined<["-"], "finit-character=">, Group<gfortran_Group>;
def finit_integer_EQ : Joined<["-"], "finit-integer=">, Group<gfortran_Group>;
def finit_logical_EQ : Joined<["-"], "finit-logical=">, Group<gfortran_Group>;
def finit_real_EQ : Joined<["-"], "finit-real=">, Group<gfortran_Group>;
def fmax_array_constructor_EQ : Joined<["-"], "fmax-array-constructor=">, Group<gfortran_Group>;
def fmax_errors_EQ : Joined<["-"], "fmax-errors=">, Group<gfortran_Group>;
def fmax_stack_var_size_EQ : Joined<["-"], "fmax-stack-var-size=">, Group<gfortran_Group>;
def fmax_subrecord_length_EQ : Joined<["-"], "fmax-subrecord-length=">, Group<gfortran_Group>;
def frecord_marker_EQ : Joined<["-"], "frecord-marker=">, Group<gfortran_Group>;

// "f" flags for gfortran.
defm aggressive_function_elimination : BooleanFFlag<"aggressive-function-elimination">, Group<gfortran_Group>;
defm align_commons : BooleanFFlag<"align-commons">, Group<gfortran_Group>;
defm all_intrinsics : BooleanFFlag<"all-intrinsics">, Group<gfortran_Group>;
defm automatic : BooleanFFlag<"automatic">, Group<gfortran_Group>;
defm backslash : BooleanFFlag<"backslash">, Group<gfortran_Group>;
defm backtrace : BooleanFFlag<"backtrace">, Group<gfortran_Group>;
defm bounds_check : BooleanFFlag<"bounds-check">, Group<gfortran_Group>;
defm check_array_temporaries : BooleanFFlag<"check-array-temporaries">, Group<gfortran_Group>;
defm cray_pointer : BooleanFFlag<"cray-pointer">, Group<gfortran_Group>;
defm d_lines_as_code : BooleanFFlag<"d-lines-as-code">, Group<gfortran_Group>;
defm d_lines_as_comments : BooleanFFlag<"d-lines-as-comments">, Group<gfortran_Group>;
defm default_double_8 : BooleanFFlag<"default-double-8">, Group<gfortran_Group>;
defm default_integer_8 : BooleanFFlag<"default-integer-8">, Group<gfortran_Group>;
defm default_real_8 : BooleanFFlag<"default-real-8">, Group<gfortran_Group>;
defm dollar_ok : BooleanFFlag<"dollar-ok">, Group<gfortran_Group>;
defm dump_fortran_optimized : BooleanFFlag<"dump-fortran-optimized">, Group<gfortran_Group>;
defm dump_fortran_original : BooleanFFlag<"dump-fortran-original">, Group<gfortran_Group>;
defm dump_parse_tree : BooleanFFlag<"dump-parse-tree">, Group<gfortran_Group>;
defm external_blas : BooleanFFlag<"external-blas">, Group<gfortran_Group>;
defm f2c : BooleanFFlag<"f2c">, Group<gfortran_Group>;
defm fixed_form : BooleanFFlag<"fixed-form">, Group<gfortran_Group>;
defm free_form : BooleanFFlag<"free-form">, Group<gfortran_Group>;
defm frontend_optimize : BooleanFFlag<"frontend-optimize">, Group<gfortran_Group>;
defm implicit_none : BooleanFFlag<"implicit-none">, Group<gfortran_Group>;
defm init_local_zero : BooleanFFlag<"init-local-zero">, Group<gfortran_Group>;
defm integer_4_integer_8 : BooleanFFlag<"integer-4-integer-8">, Group<gfortran_Group>;
defm intrinsic_modules_path : BooleanFFlag<"intrinsic-modules-path">, Group<gfortran_Group>;
defm max_identifier_length : BooleanFFlag<"max-identifier-length">, Group<gfortran_Group>;
defm module_private : BooleanFFlag<"module-private">, Group<gfortran_Group>;
defm pack_derived : BooleanFFlag<"pack-derived">, Group<gfortran_Group>;
defm protect_parens : BooleanFFlag<"protect-parens">, Group<gfortran_Group>;
defm range_check : BooleanFFlag<"range-check">, Group<gfortran_Group>;
defm real_4_real_10 : BooleanFFlag<"real-4-real-10">, Group<gfortran_Group>;
defm real_4_real_16 : BooleanFFlag<"real-4-real-16">, Group<gfortran_Group>;
defm real_4_real_8 : BooleanFFlag<"real-4-real-8">, Group<gfortran_Group>;
defm real_8_real_10 : BooleanFFlag<"real-8-real-10">, Group<gfortran_Group>;
defm real_8_real_16 : BooleanFFlag<"real-8-real-16">, Group<gfortran_Group>;
defm real_8_real_4 : BooleanFFlag<"real-8-real-4">, Group<gfortran_Group>;
defm realloc_lhs : BooleanFFlag<"realloc-lhs">, Group<gfortran_Group>;
defm recursive : BooleanFFlag<"recursive">, Group<gfortran_Group>;
defm repack_arrays : BooleanFFlag<"repack-arrays">, Group<gfortran_Group>;
defm second_underscore : BooleanFFlag<"second-underscore">, Group<gfortran_Group>;
defm sign_zero : BooleanFFlag<"sign-zero">, Group<gfortran_Group>;
defm stack_arrays : BooleanFFlag<"stack-arrays">, Group<gfortran_Group>;
defm underscoring : BooleanFFlag<"underscoring">, Group<gfortran_Group>;
defm whole_file : BooleanFFlag<"whole-file">, Group<gfortran_Group>;

// C++ SYCL options
def reuse_exe_EQ : Joined<["-"], "reuse-exe=">,
  HelpText<"Speed up FPGA aoc compile if the device code in <exe> is unchanged.">,
  MetaVarName<"<exe>">;
def fsycl : Flag<["-"], "fsycl">, Group<sycl_Group>, Flags<[CC1Option, CoreOption]>,
  HelpText<"Enable SYCL kernels compilation for device">;
def fno_sycl : Flag<["-"], "fno-sycl">, Group<sycl_Group>, Flags<[CoreOption]>,
  HelpText<"Disable SYCL kernels compilation for device">;
def sycl_std_EQ : Joined<["-"], "sycl-std=">, Group<sycl_Group>, Flags<[CC1Option, NoArgumentUnused, CoreOption]>,
  HelpText<"SYCL language standard to compile for.">, Values<"2017, 121, 1.2.1, sycl-1.2.1">;
def fsycl_esimd : Flag<["-"], "fsycl-explicit-simd">, Group<sycl_Group>, Flags<[CC1Option, NoArgumentUnused, CoreOption]>,
  HelpText<"Enable SYCL explicit SIMD extension">;
def fno_sycl_esimd : Flag<["-"], "fno-sycl-explicit-simd">, Group<sycl_Group>,
  HelpText<"Disable SYCL explicit SIMD extension">, Flags<[NoArgumentUnused, CoreOption]>;

//===----------------------------------------------------------------------===//
// CC1 Options
//===----------------------------------------------------------------------===//

let Flags = [CC1Option, NoDriverOption] in {

//===----------------------------------------------------------------------===//
// Target Options
//===----------------------------------------------------------------------===//

let Flags = [CC1Option, CC1AsOption, NoDriverOption] in {

def target_cpu : Separate<["-"], "target-cpu">,
  HelpText<"Target a specific cpu type">;
def target_feature : Separate<["-"], "target-feature">,
  HelpText<"Target specific attributes">;
def triple : Separate<["-"], "triple">,
  HelpText<"Specify target triple (e.g. i686-apple-darwin9)">,
  MarshallingInfoString<"TargetOpts->Triple", "llvm::Triple::normalize(llvm::sys::getDefaultTargetTriple())", "std::string">,
  AlwaysEmit, Normalizer<"normalizeTriple">, DenormalizeString;
def target_abi : Separate<["-"], "target-abi">,
  HelpText<"Target a particular ABI type">;
def target_sdk_version_EQ : Joined<["-"], "target-sdk-version=">,
  HelpText<"The version of target SDK used for compilation">;

}

def target_linker_version : Separate<["-"], "target-linker-version">,
  HelpText<"Target linker version">;
def triple_EQ : Joined<["-"], "triple=">, Alias<triple>;
def mfpmath : Separate<["-"], "mfpmath">,
  HelpText<"Which unit to use for fp math">;

def fpadding_on_unsigned_fixed_point : Flag<["-"], "fpadding-on-unsigned-fixed-point">,
  HelpText<"Force each unsigned fixed point type to have an extra bit of padding to align their scales with those of signed fixed point types">;
def fno_padding_on_unsigned_fixed_point : Flag<["-"], "fno-padding-on-unsigned-fixed-point">;

//===----------------------------------------------------------------------===//
// Analyzer Options
//===----------------------------------------------------------------------===//

def analysis_UnoptimizedCFG : Flag<["-"], "unoptimized-cfg">,
  HelpText<"Generate unoptimized CFGs for all analyses">;
def analysis_CFGAddImplicitDtors : Flag<["-"], "cfg-add-implicit-dtors">,
  HelpText<"Add C++ implicit destructors to CFGs for all analyses">;

def analyzer_store : Separate<["-"], "analyzer-store">,
  HelpText<"Source Code Analysis - Abstract Memory Store Models">;
def analyzer_store_EQ : Joined<["-"], "analyzer-store=">, Alias<analyzer_store>;

def analyzer_constraints : Separate<["-"], "analyzer-constraints">,
  HelpText<"Source Code Analysis - Symbolic Constraint Engines">;
def analyzer_constraints_EQ : Joined<["-"], "analyzer-constraints=">,
  Alias<analyzer_constraints>;

def analyzer_output : Separate<["-"], "analyzer-output">,
  HelpText<"Source Code Analysis - Output Options">;
def analyzer_output_EQ : Joined<["-"], "analyzer-output=">,
  Alias<analyzer_output>;

def analyzer_purge : Separate<["-"], "analyzer-purge">,
  HelpText<"Source Code Analysis - Dead Symbol Removal Frequency">;
def analyzer_purge_EQ : Joined<["-"], "analyzer-purge=">, Alias<analyzer_purge>;

def analyzer_opt_analyze_headers : Flag<["-"], "analyzer-opt-analyze-headers">,
  HelpText<"Force the static analyzer to analyze functions defined in header files">;
def analyzer_opt_analyze_nested_blocks : Flag<["-"], "analyzer-opt-analyze-nested-blocks">,
  HelpText<"Analyze the definitions of blocks in addition to functions">;
def analyzer_display_progress : Flag<["-"], "analyzer-display-progress">,
  HelpText<"Emit verbose output about the analyzer's progress">;
def analyze_function : Separate<["-"], "analyze-function">,
  HelpText<"Run analysis on specific function (for C++ include parameters in name)">;
def analyze_function_EQ : Joined<["-"], "analyze-function=">, Alias<analyze_function>;
def trim_egraph : Flag<["-"], "trim-egraph">,
  HelpText<"Only show error-related paths in the analysis graph">;
def analyzer_viz_egraph_graphviz : Flag<["-"], "analyzer-viz-egraph-graphviz">,
  HelpText<"Display exploded graph using GraphViz">;
def analyzer_dump_egraph : Separate<["-"], "analyzer-dump-egraph">,
  HelpText<"Dump exploded graph to the specified file">;
def analyzer_dump_egraph_EQ : Joined<["-"], "analyzer-dump-egraph=">, Alias<analyzer_dump_egraph>;

def analyzer_inline_max_stack_depth : Separate<["-"], "analyzer-inline-max-stack-depth">,
  HelpText<"Bound on stack depth while inlining (4 by default)">;
def analyzer_inline_max_stack_depth_EQ : Joined<["-"], "analyzer-inline-max-stack-depth=">,
  Alias<analyzer_inline_max_stack_depth>;

def analyzer_inlining_mode : Separate<["-"], "analyzer-inlining-mode">,
  HelpText<"Specify the function selection heuristic used during inlining">;
def analyzer_inlining_mode_EQ : Joined<["-"], "analyzer-inlining-mode=">, Alias<analyzer_inlining_mode>;

def analyzer_disable_retry_exhausted : Flag<["-"], "analyzer-disable-retry-exhausted">,
  HelpText<"Do not re-analyze paths leading to exhausted nodes with a different strategy (may decrease code coverage)">;

def analyzer_max_loop : Separate<["-"], "analyzer-max-loop">,
  HelpText<"The maximum number of times the analyzer will go through a loop">;
def analyzer_stats : Flag<["-"], "analyzer-stats">,
  HelpText<"Print internal analyzer statistics.">;

def analyzer_checker : Separate<["-"], "analyzer-checker">,
  HelpText<"Choose analyzer checkers to enable">,
  ValuesCode<[{
    const char *Values =
    #define GET_CHECKERS
    #define CHECKER(FULLNAME, CLASS, HT, DOC_URI, IS_HIDDEN)  FULLNAME ","
    #include "clang/StaticAnalyzer/Checkers/Checkers.inc"
    #undef GET_CHECKERS
    #define GET_PACKAGES
    #define PACKAGE(FULLNAME)  FULLNAME ","
    #include "clang/StaticAnalyzer/Checkers/Checkers.inc"
    #undef GET_PACKAGES
    ;
  }]>;
def analyzer_checker_EQ : Joined<["-"], "analyzer-checker=">,
  Alias<analyzer_checker>;

def analyzer_disable_checker : Separate<["-"], "analyzer-disable-checker">,
  HelpText<"Choose analyzer checkers to disable">;
def analyzer_disable_checker_EQ : Joined<["-"], "analyzer-disable-checker=">,
  Alias<analyzer_disable_checker>;

def analyzer_disable_all_checks : Flag<["-"], "analyzer-disable-all-checks">,
  HelpText<"Disable all static analyzer checks">;

def analyzer_checker_help : Flag<["-"], "analyzer-checker-help">,
  HelpText<"Display the list of analyzer checkers that are available">;

def analyzer_checker_help_alpha : Flag<["-"], "analyzer-checker-help-alpha">,
  HelpText<"Display the list of in development analyzer checkers. These "
           "are NOT considered safe, they are unstable and will emit incorrect "
           "reports. Enable ONLY FOR DEVELOPMENT purposes">;

def analyzer_checker_help_developer : Flag<["-"], "analyzer-checker-help-developer">,
  HelpText<"Display the list of developer-only checkers such as modeling "
           "and debug checkers">;

def analyzer_config_help : Flag<["-"], "analyzer-config-help">,
  HelpText<"Display the list of -analyzer-config options. These are meant for "
           "development purposes only!">;

def analyzer_list_enabled_checkers : Flag<["-"], "analyzer-list-enabled-checkers">,
  HelpText<"Display the list of enabled analyzer checkers">;

def analyzer_config : Separate<["-"], "analyzer-config">,
  HelpText<"Choose analyzer options to enable">;

def analyzer_checker_option_help : Flag<["-"], "analyzer-checker-option-help">,
  HelpText<"Display the list of checker and package options">;

def analyzer_checker_option_help_alpha : Flag<["-"], "analyzer-checker-option-help-alpha">,
  HelpText<"Display the list of in development checker and package options. "
           "These are NOT considered safe, they are unstable and will emit "
           "incorrect reports. Enable ONLY FOR DEVELOPMENT purposes">;

def analyzer_checker_option_help_developer : Flag<["-"], "analyzer-checker-option-help-developer">,
  HelpText<"Display the list of checker and package options meant for "
           "development purposes only">;

def analyzer_config_compatibility_mode : Separate<["-"], "analyzer-config-compatibility-mode">,
  HelpText<"Don't emit errors on invalid analyzer-config inputs">;

def analyzer_config_compatibility_mode_EQ : Joined<["-"], "analyzer-config-compatibility-mode=">,
  Alias<analyzer_config_compatibility_mode>;

def analyzer_werror : Flag<["-"], "analyzer-werror">,
  HelpText<"Emit analyzer results as errors rather than warnings">;

//===----------------------------------------------------------------------===//
// Migrator Options
//===----------------------------------------------------------------------===//
def migrator_no_nsalloc_error : Flag<["-"], "no-ns-alloc-error">,
  HelpText<"Do not error on use of NSAllocateCollectable/NSReallocateCollectable">;

def migrator_no_finalize_removal : Flag<["-"], "no-finalize-removal">,
  HelpText<"Do not remove finalize method in gc mode">;

//===----------------------------------------------------------------------===//
// CodeGen Options
//===----------------------------------------------------------------------===//

let Flags = [CC1Option, CC1AsOption, NoDriverOption] in {
def debug_info_kind_EQ : Joined<["-"], "debug-info-kind=">;
def debug_info_macro : Flag<["-"], "debug-info-macro">,
  HelpText<"Emit macro debug information">;
def default_function_attr : Separate<["-"], "default-function-attr">,
  HelpText<"Apply given attribute to all functions">;
def dwarf_version_EQ : Joined<["-"], "dwarf-version=">;
def debugger_tuning_EQ : Joined<["-"], "debugger-tuning=">;
def dwarf_debug_flags : Separate<["-"], "dwarf-debug-flags">,
  HelpText<"The string to embed in the Dwarf debug flags record.">;
def record_command_line : Separate<["-"], "record-command-line">,
  HelpText<"The string to embed in the .LLVM.command.line section.">;
def compress_debug_sections : Flag<["-", "--"], "compress-debug-sections">,
    HelpText<"DWARF debug sections compression">;
def compress_debug_sections_EQ : Joined<["-", "--"], "compress-debug-sections=">,
    HelpText<"DWARF debug sections compression type">;
def mno_exec_stack : Flag<["-"], "mnoexecstack">,
  HelpText<"Mark the file as not needing an executable stack">;
def massembler_no_warn : Flag<["-"], "massembler-no-warn">,
  HelpText<"Make assembler not emit warnings">;
def massembler_fatal_warnings : Flag<["-"], "massembler-fatal-warnings">,
  HelpText<"Make assembler warnings fatal">;
def mrelax_relocations : Flag<["--"], "mrelax-relocations">,
    HelpText<"Use relaxable elf relocations">;
def msave_temp_labels : Flag<["-"], "msave-temp-labels">,
  HelpText<"Save temporary labels in the symbol table. "
           "Note this may change .s semantics and shouldn't generally be used "
           "on compiler-generated code.">;
def mrelocation_model : Separate<["-"], "mrelocation-model">,
  HelpText<"The relocation model to use">, Values<"static,pic,ropi,rwpi,ropi-rwpi,dynamic-no-pic">,
  NormalizedValuesScope<"llvm::Reloc">,
  NormalizedValues<["Static", "PIC_", "ROPI", "RWPI", "ROPI_RWPI", "DynamicNoPIC"]>,
  MarshallingInfoString<"CodeGenOpts.RelocationModel", "PIC_", "Model">,
  AutoNormalizeEnum;
def fno_math_builtin : Flag<["-"], "fno-math-builtin">,
  HelpText<"Disable implicit builtin knowledge of math functions">;
}

def disable_llvm_verifier : Flag<["-"], "disable-llvm-verifier">,
  HelpText<"Don't run the LLVM IR verifier pass">;
def disable_llvm_passes : Flag<["-"], "disable-llvm-passes">,
  HelpText<"Use together with -emit-llvm to get pristine LLVM IR from the "
           "frontend by not running any LLVM passes at all">;
def disable_llvm_optzns : Flag<["-"], "disable-llvm-optzns">,
  Alias<disable_llvm_passes>;
def disable_lifetimemarkers : Flag<["-"], "disable-lifetime-markers">,
  HelpText<"Disable lifetime-markers emission even when optimizations are "
           "enabled">;
def disable_O0_optnone : Flag<["-"], "disable-O0-optnone">,
  HelpText<"Disable adding the optnone attribute to functions at O0">;
def disable_red_zone : Flag<["-"], "disable-red-zone">,
  HelpText<"Do not emit code that uses the red zone.">;
def dwarf_ext_refs : Flag<["-"], "dwarf-ext-refs">,
  HelpText<"Generate debug info with external references to clang modules"
           " or precompiled headers">;
def dwarf_explicit_import : Flag<["-"], "dwarf-explicit-import">,
  HelpText<"Generate explicit import from anonymous namespace to containing"
           " scope">;
def debug_forward_template_params : Flag<["-"], "debug-forward-template-params">,
  HelpText<"Emit complete descriptions of template parameters in forward"
           " declarations">;
def fforbid_guard_variables : Flag<["-"], "fforbid-guard-variables">,
  HelpText<"Emit an error if a C++ static local initializer would need a guard variable">;
def no_implicit_float : Flag<["-"], "no-implicit-float">,
  HelpText<"Don't generate implicit floating point instructions">;
def fdump_vtable_layouts : Flag<["-"], "fdump-vtable-layouts">,
  HelpText<"Dump the layouts of all vtables that will be emitted in a translation unit">;
def fmerge_functions : Flag<["-"], "fmerge-functions">,
  HelpText<"Permit merging of identical functions when optimizing.">;
def femit_coverage_notes : Flag<["-"], "femit-coverage-notes">,
  HelpText<"Emit a gcov coverage notes file when compiling.">;
def femit_coverage_data: Flag<["-"], "femit-coverage-data">,
  HelpText<"Instrument the program to emit gcov coverage data when run.">;
def coverage_data_file : Separate<["-"], "coverage-data-file">,
  HelpText<"Emit coverage data to this filename.">;
def coverage_data_file_EQ : Joined<["-"], "coverage-data-file=">,
  Alias<coverage_data_file>;
def coverage_notes_file : Separate<["-"], "coverage-notes-file">,
  HelpText<"Emit coverage notes to this filename.">;
def coverage_notes_file_EQ : Joined<["-"], "coverage-notes-file=">,
  Alias<coverage_notes_file>;
def coverage_version_EQ : Joined<["-"], "coverage-version=">,
  HelpText<"Four-byte version string for gcov files.">;
def test_coverage : Flag<["-"], "test-coverage">,
  HelpText<"Do not generate coverage files or remove coverage changes from IR">;
def dump_coverage_mapping : Flag<["-"], "dump-coverage-mapping">,
  HelpText<"Dump the coverage mapping records, for testing">;
def fuse_register_sized_bitfield_access: Flag<["-"], "fuse-register-sized-bitfield-access">,
  HelpText<"Use register sized accesses to bit-fields, when possible.">;
def relaxed_aliasing : Flag<["-"], "relaxed-aliasing">,
  HelpText<"Turn off Type Based Alias Analysis">;
def no_struct_path_tbaa : Flag<["-"], "no-struct-path-tbaa">,
  HelpText<"Turn off struct-path aware Type Based Alias Analysis">;
def new_struct_path_tbaa : Flag<["-"], "new-struct-path-tbaa">,
  HelpText<"Enable enhanced struct-path aware Type Based Alias Analysis">;
def mdebug_pass : Separate<["-"], "mdebug-pass">,
  HelpText<"Enable additional debug output">;
def mframe_pointer_EQ : Joined<["-"], "mframe-pointer=">,
  HelpText<"Specify which frame pointers to retain (all, non-leaf, none).">, Values<"all,non-leaf,none">;
def mdisable_tail_calls : Flag<["-"], "mdisable-tail-calls">,
  HelpText<"Disable tail call optimization, keeping the call stack accurate">;
def menable_no_infinities : Flag<["-"], "menable-no-infs">,
  HelpText<"Allow optimization to assume there are no infinities.">;
def menable_no_nans : Flag<["-"], "menable-no-nans">,
  HelpText<"Allow optimization to assume there are no NaNs.">;
def menable_unsafe_fp_math : Flag<["-"], "menable-unsafe-fp-math">,
  HelpText<"Allow unsafe floating-point math optimizations which may decrease "
           "precision">;
def mreassociate : Flag<["-"], "mreassociate">,
  HelpText<"Allow reassociation transformations for floating-point instructions">;
def mabi_EQ_ieeelongdouble : Flag<["-"], "mabi=ieeelongdouble">,
  HelpText<"Use IEEE 754 quadruple-precision for long double">;
def mfloat_abi : Separate<["-"], "mfloat-abi">,
  HelpText<"The float ABI to use">;
def mtp : Separate<["-"], "mtp">,
  HelpText<"Mode for reading thread pointer">;
def mlimit_float_precision : Separate<["-"], "mlimit-float-precision">,
  HelpText<"Limit float precision to the given value">;
def split_stacks : Flag<["-"], "split-stacks">,
  HelpText<"Try to use a split stack if possible.">;
def mregparm : Separate<["-"], "mregparm">,
  HelpText<"Limit the number of registers available for integer arguments">;
def msmall_data_limit : Separate<["-"], "msmall-data-limit">,
  HelpText<"Put global and static data smaller than the limit into a special section">;
def munwind_tables : Flag<["-"], "munwind-tables">,
  HelpText<"Generate unwinding tables for all functions">;
def mconstructor_aliases : Flag<["-"], "mconstructor-aliases">,
  HelpText<"Emit complete constructors and destructors as aliases when possible">;
def mlink_bitcode_file : Separate<["-"], "mlink-bitcode-file">,
  HelpText<"Link the given bitcode file before performing optimizations.">;
def mlink_builtin_bitcode : Separate<["-"], "mlink-builtin-bitcode">,
  HelpText<"Link and internalize needed symbols from the given bitcode file "
           "before performing optimizations.">;
def mlink_cuda_bitcode : Separate<["-"], "mlink-cuda-bitcode">,
  Alias<mlink_builtin_bitcode>;
def vectorize_loops : Flag<["-"], "vectorize-loops">,
  HelpText<"Run the Loop vectorization passes">;
def vectorize_slp : Flag<["-"], "vectorize-slp">,
  HelpText<"Run the SLP vectorization passes">;
def dependent_lib : Joined<["--"], "dependent-lib=">,
  HelpText<"Add dependent library">;
def linker_option : Joined<["--"], "linker-option=">,
  HelpText<"Add linker option">;
def fsanitize_coverage_type : Joined<["-"], "fsanitize-coverage-type=">,
                              HelpText<"Sanitizer coverage type">;
def fsanitize_coverage_indirect_calls
    : Flag<["-"], "fsanitize-coverage-indirect-calls">,
      HelpText<"Enable sanitizer coverage for indirect calls">;
def fsanitize_coverage_trace_bb
    : Flag<["-"], "fsanitize-coverage-trace-bb">,
      HelpText<"Enable basic block tracing in sanitizer coverage">;
def fsanitize_coverage_trace_cmp
    : Flag<["-"], "fsanitize-coverage-trace-cmp">,
      HelpText<"Enable cmp instruction tracing in sanitizer coverage">;
def fsanitize_coverage_trace_div
    : Flag<["-"], "fsanitize-coverage-trace-div">,
      HelpText<"Enable div instruction tracing in sanitizer coverage">;
def fsanitize_coverage_trace_gep
    : Flag<["-"], "fsanitize-coverage-trace-gep">,
      HelpText<"Enable gep instruction tracing in sanitizer coverage">;
def fsanitize_coverage_8bit_counters
    : Flag<["-"], "fsanitize-coverage-8bit-counters">,
      HelpText<"Enable frequency counters in sanitizer coverage">;
def fsanitize_coverage_inline_8bit_counters
    : Flag<["-"], "fsanitize-coverage-inline-8bit-counters">,
      HelpText<"Enable inline 8-bit counters in sanitizer coverage">;
def fsanitize_coverage_inline_bool_flag
    : Flag<["-"], "fsanitize-coverage-inline-bool-flag">,
      HelpText<"Enable inline bool flag in sanitizer coverage">;
def fsanitize_coverage_pc_table
    : Flag<["-"], "fsanitize-coverage-pc-table">,
      HelpText<"Create a table of coverage-instrumented PCs">;
def fsanitize_coverage_trace_pc
    : Flag<["-"], "fsanitize-coverage-trace-pc">,
      HelpText<"Enable PC tracing in sanitizer coverage">;
def fsanitize_coverage_trace_pc_guard
    : Flag<["-"], "fsanitize-coverage-trace-pc-guard">,
      HelpText<"Enable PC tracing with guard in sanitizer coverage">;
def fsanitize_coverage_no_prune
    : Flag<["-"], "fsanitize-coverage-no-prune">,
      HelpText<"Disable coverage pruning (i.e. instrument all blocks/edges)">;
def fsanitize_coverage_stack_depth
    : Flag<["-"], "fsanitize-coverage-stack-depth">,
      HelpText<"Enable max stack depth tracing">;
def fpatchable_function_entry_offset_EQ
    : Joined<["-"], "fpatchable-function-entry-offset=">, MetaVarName<"<M>">,
      HelpText<"Generate M NOPs before function entry">;
def fprofile_instrument_EQ : Joined<["-"], "fprofile-instrument=">,
    HelpText<"Enable PGO instrumentation. The accepted value is clang, llvm, "
             "or none">, Values<"none,clang,llvm">;
def fprofile_instrument_path_EQ : Joined<["-"], "fprofile-instrument-path=">,
    HelpText<"Generate instrumented code to collect execution counts into "
             "<file> (overridden by LLVM_PROFILE_FILE env var)">;
def fprofile_instrument_use_path_EQ :
    Joined<["-"], "fprofile-instrument-use-path=">,
    HelpText<"Specify the profile path in PGO use compilation">;
def flto_visibility_public_std:
    Flag<["-"], "flto-visibility-public-std">,
    HelpText<"Use public LTO visibility for classes in std and stdext namespaces">;
def flto_unit: Flag<["-"], "flto-unit">,
    HelpText<"Emit IR to support LTO unit features (CFI, whole program vtable opt)">;
def fno_lto_unit: Flag<["-"], "fno-lto-unit">;
def fdebug_pass_manager : Flag<["-"], "fdebug-pass-manager">,
    HelpText<"Prints debug information for the new pass manager">;
def fno_debug_pass_manager : Flag<["-"], "fno-debug-pass-manager">,
    HelpText<"Disables debug printing for the new pass manager">;
// The driver option takes the key as a parameter to the -msign-return-address=
// and -mbranch-protection= options, but CC1 has a separate option so we
// don't have to parse the parameter twice.
def msign_return_address_key_EQ : Joined<["-"], "msign-return-address-key=">,
    Values<"a_key,b_key">;
def mbranch_target_enforce : Flag<["-"], "mbranch-target-enforce">;
def fno_dllexport_inlines : Flag<["-"], "fno-dllexport-inlines">;
def cfguard_no_checks : Flag<["-"], "cfguard-no-checks">,
    HelpText<"Emit Windows Control Flow Guard tables only (no checks)">;
def cfguard : Flag<["-"], "cfguard">,
    HelpText<"Emit Windows Control Flow Guard tables and checks">;

def fdenormal_fp_math_f32_EQ : Joined<["-"], "fdenormal-fp-math-f32=">,
   Group<f_Group>;

//===----------------------------------------------------------------------===//
// Dependency Output Options
//===----------------------------------------------------------------------===//

def sys_header_deps : Flag<["-"], "sys-header-deps">,
  HelpText<"Include system headers in dependency output">;
def module_file_deps : Flag<["-"], "module-file-deps">,
  HelpText<"Include module files in dependency output">;
def header_include_file : Separate<["-"], "header-include-file">,
  HelpText<"Filename (or -) to write header include output to">;
def show_includes : Flag<["--"], "show-includes">,
  HelpText<"Print cl.exe style /showIncludes to stdout">;
def dependency_filter : Separate<["-"], "dependency-filter">,
  HelpText<"Filter dependencies with prefix from the dependency output.">;

//===----------------------------------------------------------------------===//
// Diagnostic Options
//===----------------------------------------------------------------------===//

def diagnostic_log_file : Separate<["-"], "diagnostic-log-file">,
  HelpText<"Filename (or -) to log diagnostics to">;
def diagnostic_serialized_file : Separate<["-"], "serialize-diagnostic-file">,
  MetaVarName<"<filename>">,
  HelpText<"File for serializing diagnostics in a binary format">;

def fdiagnostics_format : Separate<["-"], "fdiagnostics-format">,
  HelpText<"Change diagnostic formatting to match IDE and command line tools">, Values<"clang,msvc,msvc-fallback,vi">;
def fdiagnostics_show_category : Separate<["-"], "fdiagnostics-show-category">,
  HelpText<"Print diagnostic category">, Values<"none,id,name">;
def fno_diagnostics_use_presumed_location : Flag<["-"], "fno-diagnostics-use-presumed-location">,
  HelpText<"Ignore #line directives when displaying diagnostic locations">;
def ftabstop : Separate<["-"], "ftabstop">, MetaVarName<"<N>">,
  HelpText<"Set the tab stop distance.">;
def ferror_limit : Separate<["-"], "ferror-limit">, MetaVarName<"<N>">,
  HelpText<"Set the maximum number of errors to emit before stopping (0 = no limit).">;
def fmacro_backtrace_limit : Separate<["-"], "fmacro-backtrace-limit">, MetaVarName<"<N>">,
  HelpText<"Set the maximum number of entries to print in a macro expansion backtrace (0 = no limit).">;
def ftemplate_backtrace_limit : Separate<["-"], "ftemplate-backtrace-limit">, MetaVarName<"<N>">,
  HelpText<"Set the maximum number of entries to print in a template instantiation backtrace (0 = no limit).">;
def fconstexpr_backtrace_limit : Separate<["-"], "fconstexpr-backtrace-limit">, MetaVarName<"<N>">,
  HelpText<"Set the maximum number of entries to print in a constexpr evaluation backtrace (0 = no limit).">;
def fspell_checking_limit : Separate<["-"], "fspell-checking-limit">, MetaVarName<"<N>">,
  HelpText<"Set the maximum number of times to perform spell checking on unrecognized identifiers (0 = no limit).">;
def fcaret_diagnostics_max_lines :
  Separate<["-"], "fcaret-diagnostics-max-lines">, MetaVarName<"<N>">,
  HelpText<"Set the maximum number of source lines to show in a caret diagnostic">;
def verify_EQ : CommaJoined<["-"], "verify=">,
  MetaVarName<"<prefixes>">,
  HelpText<"Verify diagnostic output using comment directives that start with"
           " prefixes in the comma-separated sequence <prefixes>">;
def verify : Flag<["-"], "verify">,
  HelpText<"Equivalent to -verify=expected">;
def verify_ignore_unexpected : Flag<["-"], "verify-ignore-unexpected">,
  HelpText<"Ignore unexpected diagnostic messages">;
def verify_ignore_unexpected_EQ : CommaJoined<["-"], "verify-ignore-unexpected=">,
  HelpText<"Ignore unexpected diagnostic messages">;
def Wno_rewrite_macros : Flag<["-"], "Wno-rewrite-macros">,
  HelpText<"Silence ObjC rewriting warnings">;

//===----------------------------------------------------------------------===//
// Frontend Options
//===----------------------------------------------------------------------===//

// This isn't normally used, it is just here so we can parse a
// CompilerInvocation out of a driver-derived argument vector.
def cc1 : Flag<["-"], "cc1">;
def cc1as : Flag<["-"], "cc1as">;

def ast_merge : Separate<["-"], "ast-merge">,
  MetaVarName<"<ast file>">,
  HelpText<"Merge the given AST file into the translation unit being compiled.">;
def aux_target_cpu : Separate<["-"], "aux-target-cpu">,
  HelpText<"Target a specific auxiliary cpu type">;
def aux_target_feature : Separate<["-"], "aux-target-feature">,
  HelpText<"Target specific auxiliary attributes">;
def aux_triple : Separate<["-"], "aux-triple">,
  HelpText<"Auxiliary target triple.">;
def code_completion_at : Separate<["-"], "code-completion-at">,
  MetaVarName<"<file>:<line>:<column>">,
  HelpText<"Dump code-completion information at a location">;
def remap_file : Separate<["-"], "remap-file">,
  MetaVarName<"<from>;<to>">,
  HelpText<"Replace the contents of the <from> file with the contents of the <to> file">;
def code_completion_at_EQ : Joined<["-"], "code-completion-at=">,
  Alias<code_completion_at>;
def code_completion_macros : Flag<["-"], "code-completion-macros">,
  HelpText<"Include macros in code-completion results">;
def code_completion_patterns : Flag<["-"], "code-completion-patterns">,
  HelpText<"Include code patterns in code-completion results">;
def no_code_completion_globals : Flag<["-"], "no-code-completion-globals">,
  HelpText<"Do not include global declarations in code-completion results.">;
def no_code_completion_ns_level_decls : Flag<["-"], "no-code-completion-ns-level-decls">,
  HelpText<"Do not include declarations inside namespaces (incl. global namespace) in the code-completion results.">;
def code_completion_brief_comments : Flag<["-"], "code-completion-brief-comments">,
  HelpText<"Include brief documentation comments in code-completion results.">;
def code_completion_with_fixits : Flag<["-"], "code-completion-with-fixits">,
  HelpText<"Include code completion results which require small fix-its.">;
def disable_free : Flag<["-"], "disable-free">,
  HelpText<"Disable freeing of memory on exit">;
def discard_value_names : Flag<["-"], "discard-value-names">,
  HelpText<"Discard value names in LLVM IR">;
def load : Separate<["-"], "load">, MetaVarName<"<dsopath>">,
  HelpText<"Load the named plugin (dynamic shared object)">;
def plugin : Separate<["-"], "plugin">, MetaVarName<"<name>">,
  HelpText<"Use the named plugin action instead of the default action (use \"help\" to list available options)">;
def plugin_arg : JoinedAndSeparate<["-"], "plugin-arg-">,
    MetaVarName<"<name> <arg>">,
    HelpText<"Pass <arg> to plugin <name>">;
def add_plugin : Separate<["-"], "add-plugin">, MetaVarName<"<name>">,
  HelpText<"Use the named plugin action in addition to the default action">;
def ast_dump_filter : Separate<["-"], "ast-dump-filter">,
  MetaVarName<"<dump_filter>">,
  HelpText<"Use with -ast-dump or -ast-print to dump/print only AST declaration"
           " nodes having a certain substring in a qualified name. Use"
           " -ast-list to list all filterable declaration node names.">;
def fno_modules_global_index : Flag<["-"], "fno-modules-global-index">,
  HelpText<"Do not automatically generate or update the global module index">;
def fno_modules_error_recovery : Flag<["-"], "fno-modules-error-recovery">,
  HelpText<"Do not automatically import modules for error recovery">;
def fmodule_map_file_home_is_cwd : Flag<["-"], "fmodule-map-file-home-is-cwd">,
  HelpText<"Use the current working directory as the home directory of "
           "module maps specified by -fmodule-map-file=<FILE>">;
def fmodule_feature : Separate<["-"], "fmodule-feature">,
  MetaVarName<"<feature>">,
  HelpText<"Enable <feature> in module map requires declarations">;
def fmodules_embed_file_EQ : Joined<["-"], "fmodules-embed-file=">,
  MetaVarName<"<file>">,
  HelpText<"Embed the contents of the specified file into the module file "
           "being compiled.">;
def fmodules_embed_all_files : Joined<["-"], "fmodules-embed-all-files">,
  HelpText<"Embed the contents of all files read by this compilation into "
           "the produced module file.">;
def fmodules_local_submodule_visibility :
  Flag<["-"], "fmodules-local-submodule-visibility">,
  HelpText<"Enforce name visibility rules across submodules of the same "
           "top-level module.">;
def fmodules_codegen :
  Flag<["-"], "fmodules-codegen">,
  HelpText<"Generate code for uses of this module that assumes an explicit "
           "object file will be built for the module">;
def fmodules_debuginfo :
  Flag<["-"], "fmodules-debuginfo">,
  HelpText<"Generate debug info for types in an object file built from this "
           "module and do not generate them elsewhere">;
def fmodule_format_EQ : Joined<["-"], "fmodule-format=">,
  HelpText<"Select the container format for clang modules and PCH. "
           "Supported options are 'raw' and 'obj'.">;
def ftest_module_file_extension_EQ :
  Joined<["-"], "ftest-module-file-extension=">,
  HelpText<"introduce a module file extension for testing purposes. "
           "The argument is parsed as blockname:major:minor:hashed:user info">;
def fconcepts_ts : Flag<["-"], "fconcepts-ts">,
  HelpText<"Enable C++ Extensions for Concepts. (deprecated - use -std=c++2a)">;
def fno_concept_satisfaction_caching : Flag<["-"],
                                            "fno-concept-satisfaction-caching">,
  HelpText<"Disable satisfaction caching for C++2a Concepts.">;

def frecovery_ast : Flag<["-"], "frecovery-ast">,
  HelpText<"Preserve expressions in AST rather than dropping them when "
           "encountering semantic errors">;
def fno_recovery_ast : Flag<["-"], "fno-recovery-ast">;
def frecovery_ast_type : Flag<["-"], "frecovery-ast-type">,
  HelpText<"Preserve the type for recovery expressions when possible "
          "(experimental)">;
def fno_recovery_ast_type : Flag<["-"], "fno-recovery-ast-type">;

let Group = Action_Group in {

def Eonly : Flag<["-"], "Eonly">,
  HelpText<"Just run preprocessor, no output (for timings)">;
def dump_raw_tokens : Flag<["-"], "dump-raw-tokens">,
  HelpText<"Lex file in raw mode and dump raw tokens">;
def analyze : Flag<["-"], "analyze">,
  HelpText<"Run static analysis engine">;
def dump_tokens : Flag<["-"], "dump-tokens">,
  HelpText<"Run preprocessor, dump internal rep of tokens">;
def init_only : Flag<["-"], "init-only">,
  HelpText<"Only execute frontend initialization">;
def fixit : Flag<["-"], "fixit">,
  HelpText<"Apply fix-it advice to the input source">;
def fixit_EQ : Joined<["-"], "fixit=">,
  HelpText<"Apply fix-it advice creating a file with the given suffix">;
def print_preamble : Flag<["-"], "print-preamble">,
  HelpText<"Print the \"preamble\" of a file, which is a candidate for implicit"
           " precompiled headers.">;
def emit_html : Flag<["-"], "emit-html">,
  HelpText<"Output input source as HTML">;
def ast_print : Flag<["-"], "ast-print">,
  HelpText<"Build ASTs and then pretty-print them">;
def ast_list : Flag<["-"], "ast-list">,
  HelpText<"Build ASTs and print the list of declaration node qualified names">;
def ast_dump : Flag<["-"], "ast-dump">,
  HelpText<"Build ASTs and then debug dump them">;
def ast_dump_EQ : Joined<["-"], "ast-dump=">,
  HelpText<"Build ASTs and then debug dump them in the specified format. "
           "Supported formats include: default, json">;
def ast_dump_all : Flag<["-"], "ast-dump-all">,
  HelpText<"Build ASTs and then debug dump them, forcing deserialization">;
def ast_dump_all_EQ : Joined<["-"], "ast-dump-all=">,
  HelpText<"Build ASTs and then debug dump them in the specified format, "
           "forcing deserialization. Supported formats include: default, json">;
def ast_dump_decl_types : Flag<["-"], "ast-dump-decl-types">,
  HelpText<"Include declaration types in AST dumps">;
def templight_dump : Flag<["-"], "templight-dump">,
  HelpText<"Dump templight information to stdout">;
def ast_dump_lookups : Flag<["-"], "ast-dump-lookups">,
  HelpText<"Build ASTs and then debug dump their name lookup tables">;
def ast_view : Flag<["-"], "ast-view">,
  HelpText<"Build ASTs and view them with GraphViz">;
def emit_module : Flag<["-"], "emit-module">,
  HelpText<"Generate pre-compiled module file from a module map">;
def emit_module_interface : Flag<["-"], "emit-module-interface">,
  HelpText<"Generate pre-compiled module file from a C++ module interface">;
def emit_header_module : Flag<["-"], "emit-header-module">,
  HelpText<"Generate pre-compiled module file from a set of header files">;
def emit_pch : Flag<["-"], "emit-pch">,
  HelpText<"Generate pre-compiled header file">;
def emit_llvm_bc : Flag<["-"], "emit-llvm-bc">,
  HelpText<"Build ASTs then convert to LLVM, emit .bc file">;
def emit_llvm_only : Flag<["-"], "emit-llvm-only">,
  HelpText<"Build ASTs and convert to LLVM, discarding output">;
def emit_spirv : Flag<["-"], "emit-spirv">,
  HelpText<"Build ASTs then convert to LLVM then convert to SPIR-V, emit .spv file">;
def emit_codegen_only : Flag<["-"], "emit-codegen-only">,
  HelpText<"Generate machine code, but discard output">;
def emit_obj : Flag<["-"], "emit-obj">,
  HelpText<"Emit native object files">;
def rewrite_test : Flag<["-"], "rewrite-test">,
  HelpText<"Rewriter playground">;
def rewrite_macros : Flag<["-"], "rewrite-macros">,
  HelpText<"Expand macros without full preprocessing">;
def migrate : Flag<["-"], "migrate">,
  HelpText<"Migrate source code">;
def compiler_options_dump : Flag<["-"], "compiler-options-dump">,
  HelpText<"Dump the compiler configuration options">;
def print_dependency_directives_minimized_source : Flag<["-"],
  "print-dependency-directives-minimized-source">,
  HelpText<"Print the output of the dependency directives source minimizer">;
}

def emit_llvm_uselists : Flag<["-"], "emit-llvm-uselists">,
  HelpText<"Preserve order of LLVM use-lists when serializing">;
def no_emit_llvm_uselists : Flag<["-"], "no-emit-llvm-uselists">,
  HelpText<"Don't preserve order of LLVM use-lists when serializing">;

def mt_migrate_directory : Separate<["-"], "mt-migrate-directory">,
  HelpText<"Directory for temporary files produced during ARC or ObjC migration">;
def arcmt_check : Flag<["-"], "arcmt-check">,
  HelpText<"Check for ARC migration issues that need manual handling">;
def arcmt_modify : Flag<["-"], "arcmt-modify">,
  HelpText<"Apply modifications to files to conform to ARC">;
def arcmt_migrate : Flag<["-"], "arcmt-migrate">,
  HelpText<"Apply modifications and produces temporary files that conform to ARC">;

def opt_record_file : Separate<["-"], "opt-record-file">,
  HelpText<"File name to use for YAML optimization record output">;
def opt_record_passes : Separate<["-"], "opt-record-passes">,
  HelpText<"Only record remark information for passes whose names match the given regular expression">;
def opt_record_format : Separate<["-"], "opt-record-format">,
  HelpText<"The format used for serializing remarks (default: YAML)">;

def print_stats : Flag<["-"], "print-stats">,
  HelpText<"Print performance metrics and statistics">;
def stats_file : Joined<["-"], "stats-file=">,
  HelpText<"Filename to write statistics to">;
def fdump_record_layouts : Flag<["-"], "fdump-record-layouts">,
  HelpText<"Dump record layout information">;
def fdump_record_layouts_simple : Flag<["-"], "fdump-record-layouts-simple">,
  HelpText<"Dump record layout information in a simple form used for testing">;
def fix_what_you_can : Flag<["-"], "fix-what-you-can">,
  HelpText<"Apply fix-it advice even in the presence of unfixable errors">;
def fix_only_warnings : Flag<["-"], "fix-only-warnings">,
  HelpText<"Apply fix-it advice only for warnings, not errors">;
def fixit_recompile : Flag<["-"], "fixit-recompile">,
  HelpText<"Apply fix-it changes and recompile">;
def fixit_to_temp : Flag<["-"], "fixit-to-temporary">,
  HelpText<"Apply fix-it changes to temporary files">;

def foverride_record_layout_EQ : Joined<["-"], "foverride-record-layout=">,
  HelpText<"Override record layouts with those in the given file">;
def pch_through_header_EQ : Joined<["-"], "pch-through-header=">,
  HelpText<"Stop PCH generation after including this file.  When using a PCH, "
           "skip tokens until after this file is included.">;
def pch_through_hdrstop_create : Flag<["-"], "pch-through-hdrstop-create">,
  HelpText<"When creating a PCH, stop PCH generation after #pragma hdrstop.">;
def pch_through_hdrstop_use : Flag<["-"], "pch-through-hdrstop-use">,
  HelpText<"When using a PCH, skip tokens until after a #pragma hdrstop.">;
def fno_pch_timestamp : Flag<["-"], "fno-pch-timestamp">,
  HelpText<"Disable inclusion of timestamp in precompiled headers">;
def building_pch_with_obj : Flag<["-"], "building-pch-with-obj">,
  HelpText<"This compilation is part of building a PCH with corresponding object file.">;

def aligned_alloc_unavailable : Flag<["-"], "faligned-alloc-unavailable">,
  HelpText<"Aligned allocation/deallocation functions are unavailable">;

//===----------------------------------------------------------------------===//
// Language Options
//===----------------------------------------------------------------------===//

let Flags = [CC1Option, CC1AsOption, NoDriverOption] in {

def version : Flag<["-"], "version">,
  HelpText<"Print the compiler version">;
def main_file_name : Separate<["-"], "main-file-name">,
  HelpText<"Main file name to use for debug info and source if missing">;
def split_dwarf_output : Separate<["-"], "split-dwarf-output">,
  HelpText<"File name to use for split dwarf debug info output">;

}

def fblocks_runtime_optional : Flag<["-"], "fblocks-runtime-optional">,
  HelpText<"Weakly link in the blocks runtime">;
def fexternc_nounwind : Flag<["-"], "fexternc-nounwind">,
  HelpText<"Assume all functions with C linkage do not unwind">;
def split_dwarf_file : Separate<["-"], "split-dwarf-file">,
  HelpText<"Name of the split dwarf debug info file to encode in the object file">;
def fno_wchar : Flag<["-"], "fno-wchar">,
  HelpText<"Disable C++ builtin type wchar_t">;
def fconstant_string_class : Separate<["-"], "fconstant-string-class">,
  MetaVarName<"<class name>">,
  HelpText<"Specify the class to use for constant Objective-C string objects.">;
def fobjc_arc_cxxlib_EQ : Joined<["-"], "fobjc-arc-cxxlib=">,
  HelpText<"Objective-C++ Automatic Reference Counting standard library kind">, Values<"libc++,libstdc++,none">;
def fobjc_runtime_has_weak : Flag<["-"], "fobjc-runtime-has-weak">,
  HelpText<"The target Objective-C runtime supports ARC weak operations">;
def fobjc_dispatch_method_EQ : Joined<["-"], "fobjc-dispatch-method=">,
  HelpText<"Objective-C dispatch method to use">, Values<"legacy,non-legacy,mixed">;
def disable_objc_default_synthesize_properties : Flag<["-"], "disable-objc-default-synthesize-properties">,
  HelpText<"disable the default synthesis of Objective-C properties">;
def fencode_extended_block_signature : Flag<["-"], "fencode-extended-block-signature">,
  HelpText<"enable extended encoding of block type signature">;
def function_alignment : Separate<["-"], "function-alignment">,
    HelpText<"default alignment for functions">;
def pic_level : Separate<["-"], "pic-level">,
  HelpText<"Value for __PIC__">;
def pic_is_pie : Flag<["-"], "pic-is-pie">,
  HelpText<"File is for a position independent executable">;
def fno_validate_pch : Flag<["-"], "fno-validate-pch">,
  HelpText<"Disable validation of precompiled headers">;
def fallow_pch_with_errors : Flag<["-"], "fallow-pch-with-compiler-errors">,
  HelpText<"Accept a PCH file that was created with compiler errors">;
def dump_deserialized_pch_decls : Flag<["-"], "dump-deserialized-decls">,
  HelpText<"Dump declarations that are deserialized from PCH, for testing">;
def error_on_deserialized_pch_decl : Separate<["-"], "error-on-deserialized-decl">,
  HelpText<"Emit error if a specific declaration is deserialized from PCH, for testing">;
def error_on_deserialized_pch_decl_EQ : Joined<["-"], "error-on-deserialized-decl=">,
  Alias<error_on_deserialized_pch_decl>;
def static_define : Flag<["-"], "static-define">,
  HelpText<"Should __STATIC__ be defined">;
def stack_protector : Separate<["-"], "stack-protector">,
  HelpText<"Enable stack protectors">;
def stack_protector_buffer_size : Separate<["-"], "stack-protector-buffer-size">,
  HelpText<"Lower bound for a buffer to be considered for stack protection">;
def fvisibility : Separate<["-"], "fvisibility">,
  HelpText<"Default type and symbol visibility">;
def ftype_visibility : Separate<["-"], "ftype-visibility">,
  HelpText<"Default type visibility">;
def fapply_global_visibility_to_externs : Flag<["-"], "fapply-global-visibility-to-externs">,
  HelpText<"Apply global symbol visibility to external declarations without an explicit visibility">;
def ftemplate_depth : Separate<["-"], "ftemplate-depth">,
  HelpText<"Maximum depth of recursive template instantiation">;
def foperator_arrow_depth : Separate<["-"], "foperator-arrow-depth">,
  HelpText<"Maximum number of 'operator->'s to call for a member access">;
def fconstexpr_depth : Separate<["-"], "fconstexpr-depth">,
  HelpText<"Maximum depth of recursive constexpr function calls">;
def fconstexpr_steps : Separate<["-"], "fconstexpr-steps">,
  HelpText<"Maximum number of steps in constexpr function evaluation">;
def fbracket_depth : Separate<["-"], "fbracket-depth">,
  HelpText<"Maximum nesting level for parentheses, brackets, and braces">;
def fconst_strings : Flag<["-"], "fconst-strings">,
  HelpText<"Use a const qualified type for string literals in C and ObjC">;
def fno_const_strings : Flag<["-"], "fno-const-strings">,
  HelpText<"Don't use a const qualified type for string literals in C and ObjC">;
def fno_bitfield_type_align : Flag<["-"], "fno-bitfield-type-align">,
  HelpText<"Ignore bit-field types when aligning structures">;
def ffake_address_space_map : Flag<["-"], "ffake-address-space-map">,
  HelpText<"Use a fake address space map; OpenCL testing purposes only">;
def faddress_space_map_mangling_EQ : Joined<["-"], "faddress-space-map-mangling=">, MetaVarName<"<yes|no|target>">,
  HelpText<"Set the mode for address space map based mangling; OpenCL testing purposes only">;
def funknown_anytype : Flag<["-"], "funknown-anytype">,
  HelpText<"Enable parser support for the __unknown_anytype type; for testing purposes only">;
def fdebugger_support : Flag<["-"], "fdebugger-support">,
  HelpText<"Enable special debugger support behavior">;
def fdebugger_cast_result_to_id : Flag<["-"], "fdebugger-cast-result-to-id">,
  HelpText<"Enable casting unknown expression results to id">;
def fdebugger_objc_literal : Flag<["-"], "fdebugger-objc-literal">,
  HelpText<"Enable special debugger support for Objective-C subscripting and literals">;
def fdeprecated_macro : Flag<["-"], "fdeprecated-macro">,
  HelpText<"Defines the __DEPRECATED macro">;
def fno_deprecated_macro : Flag<["-"], "fno-deprecated-macro">,
  HelpText<"Undefines the __DEPRECATED macro">;
def fobjc_subscripting_legacy_runtime : Flag<["-"], "fobjc-subscripting-legacy-runtime">,
  HelpText<"Allow Objective-C array and dictionary subscripting in legacy runtime">;
def vtordisp_mode_EQ : Joined<["-"], "vtordisp-mode=">,
  HelpText<"Control vtordisp placement on win32 targets">;
def fnative_half_type: Flag<["-"], "fnative-half-type">,
  HelpText<"Use the native half type for __fp16 instead of promoting to float">;
def fnative_half_arguments_and_returns : Flag<["-"], "fnative-half-arguments-and-returns">,
  HelpText<"Use the native __fp16 type for arguments and returns (and skip ABI-specific lowering)">;
def fallow_half_arguments_and_returns : Flag<["-"], "fallow-half-arguments-and-returns">,
  HelpText<"Allow function arguments and returns of type half">;
def fdefault_calling_conv_EQ : Joined<["-"], "fdefault-calling-conv=">,
  HelpText<"Set default calling convention">, Values<"cdecl,fastcall,stdcall,vectorcall,regcall">;
def finclude_default_header : Flag<["-"], "finclude-default-header">,
  HelpText<"Include default header file for OpenCL">;
def fsycl_xocc : Flag<["-"], "fsycl-xocc">,
  HelpText<"Indicates that the compiler is using the Xilinx xocc backend, "
           "allowing optional xocc requirements, e.g. compiler defines">;
def fsycl_allow_variadic_func : Flag<["-"], "fsycl-allow-variadic-func">,
  HelpText<"Allow variadic functions in SYCL device.">;
def fno_sycl_allow_variadic_func : Flag<["-"], "fno-sycl-allow-variadic-func">;
def fsycl_allow_virtual : Flag<["-"], "fsycl-allow-virtual">,
  HelpText<"Allow virtual functions and types in SYCL device.">;
def fno_sycl_allow_virtual : Flag<["-"], "fno-sycl-allow-virtual">;
def fdeclare_opencl_builtins : Flag<["-"], "fdeclare-opencl-builtins">,
  HelpText<"Add OpenCL builtin function declarations (experimental)">;
def fdeclare_spirv_builtins : Flag<["-"], "fdeclare-spirv-builtins">,
  HelpText<"Add SPIR-V builtin function declarations (experimental)">;
def fpreserve_vec3_type : Flag<["-"], "fpreserve-vec3-type">,
  HelpText<"Preserve 3-component vector type">;
def fwchar_type_EQ : Joined<["-"], "fwchar-type=">,
  HelpText<"Select underlying type for wchar_t">, Values<"char,short,int">;
def fsigned_wchar : Flag<["-"], "fsigned-wchar">,
  HelpText<"Use a signed type for wchar_t">;
def fno_signed_wchar : Flag<["-"], "fno-signed-wchar">,
  HelpText<"Use an unsigned type for wchar_t">;
def fcompatibility_qualified_id_block_param_type_checking : Flag<["-"], "fcompatibility-qualified-id-block-type-checking">,
  HelpText<"Allow using blocks with parameters of more specific type than "
           "the type system guarantees when a parameter is qualified id">;

// FIXME: Remove these entirely once functionality/tests have been excised.
def fobjc_gc_only : Flag<["-"], "fobjc-gc-only">, Group<f_Group>,
  HelpText<"Use GC exclusively for Objective-C related memory management">;
def fobjc_gc : Flag<["-"], "fobjc-gc">, Group<f_Group>,
  HelpText<"Enable Objective-C garbage collection">;

//===----------------------------------------------------------------------===//
// Header Search Options
//===----------------------------------------------------------------------===//

def nostdsysteminc : Flag<["-"], "nostdsysteminc">,
  HelpText<"Disable standard system #include directories">;
def fdisable_module_hash : Flag<["-"], "fdisable-module-hash">,
  HelpText<"Disable the module hash">;
def fmodules_hash_content : Flag<["-"], "fmodules-hash-content">,
  HelpText<"Enable hashing the content of a module file">;
def fmodules_strict_context_hash : Flag<["-"], "fmodules-strict-context-hash">,
  HelpText<"Enable hashing of all compiler options that could impact the "
           "semantics of a module in an implicit build">,
  MarshallingInfoFlag<"HeaderSearchOpts->ModulesStrictContextHash", "false">;
def c_isystem : JoinedOrSeparate<["-"], "c-isystem">, MetaVarName<"<directory>">,
  HelpText<"Add directory to the C SYSTEM include search path">;
def objc_isystem : JoinedOrSeparate<["-"], "objc-isystem">,
  MetaVarName<"<directory>">,
  HelpText<"Add directory to the ObjC SYSTEM include search path">;
def objcxx_isystem : JoinedOrSeparate<["-"], "objcxx-isystem">,
  MetaVarName<"<directory>">,
  HelpText<"Add directory to the ObjC++ SYSTEM include search path">;
def internal_isystem : JoinedOrSeparate<["-"], "internal-isystem">,
  MetaVarName<"<directory>">,
  HelpText<"Add directory to the internal system include search path; these "
           "are assumed to not be user-provided and are used to model system "
           "and standard headers' paths.">;
def internal_externc_isystem : JoinedOrSeparate<["-"], "internal-externc-isystem">,
  MetaVarName<"<directory>">,
  HelpText<"Add directory to the internal system include search path with "
           "implicit extern \"C\" semantics; these are assumed to not be "
           "user-provided and are used to model system and standard headers' "
           "paths.">;

//===----------------------------------------------------------------------===//
// Preprocessor Options
//===----------------------------------------------------------------------===//

def chain_include : Separate<["-"], "chain-include">, MetaVarName<"<file>">,
  HelpText<"Include and chain a header file after turning it into PCH">;
def preamble_bytes_EQ : Joined<["-"], "preamble-bytes=">,
  HelpText<"Assume that the precompiled header is a precompiled preamble "
           "covering the first N bytes of the main file">;
def detailed_preprocessing_record : Flag<["-"], "detailed-preprocessing-record">,
  HelpText<"include a detailed record of preprocessing actions">;
def setup_static_analyzer : Flag<["-"], "setup-static-analyzer">,
  HelpText<"Set up preprocessor for static analyzer (done automatically when static analyzer is run).">;
def disable_pragma_debug_crash : Flag<["-"], "disable-pragma-debug-crash">,
  HelpText<"Disable any #pragma clang __debug that can lead to crashing behavior. This is meant for testing.">;

//===----------------------------------------------------------------------===//
// OpenCL Options
//===----------------------------------------------------------------------===//

def cl_ext_EQ : CommaJoined<["-"], "cl-ext=">,
  HelpText<"OpenCL only. Enable or disable OpenCL extensions. The argument is a comma-separated sequence of one or more extension names, each prefixed by '+' or '-'.">;

//===----------------------------------------------------------------------===//
// CUDA Options
//===----------------------------------------------------------------------===//

def fcuda_is_device : Flag<["-"], "fcuda-is-device">,
  HelpText<"Generate code for CUDA device">;
def fcuda_include_gpubinary : Separate<["-"], "fcuda-include-gpubinary">,
  HelpText<"Incorporate CUDA device-side binary into host object file.">;
def fcuda_allow_variadic_functions : Flag<["-"], "fcuda-allow-variadic-functions">,
  HelpText<"Allow variadic functions in CUDA device code.">;
def fno_cuda_host_device_constexpr : Flag<["-"], "fno-cuda-host-device-constexpr">,
  HelpText<"Don't treat unattributed constexpr functions as __host__ __device__.">;

//===----------------------------------------------------------------------===//
// OpenMP Options
//===----------------------------------------------------------------------===//

def fopenmp_is_device : Flag<["-"], "fopenmp-is-device">,
  HelpText<"Generate code only for an OpenMP target device.">;
def fopenmp_host_ir_file_path : Separate<["-"], "fopenmp-host-ir-file-path">,
  HelpText<"Path to the IR file produced by the frontend for the host.">;

//===----------------------------------------------------------------------===//
// SYCL Options
//===----------------------------------------------------------------------===//

def fsycl_is_device : Flag<["-"], "fsycl-is-device">,
  HelpText<"Generate code for SYCL device.">;
def fsycl_is_host : Flag<["-"], "fsycl-is-host">,
  HelpText<"SYCL host compilation">;
def fsycl_int_header : Separate<["-"], "fsycl-int-header">,
  HelpText<"Generate SYCL integration header into this file.">;
def fsycl_int_header_EQ : Joined<["-"], "fsycl-int-header=">,
  Alias<fsycl_int_header>;
def fsycl_std_layout_kernel_params: Flag<["-"], "fsycl-std-layout-kernel-params">,
  HelpText<"Enable standard layout requirement for SYCL kernel parameters.">;
def fsycl_allow_func_ptr : Flag<["-"], "fsycl-allow-func-ptr">,
  HelpText<"Allow function pointers in SYCL device.">;
def fno_sycl_allow_func_ptr : Flag<["-"], "fno-sycl-allow-func-ptr">;
def fsycl_enable_optimizations: Flag<["-"], "fsycl-enable-optimizations">,
  HelpText<"Experimental flag enabling standard optimization in the front-end.">;

} // let Flags = [CC1Option]

//===----------------------------------------------------------------------===//
// cc1as-only Options
//===----------------------------------------------------------------------===//

let Flags = [CC1AsOption, NoDriverOption] in {

// Language Options
def n : Flag<["-"], "n">,
  HelpText<"Don't automatically start assembly file with a text section">;

// Frontend Options
def filetype : Separate<["-"], "filetype">,
    HelpText<"Specify the output file type ('asm', 'null', or 'obj')">;

// Transliterate Options
def output_asm_variant : Separate<["-"], "output-asm-variant">,
    HelpText<"Select the asm variant index to use for output">;
def show_encoding : Flag<["-"], "show-encoding">,
    HelpText<"Show instruction encoding information in transliterate mode">;
def show_inst : Flag<["-"], "show-inst">,
    HelpText<"Show internal instruction representation in transliterate mode">;

// Assemble Options
def dwarf_debug_producer : Separate<["-"], "dwarf-debug-producer">,
  HelpText<"The string to embed in the Dwarf debug AT_producer record.">;

def defsym : Separate<["-"], "defsym">,
  HelpText<"Define a value for a symbol">;

} // let Flags = [CC1AsOption]

//===----------------------------------------------------------------------===//
// clang-cl Options
//===----------------------------------------------------------------------===//

def cl_Group : OptionGroup<"<clang-cl options>">, Flags<[CLOption]>,
  HelpText<"CL.EXE COMPATIBILITY OPTIONS">;

def cl_compile_Group : OptionGroup<"<clang-cl compile-only options>">,
  Group<cl_Group>;

def cl_ignored_Group : OptionGroup<"<clang-cl ignored options>">,
  Group<cl_Group>;

class CLFlag<string name> : Option<["/", "-"], name, KIND_FLAG>,
  Group<cl_Group>, Flags<[CLOption, DriverOption]>;

class CLCompileFlag<string name> : Option<["/", "-"], name, KIND_FLAG>,
  Group<cl_compile_Group>, Flags<[CLOption, DriverOption]>;

class CLIgnoredFlag<string name> : Option<["/", "-"], name, KIND_FLAG>,
  Group<cl_ignored_Group>, Flags<[CLOption, DriverOption]>;

class CLJoined<string name> : Option<["/", "-"], name, KIND_JOINED>,
  Group<cl_Group>, Flags<[CLOption, DriverOption]>;

class CLCompileJoined<string name> : Option<["/", "-"], name, KIND_JOINED>,
  Group<cl_compile_Group>, Flags<[CLOption, DriverOption]>;

class CLIgnoredJoined<string name> : Option<["/", "-"], name, KIND_JOINED>,
  Group<cl_ignored_Group>, Flags<[CLOption, DriverOption, HelpHidden]>;

class CLJoinedOrSeparate<string name> : Option<["/", "-"], name,
  KIND_JOINED_OR_SEPARATE>, Group<cl_Group>, Flags<[CLOption, DriverOption]>;

class CLCompileJoinedOrSeparate<string name> : Option<["/", "-"], name,
  KIND_JOINED_OR_SEPARATE>, Group<cl_compile_Group>,
  Flags<[CLOption, DriverOption]>;

class CLRemainingArgsJoined<string name> : Option<["/", "-"], name,
  KIND_REMAINING_ARGS_JOINED>, Group<cl_Group>, Flags<[CLOption, DriverOption]>;

// Aliases:
// (We don't put any of these in cl_compile_Group as the options they alias are
// already in the right group.)

def _SLASH_Brepro : CLFlag<"Brepro">,
  HelpText<"Do not write current time into COFF output (breaks link.exe /incremental)">,
  Alias<mno_incremental_linker_compatible>;
def _SLASH_Brepro_ : CLFlag<"Brepro-">,
  HelpText<"Write current time into COFF output (default)">,
  Alias<mincremental_linker_compatible>;
def _SLASH_C : CLFlag<"C">,
  HelpText<"Do not discard comments when preprocessing">, Alias<C>;
def _SLASH_c : CLFlag<"c">, HelpText<"Compile only">, Alias<c>;
def _SLASH_d1PP : CLFlag<"d1PP">,
  HelpText<"Retain macro definitions in /E mode">, Alias<dD>;
def _SLASH_d1reportAllClassLayout : CLFlag<"d1reportAllClassLayout">,
  HelpText<"Dump record layout information">,
  Alias<Xclang>, AliasArgs<["-fdump-record-layouts"]>;
def _SLASH_diagnostics_caret : CLFlag<"diagnostics:caret">,
  HelpText<"Enable caret and column diagnostics (default)">;
def _SLASH_diagnostics_column : CLFlag<"diagnostics:column">,
  HelpText<"Disable caret diagnostics but keep column info">;
def _SLASH_diagnostics_classic : CLFlag<"diagnostics:classic">,
  HelpText<"Disable column and caret diagnostics">;
def _SLASH_D : CLJoinedOrSeparate<"D">, HelpText<"Define macro">,
  MetaVarName<"<macro[=value]>">, Alias<D>;
def _SLASH_E : CLFlag<"E">, HelpText<"Preprocess to stdout">, Alias<E>;
def _SLASH_fp_except : CLFlag<"fp:except">, HelpText<"">, Alias<ftrapping_math>;
def _SLASH_fp_except_ : CLFlag<"fp:except-">,
  HelpText<"">, Alias<fno_trapping_math>;
def _SLASH_fp_fast : CLFlag<"fp:fast">, HelpText<"">, Alias<ffast_math>;
def _SLASH_fp_precise : CLFlag<"fp:precise">,
  HelpText<"">, Alias<fno_fast_math>;
def _SLASH_fp_strict : CLFlag<"fp:strict">, HelpText<"">, Alias<fno_fast_math>;
def _SLASH_GA : CLFlag<"GA">, Alias<ftlsmodel_EQ>, AliasArgs<["local-exec"]>,
  HelpText<"Assume thread-local variables are defined in the executable">;
def _SLASH_GR : CLFlag<"GR">, HelpText<"Emit RTTI data (default)">;
def _SLASH_GR_ : CLFlag<"GR-">, HelpText<"Do not emit RTTI data">;
def _SLASH_GF : CLIgnoredFlag<"GF">,
  HelpText<"Enable string pooling (default)">;
def _SLASH_GF_ : CLFlag<"GF-">, HelpText<"Disable string pooling">,
  Alias<fwritable_strings>;
def _SLASH_GS : CLFlag<"GS">,
  HelpText<"Enable buffer security check (default)">;
def _SLASH_GS_ : CLFlag<"GS-">, HelpText<"Disable buffer security check">;
def : CLFlag<"Gs">, HelpText<"Use stack probes (default)">,
  Alias<mstack_probe_size>, AliasArgs<["4096"]>;
def _SLASH_Gs : CLJoined<"Gs">,
  HelpText<"Set stack probe size (default 4096)">, Alias<mstack_probe_size>;
def _SLASH_Gy : CLFlag<"Gy">, HelpText<"Put each function in its own section">,
  Alias<ffunction_sections>;
def _SLASH_Gy_ : CLFlag<"Gy-">,
  HelpText<"Do not put each function in its own section (default)">,
  Alias<fno_function_sections>;
def _SLASH_Gw : CLFlag<"Gw">, HelpText<"Put each data item in its own section">,
  Alias<fdata_sections>;
def _SLASH_Gw_ : CLFlag<"Gw-">,
  HelpText<"Do not put each data item in its own section (default)">,
  Alias<fno_data_sections>;
def _SLASH_help : CLFlag<"help">, Alias<help>,
  HelpText<"Display available options">;
def _SLASH_HELP : CLFlag<"HELP">, Alias<help>;
def _SLASH_I : CLJoinedOrSeparate<"I">,
  HelpText<"Add directory to include search path">, MetaVarName<"<dir>">,
  Alias<I>;
def _SLASH_J : CLFlag<"J">, HelpText<"Make char type unsigned">,
  Alias<funsigned_char>;

// The _SLASH_O option handles all the /O flags, but we also provide separate
// aliased options to provide separate help messages.
def _SLASH_O : CLJoined<"O">,
  HelpText<"Set multiple /O flags at once; e.g. '/O2y-' for '/O2 /Oy-'">,
  MetaVarName<"<flags>">;
def : CLFlag<"O1">, Alias<_SLASH_O>, AliasArgs<["1"]>,
  HelpText<"Optimize for size  (like /Og     /Os /Oy /Ob2 /GF /Gy)">;
def : CLFlag<"O2">, Alias<_SLASH_O>, AliasArgs<["2"]>,
  HelpText<"Optimize for speed (like /Og /Oi /Ot /Oy /Ob2 /GF /Gy)">;
def : CLFlag<"Ob0">, Alias<_SLASH_O>, AliasArgs<["b0"]>,
  HelpText<"Disable function inlining">;
def : CLFlag<"Ob1">, Alias<_SLASH_O>, AliasArgs<["b1"]>,
  HelpText<"Only inline functions explicitly or implicitly marked inline">;
def : CLFlag<"Ob2">, Alias<_SLASH_O>, AliasArgs<["b2"]>,
  HelpText<"Inline functions as deemed beneficial by the compiler">;
def : CLFlag<"Od">, Alias<_SLASH_O>, AliasArgs<["d"]>,
  HelpText<"Disable optimization">;
def : CLFlag<"Og">, Alias<_SLASH_O>, AliasArgs<["g"]>,
  HelpText<"No effect">;
def : CLFlag<"Oi">, Alias<_SLASH_O>, AliasArgs<["i"]>,
  HelpText<"Enable use of builtin functions">;
def : CLFlag<"Oi-">, Alias<_SLASH_O>, AliasArgs<["i-"]>,
  HelpText<"Disable use of builtin functions">;
def : CLFlag<"Os">, Alias<_SLASH_O>, AliasArgs<["s"]>,
  HelpText<"Optimize for size">;
def : CLFlag<"Ot">, Alias<_SLASH_O>, AliasArgs<["t"]>,
  HelpText<"Optimize for speed">;
def : CLFlag<"Ox">, Alias<_SLASH_O>, AliasArgs<["x"]>,
  HelpText<"Deprecated (like /Og /Oi /Ot /Oy /Ob2); use /O2">;
def : CLFlag<"Oy">, Alias<_SLASH_O>, AliasArgs<["y"]>,
  HelpText<"Enable frame pointer omission (x86 only)">;
def : CLFlag<"Oy-">, Alias<_SLASH_O>, AliasArgs<["y-"]>,
  HelpText<"Disable frame pointer omission (x86 only, default)">;

def _SLASH_QUESTION : CLFlag<"?">, Alias<help>,
  HelpText<"Display available options">;
def _SLASH_Qvec : CLFlag<"Qvec">,
  HelpText<"Enable the loop vectorization passes">, Alias<fvectorize>;
def _SLASH_Qvec_ : CLFlag<"Qvec-">,
  HelpText<"Disable the loop vectorization passes">, Alias<fno_vectorize>;
def _SLASH_showIncludes : CLFlag<"showIncludes">,
  HelpText<"Print info about included files to stderr">;
def _SLASH_showIncludes_user : CLFlag<"showIncludes:user">,
  HelpText<"Like /showIncludes but omit system headers">;
def _SLASH_showFilenames : CLFlag<"showFilenames">,
  HelpText<"Print the name of each compiled file">;
def _SLASH_showFilenames_ : CLFlag<"showFilenames-">,
  HelpText<"Do not print the name of each compiled file (default)">;
def _SLASH_source_charset : CLCompileJoined<"source-charset:">,
  HelpText<"Set source encoding, supports only UTF-8">,
  Alias<finput_charset_EQ>;
def _SLASH_execution_charset : CLCompileJoined<"execution-charset:">,
  HelpText<"Set runtime encoding, supports only UTF-8">,
  Alias<fexec_charset_EQ>;
def _SLASH_std : CLCompileJoined<"std:">,
  HelpText<"Set C++ version (c++14,c++17,c++latest)">;
def _SLASH_U : CLJoinedOrSeparate<"U">, HelpText<"Undefine macro">,
  MetaVarName<"<macro>">, Alias<U>;
def _SLASH_validate_charset : CLFlag<"validate-charset">,
  Alias<W_Joined>, AliasArgs<["invalid-source-encoding"]>;
def _SLASH_validate_charset_ : CLFlag<"validate-charset-">,
  Alias<W_Joined>, AliasArgs<["no-invalid-source-encoding"]>;
def _SLASH_W0 : CLFlag<"W0">, HelpText<"Disable all warnings">, Alias<w>;
def _SLASH_W1 : CLFlag<"W1">, HelpText<"Enable -Wall">, Alias<Wall>;
def _SLASH_W2 : CLFlag<"W2">, HelpText<"Enable -Wall">, Alias<Wall>;
def _SLASH_W3 : CLFlag<"W3">, HelpText<"Enable -Wall">, Alias<Wall>;
def _SLASH_W4 : CLFlag<"W4">, HelpText<"Enable -Wall and -Wextra">, Alias<WCL4>;
def _SLASH_Wall : CLFlag<"Wall">, HelpText<"Enable -Weverything">,
  Alias<W_Joined>, AliasArgs<["everything"]>;
def _SLASH_WX : CLFlag<"WX">, HelpText<"Treat warnings as errors">,
  Alias<W_Joined>, AliasArgs<["error"]>;
def _SLASH_WX_ : CLFlag<"WX-">,
  HelpText<"Do not treat warnings as errors (default)">,
  Alias<W_Joined>, AliasArgs<["no-error"]>;
def _SLASH_w_flag : CLFlag<"w">, HelpText<"Disable all warnings">, Alias<w>;
def _SLASH_wd4005 : CLFlag<"wd4005">, Alias<W_Joined>,
  AliasArgs<["no-macro-redefined"]>;
def _SLASH_wd4018 : CLFlag<"wd4018">, Alias<W_Joined>,
  AliasArgs<["no-sign-compare"]>;
def _SLASH_wd4100 : CLFlag<"wd4100">, Alias<W_Joined>,
  AliasArgs<["no-unused-parameter"]>;
def _SLASH_wd4910 : CLFlag<"wd4910">, Alias<W_Joined>,
  AliasArgs<["no-dllexport-explicit-instantiation-decl"]>;
def _SLASH_wd4996 : CLFlag<"wd4996">, Alias<W_Joined>,
  AliasArgs<["no-deprecated-declarations"]>;
def _SLASH_vd : CLJoined<"vd">, HelpText<"Control vtordisp placement">,
  Alias<vtordisp_mode_EQ>;
def _SLASH_X : CLFlag<"X">,
  HelpText<"Do not add %INCLUDE% to include search path">, Alias<nostdlibinc>;
def _SLASH_Zc_sizedDealloc : CLFlag<"Zc:sizedDealloc">,
  HelpText<"Enable C++14 sized global deallocation functions">,
  Alias<fsized_deallocation>;
def _SLASH_Zc_sizedDealloc_ : CLFlag<"Zc:sizedDealloc-">,
  HelpText<"Disable C++14 sized global deallocation functions">,
  Alias<fno_sized_deallocation>;
def _SLASH_Zc_alignedNew : CLFlag<"Zc:alignedNew">,
  HelpText<"Enable C++17 aligned allocation functions">,
  Alias<faligned_allocation>;
def _SLASH_Zc_alignedNew_ : CLFlag<"Zc:alignedNew-">,
  HelpText<"Disable C++17 aligned allocation functions">,
  Alias<fno_aligned_allocation>;
def _SLASH_Zc_char8_t : CLFlag<"Zc:char8_t">,
  HelpText<"Enable char8_t from C++2a">,
  Alias<fchar8__t>;
def _SLASH_Zc_char8_t_ : CLFlag<"Zc:char8_t-">,
  HelpText<"Disable char8_t from c++2a">,
  Alias<fno_char8__t>;
def _SLASH_Zc_strictStrings : CLFlag<"Zc:strictStrings">,
  HelpText<"Treat string literals as const">, Alias<W_Joined>,
  AliasArgs<["error=c++11-compat-deprecated-writable-strings"]>;
def _SLASH_Zc_threadSafeInit : CLFlag<"Zc:threadSafeInit">,
  HelpText<"Enable thread-safe initialization of static variables">,
  Alias<fthreadsafe_statics>;
def _SLASH_Zc_threadSafeInit_ : CLFlag<"Zc:threadSafeInit-">,
  HelpText<"Disable thread-safe initialization of static variables">,
  Alias<fno_threadsafe_statics>;
def _SLASH_Zc_trigraphs : CLFlag<"Zc:trigraphs">,
  HelpText<"Enable trigraphs">, Alias<ftrigraphs>;
def _SLASH_Zc_trigraphs_off : CLFlag<"Zc:trigraphs-">,
  HelpText<"Disable trigraphs (default)">, Alias<fno_trigraphs>;
def _SLASH_Zc_twoPhase : CLFlag<"Zc:twoPhase">,
  HelpText<"Enable two-phase name lookup in templates">,
  Alias<fno_delayed_template_parsing>;
def _SLASH_Zc_twoPhase_ : CLFlag<"Zc:twoPhase-">,
  HelpText<"Disable two-phase name lookup in templates (default)">,
  Alias<fdelayed_template_parsing>;
def _SLASH_Z7 : CLFlag<"Z7">,
  HelpText<"Enable CodeView debug information in object files">;
def _SLASH_Zd : CLFlag<"Zd">,
  HelpText<"Emit debug line number tables only">;
def _SLASH_Zi : CLFlag<"Zi">, Alias<_SLASH_Z7>,
  HelpText<"Like /Z7">;
def _SLASH_Zp : CLJoined<"Zp">,
  HelpText<"Set default maximum struct packing alignment">,
  Alias<fpack_struct_EQ>;
def _SLASH_Zp_flag : CLFlag<"Zp">,
  HelpText<"Set default maximum struct packing alignment to 1">,
  Alias<fpack_struct_EQ>, AliasArgs<["1"]>;
def _SLASH_Zs : CLFlag<"Zs">, HelpText<"Syntax-check only">,
  Alias<fsyntax_only>;
def _SLASH_openmp_ : CLFlag<"openmp-">,
  HelpText<"Disable OpenMP support">, Alias<fno_openmp>;
def _SLASH_openmp : CLFlag<"openmp">, HelpText<"Enable OpenMP support">,
  Alias<fopenmp>;
def _SLASH_openmp_experimental : CLFlag<"openmp:experimental">,
  HelpText<"Enable OpenMP support with experimental SIMD support">,
  Alias<fopenmp>;

// Non-aliases:

def _SLASH_arch : CLCompileJoined<"arch:">,
  HelpText<"Set architecture for code generation">;

def _SLASH_M_Group : OptionGroup<"</M group>">, Group<cl_compile_Group>;
def _SLASH_volatile_Group : OptionGroup<"</volatile group>">,
  Group<cl_compile_Group>;

def _SLASH_EH : CLJoined<"EH">, HelpText<"Set exception handling model">;
def _SLASH_EP : CLFlag<"EP">,
  HelpText<"Disable linemarker output and preprocess to stdout">;
def _SLASH_FA : CLFlag<"FA">,
  HelpText<"Output assembly code file during compilation">;
def _SLASH_Fa : CLJoined<"Fa">,
  HelpText<"Set assembly output file name (with /FA)">,
  MetaVarName<"<file or dir/>">;
def _SLASH_fallback : CLCompileFlag<"fallback">,
  HelpText<"Fall back to cl.exe if clang-cl fails to compile">;
def _SLASH_FI : CLJoinedOrSeparate<"FI">,
  HelpText<"Include file before parsing">, Alias<include_>;
def _SLASH_Fe : CLJoined<"Fe">,
  HelpText<"Set output executable file name">,
  MetaVarName<"<file or dir/>">;
def _SLASH_Fe_COLON : CLJoined<"Fe:">, Alias<_SLASH_Fe>;
def _SLASH_Fi : CLCompileJoined<"Fi">,
  HelpText<"Set preprocess output file name (with /P)">,
  MetaVarName<"<file>">;
def _SLASH_Fo : CLCompileJoined<"Fo">,
  HelpText<"Set output object file (with /c)">,
  MetaVarName<"<file or dir/>">;
def _SLASH_guard : CLJoined<"guard:">,
  HelpText<"Enable Control Flow Guard with /guard:cf, or only the table with /guard:cf,nochecks">;
def _SLASH_GX : CLFlag<"GX">,
  HelpText<"Deprecated; use /EHsc">;
def _SLASH_GX_ : CLFlag<"GX-">,
  HelpText<"Deprecated (like not passing /EH)">;
def _SLASH_imsvc : CLJoinedOrSeparate<"imsvc">,
  HelpText<"Add <dir> to system include search path, as if in %INCLUDE%">,
  MetaVarName<"<dir>">;
def _SLASH_LD : CLFlag<"LD">, HelpText<"Create DLL">;
def _SLASH_LDd : CLFlag<"LDd">, HelpText<"Create debug DLL">;
def _SLASH_link : CLRemainingArgsJoined<"link">,
  HelpText<"Forward options to the linker">, MetaVarName<"<options>">;
def _SLASH_MD : Option<["/", "-"], "MD", KIND_FLAG>, Group<_SLASH_M_Group>,
  Flags<[CLOption, DriverOption]>, HelpText<"Use DLL run-time">;
def _SLASH_MDd : Option<["/", "-"], "MDd", KIND_FLAG>, Group<_SLASH_M_Group>,
  Flags<[CLOption, DriverOption]>, HelpText<"Use DLL debug run-time">;
def _SLASH_MT : Option<["/", "-"], "MT", KIND_FLAG>, Group<_SLASH_M_Group>,
  Flags<[CLOption, DriverOption]>, HelpText<"Use static run-time">;
def _SLASH_MTd : Option<["/", "-"], "MTd", KIND_FLAG>, Group<_SLASH_M_Group>,
  Flags<[CLOption, DriverOption]>, HelpText<"Use static debug run-time">;
def _SLASH_o : CLJoinedOrSeparate<"o">,
  HelpText<"Deprecated (set output file name); use /Fe or /Fe">,
  MetaVarName<"<file or dir/>">;
def _SLASH_P : CLFlag<"P">, HelpText<"Preprocess to file">;
def _SLASH_Tc : CLCompileJoinedOrSeparate<"Tc">,
  HelpText<"Treat <file> as C source file">, MetaVarName<"<file>">;
def _SLASH_TC : CLCompileFlag<"TC">, HelpText<"Treat all source files as C">;
def _SLASH_Tp : CLCompileJoinedOrSeparate<"Tp">,
  HelpText<"Treat <file> as C++ source file">, MetaVarName<"<file>">;
def _SLASH_TP : CLCompileFlag<"TP">, HelpText<"Treat all source files as C++">;
def _SLASH_volatile_iso : Option<["/", "-"], "volatile:iso", KIND_FLAG>,
  Group<_SLASH_volatile_Group>, Flags<[CLOption, DriverOption]>,
  HelpText<"Volatile loads and stores have standard semantics">;
def _SLASH_vmb : CLFlag<"vmb">,
  HelpText<"Use a best-case representation method for member pointers">;
def _SLASH_vmg : CLFlag<"vmg">,
  HelpText<"Use a most-general representation for member pointers">;
def _SLASH_vms : CLFlag<"vms">,
  HelpText<"Set the default most-general representation to single inheritance">;
def _SLASH_vmm : CLFlag<"vmm">,
  HelpText<"Set the default most-general representation to "
           "multiple inheritance">;
def _SLASH_vmv : CLFlag<"vmv">,
  HelpText<"Set the default most-general representation to "
           "virtual inheritance">;
def _SLASH_volatile_ms  : Option<["/", "-"], "volatile:ms", KIND_FLAG>,
  Group<_SLASH_volatile_Group>, Flags<[CLOption, DriverOption]>,
  HelpText<"Volatile loads and stores have acquire and release semantics">;
def _SLASH_clang : CLJoined<"clang:">,
  HelpText<"Pass <arg> to the clang driver">, MetaVarName<"<arg>">;
def _SLASH_Zl : CLFlag<"Zl">,
  HelpText<"Do not let object file auto-link default libraries">;

def _SLASH_Yc : CLJoined<"Yc">,
  HelpText<"Generate a pch file for all code up to and including <filename>">,
  MetaVarName<"<filename>">;
def _SLASH_Yu : CLJoined<"Yu">,
  HelpText<"Load a pch file and use it instead of all code up to "
           "and including <filename>">,
  MetaVarName<"<filename>">;
def _SLASH_Y_ : CLFlag<"Y-">,
  HelpText<"Disable precompiled headers, overrides /Yc and /Yu">;
def _SLASH_Zc_dllexportInlines : CLFlag<"Zc:dllexportInlines">,
  HelpText<"dllexport/dllimport inline member functions of dllexport/import classes (default)">;
def _SLASH_Zc_dllexportInlines_ : CLFlag<"Zc:dllexportInlines-">,
  HelpText<"Do not dllexport/dllimport inline member functions of dllexport/import classes">;
def _SLASH_Fp : CLJoined<"Fp">,
  HelpText<"Set pch file name (with /Yc and /Yu)">, MetaVarName<"<file>">;

def _SLASH_Gd : CLFlag<"Gd">,
  HelpText<"Set __cdecl as a default calling convention">;
def _SLASH_Gr : CLFlag<"Gr">,
  HelpText<"Set __fastcall as a default calling convention">;
def _SLASH_Gz : CLFlag<"Gz">,
  HelpText<"Set __stdcall as a default calling convention">;
def _SLASH_Gv : CLFlag<"Gv">,
  HelpText<"Set __vectorcall as a default calling convention">;
def _SLASH_Gregcall : CLFlag<"Gregcall">,
  HelpText<"Set __regcall as a default calling convention">;

// Ignored:

def _SLASH_analyze_ : CLIgnoredFlag<"analyze-">;
def _SLASH_bigobj : CLIgnoredFlag<"bigobj">;
def _SLASH_cgthreads : CLIgnoredJoined<"cgthreads">;
def _SLASH_d2FastFail : CLIgnoredFlag<"d2FastFail">;
def _SLASH_d2Zi_PLUS : CLIgnoredFlag<"d2Zi+">;
def _SLASH_errorReport : CLIgnoredJoined<"errorReport">;
def _SLASH_FC : CLIgnoredFlag<"FC">;
def _SLASH_Fd : CLIgnoredJoined<"Fd">;
def _SLASH_FS : CLIgnoredFlag<"FS">;
def _SLASH_JMC : CLIgnoredFlag<"JMC">;
def _SLASH_kernel_ : CLIgnoredFlag<"kernel-">;
def _SLASH_nologo : CLIgnoredFlag<"nologo">;
def _SLASH_permissive_ : CLIgnoredFlag<"permissive-">;
def _SLASH_RTC : CLIgnoredJoined<"RTC">;
def _SLASH_sdl : CLIgnoredFlag<"sdl">;
def _SLASH_sdl_ : CLIgnoredFlag<"sdl-">;
def _SLASH_utf8 : CLIgnoredFlag<"utf-8">,
  HelpText<"Set source and runtime encoding to UTF-8 (default)">;
def _SLASH_w : CLIgnoredJoined<"w">;
def _SLASH_Zc___cplusplus : CLIgnoredFlag<"Zc:__cplusplus">;
def _SLASH_Zc_auto : CLIgnoredFlag<"Zc:auto">;
def _SLASH_Zc_forScope : CLIgnoredFlag<"Zc:forScope">;
def _SLASH_Zc_inline : CLIgnoredFlag<"Zc:inline">;
def _SLASH_Zc_rvalueCast : CLIgnoredFlag<"Zc:rvalueCast">;
def _SLASH_Zc_ternary : CLIgnoredFlag<"Zc:ternary">;
def _SLASH_Zc_wchar_t : CLIgnoredFlag<"Zc:wchar_t">;
def _SLASH_ZH_MD5 : CLIgnoredFlag<"ZH:MD5">;
def _SLASH_ZH_SHA1 : CLIgnoredFlag<"ZH:SHA1">;
def _SLASH_ZH_SHA_256 : CLIgnoredFlag<"ZH:SHA_256">;
def _SLASH_Zm : CLIgnoredJoined<"Zm">;
def _SLASH_Zo : CLIgnoredFlag<"Zo">;
def _SLASH_Zo_ : CLIgnoredFlag<"Zo-">;


// Unsupported:

def _SLASH_await : CLFlag<"await">;
def _SLASH_constexpr : CLJoined<"constexpr:">;
def _SLASH_AI : CLJoinedOrSeparate<"AI">;
def _SLASH_Bt : CLFlag<"Bt">;
def _SLASH_Bt_plus : CLFlag<"Bt+">;
def _SLASH_clr : CLJoined<"clr">;
def _SLASH_d2 : CLJoined<"d2">;
def _SLASH_doc : CLJoined<"doc">;
def _SLASH_FA_joined : CLJoined<"FA">;
def _SLASH_favor : CLJoined<"favor">;
def _SLASH_F : CLJoinedOrSeparate<"F">;
def _SLASH_Fm : CLJoined<"Fm">;
def _SLASH_Fr : CLJoined<"Fr">;
def _SLASH_FR : CLJoined<"FR">;
def _SLASH_FU : CLJoinedOrSeparate<"FU">;
def _SLASH_Fx : CLFlag<"Fx">;
def _SLASH_G1 : CLFlag<"G1">;
def _SLASH_G2 : CLFlag<"G2">;
def _SLASH_Ge : CLFlag<"Ge">;
def _SLASH_Gh : CLFlag<"Gh">;
def _SLASH_GH : CLFlag<"GH">;
def _SLASH_GL : CLFlag<"GL">;
def _SLASH_GL_ : CLFlag<"GL-">;
def _SLASH_Gm : CLFlag<"Gm">;
def _SLASH_Gm_ : CLFlag<"Gm-">;
def _SLASH_GT : CLFlag<"GT">;
def _SLASH_GZ : CLFlag<"GZ">;
def _SLASH_H : CLFlag<"H">;
def _SLASH_homeparams : CLFlag<"homeparams">;
def _SLASH_hotpatch : CLFlag<"hotpatch">;
def _SLASH_kernel : CLFlag<"kernel">;
def _SLASH_LN : CLFlag<"LN">;
def _SLASH_MP : CLJoined<"MP">;
def _SLASH_Qfast_transcendentals : CLFlag<"Qfast_transcendentals">;
def _SLASH_QIfist : CLFlag<"QIfist">;
def _SLASH_QIntel_jcc_erratum : CLFlag<"QIntel-jcc-erratum">;
def _SLASH_Qimprecise_fwaits : CLFlag<"Qimprecise_fwaits">;
def _SLASH_Qpar : CLFlag<"Qpar">;
def _SLASH_Qpar_report : CLJoined<"Qpar-report">;
def _SLASH_Qsafe_fp_loads : CLFlag<"Qsafe_fp_loads">;
def _SLASH_Qspectre : CLFlag<"Qspectre">;
def _SLASH_Qspectre_load : CLFlag<"Qspectre-load">;
def _SLASH_Qspectre_load_cf : CLFlag<"Qspectre-load-cf">;
def _SLASH_Qvec_report : CLJoined<"Qvec-report">;
def _SLASH_u : CLFlag<"u">;
def _SLASH_V : CLFlag<"V">;
def _SLASH_WL : CLFlag<"WL">;
def _SLASH_Wp64 : CLFlag<"Wp64">;
def _SLASH_Yd : CLFlag<"Yd">;
def _SLASH_Yl : CLJoined<"Yl">;
def _SLASH_Za : CLFlag<"Za">;
def _SLASH_Zc : CLJoined<"Zc:">;
def _SLASH_Ze : CLFlag<"Ze">;
def _SLASH_Zg : CLFlag<"Zg">;
def _SLASH_ZI : CLFlag<"ZI">;
def _SLASH_ZW : CLJoined<"ZW">;<|MERGE_RESOLUTION|>--- conflicted
+++ resolved
@@ -124,13 +124,8 @@
 def opencl_Group : OptionGroup<"<opencl group>">, Group<f_Group>,
                    DocName<"OpenCL flags">;
 
-<<<<<<< HEAD
-def sycl_Group : OptionGroup<"<sycl group>">, Group<f_Group>,
+def sycl_Group : OptionGroup<"<SYCL group>">, Group<f_Group>,
                   DocName<"SYCL flags">;
-=======
-def sycl_Group : OptionGroup<"<SYCL group>">, Group<f_Group>,
-                 DocName<"SYCL flags">;
->>>>>>> 2cdbf729
 
 def m_Group : OptionGroup<"<m group>">, Group<CompileOnly_Group>,
               DocName<"Target-dependent compilation options">;
@@ -4341,6 +4336,10 @@
 def fsycl_xocc : Flag<["-"], "fsycl-xocc">,
   HelpText<"Indicates that the compiler is using the Xilinx xocc backend, "
            "allowing optional xocc requirements, e.g. compiler defines">;
+def fsycl_aie : Flag<["-"], "fsycl-aie">,
+  HelpText<"Indicates that the compiler is using the Xilinx AIE backend, "
+           "allowing optional AIE requirements, e.g. compiler defines "
+           "to be defined for both the host and device compilations">;
 def fsycl_allow_variadic_func : Flag<["-"], "fsycl-allow-variadic-func">,
   HelpText<"Allow variadic functions in SYCL device.">;
 def fno_sycl_allow_variadic_func : Flag<["-"], "fno-sycl-allow-variadic-func">;
