--- conflicted
+++ resolved
@@ -2645,7 +2645,6 @@
 def fsycl_link : Flag<["-"], "fsycl-link">, Alias<fsycl_link_EQ>,
   AliasArgs<["early"]>, Flags<[CC1Option, CoreOption]>,
   HelpText<"Generate partially linked device object to be used with the host link">;
-<<<<<<< HEAD
 def fsycl_header_only_library : Flag<["-"], "fsycl-header-only-library">,
   Group<f_Group>, Flags<[CC1Option, NoArgumentUnused]>,
   HelpText<"Tells the SYCL host compilation not to implicitly add -lsycl and "
@@ -2654,10 +2653,6 @@
 def fsycl_mutable_global : Flag<["-"], "fsycl-mutable-global">,
   Flags<[CC1Option, CoreOption]>, HelpText<"Allow mutable global variables in SYCL device code">,
   MarshallingInfoFlag<LangOpts<"SYCLAllowMutableGlobal">>;
-def fsycl_unnamed_lambda : Flag<["-"], "fsycl-unnamed-lambda">,
-  Flags<[CC1Option, CoreOption]>, HelpText<"Allow unnamed SYCL lambda kernels">,
-  MarshallingInfoFlag<LangOpts<"SYCLUnnamedLambda">>;
-=======
 defm sycl_unnamed_lambda
     : BoolFOption<
           "sycl-unnamed-lambda", LangOpts<"SYCLUnnamedLambda">,
@@ -2666,7 +2661,6 @@
               " >= clang::LangOptions::SYCLMajorVersion::SYCL_2020")>,
           PosFlag<SetTrue, [], "Allow">, NegFlag<SetFalse, [], "Disallow">,
           BothFlags<[CC1Option, CoreOption], " unnamed SYCL lambda kernels">>;
->>>>>>> ba0779d8
 def fsycl_help_EQ : Joined<["-"], "fsycl-help=">,
   Flags<[NoXarchOption, CoreOption]>, HelpText<"Emit help information from the "
   "related offline compilation tool. Valid values: all, fpga, gen, x86_64.">,
