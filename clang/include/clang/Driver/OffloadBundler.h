//===- OffloadBundler.h - File Bundling and Unbundling ----------*- C++ -*-===//
//
// Part of the LLVM Project, under the Apache License v2.0 with LLVM Exceptions.
// See https://llvm.org/LICENSE.txt for license information.
// SPDX-License-Identifier: Apache-2.0 WITH LLVM-exception
//
//===----------------------------------------------------------------------===//
///
/// \file
/// This file defines an offload bundling API that bundles different files
/// that relate with the same source code but different targets into a single
/// one. Also the implements the opposite functionality, i.e. unbundle files
/// previous created by this API.
///
//===----------------------------------------------------------------------===//

#ifndef LLVM_CLANG_DRIVER_OFFLOADBUNDLER_H
#define LLVM_CLANG_DRIVER_OFFLOADBUNDLER_H

#include "llvm/ADT/Triple.h"
#include "llvm/Support/Error.h"
#include <string>
#include <vector>

namespace clang {

class OffloadBundlerConfig {
public:
  bool AllowNoHost = false;
  bool AllowMissingBundles = false;
  bool CheckInputArchive = false;
  bool PrintExternalCommands = false;
  bool AddTargetSymbols = true;
  bool HipOpenmpCompatible = false;

  unsigned BundleAlignment = 1;
  unsigned HostInputIndex = ~0u;

  std::string FilesType;
  std::string ObjcopyPath;

  // TODO: Convert these to llvm::SmallVector
  std::vector<std::string> TargetNames;
  std::vector<std::string> InputFileNames;
  std::vector<std::string> OutputFileNames;
};

class OffloadBundler {
public:
  const OffloadBundlerConfig &BundlerConfig;

  // TODO: Add error checking from ClangOffloadBundler.cpp
  OffloadBundler(const OffloadBundlerConfig &BC) : BundlerConfig(BC) {}

  // List bundle IDs. Return true if an error was found.
  static llvm::Error
  ListBundleIDsInFile(llvm::StringRef InputFileName,
                      const OffloadBundlerConfig &BundlerConfig);

  llvm::Error BundleFiles();
  llvm::Error UnbundleFiles();
  llvm::Error UnbundleArchive();
};

/// Obtain the offload kind, real machine triple, and an optional GPUArch
/// out of the target information specified by the user.
/// Bundle Entry ID (or, Offload Target String) has following components:
///  * Offload Kind - Host, OpenMP, or HIP
///  * Triple - Standard LLVM Triple
///  * TargetID (Optional) - target ID, like gfx906:xnack+ or sm_30
struct OffloadTargetInfo {
  llvm::StringRef OffloadKind;
  llvm::Triple Triple;
  llvm::StringRef TargetID;

  const OffloadBundlerConfig &BundlerConfig;

  OffloadTargetInfo(const llvm::StringRef Target,
                    const OffloadBundlerConfig &BC);
  bool hasHostKind() const;
  bool isOffloadKindValid() const;
  bool isOffloadKindCompatible(const llvm::StringRef TargetOffloadKind) const;
  bool isTripleValid() const;
  bool operator==(const OffloadTargetInfo &Target) const;
<<<<<<< HEAD
  std::string str();
  llvm::Triple getTriple() { return Triple; }
=======
  std::string str() const;
>>>>>>> 844b84af
};

llvm::Expected<bool> CheckBundledSection(const OffloadBundlerConfig&);

} // namespace clang

#endif // LLVM_CLANG_DRIVER_OFFLOADBUNDLER_H<|MERGE_RESOLUTION|>--- conflicted
+++ resolved
@@ -82,12 +82,8 @@
   bool isOffloadKindCompatible(const llvm::StringRef TargetOffloadKind) const;
   bool isTripleValid() const;
   bool operator==(const OffloadTargetInfo &Target) const;
-<<<<<<< HEAD
-  std::string str();
-  llvm::Triple getTriple() { return Triple; }
-=======
   std::string str() const;
->>>>>>> 844b84af
+  llvm::Triple getTriple() const { return Triple; }
 };
 
 llvm::Expected<bool> CheckBundledSection(const OffloadBundlerConfig&);
