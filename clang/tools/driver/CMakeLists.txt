set( LLVM_LINK_COMPONENTS
  ${LLVM_TARGETS_TO_BUILD}
  Analysis
  CodeGen
  Core
  IPO
  AggressiveInstCombine
  InstCombine
  Instrumentation
  MC
  MCParser
  ObjCARCOpts
  Option
  ScalarOpts
  Support
<<<<<<< HEAD
  SYCLLowerIR
=======
  TargetParser
>>>>>>> f09cf34d
  TransformUtils
  Vectorize
  )

# Support plugins.
if(CLANG_PLUGIN_SUPPORT)
  set(support_plugins SUPPORT_PLUGINS)
endif()

add_clang_tool(clang
  driver.cpp
  cc1_main.cpp
  cc1as_main.cpp
  cc1gen_reproducer_main.cpp

  DEPENDS
  intrinsics_gen
  ${support_plugins}
  GENERATE_DRIVER
  )

clang_target_link_libraries(clang
  PRIVATE
  clangBasic
  clangCodeGen
  clangDriver
  clangFrontend
  clangFrontendTool
  clangSerialization
  )

if(WIN32 AND NOT CYGWIN)
  # Prevent versioning if the buildhost is targeting for Win32.
else()
  set_target_properties(clang PROPERTIES VERSION ${CLANG_EXECUTABLE_VERSION})
endif()

# Support plugins.
if(CLANG_PLUGIN_SUPPORT)
  export_executable_symbols_for_plugins(clang)
endif()

add_dependencies(clang clang-resource-headers)

if(NOT CLANG_LINKS_TO_CREATE)
  set(CLANG_LINKS_TO_CREATE clang++ clang-cl clang-cpp)
endif()

if (CLANG_ENABLE_HLSL)
  set(HLSL_LINK clang-dxc)
endif()

foreach(link ${CLANG_LINKS_TO_CREATE} ${HLSL_LINK})
  add_clang_symlink(${link} clang)
endforeach()

# Configure plist creation for OS X.
set (TOOL_INFO_PLIST "Info.plist" CACHE STRING "Plist name")
if (APPLE)
  if (CLANG_VENDOR)
    set(TOOL_INFO_NAME "${CLANG_VENDOR} clang")
  else()
    set(TOOL_INFO_NAME "clang")
  endif()

  set(TOOL_INFO_UTI "${CLANG_VENDOR_UTI}")
  set(TOOL_INFO_VERSION "${CLANG_VERSION}")
  set(TOOL_INFO_BUILD_VERSION "${LLVM_VERSION_MAJOR}.${LLVM_VERSION_MINOR}")

  set(TOOL_INFO_PLIST_OUT "${CMAKE_CURRENT_BINARY_DIR}/${TOOL_INFO_PLIST}")
  target_link_libraries(clang
    PRIVATE
    "-Wl,-sectcreate,__TEXT,__info_plist,\"${TOOL_INFO_PLIST_OUT}\"")
  configure_file("${TOOL_INFO_PLIST}.in" "${TOOL_INFO_PLIST_OUT}" @ONLY)

  set(TOOL_INFO_UTI)
  set(TOOL_INFO_NAME)
  set(TOOL_INFO_VERSION)
  set(TOOL_INFO_BUILD_VERSION)
endif()

if(CLANG_ORDER_FILE AND
    (LLVM_LINKER_IS_LD64 OR LLVM_LINKER_IS_GOLD OR LLVM_LINKER_IS_LLD))
  include(LLVMCheckLinkerFlag)

  if (LLVM_LINKER_IS_LD64 OR (LLVM_LINKER_IS_LLD AND APPLE))
    set(LINKER_ORDER_FILE_OPTION "-Wl,-order_file,${CLANG_ORDER_FILE}")
  elseif (LLVM_LINKER_IS_GOLD)
    set(LINKER_ORDER_FILE_OPTION "-Wl,--section-ordering-file,${CLANG_ORDER_FILE}")
  elseif (LLVM_LINKER_IS_LLD)
    set(LINKER_ORDER_FILE_OPTION "-Wl,--symbol-ordering-file,${CLANG_ORDER_FILE}")
  endif()

  # This is a test to ensure the actual order file works with the linker.
  llvm_check_linker_flag(CXX ${LINKER_ORDER_FILE_OPTION} LINKER_ORDER_FILE_WORKS)

  # Passing an empty order file disables some linker layout optimizations.
  # To work around this and enable workflows for re-linking when the order file
  # changes we check during configuration if the file is empty, and make it a
  # configuration dependency.
  file(READ ${CLANG_ORDER_FILE} ORDER_FILE LIMIT 20)
  if("${ORDER_FILE}" STREQUAL "\n")
    set_property(DIRECTORY APPEND PROPERTY CMAKE_CONFIGURE_DEPENDS ${CLANG_ORDER_FILE})
  elseif(LINKER_ORDER_FILE_WORKS)
    target_link_libraries(clang PRIVATE ${LINKER_ORDER_FILE_OPTION})
    set_target_properties(clang PROPERTIES LINK_DEPENDS ${CLANG_ORDER_FILE})
  endif()
endif()<|MERGE_RESOLUTION|>--- conflicted
+++ resolved
@@ -13,11 +13,8 @@
   Option
   ScalarOpts
   Support
-<<<<<<< HEAD
   SYCLLowerIR
-=======
   TargetParser
->>>>>>> f09cf34d
   TransformUtils
   Vectorize
   )
