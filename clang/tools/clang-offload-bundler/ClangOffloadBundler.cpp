//===-- clang-offload-bundler/ClangOffloadBundler.cpp ---------------------===//
//
// Part of the LLVM Project, under the Apache License v2.0 with LLVM Exceptions.
// See https://llvm.org/LICENSE.txt for license information.
// SPDX-License-Identifier: Apache-2.0 WITH LLVM-exception
//
//===----------------------------------------------------------------------===//
///
/// \file
/// This file implements a clang-offload-bundler that bundles different
/// files that relate with the same source code but different targets into a
/// single one. Also the implements the opposite functionality, i.e. unbundle
/// files previous created by this tool.
///
//===----------------------------------------------------------------------===//

#include "clang/Basic/Version.h"
#include "llvm/ADT/ArrayRef.h"
#include "llvm/ADT/SmallString.h"
#include "llvm/ADT/StringMap.h"
#include "llvm/ADT/StringRef.h"
#include "llvm/ADT/StringSet.h"
#include "llvm/ADT/StringSwitch.h"
#include "llvm/ADT/Triple.h"
#include "llvm/Object/Archive.h"
#include "llvm/Object/Binary.h"
#include "llvm/Object/ObjectFile.h"
#include "llvm/Support/Casting.h"
#include "llvm/Support/CommandLine.h"
#include "llvm/Support/Endian.h"
#include "llvm/Support/Error.h"
#include "llvm/Support/ErrorOr.h"
#include "llvm/Support/FileSystem.h"
#include "llvm/Support/MemoryBuffer.h"
#include "llvm/Support/Path.h"
#include "llvm/Support/Program.h"
#include "llvm/Support/Signals.h"
#include "llvm/Support/raw_ostream.h"
#include <algorithm>
#include <cassert>
#include <cstddef>
#include <cstdint>
#include <list>
#include <memory>
#include <string>
#include <system_error>
#include <vector>

using namespace llvm;
using namespace llvm::object;

static cl::opt<bool> Help("h", cl::desc("Alias for -help"), cl::Hidden);

// Mark all our options with this category, everything else (except for -version
// and -help) will be hidden.
static cl::OptionCategory
    ClangOffloadBundlerCategory("clang-offload-bundler options");

static cl::list<std::string>
    InputFileNames("inputs", cl::CommaSeparated, cl::OneOrMore,
                   cl::desc("[<input file>,...]"),
                   cl::cat(ClangOffloadBundlerCategory));
static cl::list<std::string>
    OutputFileNames("outputs", cl::CommaSeparated, cl::ZeroOrMore,
                    cl::desc("[<output file>,...]"),
                    cl::cat(ClangOffloadBundlerCategory));
static cl::list<std::string>
    TargetNames("targets", cl::CommaSeparated, cl::OneOrMore,
                cl::desc("[<offload kind>-<target triple>,...]"),
                cl::cat(ClangOffloadBundlerCategory));

static cl::opt<std::string> FilesType(
    "type", cl::Required,
    cl::desc("Type of the files to be bundled/unbundled/checked.\n"
             "Current supported types are:\n"
             "  i   - cpp-output\n"
             "  ii  - c++-cpp-output\n"
             "  ll  - llvm\n"
             "  bc  - llvm-bc\n"
             "  s   - assembler\n"
             "  o   - object\n"
             "  oo  - object; output file is a list of unbundled objects\n"
             "  gch - precompiled-header\n"
             "  ast - clang AST file\n"
             "  ao  - archive; output file is a list of unbundled objects\n"),
    cl::cat(ClangOffloadBundlerCategory));

static cl::opt<bool>
    Unbundle("unbundle",
             cl::desc("Unbundle bundled file into several output files.\n"),
             cl::init(false), cl::cat(ClangOffloadBundlerCategory));

static cl::opt<bool>
    CheckSection("check-section",
             cl::desc("Check if the section exists.\n"),
             cl::init(false), cl::cat(ClangOffloadBundlerCategory));

static cl::opt<bool> PrintExternalCommands(
    "###",
    cl::desc("Print any external commands that are to be executed "
             "instead of actually executing them - for testing purposes.\n"),
    cl::init(false), cl::cat(ClangOffloadBundlerCategory));

static cl::opt<bool>
    SaveTemporaryFiles("save-temps",
                       cl::desc("Saves intermediate temporary files.\n"),
                       cl::init(false), cl::cat(ClangOffloadBundlerCategory));

/// Magic string that marks the existence of offloading data.
#define OFFLOAD_BUNDLER_MAGIC_STR "__CLANG_OFFLOAD_BUNDLE__"

/// Prefix of an added section name with bundle size.
#define SIZE_SECTION_PREFIX "__CLANG_OFFLOAD_BUNDLE_SIZE__"

/// The index of the host input in the list of inputs.
static unsigned HostInputIndex = ~0u;

/// Path to the current binary.
static std::string BundlerExecutable;

/// Obtain the offload kind and real machine triple out of the target
/// information specified by the user.
static void getOffloadKindAndTriple(StringRef Target, StringRef &OffloadKind,
                                    StringRef &Triple) {
  auto KindTriplePair = Target.split('-');
  OffloadKind = KindTriplePair.first;
  Triple = KindTriplePair.second;
}
static bool hasHostKind(StringRef Target) {
  StringRef OffloadKind;
  StringRef Triple;
  getOffloadKindAndTriple(Target, OffloadKind, Triple);
  return OffloadKind == "host";
}

/// Generic file handler interface.
class FileHandler {
public:
  FileHandler() {}

  virtual ~FileHandler() {}

  /// Update the file handler with information from the header of the bundled
  /// file
  virtual void ReadHeader(MemoryBuffer &Input) = 0;

  /// Read the marker of the next bundled to be read in the file. The triple of
  /// the target associated with that bundle is returned. An empty string is
  /// returned if there are no more bundles to be read.
  virtual StringRef ReadBundleStart(MemoryBuffer &Input) = 0;

  /// Read the marker that closes the current bundle.
  virtual void ReadBundleEnd(MemoryBuffer &Input) = 0;

  /// Read the current bundle and write the result into the stream \a OS.
  virtual void ReadBundle(raw_fd_ostream &OS, MemoryBuffer &Input) = 0;

  /// Read the current bundle and write the result into the file \a FileName.
  /// The meaning of \a FileName depends on unbundling type - in some
  /// cases (type="oo") it will contain a list of actual outputs.
  virtual void ReadBundle(StringRef FileName, MemoryBuffer &Input) {
    std::error_code EC;
    raw_fd_ostream OS(FileName, EC);

    if (EC)
      report_fatal_error(Twine("Can't open file for writing ") +
                               Twine(FileName) + Twine(": ") +
                               Twine(EC.message()));
    ReadBundle(OS, Input);
  }

  /// Write the header of the bundled file to \a OS based on the information
  /// gathered from \a Inputs.
  virtual void WriteHeader(raw_fd_ostream &OS,
                           ArrayRef<std::unique_ptr<MemoryBuffer>> Inputs) = 0;

  /// Write the marker that initiates a bundle for the triple \a TargetTriple to
  /// \a OS.
  virtual void WriteBundleStart(raw_fd_ostream &OS, StringRef TargetTriple) = 0;

  /// Write the marker that closes a bundle for the triple \a TargetTriple to \a
  /// OS. Return true if any error was found.

  virtual bool WriteBundleEnd(raw_fd_ostream &OS, StringRef TargetTriple) = 0;

  /// Write the bundle from \a Input into \a OS.
  virtual void WriteBundle(raw_fd_ostream &OS, MemoryBuffer &Input) = 0;

  /// Sets a base name for temporary filename generation.
  void SetTempFileNameBase(StringRef Base) { TempFileNameBase = Base; }

protected:
  /// Serves as a base name for temporary filename generation.
  std::string TempFileNameBase;
};

/// Handler for binary files. The bundled file will have the following format
/// (all integers are stored in little-endian format):
///
/// "OFFLOAD_BUNDLER_MAGIC_STR" (ASCII encoding of the string)
///
/// NumberOfOffloadBundles (8-byte integer)
///
/// OffsetOfBundle1 (8-byte integer)
/// SizeOfBundle1 (8-byte integer)
/// NumberOfBytesInTripleOfBundle1 (8-byte integer)
/// TripleOfBundle1 (byte length defined before)
///
/// ...
///
/// OffsetOfBundleN (8-byte integer)
/// SizeOfBundleN (8-byte integer)
/// NumberOfBytesInTripleOfBundleN (8-byte integer)
/// TripleOfBundleN (byte length defined before)
///
/// Bundle1
/// ...
/// BundleN

/// Read 8-byte integers from a buffer in little-endian format.
static uint64_t Read8byteIntegerFromBuffer(StringRef Buffer, size_t pos) {
  uint64_t Res = 0;
  const char *Data = Buffer.data();

  for (unsigned i = 0; i < 8; ++i) {
    Res <<= 8;
    uint64_t Char = (uint64_t)Data[pos + 7 - i];
    Res |= 0xffu & Char;
  }
  return Res;
}

/// Write 8-byte integers to a buffer in little-endian format.
static void Write8byteIntegerToBuffer(raw_fd_ostream &OS, uint64_t Val) {
  for (unsigned i = 0; i < 8; ++i) {
    char Char = (char)(Val & 0xffu);
    OS.write(&Char, 1);
    Val >>= 8;
  }
}

class BinaryFileHandler final : public FileHandler {
  /// Information about the bundles extracted from the header.
  struct BundleInfo final {
    /// Size of the bundle.
    uint64_t Size = 0u;
    /// Offset at which the bundle starts in the bundled file.
    uint64_t Offset = 0u;

    BundleInfo() {}
    BundleInfo(uint64_t Size, uint64_t Offset) : Size(Size), Offset(Offset) {}
  };

  /// Map between a triple and the corresponding bundle information.
  StringMap<BundleInfo> BundlesInfo;

  /// Iterator for the bundle information that is being read.
  StringMap<BundleInfo>::iterator CurBundleInfo;

public:
  BinaryFileHandler() : FileHandler() {}

  ~BinaryFileHandler() final {}

  void ReadHeader(MemoryBuffer &Input) final {
    StringRef FC = Input.getBuffer();

    // Initialize the current bundle with the end of the container.
    CurBundleInfo = BundlesInfo.end();

    // Check if buffer is smaller than magic string.
    size_t ReadChars = sizeof(OFFLOAD_BUNDLER_MAGIC_STR) - 1;
    if (ReadChars > FC.size())
      return;

    // Check if no magic was found.
    StringRef Magic(FC.data(), sizeof(OFFLOAD_BUNDLER_MAGIC_STR) - 1);
    if (!Magic.equals(OFFLOAD_BUNDLER_MAGIC_STR))
      return;

    // Read number of bundles.
    if (ReadChars + 8 > FC.size())
      return;

    uint64_t NumberOfBundles = Read8byteIntegerFromBuffer(FC, ReadChars);
    ReadChars += 8;

    // Read bundle offsets, sizes and triples.
    for (uint64_t i = 0; i < NumberOfBundles; ++i) {

      // Read offset.
      if (ReadChars + 8 > FC.size())
        return;

      uint64_t Offset = Read8byteIntegerFromBuffer(FC, ReadChars);
      ReadChars += 8;

      // Read size.
      if (ReadChars + 8 > FC.size())
        return;

      uint64_t Size = Read8byteIntegerFromBuffer(FC, ReadChars);
      ReadChars += 8;

      // Read triple size.
      if (ReadChars + 8 > FC.size())
        return;

      uint64_t TripleSize = Read8byteIntegerFromBuffer(FC, ReadChars);
      ReadChars += 8;

      // Read triple.
      if (ReadChars + TripleSize > FC.size())
        return;

      StringRef Triple(&FC.data()[ReadChars], TripleSize);
      ReadChars += TripleSize;

      // Check if the offset and size make sense.
      if (!Offset || Offset + Size > FC.size())
        return;

      assert(BundlesInfo.find(Triple) == BundlesInfo.end() &&
             "Triple is duplicated??");
      BundlesInfo[Triple] = BundleInfo(Size, Offset);
    }
    // Set the iterator to where we will start to read.
    CurBundleInfo = BundlesInfo.begin();
  }

  StringRef ReadBundleStart(MemoryBuffer &Input) final {
    if (CurBundleInfo == BundlesInfo.end())
      return StringRef();

    return CurBundleInfo->first();
  }

  void ReadBundleEnd(MemoryBuffer &Input) final {
    assert(CurBundleInfo != BundlesInfo.end() && "Invalid reader info!");
    ++CurBundleInfo;
  }

  using FileHandler::ReadBundle; // to avoid hiding via the overload below

  void ReadBundle(raw_fd_ostream &OS, MemoryBuffer &Input) final {
    assert(CurBundleInfo != BundlesInfo.end() && "Invalid reader info!");
    StringRef FC = Input.getBuffer();
    OS.write(FC.data() + CurBundleInfo->second.Offset,
             CurBundleInfo->second.Size);
  }

  void WriteHeader(raw_fd_ostream &OS,
                   ArrayRef<std::unique_ptr<MemoryBuffer>> Inputs) final {
    // Compute size of the header.
    uint64_t HeaderSize = 0;

    HeaderSize += sizeof(OFFLOAD_BUNDLER_MAGIC_STR) - 1;
    HeaderSize += 8; // Number of Bundles

    for (auto &T : TargetNames) {
      HeaderSize += 3 * 8; // Bundle offset, Size of bundle and size of triple.
      HeaderSize += T.size(); // The triple.
    }

    // Write to the buffer the header.
    OS << OFFLOAD_BUNDLER_MAGIC_STR;

    Write8byteIntegerToBuffer(OS, TargetNames.size());

    unsigned Idx = 0;
    for (auto &T : TargetNames) {
      MemoryBuffer &MB = *Inputs[Idx++].get();
      // Bundle offset.
      Write8byteIntegerToBuffer(OS, HeaderSize);
      // Size of the bundle (adds to the next bundle's offset)
      Write8byteIntegerToBuffer(OS, MB.getBufferSize());
      HeaderSize += MB.getBufferSize();
      // Size of the triple
      Write8byteIntegerToBuffer(OS, T.size());
      // Triple
      OS << T;
    }
  }

  void WriteBundleStart(raw_fd_ostream &OS, StringRef TargetTriple) final {}

  bool WriteBundleEnd(raw_fd_ostream &OS, StringRef TargetTriple) final {
    return false;
  }

  void WriteBundle(raw_fd_ostream &OS, MemoryBuffer &Input) final {
    OS.write(Input.getBufferStart(), Input.getBufferSize());
  }
};

/// Handler for object files. The bundles are organized by sections with a
/// designated name.
///
/// In order to bundle we create an IR file with the content of each section and
/// use incremental linking to produce the resulting object.
///
<<<<<<< HEAD
/// To unbundle, we use just copy the contents of the designated section. If the
/// requested bundle refer to the main object file, we just copy it with no
/// changes.
///
/// The bundler produces object file in host target native format (e.g. ELF for
/// Linux). The sections it creates are:
///
/// <OFFLOAD_BUNDLER_MAGIC_STR><target triple 1>
/// |
/// | binary data for the <target 1>'s bundle
/// |
/// <SIZE_SECTION_PREFIX><target triple 1>
/// | size of the <target1>'s bundle (8 bytes)
/// ...
/// <OFFLOAD_BUNDLER_MAGIC_STR><target triple N>
/// |
/// | binary data for the <target N>'s bundle
/// |
/// <SIZE_SECTION_PREFIX><target triple N>
/// | size of the <target N>'s bundle (8 bytes)
/// ...
/// <OFFLOAD_BUNDLER_MAGIC_STR><host target>
/// | 0 (1 byte long)
/// <SIZE_SECTION_PREFIX><host target>
/// | 1 (8 bytes)
/// ...
///
/// Further, these fat objects can be "partially" linked by a platform linker:
/// 1) ld -r a_fat.o b_fat.o c_fat.o -o abc_fat.o
/// 2) ld -r a_fat.o -L. -lbc -o abc_fat.o
///   where libbc.a is a static library created from b_fat.o and c_fat.o.
/// This will still result in a fat object. But this object will have bundle and
/// size sections for the same triple concatenated:
/// ...
/// <OFFLOAD_BUNDLER_MAGIC_STR><target triple 1>
/// | binary data for the <target 1>'s bundle (from a_fat.o)
/// | binary data for the <target 1>'s bundle (from b_fat.o)
/// | binary data for the <target 1>'s bundle (from c_fat.o)
/// <SIZE_SECTION_PREFIX><target triple 1>
/// | size of the <target1>'s bundle (8 bytes) (from a_fat.o)
/// | size of the <target1>'s bundle (8 bytes) (from b_fat.o)
/// | size of the <target1>'s bundle (8 bytes) (from c_fat.o)
/// ...
///
/// The alignment of all the added sections is set to one to avoid padding
/// between concatenated parts.
///
/// The unbundler is able to unbundle both kinds of the fat objects. The first
/// one can be handled either with -type=o or -type=oo option, the second one -
/// with -type=oo option only. In the latter case unbundling may result in
/// multiple files per target, and the output file in this case is a list of
/// actual outputs.
///
=======
/// To unbundle, we just copy the contents of the designated section.
>>>>>>> 4fb80d56
class ObjectFileHandler final : public FileHandler {
  /// Keeps infomation about a bundle for a particular target.
  struct BundleInfo final {
    /// The section that contains bundle data, can be a concatenation of a
    /// number of individual bundles if produced via partial linkage of multiple
    /// fat objects.
    section_iterator BundleSection;
    /// The sizes (in correct order) of the individual bundles constituting
    /// bundle data.
    SmallVector<uint64_t, 4> ObjectSizes;

    BundleInfo(section_iterator S) : BundleSection(S) {}
  };
  /// The object file we are currently dealing with.
  std::unique_ptr<ObjectFile> Obj;

  /// Maps triple string to its bundle information
  StringMap<std::unique_ptr<BundleInfo>> TripleToBundleInfo;
  /// The two iterators below are to support the
  /// ReadBundleStart/ReadBundle/ReadBundleEnd iteration mechanism
  StringMap<std::unique_ptr<BundleInfo>>::iterator CurBundle;
  StringMap<std::unique_ptr<BundleInfo>>::iterator NextBundle;

  /// Return the input file contents.
  StringRef getInputFileContents() const { return Obj->getData(); }

  /// Return true if the provided section's name starts with given prefix and
  /// set the provided \a NameSuffix to the suffix - the name with the prexix
  /// removed.
  static bool matchSectionName(StringRef NamePrefix, SectionRef CurSection,
                               StringRef &NameSuffix) {
    StringRef SectionName;
    if (Expected<StringRef> NameOrErr = CurSection.getName())
      SectionName = *NameOrErr;
    else
      consumeError(NameOrErr.takeError());

    // If it does not start with given prefix, just skip this section.
    if (!SectionName.startswith(NamePrefix))
      return false;

    // Return the suffix.
    NameSuffix = SectionName.substr(NamePrefix.size());
    return true;
  }

  /// Total number of inputs.
  unsigned NumberOfInputs = 0;

  /// Total number of processed inputs, i.e, inputs that were already
  /// read from the buffers.
  unsigned NumberOfProcessedInputs = 0;

  /// Input sizes.
  SmallVector<uint64_t, 16u> InputSizes;

public:
  ObjectFileHandler(std::unique_ptr<ObjectFile> ObjIn)
      : FileHandler(), Obj(std::move(ObjIn)),
        CurBundle(TripleToBundleInfo.end()),
        NextBundle(TripleToBundleInfo.end()) {}

  ~ObjectFileHandler() final {}

  // Iterate through sections and create a map from triple to relevant bundle
  // information.
  void ReadHeader(MemoryBuffer &Input) final {
    for (section_iterator Sec = Obj->section_begin(); Sec != Obj->section_end();
         ++Sec) {
      StringRef OffloadTriple;

      // Test if current section is an offload bundle section
      if (matchSectionName(OFFLOAD_BUNDLER_MAGIC_STR, *Sec, OffloadTriple)) {
        std::unique_ptr<BundleInfo> &BI = TripleToBundleInfo[OffloadTriple];
        assert(!BI.get() || BI->BundleSection == Obj->section_end());

        if (!BI.get()) {
          BI.reset(new BundleInfo(Sec));
        } else {
          BI->BundleSection = Sec;
        }
        continue;
      }
      // Test if current section is an offload bundle size section
      if (matchSectionName(SIZE_SECTION_PREFIX, *Sec, OffloadTriple)) {
        // yes, it is - parse object sizes
        Expected<StringRef> Content = Sec->getContents();
        if (!Content) {
          consumeError(Content.takeError());
          return;
        }
        unsigned int ElemSize = sizeof(uint64_t);

        // the size of the size section must be a multiple of ElemSize
        if (Content->size() % ElemSize != 0)
          report_fatal_error(
              Twine("invalid size of the bundle size section for triple ") +
              Twine(OffloadTriple) + Twine(": ") + Twine(Content->size()));
        // read sizes
        llvm::support::endianness E = Obj->isLittleEndian()
                                          ? llvm::support::endianness::little
                                          : llvm::support::endianness::big;
        std::unique_ptr<BundleInfo> &BI = TripleToBundleInfo[OffloadTriple];
        assert(!BI.get() || BI->ObjectSizes.size() == 0);

        if (!BI.get()) {
          BI.reset(new BundleInfo(Obj->section_end()));
        }
        for (const char *Ptr = Content->data();
             Ptr < Content->data() + Content->size(); Ptr += ElemSize) {
          uint64_t Size = support::endian::read64(Ptr, E);
          BI->ObjectSizes.push_back(Size);
        }
      }
    }
    NextBundle = TripleToBundleInfo.begin();
  }

  StringRef ReadBundleStart(MemoryBuffer &Input) final {
    if (NextBundle == TripleToBundleInfo.end())
      return "";
    CurBundle = NextBundle;
    NextBundle++;
    return CurBundle->getKey();
  }

  void ReadBundleEnd(MemoryBuffer &Input) final {}

  void ReadBundle(raw_fd_ostream &OS, MemoryBuffer &Input) {
    llvm_unreachable("must not be called for the ObjectFileHandler");
  }

  virtual void ReadBundle(StringRef OutName,
                          MemoryBuffer &Input) final override {
    assert(CurBundle != TripleToBundleInfo.end() &&
           "all bundles have been read already");
    // Read content of the section representing the bundle
    Expected<StringRef> Content =
      CurBundle->second->BundleSection->getContents();
    if (!Content) {
      consumeError(Content.takeError());
      return;
    }
    const char *ObjData = Content->data();
    // Determine the number of "device objects" (or individual bundles
    // concatenated by partial linkage) in the bundle:
    const auto &SizeVec = CurBundle->second->ObjectSizes;
    auto NumObjects = SizeVec.size();
    bool FileListMode = FilesType == "oo";

    if (NumObjects > 1 && !FileListMode)
      report_fatal_error(
          "'o' file type is requested, but the fat object contains multiple "
          "device objects; use 'oo' instead");
    std::string FileList;

    // Iterate through individual objects and extract them
    for (size_t I = 0; I < NumObjects; ++I) {
      uint64_t ObjSize = SizeVec[I];
      // Flag for the special case used to "unbundle" host target object
      bool HostTriple = ObjSize == 1;

      StringRef ObjFileName = OutName;
      SmallString<128> Path;

      // If not in file list mode there is no need in a temporary file - output
      // goes directly to what was specified in -outputs. The same is true for
      // the host triple.
      if (FileListMode && !HostTriple) {
        std::error_code EC =
            sys::fs::createTemporaryFile(TempFileNameBase, "devo", Path);
        ObjFileName = Path.data();

        if (EC)
          report_fatal_error(Twine("can't create temporary file ") +
                                   Twine(ObjFileName) + Twine(": ") +
                                   Twine(EC.message()));
      }
      std::error_code EC;
      raw_fd_ostream OS(ObjFileName, EC);

      if (EC)
        report_fatal_error(Twine("can't open file for writing") +
                                 Twine(ObjFileName) + Twine(": ") +
                                 Twine(EC.message()));
      if (HostTriple) {
        // Handling of the special case - just copy the input host object into
        // what's specified in -outputs for host.
        //
        // TODO: Instead of copying the input file as is, deactivate the section
        // that is no longer needed.

        // In the partially linked fat object multiple dummy host bundles were
        // concatenated - check all of them were of size 1
        for (size_t II = I; II < NumObjects; ++II) {
          if (SizeVec[II] != 1)
            report_fatal_error("inconsistent host triple bundle");
        }
        if (!HostTriple && Content->size() != static_cast<size_t>(ObjSize))
          report_fatal_error("real object size and the size found in the "
                                   "size section mismatch: " +
                                   Twine(Content->size()) + Twine(" != ") +
                                   Twine(ObjSize));
        ObjData = Input.getBufferStart();
        ObjSize = static_cast<decltype(ObjSize)>(Input.getBufferSize());
      }
      OS.write(ObjData, ObjSize);

<<<<<<< HEAD
      if (HostTriple) {
        // nothing else to do in this special case - host object needs to be
        // "unbundled" only once, its name must not appear in the list file
        return;
      }
      if (FileListMode) {
        // add the written file name to the output list of files
        FileList = (Twine(FileList) + Twine(ObjFileName) + Twine("\n")).str();
      }
      // Move "object data" pointer to the next object within the concatenated
      // bundle.
      ObjData += ObjSize;
    }
    if (FileListMode) {
      // dump the list of files into the file list specified in -outputs for the
      // current target
      std::error_code EC;
      raw_fd_ostream OS1(OutName, EC);

      if (EC)
        report_fatal_error("can't open file for writing" +
                                 Twine(OutName) + Twine(": ") +
                                 Twine(EC.message()));
      OS1.write(FileList.data(), FileList.size());
    }
=======
    OS.write(Content->data(), Content->size());
>>>>>>> 4fb80d56
  }

  void WriteHeader(raw_fd_ostream &OS,
                   ArrayRef<std::unique_ptr<MemoryBuffer>> Inputs) final {
    assert(HostInputIndex != ~0u && "Host input index not defined.");

    // Record number of inputs.
    NumberOfInputs = Inputs.size();

    // And input sizes.
    for (unsigned I = 0; I < NumberOfInputs; ++I)
      InputSizes.push_back(I == HostInputIndex ? 1u
                                               : Inputs[I]->getBufferSize());
  }

  void WriteBundleStart(raw_fd_ostream &OS, StringRef TargetTriple) final {
    ++NumberOfProcessedInputs;
  }

  bool WriteBundleEnd(raw_fd_ostream &OS, StringRef TargetTriple) final {
    assert(NumberOfProcessedInputs <= NumberOfInputs &&
           "Processing more inputs that actually exist!");
    assert(HostInputIndex != ~0u && "Host input index not defined.");

    // If this is not the last output, we don't have to do anything.
    if (NumberOfProcessedInputs != NumberOfInputs)
      return false;

    // Find llvm-objcopy in order to create the bundle binary.
    auto Objcopy = sys::findProgramByName(
        "llvm-objcopy", sys::path::parent_path(BundlerExecutable));
    if (Objcopy.getError()) {
      errs() << "error: unable to find 'llvm-objcopy' in path.\n";
      return true;
    }

    // We write to the output file directly. So, we close it and use the name
    // to pass down to llvm-objcopy.
    OS.close();

    // Temp files that need to be removed.
    struct Dummy : public SmallVector<std::string, 8u> {
      ~Dummy() {
        if (!SaveTemporaryFiles)
          for (const auto &File : *this)
            sys::fs::remove(File);
        clear();
      }
    } TempFiles;

    // Helper lambda that creates temporary file with given contents.
    auto CreateTempFile =
        [&TempFiles](ArrayRef<char> Contents) -> Optional<std::string> {
      SmallString<128u> FileName;
      if (sys::fs::createTemporaryFile("clang-offload-bundler", "tmp",
                                       FileName)) {
        errs() << "error: unable to create temporary file.\n";
        return {};
      }

      TempFiles.push_back(FileName.c_str());

      std::error_code EC;
      raw_fd_ostream HostFile(FileName, EC);
      if (EC) {
        errs() << "can't open file for writing" << FileName << ": "
               << EC.message() << "\n";
        return {};
      }
      HostFile.write(Contents.data(), Contents.size());
      return TempFiles.back();
    };

    // Create temp file with zero char for the host object section.
    char Byte[] = {0};
    auto DummyHostFile = CreateTempFile(Byte);
    if (!DummyHostFile)
      return true;

    // Compose command line for the objcopy tool.
    SmallVector<std::string, 16u> ObjcopyArgs = {"llvm-objcopy"};
    for (unsigned I = 0; I < NumberOfInputs; ++I) {
      const auto &Triple = TargetNames[I];
      const auto &InputFile =
          I == HostInputIndex ? DummyHostFile.getValue() : InputFileNames[I];

      // Add section with target object.
      ObjcopyArgs.push_back(std::string("--add-section=") +
                            OFFLOAD_BUNDLER_MAGIC_STR + Triple + "=" +
                            InputFile);

      // Create temporary file with the section size contents.
      auto SizeFile = CreateTempFile(makeArrayRef(
          reinterpret_cast<char *>(&InputSizes[I]), sizeof(InputSizes[I])));
      if (!SizeFile)
        return true;

      // And add one more section with target object size.
      ObjcopyArgs.push_back(std::string("--add-section=") +
                            SIZE_SECTION_PREFIX + Triple + "=" +
                            SizeFile.getValue());
    }

    ObjcopyArgs.push_back(InputFileNames[HostInputIndex]);
    ObjcopyArgs.push_back(OutputFileNames.front());

    // If the user asked for the commands to be printed out, we do that instead
    // of executing it.
    if (PrintExternalCommands) {
      errs() << "\"" << Objcopy.get() << "\"";
      for (StringRef Arg : ObjcopyArgs)
        errs() << " \"" << Arg << "\"";
      errs() << "\n";
    } else {
      SmallVector<StringRef, 16u> Args;
      copy(ObjcopyArgs, std::back_inserter(Args));
      if (sys::ExecuteAndWait(Objcopy.get(), Args)) {
        errs() << "error: llvm-objcopy tool failed.\n";
        return true;
      }
    }

    return false;
  }

<<<<<<< HEAD
  void WriteBundle(raw_fd_ostream &OS, MemoryBuffer &Input) final {}
=======
  void WriteBundle(raw_fd_ostream &OS, MemoryBuffer &Input) final {
    Module *M = AuxModule.get();

    // Create the new section name, it will consist of the reserved prefix
    // concatenated with the triple.
    std::string SectionName = OFFLOAD_BUNDLER_MAGIC_STR;
    SectionName += CurrentTriple;

    // Create the constant with the content of the section.
    auto *Content = ConstantDataArray::get(
        VMContext, ArrayRef<uint8_t>(reinterpret_cast<const uint8_t *>(
                                         Input.getBufferStart()),
                                     Input.getBufferSize()));

    // Create the global in the desired section. We don't want these globals
    // in the symbol table, so we mark them private.
    auto *GV = new GlobalVariable(*M, Content->getType(), /*IsConstant=*/true,
                                  GlobalVariable::PrivateLinkage, Content);
    GV->setSection(SectionName);
  }
>>>>>>> 4fb80d56
};

/// Handler for text files. The bundled file will have the following format.
///
/// "Comment OFFLOAD_BUNDLER_MAGIC_STR__START__ triple"
/// Bundle 1
/// "Comment OFFLOAD_BUNDLER_MAGIC_STR__END__ triple"
/// ...
/// "Comment OFFLOAD_BUNDLER_MAGIC_STR__START__ triple"
/// Bundle N
/// "Comment OFFLOAD_BUNDLER_MAGIC_STR__END__ triple"
class TextFileHandler final : public FileHandler {
  /// String that begins a line comment.
  StringRef Comment;

  /// String that initiates a bundle.
  std::string BundleStartString;

  /// String that closes a bundle.
  std::string BundleEndString;

  /// Number of chars read from input.
  size_t ReadChars = 0u;

protected:
  void ReadHeader(MemoryBuffer &Input) final {}

  StringRef ReadBundleStart(MemoryBuffer &Input) final {
    StringRef FC = Input.getBuffer();

    // Find start of the bundle.
    ReadChars = FC.find(BundleStartString, ReadChars);
    if (ReadChars == FC.npos)
      return StringRef();

    // Get position of the triple.
    size_t TripleStart = ReadChars = ReadChars + BundleStartString.size();

    // Get position that closes the triple.
    size_t TripleEnd = ReadChars = FC.find("\n", ReadChars);
    if (TripleEnd == FC.npos)
      return StringRef();

    // Next time we read after the new line.
    ++ReadChars;

    return StringRef(&FC.data()[TripleStart], TripleEnd - TripleStart);
  }

  void ReadBundleEnd(MemoryBuffer &Input) final {
    StringRef FC = Input.getBuffer();

    // Read up to the next new line.
    assert(FC[ReadChars] == '\n' && "The bundle should end with a new line.");

    size_t TripleEnd = ReadChars = FC.find("\n", ReadChars + 1);
    if (TripleEnd == FC.npos)
      return;

    // Next time we read after the new line.
    ++ReadChars;
  }

  using FileHandler::ReadBundle; // to avoid hiding via the overload below

  void ReadBundle(raw_fd_ostream &OS, MemoryBuffer &Input) final {
    StringRef FC = Input.getBuffer();
    size_t BundleStart = ReadChars;

    // Find end of the bundle.
    size_t BundleEnd = ReadChars = FC.find(BundleEndString, ReadChars);

    StringRef Bundle(&FC.data()[BundleStart], BundleEnd - BundleStart);
    OS << Bundle;
  }

  void WriteHeader(raw_fd_ostream &OS,
                   ArrayRef<std::unique_ptr<MemoryBuffer>> Inputs) final {}

  void WriteBundleStart(raw_fd_ostream &OS, StringRef TargetTriple) final {
    OS << BundleStartString << TargetTriple << "\n";
  }

  bool WriteBundleEnd(raw_fd_ostream &OS, StringRef TargetTriple) final {
    OS << BundleEndString << TargetTriple << "\n";
    return false;
  }

  void WriteBundle(raw_fd_ostream &OS, MemoryBuffer &Input) final {
    OS << Input.getBuffer();
  }

public:
  TextFileHandler(StringRef Comment)
      : FileHandler(), Comment(Comment), ReadChars(0) {
    BundleStartString =
        "\n" + Comment.str() + " " OFFLOAD_BUNDLER_MAGIC_STR "__START__ ";
    BundleEndString =
        "\n" + Comment.str() + " " OFFLOAD_BUNDLER_MAGIC_STR "__END__ ";
  }
};

static void fatalError(std::error_code EC, Twine Context = "") {
  auto Msg = Context.str();
  if (!Msg.empty())
    Msg += ": " + EC.message();
  report_fatal_error(Msg);
}

static void fatalError(Error E, Twine Context = "") {
  handleAllErrors(std::move(E), [&](const ErrorInfoBase &EIB) {
    auto Msg = Context.str();
    if (!Msg.empty())
      Msg += ": " + EIB.message();
    report_fatal_error(Msg);
  });
}

/// Archive file handler. Only unbundling is supported so far.
class ArchiveFileHandler final : public FileHandler {
  /// Archive we are dealing with.
  std::unique_ptr<Archive> Ar;

  /// Union of bundle names from all object.
  StringSet<> Bundles;

  /// Iterators over the bundle names.
  StringSet<>::iterator CurrBundle = Bundles.end();
  StringSet<>::iterator NextBundle = Bundles.end();

public:
  ArchiveFileHandler() = default;
  ~ArchiveFileHandler() = default;

  void ReadHeader(MemoryBuffer &Input) override {
    // Create archive instance for the given input.
    auto ArOrErr = Archive::create(Input);
    if (!ArOrErr)
      fatalError(ArOrErr.takeError());
    Ar = std::move(*ArOrErr);

    // Read all children.
    Error Err = Error::success();
    for (auto &C : Ar->children(Err)) {
      auto BinOrErr = C.getAsBinary();
      if (!BinOrErr) {
        if (auto Err = isNotObjectErrorInvalidFileType(BinOrErr.takeError()))
          fatalError(std::move(Err));
        continue;
      }

      auto &Bin = BinOrErr.get();
      if (!Bin->isObject())
        continue;

      auto Obj = std::unique_ptr<ObjectFile>(cast<ObjectFile>(Bin.release()));
      auto Buf = MemoryBuffer::getMemBuffer(Obj->getMemoryBufferRef(), false);

      // Collect the list of bundles from the object.
      ObjectFileHandler OFH(std::move(Obj));
      OFH.ReadHeader(*Buf);

      for (auto TT = OFH.ReadBundleStart(*Buf); !TT.empty();
           TT = OFH.ReadBundleStart(*Buf))
        Bundles.insert(TT);
    }
    if (Err)
      fatalError(std::move(Err));

    CurrBundle = Bundles.end();
    NextBundle = Bundles.begin();
  }

  StringRef ReadBundleStart(MemoryBuffer &Input) override {
    if (NextBundle == Bundles.end())
      return "";
    CurrBundle = NextBundle++;
    return CurrBundle->first();
  }

  void ReadBundleEnd(MemoryBuffer &Input) override {}

  void ReadBundle(StringRef OutName, MemoryBuffer &Input) override {
    // Archive unbundling produces multiple files, so output file is a file list
    // where we write the unbundled object names.
    std::error_code EC;
    raw_fd_ostream OS(OutName, EC);
    if (EC)
      fatalError(EC, Twine("can't open file for writing ") + OutName);

    // Read all children.
    Error Err = Error::success();
    for (auto &C : Ar->children(Err)) {
      auto BinOrErr = C.getAsBinary();
      if (!BinOrErr) {
        if (auto Err = isNotObjectErrorInvalidFileType(BinOrErr.takeError()))
          fatalError(std::move(Err));
        continue;
      }

      auto &Bin = BinOrErr.get();
      if (!Bin->isObject())
        continue;

      auto Obj = std::unique_ptr<ObjectFile>(cast<ObjectFile>(Bin.release()));
      auto Buf = MemoryBuffer::getMemBuffer(Obj->getMemoryBufferRef(), false);

      ObjectFileHandler OFH(std::move(Obj));
      OFH.ReadHeader(*Buf);
      for (auto TT = OFH.ReadBundleStart(*Buf); !TT.empty();
           TT = OFH.ReadBundleStart(*Buf)) {
        if (TT != CurrBundle->first())
          continue;

        // This is the bundle we are looking for. Created temporary file
        // where the device part will be extracted.
        SmallString<128u> ChildFileName;
        auto EC =
            sys::fs::createTemporaryFile(TempFileNameBase, "o", ChildFileName);
        if (EC)
          fatalError(EC, "can't create temporary file");

        // And extract the bundle.
        OFH.ReadBundle(ChildFileName, *Buf);
        OFH.ReadBundleEnd(*Buf);

        // Add temporary file name with the device part to the output file list.
        OS << ChildFileName << "\n";
      }
    }
    if (Err)
      fatalError(std::move(Err));
  }

  void ReadBundle(raw_fd_ostream &OS, MemoryBuffer &Input) override {
    llvm_unreachable("must not be called for the ArchiveFileHandler");
  }

  void WriteHeader(raw_fd_ostream &OS,
                   ArrayRef<std::unique_ptr<MemoryBuffer>> Inputs) override {
    llvm_unreachable("unsupported for the ArchiveFileHandler");
  }

  void WriteBundleStart(raw_fd_ostream &OS, StringRef TargetTriple) override {
    llvm_unreachable("unsupported for the ArchiveFileHandler");
  }

  bool WriteBundleEnd(raw_fd_ostream &OS, StringRef TargetTriple) override {
    llvm_unreachable("unsupported for the ArchiveFileHandler");
  }

  void WriteBundle(raw_fd_ostream &OS, MemoryBuffer &Input) override {
    llvm_unreachable("unsupported for the ArchiveFileHandler");
  }
};

/// Return an appropriate object file handler. We use the specific object
/// handler if we know how to deal with that format, otherwise we use a default
/// binary file handler.
static FileHandler *CreateObjectFileHandler(MemoryBuffer &FirstInput) {
  // Check if the input file format is one that we know how to deal with.
  Expected<std::unique_ptr<Binary>> BinaryOrErr = createBinary(FirstInput);

  // Failed to open the input as a known binary. Use the default binary handler.
  if (!BinaryOrErr) {
    // We don't really care about the error (we just consume it), if we could
    // not get a valid device binary object we use the default binary handler.
    consumeError(BinaryOrErr.takeError());
    return new BinaryFileHandler();
  }

  // We only support regular object files. If this is not an object file,
  // default to the binary handler. The handler will be owned by the client of
  // this function.
  std::unique_ptr<ObjectFile> Obj(
      dyn_cast<ObjectFile>(BinaryOrErr.get().release()));

  if (!Obj)
    return new BinaryFileHandler();

  return new ObjectFileHandler(std::move(Obj));
}

/// Return an appropriate handler given the input files and options.
static FileHandler *CreateFileHandler(MemoryBuffer &FirstInput) {
  if (FilesType == "i")
    return new TextFileHandler(/*Comment=*/"//");
  if (FilesType == "ii")
    return new TextFileHandler(/*Comment=*/"//");
  if (FilesType == "ll")
    return new TextFileHandler(/*Comment=*/";");
  if (FilesType == "bc")
    return new BinaryFileHandler();
  if (FilesType == "s")
    return new TextFileHandler(/*Comment=*/"#");
  if (FilesType == "o" || FilesType == "oo")
    return CreateObjectFileHandler(FirstInput);
  if (FilesType == "gch")
    return new BinaryFileHandler();
  if (FilesType == "ast")
    return new BinaryFileHandler();
  if (FilesType == "ao")
    return new ArchiveFileHandler();

  errs() << "error: invalid file type specified.\n";
  return nullptr;
}

/// Bundle the files. Return true if an error was found.
static bool BundleFiles() {
  std::error_code EC;

  if (FilesType == "ao") {
    errs() << "error: bundling is not supported for archives\n";
    return true;
  }

  // Create output file.
  raw_fd_ostream OutputFile(OutputFileNames.front(), EC, sys::fs::OF_None);

  if (EC) {
    errs() << "error: Can't open file " << OutputFileNames.front() << ".\n";
    return true;
  }

  // Open input files.
  std::vector<std::unique_ptr<MemoryBuffer>> InputBuffers(
      InputFileNames.size());

  unsigned Idx = 0;
  for (auto &I : InputFileNames) {
    ErrorOr<std::unique_ptr<MemoryBuffer>> CodeOrErr =
        MemoryBuffer::getFileOrSTDIN(I);
    if (std::error_code EC = CodeOrErr.getError()) {
      errs() << "error: Can't open file " << I << ": " << EC.message() << "\n";
      return true;
    }
    InputBuffers[Idx++] = std::move(CodeOrErr.get());
  }

  // Get the file handler. We use the host buffer as reference.
  assert(HostInputIndex != ~0u && "Host input index undefined??");
  std::unique_ptr<FileHandler> FH;
  FH.reset(CreateFileHandler(*InputBuffers[HostInputIndex].get()));

  // Quit if we don't have a handler.
  if (!FH.get())
    return true;

  // Write header.
  FH.get()->WriteHeader(OutputFile, InputBuffers);

  // Write all bundles along with the start/end markers. If an error was found
  // writing the end of the bundle component, abort the bundle writing.
  auto Input = InputBuffers.begin();
  for (auto &Triple : TargetNames) {
    FH.get()->WriteBundleStart(OutputFile, Triple);
    FH.get()->WriteBundle(OutputFile, *Input->get());
    if (FH.get()->WriteBundleEnd(OutputFile, Triple))
      return true;
    ++Input;
  }
  return false;
}

// Unbundle the files. Return true if an error was found.
static bool UnbundleFiles() {
  const StringRef InputFileName = InputFileNames.front();
  // Open Input file.
  ErrorOr<std::unique_ptr<MemoryBuffer>> CodeOrErr =
      MemoryBuffer::getFileOrSTDIN(InputFileName);
  if (std::error_code EC = CodeOrErr.getError()) {
    errs() << "error: Can't open file " << InputFileName << ": " << EC.message()
           << "\n";
    return true;
  }
  MemoryBuffer &Input = *CodeOrErr.get();

  // Select the right files handler.
  std::unique_ptr<FileHandler> FH;
  FH.reset(CreateFileHandler(Input));

  // Quit if we don't have a handler.
  if (!FH.get())
    return true;

  // Seed temporary filename generation with the stem of the input file.
  FH->SetTempFileNameBase(llvm::sys::path::stem(InputFileName));

  // Read the header of the bundled file.
  FH->ReadHeader(Input);

  // Create a work list that consist of the map triple/output file.
  StringMap<StringRef> Worklist;
  auto Output = OutputFileNames.begin();
  for (auto &Triple : TargetNames) {
    Worklist[Triple] = *Output;
    ++Output;
  }

  // Read all the bundles that are in the work list. If we find no bundles we
  // assume the file is meant for the host target.
  bool FoundHostBundle = false;
  while (!Worklist.empty()) {
    StringRef CurTriple = FH->ReadBundleStart(Input);

    // We don't have more bundles.
    if (CurTriple.empty())
      break;

    auto Output = Worklist.find(CurTriple);

    // Read the bundle if triple is included in targets
    if (Output != Worklist.end()) {
      // Check if the output file can be opened and copy the bundle to it.
      FH->ReadBundle(Output->second, Input);
      Worklist.erase(Output);
    }
    
    FH->ReadBundleEnd(Input);

    // Record if we found the host bundle.
    if (hasHostKind(CurTriple))
      FoundHostBundle = true;
  }

  // If no bundles were found, assume the input file is the host bundle and
  // create empty files for the remaining targets.
  if (Worklist.size() == TargetNames.size()) {
    for (auto &E : Worklist) {
      std::error_code EC;
      raw_fd_ostream OutputFile(E.second, EC, sys::fs::OF_None);
      if (EC) {
        errs() << "error: Can't open file " << E.second << ": " << EC.message()
               << "\n";
        return true;
      }

      // If this entry has a host kind, copy the input file to the output file
      // except for the archive unbundling where output is a list file.
      if (hasHostKind(E.first()) && FilesType != "ao")
        OutputFile.write(Input.getBufferStart(), Input.getBufferSize());
    }
    return false;
  }

  // If we found elements, we emit an error if none of those were for the host.
  if (!FoundHostBundle) {
    errs() << "error: Can't find bundle for the host target\n";
    return true;
  }

  // If we still have any elements in the worklist, create empty files for them.
  for (auto &E : Worklist) {
    std::error_code EC;
    raw_fd_ostream OutputFile(E.second, EC, sys::fs::OF_None);
    if (EC) {
      errs() << "error: Can't open file " << E.second << ": " << EC.message()
             << "\n";
      return true;
    }
  }

  return false;
}

// Unbundle the files. Return true if an error was found.
static bool CheckBundledSection() {
  const StringRef InputFileName = InputFileNames.front();
  // Open Input file.
  ErrorOr<std::unique_ptr<MemoryBuffer>> CodeOrErr =
      MemoryBuffer::getFileOrSTDIN(InputFileName);
  if (std::error_code EC = CodeOrErr.getError()) {
    errs() << "error: Can't open file " << InputFileName << ": " << EC.message()
           << "\n";
    return true;
  }
  MemoryBuffer &Input = *CodeOrErr.get();

  // Select the right files handler.
  std::unique_ptr<FileHandler> FH;
  FH.reset(CreateFileHandler(Input));

  // Quit if we don't have a handler.
  if (!FH.get())
    return true;

  // Seed temporary filename generation with the stem of the input file.
  FH->SetTempFileNameBase(llvm::sys::path::stem(InputFileName));

  // Read the header of the bundled file.
  FH->ReadHeader(Input);
  StringRef triple = TargetNames.front();
  // Read all the bundles that are in the work list. If we find no bundles we
  // assume the file is meant for the host target.
  bool found = false;
  while (!found) {
    StringRef CurTriple = FH->ReadBundleStart(Input);
    // We don't have more bundles.
    if (CurTriple.empty())
      break;

    if(CurTriple == triple) {
      found = true;
    }
    FH->ReadBundleEnd(Input);
  }
  return found;
}


static void PrintVersion(raw_ostream &OS) {
  OS << clang::getClangToolFullVersion("clang-offload-bundler") << '\n';
}

int main(int argc, const char **argv) {
  sys::PrintStackTraceOnErrorSignal(argv[0]);

  cl::HideUnrelatedOptions(ClangOffloadBundlerCategory);
  cl::SetVersionPrinter(PrintVersion);
  cl::ParseCommandLineOptions(
      argc, argv,
      "A tool to bundle several input files of the specified type <type> \n"
      "referring to the same source file but different targets into a single \n"
      "one. The resulting file can also be unbundled into different files by \n"
      "this tool if -unbundle is provided.\n");

  if (Help) {
    cl::PrintHelpMessage();
    return 0;
  }

  if(Unbundle && CheckSection) {
    errs() << "error: -unbundle and -check-section are not compatible options.\n";
    return 1;
  }

  bool Error = false;

  // -check-section
  if(CheckSection) {
    if (InputFileNames.size() != 1) {
      Error = true;
      errs() << "error: only one input file supported in checking mode.\n";
    }
    if (TargetNames.size() != 1) {
      Error = true;
      errs() << "error: only one target supported in checking mode.\n";
    }
    if (OutputFileNames.size() != 0) {
      Error = true;
      errs() << "error: no output file supported in checking mode.\n";
    }
  }
  // -unbundle
  else if (Unbundle) {
    if (InputFileNames.size() != 1) {
      Error = true;
      errs() << "error: only one input file supported in unbundling mode.\n";
    }
    if (OutputFileNames.size() != TargetNames.size()) {
      Error = true;
      errs() << "error: number of output files and targets should match in "
                "unbundling mode.\n";
    }
  }
  // no explicit option: bundle
  else {
    if (OutputFileNames.size() != 1) {
      Error = true;
      errs() << "error: only one output file supported in bundling mode.\n";
    }
    if (InputFileNames.size() != TargetNames.size()) {
      Error = true;
      errs() << "error: number of input files and targets should match in "
                "bundling mode.\n";
    }
  }

  // Verify that the offload kinds and triples are known. We also check that we
  // have exactly one host target.
  unsigned Index = 0u;
  unsigned HostTargetNum = 0u;
  for (StringRef Target : TargetNames) {
    StringRef Kind;
    StringRef Triple;
    getOffloadKindAndTriple(Target, Kind, Triple);

    bool KindIsValid = !Kind.empty();
    KindIsValid = KindIsValid && StringSwitch<bool>(Kind)
                                     .Case("host", true)
                                     .Case("openmp", true)
                                     .Case("hip", true)
                                     .Case("sycl", true)
                                     .Case("fpga", true)
                                     .Default(false);                           

    bool TripleIsValid = !Triple.empty();
    llvm::Triple T(Triple);
    TripleIsValid &= T.getArch() != Triple::UnknownArch;

    if (!KindIsValid || !TripleIsValid) {
      Error = true;
      errs() << "error: invalid target '" << Target << "'";

      if (!KindIsValid)
        errs() << ", unknown offloading kind '" << Kind << "'";
      if (!TripleIsValid)
        errs() << ", unknown target triple '" << Triple << "'";
      errs() << ".\n";
    }

    if (KindIsValid && Kind == "host") {
      ++HostTargetNum;
      // Save the index of the input that refers to the host.
      HostInputIndex = Index;
    }

    ++Index;
  }

  if (!CheckSection && HostTargetNum != 1) {
    Error = true;
    errs() << "error: expecting exactly one host target but got "
           << HostTargetNum << ".\n";
  }

  if (Error)
    return 1;

  // Save the current executable directory as it will be useful to find other
  // tools.
  BundlerExecutable = sys::fs::getMainExecutable(argv[0], &BundlerExecutable);

  if(CheckSection) return !CheckBundledSection();
  return Unbundle ? UnbundleFiles() : BundleFiles();
}<|MERGE_RESOLUTION|>--- conflicted
+++ resolved
@@ -399,10 +399,7 @@
 /// In order to bundle we create an IR file with the content of each section and
 /// use incremental linking to produce the resulting object.
 ///
-<<<<<<< HEAD
-/// To unbundle, we use just copy the contents of the designated section. If the
-/// requested bundle refer to the main object file, we just copy it with no
-/// changes.
+/// To unbundle, we use just copy the contents of the designated section.
 ///
 /// The bundler produces object file in host target native format (e.g. ELF for
 /// Linux). The sections it creates are:
@@ -453,9 +450,6 @@
 /// multiple files per target, and the output file in this case is a list of
 /// actual outputs.
 ///
-=======
-/// To unbundle, we just copy the contents of the designated section.
->>>>>>> 4fb80d56
 class ObjectFileHandler final : public FileHandler {
   /// Keeps infomation about a bundle for a particular target.
   struct BundleInfo final {
@@ -592,6 +586,22 @@
                           MemoryBuffer &Input) final override {
     assert(CurBundle != TripleToBundleInfo.end() &&
            "all bundles have been read already");
+
+    // TODO: temporary workaround to copy fat object to the host output until
+    // driver is fixed to correctly handle list file for the host bundle in
+    // 'oo' mode.
+    if (FilesType == "oo" && hasHostKind(CurBundle->getKey())) {
+      std::error_code EC;
+      raw_fd_ostream OS(OutName, EC);
+
+      if (EC)
+        report_fatal_error(Twine("can't open file for writing") +
+                                 Twine(OutName) + Twine(": ") +
+                                 Twine(EC.message()));
+      OS.write(Input.getBufferStart(), Input.getBufferSize());
+      return;
+    }
+
     // Read content of the section representing the bundle
     Expected<StringRef> Content =
       CurBundle->second->BundleSection->getContents();
@@ -615,16 +625,13 @@
     // Iterate through individual objects and extract them
     for (size_t I = 0; I < NumObjects; ++I) {
       uint64_t ObjSize = SizeVec[I];
-      // Flag for the special case used to "unbundle" host target object
-      bool HostTriple = ObjSize == 1;
-
       StringRef ObjFileName = OutName;
       SmallString<128> Path;
 
       // If not in file list mode there is no need in a temporary file - output
       // goes directly to what was specified in -outputs. The same is true for
       // the host triple.
-      if (FileListMode && !HostTriple) {
+      if (FileListMode) {
         std::error_code EC =
             sys::fs::createTemporaryFile(TempFileNameBase, "devo", Path);
         ObjFileName = Path.data();
@@ -641,35 +648,8 @@
         report_fatal_error(Twine("can't open file for writing") +
                                  Twine(ObjFileName) + Twine(": ") +
                                  Twine(EC.message()));
-      if (HostTriple) {
-        // Handling of the special case - just copy the input host object into
-        // what's specified in -outputs for host.
-        //
-        // TODO: Instead of copying the input file as is, deactivate the section
-        // that is no longer needed.
-
-        // In the partially linked fat object multiple dummy host bundles were
-        // concatenated - check all of them were of size 1
-        for (size_t II = I; II < NumObjects; ++II) {
-          if (SizeVec[II] != 1)
-            report_fatal_error("inconsistent host triple bundle");
-        }
-        if (!HostTriple && Content->size() != static_cast<size_t>(ObjSize))
-          report_fatal_error("real object size and the size found in the "
-                                   "size section mismatch: " +
-                                   Twine(Content->size()) + Twine(" != ") +
-                                   Twine(ObjSize));
-        ObjData = Input.getBufferStart();
-        ObjSize = static_cast<decltype(ObjSize)>(Input.getBufferSize());
-      }
       OS.write(ObjData, ObjSize);
 
-<<<<<<< HEAD
-      if (HostTriple) {
-        // nothing else to do in this special case - host object needs to be
-        // "unbundled" only once, its name must not appear in the list file
-        return;
-      }
       if (FileListMode) {
         // add the written file name to the output list of files
         FileList = (Twine(FileList) + Twine(ObjFileName) + Twine("\n")).str();
@@ -690,9 +670,6 @@
                                  Twine(EC.message()));
       OS1.write(FileList.data(), FileList.size());
     }
-=======
-    OS.write(Content->data(), Content->size());
->>>>>>> 4fb80d56
   }
 
   void WriteHeader(raw_fd_ostream &OS,
@@ -704,8 +681,7 @@
 
     // And input sizes.
     for (unsigned I = 0; I < NumberOfInputs; ++I)
-      InputSizes.push_back(I == HostInputIndex ? 1u
-                                               : Inputs[I]->getBufferSize());
+      InputSizes.push_back(Inputs[I]->getBufferSize());
   }
 
   void WriteBundleStart(raw_fd_ostream &OS, StringRef TargetTriple) final {
@@ -766,23 +742,13 @@
       return TempFiles.back();
     };
 
-    // Create temp file with zero char for the host object section.
-    char Byte[] = {0};
-    auto DummyHostFile = CreateTempFile(Byte);
-    if (!DummyHostFile)
-      return true;
-
     // Compose command line for the objcopy tool.
     SmallVector<std::string, 16u> ObjcopyArgs = {"llvm-objcopy"};
     for (unsigned I = 0; I < NumberOfInputs; ++I) {
-      const auto &Triple = TargetNames[I];
-      const auto &InputFile =
-          I == HostInputIndex ? DummyHostFile.getValue() : InputFileNames[I];
-
       // Add section with target object.
       ObjcopyArgs.push_back(std::string("--add-section=") +
-                            OFFLOAD_BUNDLER_MAGIC_STR + Triple + "=" +
-                            InputFile);
+                            OFFLOAD_BUNDLER_MAGIC_STR + TargetNames[I] + "=" +
+                            InputFileNames[I]);
 
       // Create temporary file with the section size contents.
       auto SizeFile = CreateTempFile(makeArrayRef(
@@ -792,7 +758,7 @@
 
       // And add one more section with target object size.
       ObjcopyArgs.push_back(std::string("--add-section=") +
-                            SIZE_SECTION_PREFIX + Triple + "=" +
+                            SIZE_SECTION_PREFIX + TargetNames[I] + "=" +
                             SizeFile.getValue());
     }
 
@@ -818,30 +784,7 @@
     return false;
   }
 
-<<<<<<< HEAD
   void WriteBundle(raw_fd_ostream &OS, MemoryBuffer &Input) final {}
-=======
-  void WriteBundle(raw_fd_ostream &OS, MemoryBuffer &Input) final {
-    Module *M = AuxModule.get();
-
-    // Create the new section name, it will consist of the reserved prefix
-    // concatenated with the triple.
-    std::string SectionName = OFFLOAD_BUNDLER_MAGIC_STR;
-    SectionName += CurrentTriple;
-
-    // Create the constant with the content of the section.
-    auto *Content = ConstantDataArray::get(
-        VMContext, ArrayRef<uint8_t>(reinterpret_cast<const uint8_t *>(
-                                         Input.getBufferStart()),
-                                     Input.getBufferSize()));
-
-    // Create the global in the desired section. We don't want these globals
-    // in the symbol table, so we mark them private.
-    auto *GV = new GlobalVariable(*M, Content->getType(), /*IsConstant=*/true,
-                                  GlobalVariable::PrivateLinkage, Content);
-    GV->setSection(SectionName);
-  }
->>>>>>> 4fb80d56
 };
 
 /// Handler for text files. The bundled file will have the following format.
