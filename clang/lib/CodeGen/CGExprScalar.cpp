--- conflicted
+++ resolved
@@ -2012,7 +2012,6 @@
       }
     }
 
-<<<<<<< HEAD
     if (NeedAddrspaceCast) {
       llvm::Type *SrcPointeeTy = Src->getType()->getPointerElementType();
       llvm::Type *SrcNewAS = llvm::PointerType::get(
@@ -2020,7 +2019,7 @@
 
       Src = Builder.CreateAddrSpaceCast(Src, SrcNewAS);
     }
-=======
+
     // If Src is a fixed vector and Dst is a scalable vector, and both have the
     // same element type, use the llvm.experimental.vector.insert intrinsic to
     // perform the bitcast.
@@ -2047,7 +2046,6 @@
       }
     }
 
->>>>>>> dad07baf
     // Perform VLAT <-> VLST bitcast through memory.
     // TODO: since the llvm.experimental.vector.{insert,extract} intrinsics
     //       require the element types of the vectors to be the same, we
