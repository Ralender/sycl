//===--- CodeGenAction.cpp - LLVM Code Generation Frontend Action ---------===//
//
// Part of the LLVM Project, under the Apache License v2.0 with LLVM Exceptions.
// See https://llvm.org/LICENSE.txt for license information.
// SPDX-License-Identifier: Apache-2.0 WITH LLVM-exception
//
//===----------------------------------------------------------------------===//

#include "clang/CodeGen/CodeGenAction.h"
#include "CodeGenModule.h"
#include "CoverageMappingGen.h"
#include "MacroPPCallbacks.h"
#include "clang/AST/ASTConsumer.h"
#include "clang/AST/ASTContext.h"
#include "clang/AST/DeclCXX.h"
#include "clang/AST/DeclGroup.h"
#include "clang/Basic/DiagnosticFrontend.h"
#include "clang/Basic/FileManager.h"
#include "clang/Basic/LangStandard.h"
#include "clang/Basic/SourceManager.h"
#include "clang/Basic/TargetInfo.h"
#include "clang/CodeGen/BackendUtil.h"
#include "clang/CodeGen/ModuleBuilder.h"
#include "clang/Driver/DriverDiagnostic.h"
#include "clang/Frontend/CompilerInstance.h"
#include "clang/Frontend/FrontendDiagnostic.h"
#include "clang/Lex/Preprocessor.h"
#include "llvm/ADT/Hashing.h"
#include "llvm/Bitcode/BitcodeReader.h"
#include "llvm/CodeGen/MachineOptimizationRemarkEmitter.h"
#include "llvm/Demangle/Demangle.h"
#include "llvm/IR/DebugInfo.h"
#include "llvm/IR/DiagnosticInfo.h"
#include "llvm/IR/DiagnosticPrinter.h"
#include "llvm/IR/GlobalValue.h"
#include "llvm/IR/LLVMContext.h"
#include "llvm/IR/LLVMRemarkStreamer.h"
#include "llvm/IR/LegacyPassManager.h"
#include "llvm/IR/Module.h"
#include "llvm/IRReader/IRReader.h"
#include "llvm/LTO/LTOBackend.h"
#include "llvm/Linker/Linker.h"
#include "llvm/Pass.h"
#include "llvm/SYCLLowerIR/LowerWGScope.h"
#include "llvm/SYCL/LowerSYCLMetaData.h"
#include "llvm/Support/MemoryBuffer.h"
#include "llvm/Support/SourceMgr.h"
#include "llvm/Support/TimeProfiler.h"
#include "llvm/Support/Timer.h"
#include "llvm/Support/ToolOutputFile.h"
#include "llvm/Support/YAMLTraits.h"
#include "llvm/Transforms/IPO/Internalize.h"

#include <memory>
using namespace clang;
using namespace llvm;

#define DEBUG_TYPE "codegenaction"

namespace clang {
  class BackendConsumer;
  class ClangDiagnosticHandler final : public DiagnosticHandler {
  public:
    ClangDiagnosticHandler(const CodeGenOptions &CGOpts, BackendConsumer *BCon)
        : CodeGenOpts(CGOpts), BackendCon(BCon) {}

    bool handleDiagnostics(const DiagnosticInfo &DI) override;

    bool isAnalysisRemarkEnabled(StringRef PassName) const override {
      return CodeGenOpts.OptimizationRemarkAnalysis.patternMatches(PassName);
    }
    bool isMissedOptRemarkEnabled(StringRef PassName) const override {
      return CodeGenOpts.OptimizationRemarkMissed.patternMatches(PassName);
    }
    bool isPassedOptRemarkEnabled(StringRef PassName) const override {
      return CodeGenOpts.OptimizationRemark.patternMatches(PassName);
    }

    bool isAnyRemarkEnabled() const override {
      return CodeGenOpts.OptimizationRemarkAnalysis.hasValidPattern() ||
             CodeGenOpts.OptimizationRemarkMissed.hasValidPattern() ||
             CodeGenOpts.OptimizationRemark.hasValidPattern();
    }

  private:
    const CodeGenOptions &CodeGenOpts;
    BackendConsumer *BackendCon;
  };

  static void reportOptRecordError(Error E, DiagnosticsEngine &Diags,
                                   const CodeGenOptions CodeGenOpts) {
    handleAllErrors(
        std::move(E),
      [&](const LLVMRemarkSetupFileError &E) {
          Diags.Report(diag::err_cannot_open_file)
              << CodeGenOpts.OptRecordFile << E.message();
        },
      [&](const LLVMRemarkSetupPatternError &E) {
          Diags.Report(diag::err_drv_optimization_remark_pattern)
              << E.message() << CodeGenOpts.OptRecordPasses;
        },
      [&](const LLVMRemarkSetupFormatError &E) {
          Diags.Report(diag::err_drv_optimization_remark_format)
              << CodeGenOpts.OptRecordFormat;
        });
    }

  class BackendConsumer : public ASTConsumer {
    using LinkModule = CodeGenAction::LinkModule;

    virtual void anchor();
    DiagnosticsEngine &Diags;
    BackendAction Action;
    const HeaderSearchOptions &HeaderSearchOpts;
    const CodeGenOptions &CodeGenOpts;
    const TargetOptions &TargetOpts;
    const LangOptions &LangOpts;
    std::unique_ptr<raw_pwrite_stream> AsmOutStream;
    ASTContext *Context;

    Timer LLVMIRGeneration;
    unsigned LLVMIRGenerationRefCount;

    /// True if we've finished generating IR. This prevents us from generating
    /// additional LLVM IR after emitting output in HandleTranslationUnit. This
    /// can happen when Clang plugins trigger additional AST deserialization.
    bool IRGenFinished = false;

    bool TimerIsEnabled = false;

    std::unique_ptr<CodeGenerator> Gen;

    SmallVector<LinkModule, 4> LinkModules;

    // A map from mangled names to their function's source location, used for
    // backend diagnostics as the Clang AST may be unavailable. We actually use
    // the mangled name's hash as the key because mangled names can be very
    // long and take up lots of space. Using a hash can cause name collision,
    // but that is rare and the consequences are pointing to a wrong source
    // location which is not severe. This is a vector instead of an actual map
    // because we optimize for time building this map rather than time
    // retrieving an entry, as backend diagnostics are uncommon.
    std::vector<std::pair<llvm::hash_code, FullSourceLoc>>
        ManglingFullSourceLocs;

    // This is here so that the diagnostic printer knows the module a diagnostic
    // refers to.
    llvm::Module *CurLinkModule = nullptr;

  public:
    BackendConsumer(BackendAction Action, DiagnosticsEngine &Diags,
                    const HeaderSearchOptions &HeaderSearchOpts,
                    const PreprocessorOptions &PPOpts,
                    const CodeGenOptions &CodeGenOpts,
                    const TargetOptions &TargetOpts,
                    const LangOptions &LangOpts, const std::string &InFile,
                    SmallVector<LinkModule, 4> LinkModules,
                    std::unique_ptr<raw_pwrite_stream> OS, LLVMContext &C,
                    CoverageSourceInfo *CoverageInfo = nullptr)
        : Diags(Diags), Action(Action), HeaderSearchOpts(HeaderSearchOpts),
          CodeGenOpts(CodeGenOpts), TargetOpts(TargetOpts), LangOpts(LangOpts),
          AsmOutStream(std::move(OS)), Context(nullptr),
          LLVMIRGeneration("irgen", "LLVM IR Generation Time"),
          LLVMIRGenerationRefCount(0),
          Gen(CreateLLVMCodeGen(Diags, InFile, HeaderSearchOpts, PPOpts,
                                CodeGenOpts, C, CoverageInfo)),
          LinkModules(std::move(LinkModules)) {
      TimerIsEnabled = CodeGenOpts.TimePasses;
      llvm::TimePassesIsEnabled = CodeGenOpts.TimePasses;
      llvm::TimePassesPerRun = CodeGenOpts.TimePassesPerRun;
    }

    // This constructor is used in installing an empty BackendConsumer
    // to use the clang diagnostic handler for IR input files. It avoids
    // initializing the OS field.
    BackendConsumer(BackendAction Action, DiagnosticsEngine &Diags,
                    const HeaderSearchOptions &HeaderSearchOpts,
                    const PreprocessorOptions &PPOpts,
                    const CodeGenOptions &CodeGenOpts,
                    const TargetOptions &TargetOpts,
                    const LangOptions &LangOpts, llvm::Module *Module,
                    SmallVector<LinkModule, 4> LinkModules, LLVMContext &C,
                    CoverageSourceInfo *CoverageInfo = nullptr)
        : Diags(Diags), Action(Action), HeaderSearchOpts(HeaderSearchOpts),
          CodeGenOpts(CodeGenOpts), TargetOpts(TargetOpts), LangOpts(LangOpts),
          Context(nullptr),
          LLVMIRGeneration("irgen", "LLVM IR Generation Time"),
          LLVMIRGenerationRefCount(0),
          Gen(CreateLLVMCodeGen(Diags, "", HeaderSearchOpts, PPOpts,
                                CodeGenOpts, C, CoverageInfo)),
          LinkModules(std::move(LinkModules)), CurLinkModule(Module) {
      TimerIsEnabled = CodeGenOpts.TimePasses;
      llvm::TimePassesIsEnabled = CodeGenOpts.TimePasses;
      llvm::TimePassesPerRun = CodeGenOpts.TimePassesPerRun;
    }
    llvm::Module *getModule() const { return Gen->GetModule(); }
    std::unique_ptr<llvm::Module> takeModule() {
      return std::unique_ptr<llvm::Module>(Gen->ReleaseModule());
    }

    CodeGenerator *getCodeGenerator() { return Gen.get(); }

    void HandleCXXStaticMemberVarInstantiation(VarDecl *VD) override {
      Gen->HandleCXXStaticMemberVarInstantiation(VD);
    }

    void Initialize(ASTContext &Ctx) override {
      assert(!Context && "initialized multiple times");

      Context = &Ctx;

      if (TimerIsEnabled)
        LLVMIRGeneration.startTimer();

      Gen->Initialize(Ctx);

      if (TimerIsEnabled)
        LLVMIRGeneration.stopTimer();
    }

    bool HandleTopLevelDecl(DeclGroupRef D) override {
      PrettyStackTraceDecl CrashInfo(*D.begin(), SourceLocation(),
                                     Context->getSourceManager(),
                                     "LLVM IR generation of declaration");

      // Recurse.
      if (TimerIsEnabled) {
        LLVMIRGenerationRefCount += 1;
        if (LLVMIRGenerationRefCount == 1)
          LLVMIRGeneration.startTimer();
      }

      Gen->HandleTopLevelDecl(D);

      if (TimerIsEnabled) {
        LLVMIRGenerationRefCount -= 1;
        if (LLVMIRGenerationRefCount == 0)
          LLVMIRGeneration.stopTimer();
      }

      return true;
    }

    void HandleInlineFunctionDefinition(FunctionDecl *D) override {
      PrettyStackTraceDecl CrashInfo(D, SourceLocation(),
                                     Context->getSourceManager(),
                                     "LLVM IR generation of inline function");
      if (TimerIsEnabled)
        LLVMIRGeneration.startTimer();

      Gen->HandleInlineFunctionDefinition(D);

      if (TimerIsEnabled)
        LLVMIRGeneration.stopTimer();
    }

    void HandleInterestingDecl(DeclGroupRef D) override {
      // Ignore interesting decls from the AST reader after IRGen is finished.
      if (!IRGenFinished)
        HandleTopLevelDecl(D);
    }

    // Links each entry in LinkModules into our module.  Returns true on error.
    bool LinkInModules() {
      for (auto &LM : LinkModules) {
        if (LM.PropagateAttrs)
          for (Function &F : *LM.Module) {
            // Skip intrinsics. Keep consistent with how intrinsics are created
            // in LLVM IR.
            if (F.isIntrinsic())
              continue;
            Gen->CGM().addDefaultFunctionDefinitionAttributes(F);
          }

        CurLinkModule = LM.Module.get();

        bool Err;
        if (LM.Internalize) {
          Err = Linker::linkModules(
              *getModule(), std::move(LM.Module), LM.LinkFlags,
              [](llvm::Module &M, const llvm::StringSet<> &GVS) {
                internalizeModule(M, [&GVS](const llvm::GlobalValue &GV) {
                  return !GV.hasName() || (GVS.count(GV.getName()) == 0);
                });
              });
        } else {
          Err = Linker::linkModules(*getModule(), std::move(LM.Module),
                                    LM.LinkFlags);
        }

        if (Err)
          return true;
      }
      return false; // success
    }

    void HandleTranslationUnit(ASTContext &C) override {
      {
        llvm::TimeTraceScope TimeScope("Frontend");
        PrettyStackTraceString CrashInfo("Per-file LLVM IR generation");
        if (TimerIsEnabled) {
          LLVMIRGenerationRefCount += 1;
          if (LLVMIRGenerationRefCount == 1)
            LLVMIRGeneration.startTimer();
        }

        Gen->HandleTranslationUnit(C);

        if (TimerIsEnabled) {
          LLVMIRGenerationRefCount -= 1;
          if (LLVMIRGenerationRefCount == 0)
            LLVMIRGeneration.stopTimer();
        }

        IRGenFinished = true;
      }

      // Silently ignore if we weren't initialized for some reason.
      if (!getModule())
        return;

      LLVMContext &Ctx = getModule()->getContext();

      std::unique_ptr<DiagnosticHandler> OldDiagnosticHandler =
          Ctx.getDiagnosticHandler();
      Ctx.setDiagnosticHandler(std::make_unique<ClangDiagnosticHandler>(
        CodeGenOpts, this));
      // The diagnostic handler is now processed in OptRecordFileRAII.

      // The parallel_for_work_group legalization pass can emit calls to
      // builtins function. Definitions of those builtins can be provided in
      // LinkModule. We force the pass to legalize the code before the link
      // happens.
      if (LangOpts.SYCLIsDevice ||
          C.getTargetInfo().getTriple().getArch() == llvm::Triple::vitis_ip) {
        PrettyStackTraceString CrashInfo("Pre-linking SYCL passes");
<<<<<<< HEAD
        legacy::PassManager PreLinkingSyclPasses;
        PreLinkingSyclPasses.add(llvm::createLowerSYCLMetaDataPass());
        PreLinkingSyclPasses.add(llvm::createSYCLLowerWGScopePass());
        PreLinkingSyclPasses.run(*getModule());
=======

        FunctionAnalysisManager FAM;
        ModuleAnalysisManager MAM;
        MAM.registerPass([&] { return PassInstrumentationAnalysis(); });
        MAM.registerPass(
            [&] { return FunctionAnalysisManagerModuleProxy(FAM); });
        FAM.registerPass(
            [&] { return ModuleAnalysisManagerFunctionProxy(MAM); });

        ModulePassManager PreLinkingSyclPasses;
        PreLinkingSyclPasses.addPass(
            createModuleToFunctionPassAdaptor(SYCLLowerWGScopePass()));
        PreLinkingSyclPasses.run(*getModule(), MAM);
>>>>>>> e25f199d
      }

      // Link each LinkModule into our module.
      if (LinkInModules())
        return;

      for (auto &F : getModule()->functions()) {
        if (const Decl *FD = Gen->GetDeclForMangledName(F.getName())) {
          auto Loc = FD->getASTContext().getFullLoc(FD->getLocation());
          // TODO: use a fast content hash when available.
          auto NameHash = llvm::hash_value(F.getName());
          ManglingFullSourceLocs.push_back(std::make_pair(NameHash, Loc));
        }
      }

      if (CodeGenOpts.ClearASTBeforeBackend) {
        LLVM_DEBUG(llvm::dbgs() << "Clearing AST...\n");
        // Access to the AST is no longer available after this.
        // Other things that the ASTContext manages are still available, e.g.
        // the SourceManager. It'd be nice if we could separate out all the
        // things in ASTContext used after this point and null out the
        // ASTContext, but too many various parts of the ASTContext are still
        // used in various parts.
        C.cleanup();
        C.getAllocator().Reset();
      }

      EmbedBitcode(getModule(), CodeGenOpts, llvm::MemoryBufferRef());

      EmitBackendOutput(Diags, HeaderSearchOpts, CodeGenOpts, TargetOpts,
                        LangOpts, C.getTargetInfo().getDataLayoutString(),
                        getModule(), Action, std::move(AsmOutStream));

      Ctx.setDiagnosticHandler(std::move(OldDiagnosticHandler));
    }

    void HandleTagDeclDefinition(TagDecl *D) override {
      PrettyStackTraceDecl CrashInfo(D, SourceLocation(),
                                     Context->getSourceManager(),
                                     "LLVM IR generation of declaration");
      Gen->HandleTagDeclDefinition(D);
    }

    void HandleTagDeclRequiredDefinition(const TagDecl *D) override {
      Gen->HandleTagDeclRequiredDefinition(D);
    }

    void CompleteTentativeDefinition(VarDecl *D) override {
      Gen->CompleteTentativeDefinition(D);
    }

    void CompleteExternalDeclaration(VarDecl *D) override {
      Gen->CompleteExternalDeclaration(D);
    }

    void AssignInheritanceModel(CXXRecordDecl *RD) override {
      Gen->AssignInheritanceModel(RD);
    }

    void HandleVTable(CXXRecordDecl *RD) override {
      Gen->HandleVTable(RD);
    }

    /// Get the best possible source location to represent a diagnostic that
    /// may have associated debug info.
    const FullSourceLoc
    getBestLocationFromDebugLoc(const llvm::DiagnosticInfoWithLocationBase &D,
                                bool &BadDebugInfo, StringRef &Filename,
                                unsigned &Line, unsigned &Column) const;

    Optional<FullSourceLoc> getFunctionSourceLocation(const Function &F) const;

    void DiagnosticHandlerImpl(const llvm::DiagnosticInfo &DI);
    /// Specialized handler for InlineAsm diagnostic.
    /// \return True if the diagnostic has been successfully reported, false
    /// otherwise.
    bool InlineAsmDiagHandler(const llvm::DiagnosticInfoInlineAsm &D);
    /// Specialized handler for diagnostics reported using SMDiagnostic.
    void SrcMgrDiagHandler(const llvm::DiagnosticInfoSrcMgr &D);
    /// Specialized handler for StackSize diagnostic.
    /// \return True if the diagnostic has been successfully reported, false
    /// otherwise.
    bool StackSizeDiagHandler(const llvm::DiagnosticInfoStackSize &D);
    /// Specialized handler for unsupported backend feature diagnostic.
    void UnsupportedDiagHandler(const llvm::DiagnosticInfoUnsupported &D);
    /// Specialized handlers for optimization remarks.
    /// Note that these handlers only accept remarks and they always handle
    /// them.
    void EmitOptimizationMessage(const llvm::DiagnosticInfoOptimizationBase &D,
                                 unsigned DiagID);
    void
    OptimizationRemarkHandler(const llvm::DiagnosticInfoOptimizationBase &D);
    void OptimizationRemarkHandler(
        const llvm::OptimizationRemarkAnalysisFPCommute &D);
    void OptimizationRemarkHandler(
        const llvm::OptimizationRemarkAnalysisAliasing &D);
    void OptimizationFailureHandler(
        const llvm::DiagnosticInfoOptimizationFailure &D);
    void DontCallDiagHandler(const DiagnosticInfoDontCall &D);
  };

  void BackendConsumer::anchor() {}
}

bool ClangDiagnosticHandler::handleDiagnostics(const DiagnosticInfo &DI) {
  BackendCon->DiagnosticHandlerImpl(DI);
  return true;
}

/// ConvertBackendLocation - Convert a location in a temporary llvm::SourceMgr
/// buffer to be a valid FullSourceLoc.
static FullSourceLoc ConvertBackendLocation(const llvm::SMDiagnostic &D,
                                            SourceManager &CSM) {
  // Get both the clang and llvm source managers.  The location is relative to
  // a memory buffer that the LLVM Source Manager is handling, we need to add
  // a copy to the Clang source manager.
  const llvm::SourceMgr &LSM = *D.getSourceMgr();

  // We need to copy the underlying LLVM memory buffer because llvm::SourceMgr
  // already owns its one and clang::SourceManager wants to own its one.
  const MemoryBuffer *LBuf =
  LSM.getMemoryBuffer(LSM.FindBufferContainingLoc(D.getLoc()));

  // Create the copy and transfer ownership to clang::SourceManager.
  // TODO: Avoid copying files into memory.
  std::unique_ptr<llvm::MemoryBuffer> CBuf =
      llvm::MemoryBuffer::getMemBufferCopy(LBuf->getBuffer(),
                                           LBuf->getBufferIdentifier());
  // FIXME: Keep a file ID map instead of creating new IDs for each location.
  FileID FID = CSM.createFileID(std::move(CBuf));

  // Translate the offset into the file.
  unsigned Offset = D.getLoc().getPointer() - LBuf->getBufferStart();
  SourceLocation NewLoc =
  CSM.getLocForStartOfFile(FID).getLocWithOffset(Offset);
  return FullSourceLoc(NewLoc, CSM);
}

#define ComputeDiagID(Severity, GroupName, DiagID)                             \
  do {                                                                         \
    switch (Severity) {                                                        \
    case llvm::DS_Error:                                                       \
      DiagID = diag::err_fe_##GroupName;                                       \
      break;                                                                   \
    case llvm::DS_Warning:                                                     \
      DiagID = diag::warn_fe_##GroupName;                                      \
      break;                                                                   \
    case llvm::DS_Remark:                                                      \
      llvm_unreachable("'remark' severity not expected");                      \
      break;                                                                   \
    case llvm::DS_Note:                                                        \
      DiagID = diag::note_fe_##GroupName;                                      \
      break;                                                                   \
    }                                                                          \
  } while (false)

#define ComputeDiagRemarkID(Severity, GroupName, DiagID)                       \
  do {                                                                         \
    switch (Severity) {                                                        \
    case llvm::DS_Error:                                                       \
      DiagID = diag::err_fe_##GroupName;                                       \
      break;                                                                   \
    case llvm::DS_Warning:                                                     \
      DiagID = diag::warn_fe_##GroupName;                                      \
      break;                                                                   \
    case llvm::DS_Remark:                                                      \
      DiagID = diag::remark_fe_##GroupName;                                    \
      break;                                                                   \
    case llvm::DS_Note:                                                        \
      DiagID = diag::note_fe_##GroupName;                                      \
      break;                                                                   \
    }                                                                          \
  } while (false)

void BackendConsumer::SrcMgrDiagHandler(const llvm::DiagnosticInfoSrcMgr &DI) {
  const llvm::SMDiagnostic &D = DI.getSMDiag();

  unsigned DiagID;
  if (DI.isInlineAsmDiag())
    ComputeDiagID(DI.getSeverity(), inline_asm, DiagID);
  else
    ComputeDiagID(DI.getSeverity(), source_mgr, DiagID);

  // This is for the empty BackendConsumer that uses the clang diagnostic
  // handler for IR input files.
  if (!Context) {
    D.print(nullptr, llvm::errs());
    Diags.Report(DiagID).AddString("cannot compile inline asm");
    return;
  }

  // There are a couple of different kinds of errors we could get here.
  // First, we re-format the SMDiagnostic in terms of a clang diagnostic.

  // Strip "error: " off the start of the message string.
  StringRef Message = D.getMessage();
  (void)Message.consume_front("error: ");

  // If the SMDiagnostic has an inline asm source location, translate it.
  FullSourceLoc Loc;
  if (D.getLoc() != SMLoc())
    Loc = ConvertBackendLocation(D, Context->getSourceManager());

  // If this problem has clang-level source location information, report the
  // issue in the source with a note showing the instantiated
  // code.
  if (DI.isInlineAsmDiag()) {
    SourceLocation LocCookie =
        SourceLocation::getFromRawEncoding(DI.getLocCookie());
    if (LocCookie.isValid()) {
      Diags.Report(LocCookie, DiagID).AddString(Message);

      if (D.getLoc().isValid()) {
        DiagnosticBuilder B = Diags.Report(Loc, diag::note_fe_inline_asm_here);
        // Convert the SMDiagnostic ranges into SourceRange and attach them
        // to the diagnostic.
        for (const std::pair<unsigned, unsigned> &Range : D.getRanges()) {
          unsigned Column = D.getColumnNo();
          B << SourceRange(Loc.getLocWithOffset(Range.first - Column),
                           Loc.getLocWithOffset(Range.second - Column));
        }
      }
      return;
    }
  }

  // Otherwise, report the backend issue as occurring in the generated .s file.
  // If Loc is invalid, we still need to report the issue, it just gets no
  // location info.
  Diags.Report(Loc, DiagID).AddString(Message);
}

bool
BackendConsumer::InlineAsmDiagHandler(const llvm::DiagnosticInfoInlineAsm &D) {
  unsigned DiagID;
  ComputeDiagID(D.getSeverity(), inline_asm, DiagID);
  std::string Message = D.getMsgStr().str();

  // If this problem has clang-level source location information, report the
  // issue as being a problem in the source with a note showing the instantiated
  // code.
  SourceLocation LocCookie =
      SourceLocation::getFromRawEncoding(D.getLocCookie());
  if (LocCookie.isValid())
    Diags.Report(LocCookie, DiagID).AddString(Message);
  else {
    // Otherwise, report the backend diagnostic as occurring in the generated
    // .s file.
    // If Loc is invalid, we still need to report the diagnostic, it just gets
    // no location info.
    FullSourceLoc Loc;
    Diags.Report(Loc, DiagID).AddString(Message);
  }
  // We handled all the possible severities.
  return true;
}

bool
BackendConsumer::StackSizeDiagHandler(const llvm::DiagnosticInfoStackSize &D) {
  if (D.getSeverity() != llvm::DS_Warning)
    // For now, the only support we have for StackSize diagnostic is warning.
    // We do not know how to format other severities.
    return false;

  auto Loc = getFunctionSourceLocation(D.getFunction());
  if (!Loc)
    return false;

  // FIXME: Shouldn't need to truncate to uint32_t
  Diags.Report(*Loc, diag::warn_fe_frame_larger_than)
      << static_cast<uint32_t>(D.getStackSize())
      << static_cast<uint32_t>(D.getStackLimit())
      << llvm::demangle(D.getFunction().getName().str());
  return true;
}

const FullSourceLoc BackendConsumer::getBestLocationFromDebugLoc(
    const llvm::DiagnosticInfoWithLocationBase &D, bool &BadDebugInfo,
    StringRef &Filename, unsigned &Line, unsigned &Column) const {
  SourceManager &SourceMgr = Context->getSourceManager();
  FileManager &FileMgr = SourceMgr.getFileManager();
  SourceLocation DILoc;

  if (D.isLocationAvailable()) {
    D.getLocation(Filename, Line, Column);
    if (Line > 0) {
      auto FE = FileMgr.getFile(Filename);
      if (!FE)
        FE = FileMgr.getFile(D.getAbsolutePath());
      if (FE) {
        // If -gcolumn-info was not used, Column will be 0. This upsets the
        // source manager, so pass 1 if Column is not set.
        DILoc = SourceMgr.translateFileLineCol(*FE, Line, Column ? Column : 1);
      }
    }
    BadDebugInfo = DILoc.isInvalid();
  }

  // If a location isn't available, try to approximate it using the associated
  // function definition. We use the definition's right brace to differentiate
  // from diagnostics that genuinely relate to the function itself.
  FullSourceLoc Loc(DILoc, SourceMgr);
  if (Loc.isInvalid()) {
    if (auto MaybeLoc = getFunctionSourceLocation(D.getFunction()))
      Loc = *MaybeLoc;
  }

  if (DILoc.isInvalid() && D.isLocationAvailable())
    // If we were not able to translate the file:line:col information
    // back to a SourceLocation, at least emit a note stating that
    // we could not translate this location. This can happen in the
    // case of #line directives.
    Diags.Report(Loc, diag::note_fe_backend_invalid_loc)
        << Filename << Line << Column;

  return Loc;
}

Optional<FullSourceLoc>
BackendConsumer::getFunctionSourceLocation(const Function &F) const {
  auto Hash = llvm::hash_value(F.getName());
  for (const auto &Pair : ManglingFullSourceLocs) {
    if (Pair.first == Hash)
      return Pair.second;
  }
  return Optional<FullSourceLoc>();
}

void BackendConsumer::UnsupportedDiagHandler(
    const llvm::DiagnosticInfoUnsupported &D) {
  // We only support warnings or errors.
  assert(D.getSeverity() == llvm::DS_Error ||
         D.getSeverity() == llvm::DS_Warning);

  StringRef Filename;
  unsigned Line, Column;
  bool BadDebugInfo = false;
  FullSourceLoc Loc;
  std::string Msg;
  raw_string_ostream MsgStream(Msg);

  // Context will be nullptr for IR input files, we will construct the diag
  // message from llvm::DiagnosticInfoUnsupported.
  if (Context != nullptr) {
    Loc = getBestLocationFromDebugLoc(D, BadDebugInfo, Filename, Line, Column);
    MsgStream << D.getMessage();
  } else {
    DiagnosticPrinterRawOStream DP(MsgStream);
    D.print(DP);
  }

  auto DiagType = D.getSeverity() == llvm::DS_Error
                      ? diag::err_fe_backend_unsupported
                      : diag::warn_fe_backend_unsupported;
  Diags.Report(Loc, DiagType) << MsgStream.str();

  if (BadDebugInfo)
    // If we were not able to translate the file:line:col information
    // back to a SourceLocation, at least emit a note stating that
    // we could not translate this location. This can happen in the
    // case of #line directives.
    Diags.Report(Loc, diag::note_fe_backend_invalid_loc)
        << Filename << Line << Column;
}

void BackendConsumer::EmitOptimizationMessage(
    const llvm::DiagnosticInfoOptimizationBase &D, unsigned DiagID) {
  // We only support warnings and remarks.
  assert(D.getSeverity() == llvm::DS_Remark ||
         D.getSeverity() == llvm::DS_Warning);

  StringRef Filename;
  unsigned Line, Column;
  bool BadDebugInfo = false;
  FullSourceLoc Loc;
  std::string Msg;
  raw_string_ostream MsgStream(Msg);

  // Context will be nullptr for IR input files, we will construct the remark
  // message from llvm::DiagnosticInfoOptimizationBase.
  if (Context != nullptr) {
    Loc = getBestLocationFromDebugLoc(D, BadDebugInfo, Filename, Line, Column);
    MsgStream << D.getMsg();
  } else {
    DiagnosticPrinterRawOStream DP(MsgStream);
    D.print(DP);
  }

  if (D.getHotness())
    MsgStream << " (hotness: " << *D.getHotness() << ")";

  Diags.Report(Loc, DiagID)
      << AddFlagValue(D.getPassName())
      << MsgStream.str();

  if (BadDebugInfo)
    // If we were not able to translate the file:line:col information
    // back to a SourceLocation, at least emit a note stating that
    // we could not translate this location. This can happen in the
    // case of #line directives.
    Diags.Report(Loc, diag::note_fe_backend_invalid_loc)
        << Filename << Line << Column;
}

void BackendConsumer::OptimizationRemarkHandler(
    const llvm::DiagnosticInfoOptimizationBase &D) {
  // Without hotness information, don't show noisy remarks.
  if (D.isVerbose() && !D.getHotness())
    return;

  if (D.isPassed()) {
    // Optimization remarks are active only if the -Rpass flag has a regular
    // expression that matches the name of the pass name in \p D.
    if (CodeGenOpts.OptimizationRemark.patternMatches(D.getPassName()))
      EmitOptimizationMessage(D, diag::remark_fe_backend_optimization_remark);
  } else if (D.isMissed()) {
    // Missed optimization remarks are active only if the -Rpass-missed
    // flag has a regular expression that matches the name of the pass
    // name in \p D.
    if (CodeGenOpts.OptimizationRemarkMissed.patternMatches(D.getPassName()))
      EmitOptimizationMessage(
          D, diag::remark_fe_backend_optimization_remark_missed);
  } else {
    assert(D.isAnalysis() && "Unknown remark type");

    bool ShouldAlwaysPrint = false;
    if (auto *ORA = dyn_cast<llvm::OptimizationRemarkAnalysis>(&D))
      ShouldAlwaysPrint = ORA->shouldAlwaysPrint();

    if (ShouldAlwaysPrint ||
        CodeGenOpts.OptimizationRemarkAnalysis.patternMatches(D.getPassName()))
      EmitOptimizationMessage(
          D, diag::remark_fe_backend_optimization_remark_analysis);
  }
}

void BackendConsumer::OptimizationRemarkHandler(
    const llvm::OptimizationRemarkAnalysisFPCommute &D) {
  // Optimization analysis remarks are active if the pass name is set to
  // llvm::DiagnosticInfo::AlwasyPrint or if the -Rpass-analysis flag has a
  // regular expression that matches the name of the pass name in \p D.

  if (D.shouldAlwaysPrint() ||
      CodeGenOpts.OptimizationRemarkAnalysis.patternMatches(D.getPassName()))
    EmitOptimizationMessage(
        D, diag::remark_fe_backend_optimization_remark_analysis_fpcommute);
}

void BackendConsumer::OptimizationRemarkHandler(
    const llvm::OptimizationRemarkAnalysisAliasing &D) {
  // Optimization analysis remarks are active if the pass name is set to
  // llvm::DiagnosticInfo::AlwasyPrint or if the -Rpass-analysis flag has a
  // regular expression that matches the name of the pass name in \p D.

  if (D.shouldAlwaysPrint() ||
      CodeGenOpts.OptimizationRemarkAnalysis.patternMatches(D.getPassName()))
    EmitOptimizationMessage(
        D, diag::remark_fe_backend_optimization_remark_analysis_aliasing);
}

void BackendConsumer::OptimizationFailureHandler(
    const llvm::DiagnosticInfoOptimizationFailure &D) {
  EmitOptimizationMessage(D, diag::warn_fe_backend_optimization_failure);
}

void BackendConsumer::DontCallDiagHandler(const DiagnosticInfoDontCall &D) {
  SourceLocation LocCookie =
      SourceLocation::getFromRawEncoding(D.getLocCookie());

  // FIXME: we can't yet diagnose indirect calls. When/if we can, we
  // should instead assert that LocCookie.isValid().
  if (!LocCookie.isValid())
    return;

  Diags.Report(LocCookie, D.getSeverity() == DiagnosticSeverity::DS_Error
                              ? diag::err_fe_backend_error_attr
                              : diag::warn_fe_backend_warning_attr)
      << llvm::demangle(D.getFunctionName().str()) << D.getNote();
}

/// This function is invoked when the backend needs
/// to report something to the user.
void BackendConsumer::DiagnosticHandlerImpl(const DiagnosticInfo &DI) {
  unsigned DiagID = diag::err_fe_inline_asm;
  llvm::DiagnosticSeverity Severity = DI.getSeverity();
  // Get the diagnostic ID based.
  switch (DI.getKind()) {
  case llvm::DK_InlineAsm:
    if (InlineAsmDiagHandler(cast<DiagnosticInfoInlineAsm>(DI)))
      return;
    ComputeDiagID(Severity, inline_asm, DiagID);
    break;
  case llvm::DK_SrcMgr:
    SrcMgrDiagHandler(cast<DiagnosticInfoSrcMgr>(DI));
    return;
  case llvm::DK_StackSize:
    if (StackSizeDiagHandler(cast<DiagnosticInfoStackSize>(DI)))
      return;
    ComputeDiagID(Severity, backend_frame_larger_than, DiagID);
    break;
  case DK_Linker:
    ComputeDiagID(Severity, linking_module, DiagID);
    break;
  case llvm::DK_OptimizationRemark:
    // Optimization remarks are always handled completely by this
    // handler. There is no generic way of emitting them.
    OptimizationRemarkHandler(cast<OptimizationRemark>(DI));
    return;
  case llvm::DK_OptimizationRemarkMissed:
    // Optimization remarks are always handled completely by this
    // handler. There is no generic way of emitting them.
    OptimizationRemarkHandler(cast<OptimizationRemarkMissed>(DI));
    return;
  case llvm::DK_OptimizationRemarkAnalysis:
    // Optimization remarks are always handled completely by this
    // handler. There is no generic way of emitting them.
    OptimizationRemarkHandler(cast<OptimizationRemarkAnalysis>(DI));
    return;
  case llvm::DK_OptimizationRemarkAnalysisFPCommute:
    // Optimization remarks are always handled completely by this
    // handler. There is no generic way of emitting them.
    OptimizationRemarkHandler(cast<OptimizationRemarkAnalysisFPCommute>(DI));
    return;
  case llvm::DK_OptimizationRemarkAnalysisAliasing:
    // Optimization remarks are always handled completely by this
    // handler. There is no generic way of emitting them.
    OptimizationRemarkHandler(cast<OptimizationRemarkAnalysisAliasing>(DI));
    return;
  case llvm::DK_MachineOptimizationRemark:
    // Optimization remarks are always handled completely by this
    // handler. There is no generic way of emitting them.
    OptimizationRemarkHandler(cast<MachineOptimizationRemark>(DI));
    return;
  case llvm::DK_MachineOptimizationRemarkMissed:
    // Optimization remarks are always handled completely by this
    // handler. There is no generic way of emitting them.
    OptimizationRemarkHandler(cast<MachineOptimizationRemarkMissed>(DI));
    return;
  case llvm::DK_MachineOptimizationRemarkAnalysis:
    // Optimization remarks are always handled completely by this
    // handler. There is no generic way of emitting them.
    OptimizationRemarkHandler(cast<MachineOptimizationRemarkAnalysis>(DI));
    return;
  case llvm::DK_OptimizationFailure:
    // Optimization failures are always handled completely by this
    // handler.
    OptimizationFailureHandler(cast<DiagnosticInfoOptimizationFailure>(DI));
    return;
  case llvm::DK_Unsupported:
    UnsupportedDiagHandler(cast<DiagnosticInfoUnsupported>(DI));
    return;
  case llvm::DK_DontCall:
    DontCallDiagHandler(cast<DiagnosticInfoDontCall>(DI));
    return;
  default:
    // Plugin IDs are not bound to any value as they are set dynamically.
    ComputeDiagRemarkID(Severity, backend_plugin, DiagID);
    break;
  }
  std::string MsgStorage;
  {
    raw_string_ostream Stream(MsgStorage);
    DiagnosticPrinterRawOStream DP(Stream);
    DI.print(DP);
  }

  if (DI.getKind() == DK_Linker) {
    assert(CurLinkModule && "CurLinkModule must be set for linker diagnostics");
    Diags.Report(DiagID) << CurLinkModule->getModuleIdentifier() << MsgStorage;
    return;
  }

  // Report the backend message using the usual diagnostic mechanism.
  FullSourceLoc Loc;
  Diags.Report(Loc, DiagID).AddString(MsgStorage);
}
#undef ComputeDiagID

CodeGenAction::CodeGenAction(unsigned _Act, LLVMContext *_VMContext)
    : Act(_Act), VMContext(_VMContext ? _VMContext : new LLVMContext),
      OwnsVMContext(!_VMContext) {}

CodeGenAction::~CodeGenAction() {
  TheModule.reset();
  if (OwnsVMContext)
    delete VMContext;
}

bool CodeGenAction::hasIRSupport() const { return true; }

void CodeGenAction::EndSourceFileAction() {
  // If the consumer creation failed, do nothing.
  if (!getCompilerInstance().hasASTConsumer())
    return;

  // Steal the module from the consumer.
  TheModule = BEConsumer->takeModule();
}

std::unique_ptr<llvm::Module> CodeGenAction::takeModule() {
  return std::move(TheModule);
}

llvm::LLVMContext *CodeGenAction::takeLLVMContext() {
  OwnsVMContext = false;
  return VMContext;
}

CodeGenerator *CodeGenAction::getCodeGenerator() const {
  return BEConsumer->getCodeGenerator();
}

static std::unique_ptr<raw_pwrite_stream>
GetOutputStream(CompilerInstance &CI, StringRef InFile, BackendAction Action) {
  switch (Action) {
  case Backend_EmitAssembly:
    return CI.createDefaultOutputFile(false, InFile, "s");
  case Backend_EmitLL:
    return CI.createDefaultOutputFile(false, InFile, "ll");
  case Backend_EmitBC:
    return CI.createDefaultOutputFile(true, InFile, "bc");
  case Backend_EmitNothing:
    return nullptr;
  case Backend_EmitMCNull:
    return CI.createNullOutputFile();
  case Backend_EmitObj:
    return CI.createDefaultOutputFile(true, InFile, "o");
  }

  llvm_unreachable("Invalid action!");
}

std::unique_ptr<ASTConsumer>
CodeGenAction::CreateASTConsumer(CompilerInstance &CI, StringRef InFile) {
  BackendAction BA = static_cast<BackendAction>(Act);
  std::unique_ptr<raw_pwrite_stream> OS = CI.takeOutputStream();
  if (!OS)
    OS = GetOutputStream(CI, InFile, BA);

  if (BA != Backend_EmitNothing && !OS)
    return nullptr;

  // Load bitcode modules to link with, if we need to.
  if (LinkModules.empty())
    for (const CodeGenOptions::BitcodeFileToLink &F :
         CI.getCodeGenOpts().LinkBitcodeFiles) {
      auto BCBuf = CI.getFileManager().getBufferForFile(F.Filename);
      if (!BCBuf) {
        CI.getDiagnostics().Report(diag::err_cannot_open_file)
            << F.Filename << BCBuf.getError().message();
        LinkModules.clear();
        return nullptr;
      }

      Expected<std::unique_ptr<llvm::Module>> ModuleOrErr =
          getOwningLazyBitcodeModule(std::move(*BCBuf), *VMContext);
      if (!ModuleOrErr) {
        handleAllErrors(ModuleOrErr.takeError(), [&](ErrorInfoBase &EIB) {
          CI.getDiagnostics().Report(diag::err_cannot_open_file)
              << F.Filename << EIB.message();
        });
        LinkModules.clear();
        return nullptr;
      }
      LinkModules.push_back({std::move(ModuleOrErr.get()), F.PropagateAttrs,
                             F.Internalize, F.LinkFlags});
    }

  CoverageSourceInfo *CoverageInfo = nullptr;
  // Add the preprocessor callback only when the coverage mapping is generated.
  if (CI.getCodeGenOpts().CoverageMapping)
    CoverageInfo = CodeGen::CoverageMappingModuleGen::setUpCoverageCallbacks(
        CI.getPreprocessor());

  std::unique_ptr<BackendConsumer> Result(new BackendConsumer(
      BA, CI.getDiagnostics(), CI.getHeaderSearchOpts(),
      CI.getPreprocessorOpts(), CI.getCodeGenOpts(), CI.getTargetOpts(),
      CI.getLangOpts(), std::string(InFile), std::move(LinkModules),
      std::move(OS), *VMContext, CoverageInfo));
  BEConsumer = Result.get();

  // Enable generating macro debug info only when debug info is not disabled and
  // also macro debug info is enabled.
  if (CI.getCodeGenOpts().getDebugInfo() != codegenoptions::NoDebugInfo &&
      CI.getCodeGenOpts().MacroDebugInfo) {
    std::unique_ptr<PPCallbacks> Callbacks =
        std::make_unique<MacroPPCallbacks>(BEConsumer->getCodeGenerator(),
                                            CI.getPreprocessor());
    CI.getPreprocessor().addPPCallbacks(std::move(Callbacks));
  }

  return std::move(Result);
}

std::unique_ptr<llvm::Module>
CodeGenAction::loadModule(MemoryBufferRef MBRef) {
  CompilerInstance &CI = getCompilerInstance();
  SourceManager &SM = CI.getSourceManager();

  // For ThinLTO backend invocations, ensure that the context
  // merges types based on ODR identifiers. We also need to read
  // the correct module out of a multi-module bitcode file.
  if (!CI.getCodeGenOpts().ThinLTOIndexFile.empty()) {
    VMContext->enableDebugTypeODRUniquing();

    auto DiagErrors = [&](Error E) -> std::unique_ptr<llvm::Module> {
      unsigned DiagID =
          CI.getDiagnostics().getCustomDiagID(DiagnosticsEngine::Error, "%0");
      handleAllErrors(std::move(E), [&](ErrorInfoBase &EIB) {
        CI.getDiagnostics().Report(DiagID) << EIB.message();
      });
      return {};
    };

    Expected<std::vector<BitcodeModule>> BMsOrErr = getBitcodeModuleList(MBRef);
    if (!BMsOrErr)
      return DiagErrors(BMsOrErr.takeError());
    BitcodeModule *Bm = llvm::lto::findThinLTOModule(*BMsOrErr);
    // We have nothing to do if the file contains no ThinLTO module. This is
    // possible if ThinLTO compilation was not able to split module. Content of
    // the file was already processed by indexing and will be passed to the
    // linker using merged object file.
    if (!Bm) {
      auto M = std::make_unique<llvm::Module>("empty", *VMContext);
      M->setTargetTriple(CI.getTargetOpts().Triple);
      return M;
    }
    Expected<std::unique_ptr<llvm::Module>> MOrErr =
        Bm->parseModule(*VMContext);
    if (!MOrErr)
      return DiagErrors(MOrErr.takeError());
    return std::move(*MOrErr);
  }

  llvm::SMDiagnostic Err;
  if (std::unique_ptr<llvm::Module> M = parseIR(MBRef, Err, *VMContext))
    return M;

  // Translate from the diagnostic info to the SourceManager location if
  // available.
  // TODO: Unify this with ConvertBackendLocation()
  SourceLocation Loc;
  if (Err.getLineNo() > 0) {
    assert(Err.getColumnNo() >= 0);
    Loc = SM.translateFileLineCol(SM.getFileEntryForID(SM.getMainFileID()),
                                  Err.getLineNo(), Err.getColumnNo() + 1);
  }

  // Strip off a leading diagnostic code if there is one.
  StringRef Msg = Err.getMessage();
  if (Msg.startswith("error: "))
    Msg = Msg.substr(7);

  unsigned DiagID =
      CI.getDiagnostics().getCustomDiagID(DiagnosticsEngine::Error, "%0");

  CI.getDiagnostics().Report(Loc, DiagID) << Msg;
  return {};
}

namespace {
// Handles the initialization and cleanup of the OptRecordFile before the clang
// codegen runs so it can also emit to the opt report.
struct OptRecordFileRAII {
  std::unique_ptr<llvm::ToolOutputFile> OptRecordFile;
  std::unique_ptr<DiagnosticHandler> OldDiagnosticHandler;
  llvm::LLVMContext &Ctx;

  OptRecordFileRAII(CodeGenAction &CGA, llvm::LLVMContext &Ctx,
                    BackendConsumer &BC)
      : OldDiagnosticHandler(Ctx.getDiagnosticHandler()), Ctx(Ctx) {

    CompilerInstance &CI = CGA.getCompilerInstance();
    CodeGenOptions &CodeGenOpts = CI.getCodeGenOpts();

    Ctx.setDiagnosticHandler(
        std::make_unique<ClangDiagnosticHandler>(CodeGenOpts, &BC));

    Expected<std::unique_ptr<llvm::ToolOutputFile>> OptRecordFileOrErr =
        setupLLVMOptimizationRemarks(
            Ctx, CodeGenOpts.OptRecordFile, CodeGenOpts.OptRecordPasses,
            CodeGenOpts.OptRecordFormat, CodeGenOpts.DiagnosticsWithHotness,
            CodeGenOpts.DiagnosticsHotnessThreshold);

    if (Error E = OptRecordFileOrErr.takeError())
      reportOptRecordError(std::move(E), CI.getDiagnostics(), CodeGenOpts);
    else
      OptRecordFile = std::move(*OptRecordFileOrErr);

    if (OptRecordFile &&
        CodeGenOpts.getProfileUse() != CodeGenOptions::ProfileNone)
      Ctx.setDiagnosticsHotnessRequested(true);
  }
  ~OptRecordFileRAII() {
    Ctx.setDiagnosticHandler(std::move(OldDiagnosticHandler));
    if (OptRecordFile)
      OptRecordFile->keep();
  }
};
} // namespace

void CodeGenAction::ExecuteAction() {
  if (getCurrentFileKind().getLanguage() != Language::LLVM_IR) {
    OptRecordFileRAII ORF(*this, *VMContext, *BEConsumer);
    this->ASTFrontendAction::ExecuteAction();
    return;
  }

  // If this is an IR file, we have to treat it specially.
  BackendAction BA = static_cast<BackendAction>(Act);
  CompilerInstance &CI = getCompilerInstance();
  auto &CodeGenOpts = CI.getCodeGenOpts();
  auto &Diagnostics = CI.getDiagnostics();
  std::unique_ptr<raw_pwrite_stream> OS =
      GetOutputStream(CI, getCurrentFileOrBufferName(), BA);
  if (BA != Backend_EmitNothing && !OS)
    return;

  SourceManager &SM = CI.getSourceManager();
  FileID FID = SM.getMainFileID();
  Optional<MemoryBufferRef> MainFile = SM.getBufferOrNone(FID);
  if (!MainFile)
    return;

  TheModule = loadModule(*MainFile);
  if (!TheModule)
    return;

  const TargetOptions &TargetOpts = CI.getTargetOpts();
  if (TheModule->getTargetTriple() != TargetOpts.Triple) {
    Diagnostics.Report(SourceLocation(), diag::warn_fe_override_module)
        << TargetOpts.Triple;
    TheModule->setTargetTriple(TargetOpts.Triple);
  }

  EmbedObject(TheModule.get(), CodeGenOpts, Diagnostics);
  EmbedBitcode(TheModule.get(), CodeGenOpts, *MainFile);

  LLVMContext &Ctx = TheModule->getContext();

  // Restore any diagnostic handler previously set before returning from this
  // function.
  struct RAII {
    LLVMContext &Ctx;
    std::unique_ptr<DiagnosticHandler> PrevHandler = Ctx.getDiagnosticHandler();
    ~RAII() { Ctx.setDiagnosticHandler(std::move(PrevHandler)); }
  } _{Ctx};

  // Set clang diagnostic handler. To do this we need to create a fake
  // BackendConsumer.
  BackendConsumer Result(BA, CI.getDiagnostics(), CI.getHeaderSearchOpts(),
                         CI.getPreprocessorOpts(), CI.getCodeGenOpts(),
                         CI.getTargetOpts(), CI.getLangOpts(), TheModule.get(),
                         std::move(LinkModules), *VMContext, nullptr);
  // PR44896: Force DiscardValueNames as false. DiscardValueNames cannot be
  // true here because the valued names are needed for reading textual IR.
  Ctx.setDiscardValueNames(false);
  Ctx.setDiagnosticHandler(
      std::make_unique<ClangDiagnosticHandler>(CodeGenOpts, &Result));

  Expected<std::unique_ptr<llvm::ToolOutputFile>> OptRecordFileOrErr =
      setupLLVMOptimizationRemarks(
          Ctx, CodeGenOpts.OptRecordFile, CodeGenOpts.OptRecordPasses,
          CodeGenOpts.OptRecordFormat, CodeGenOpts.DiagnosticsWithHotness,
          CodeGenOpts.DiagnosticsHotnessThreshold);

  if (Error E = OptRecordFileOrErr.takeError()) {
    reportOptRecordError(std::move(E), Diagnostics, CodeGenOpts);
    return;
  }
  std::unique_ptr<llvm::ToolOutputFile> OptRecordFile =
      std::move(*OptRecordFileOrErr);

  EmitBackendOutput(Diagnostics, CI.getHeaderSearchOpts(), CodeGenOpts,
                    TargetOpts, CI.getLangOpts(),
                    CI.getTarget().getDataLayoutString(), TheModule.get(), BA,
                    std::move(OS));
  if (OptRecordFile)
    OptRecordFile->keep();
}

//

void EmitAssemblyAction::anchor() { }
EmitAssemblyAction::EmitAssemblyAction(llvm::LLVMContext *_VMContext)
  : CodeGenAction(Backend_EmitAssembly, _VMContext) {}

void EmitBCAction::anchor() { }
EmitBCAction::EmitBCAction(llvm::LLVMContext *_VMContext)
  : CodeGenAction(Backend_EmitBC, _VMContext) {}

void EmitLLVMAction::anchor() { }
EmitLLVMAction::EmitLLVMAction(llvm::LLVMContext *_VMContext)
  : CodeGenAction(Backend_EmitLL, _VMContext) {}

void EmitLLVMOnlyAction::anchor() { }
EmitLLVMOnlyAction::EmitLLVMOnlyAction(llvm::LLVMContext *_VMContext)
  : CodeGenAction(Backend_EmitNothing, _VMContext) {}

void EmitCodeGenOnlyAction::anchor() { }
EmitCodeGenOnlyAction::EmitCodeGenOnlyAction(llvm::LLVMContext *_VMContext)
  : CodeGenAction(Backend_EmitMCNull, _VMContext) {}

void EmitObjAction::anchor() { }
EmitObjAction::EmitObjAction(llvm::LLVMContext *_VMContext)
  : CodeGenAction(Backend_EmitObj, _VMContext) {}<|MERGE_RESOLUTION|>--- conflicted
+++ resolved
@@ -334,12 +334,6 @@
       if (LangOpts.SYCLIsDevice ||
           C.getTargetInfo().getTriple().getArch() == llvm::Triple::vitis_ip) {
         PrettyStackTraceString CrashInfo("Pre-linking SYCL passes");
-<<<<<<< HEAD
-        legacy::PassManager PreLinkingSyclPasses;
-        PreLinkingSyclPasses.add(llvm::createLowerSYCLMetaDataPass());
-        PreLinkingSyclPasses.add(llvm::createSYCLLowerWGScopePass());
-        PreLinkingSyclPasses.run(*getModule());
-=======
 
         FunctionAnalysisManager FAM;
         ModuleAnalysisManager MAM;
@@ -352,8 +346,8 @@
         ModulePassManager PreLinkingSyclPasses;
         PreLinkingSyclPasses.addPass(
             createModuleToFunctionPassAdaptor(SYCLLowerWGScopePass()));
+        PreLinkingSyclPasses.addPass(LowerSYCLMetaDataPass());
         PreLinkingSyclPasses.run(*getModule(), MAM);
->>>>>>> e25f199d
       }
 
       // Link each LinkModule into our module.
