--- conflicted
+++ resolved
@@ -1041,7 +1041,9 @@
   if (D && D->hasAttr<CFICanonicalJumpTableAttr>())
     Fn->addFnAttr("cfi-canonical-jump-table");
 
-<<<<<<< HEAD
+  if (D && D->hasAttr<NoProfileFunctionAttr>())
+    Fn->addFnAttr(llvm::Attribute::NoProfile);
+
   if (getLangOpts().SYCLIsHost && D && D->hasAttr<SYCLKernelAttr>())
     Fn->addFnAttr("sycl_kernel");
 
@@ -1068,12 +1070,6 @@
   }
 
   if (getLangOpts().OpenCL || getLangOpts().SYCLIsDevice) {
-=======
-  if (D && D->hasAttr<NoProfileFunctionAttr>())
-    Fn->addFnAttr(llvm::Attribute::NoProfile);
-
-  if (getLangOpts().OpenCL) {
->>>>>>> 193e41c9
     // Add metadata for a kernel function.
     if (const FunctionDecl *FD = dyn_cast_or_null<FunctionDecl>(D)) {
       EmitOpenCLKernelMetadata(FD, Fn);
