--- conflicted
+++ resolved
@@ -1661,39 +1661,14 @@
                 ArgInfoAddressSpace(pointeeTy.getAddressSpace()))));
 
         // Get argument type name.
-<<<<<<< HEAD
-        std::string typeName =
-            pointeeTy.getUnqualifiedType().getAsString(Policy) + "*";
-
-        // Turn "unsigned type" to "utype"
-        std::string::size_type pos = typeName.find("unsigned");
-        if (pointeeTy.isCanonical() && pos != std::string::npos)
-          typeName.erase(pos + 1, 8);
-
+        std::string typeName = getTypeSpelling(pointeeTy) + "*";
         if (CGF->Target.getTriple().isXilinxSYCLDevice())
           typeName = Mangle(pointeeTy);
-
-        argTypeNames.push_back(llvm::MDString::get(VMContext, typeName));
-
-        std::string baseTypeName =
-            pointeeTy.getUnqualifiedType().getCanonicalType().getAsString(
-                Policy) +
-            "*";
-
-        // Turn "unsigned type" to "utype"
-        pos = baseTypeName.find("unsigned");
-        if (pos != std::string::npos)
-          baseTypeName.erase(pos + 1, 8);
-
-        if (CGF->Target.getTriple().isXilinxSYCLDevice())
-          baseTypeName = Mangle(pointeeTy);
-
-=======
-        std::string typeName = getTypeSpelling(pointeeTy) + "*";
         std::string baseTypeName =
             getTypeSpelling(pointeeTy.getCanonicalType()) + "*";
         argTypeNames.push_back(llvm::MDString::get(VMContext, typeName));
->>>>>>> c2d6cfa0
+        if (CGF->Target.getTriple().isXilinxSYCLDevice())
+          baseTypeName = Mangle(pointeeTy);
         argBaseTypeNames.push_back(
             llvm::MDString::get(VMContext, baseTypeName));
 
@@ -1732,20 +1707,7 @@
           typeName = Mangle(ty);
 
         argTypeNames.push_back(llvm::MDString::get(VMContext, typeName));
-<<<<<<< HEAD
-
-        // Turn "unsigned type" to "utype"
-        pos = baseTypeName.find("unsigned");
-        if (pos != std::string::npos)
-          baseTypeName.erase(pos + 1, 8);
-
-        if (CGF->Target.getTriple().isXilinxSYCLDevice())
-          baseTypeName = Mangle(ty);
-
-=======
->>>>>>> c2d6cfa0
-        argBaseTypeNames.push_back(
-            llvm::MDString::get(VMContext, baseTypeName));
+        llvm::MDString::get(VMContext, baseTypeName);
 
         if (isPipe)
           typeQuals = "pipe";
