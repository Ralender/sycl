--- conflicted
+++ resolved
@@ -268,23 +268,7 @@
 }
 
 void CodeGenModule::createSYCLRuntime() {
-<<<<<<< HEAD
-  switch (getTriple().getArch()) {
-  case llvm::Triple::spir:
-  case llvm::Triple::spir64:
-  case llvm::Triple::fpga32:
-  case llvm::Triple::fpga64:
-  case llvm::Triple::aie32:
-  case llvm::Triple::nvptx:
-  case llvm::Triple::nvptx64:
-    SYCLRuntime.reset(new CGSYCLRuntime(*this));
-    break;
-  default:
-    llvm_unreachable("unsupported target for SYCL");
-  }
-=======
   SYCLRuntime.reset(new CGSYCLRuntime(*this));
->>>>>>> ba0779d8
 }
 
 void CodeGenModule::addReplacement(StringRef Name, llvm::Constant *C) {
