--- conflicted
+++ resolved
@@ -243,13 +243,10 @@
   switch (getTriple().getArch()) {
   case llvm::Triple::spir:
   case llvm::Triple::spir64:
-<<<<<<< HEAD
+  case llvm::Triple::fpga32:
+  case llvm::Triple::fpga64:
   case llvm::Triple::nvptx:
   case llvm::Triple::nvptx64:
-=======
-  case llvm::Triple::fpga32:
-  case llvm::Triple::fpga64:
->>>>>>> dfb95af7
     SYCLRuntime.reset(new CGSYCLRuntime(*this));
     break;
   default:
