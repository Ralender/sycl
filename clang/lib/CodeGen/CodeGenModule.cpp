--- conflicted
+++ resolved
@@ -237,12 +237,9 @@
   case llvm::Triple::spir64:
   case llvm::Triple::fpga32:
   case llvm::Triple::fpga64:
-<<<<<<< HEAD
   case llvm::Triple::aie32:
-=======
   case llvm::Triple::nvptx:
   case llvm::Triple::nvptx64:
->>>>>>> 2cdbf729
     SYCLRuntime.reset(new CGSYCLRuntime(*this));
     break;
   default:
