//===- TypePrinter.cpp - Pretty-Print Clang Types -------------------------===//
//
// Part of the LLVM Project, under the Apache License v2.0 with LLVM Exceptions.
// See https://llvm.org/LICENSE.txt for license information.
// SPDX-License-Identifier: Apache-2.0 WITH LLVM-exception
//
//===----------------------------------------------------------------------===//
//
// This contains code to print types from Clang's type system.
//
//===----------------------------------------------------------------------===//

#include "clang/AST/PrettyPrinter.h"
#include "clang/AST/ASTContext.h"
#include "clang/AST/Decl.h"
#include "clang/AST/DeclBase.h"
#include "clang/AST/DeclCXX.h"
#include "clang/AST/DeclObjC.h"
#include "clang/AST/DeclTemplate.h"
#include "clang/AST/Expr.h"
#include "clang/AST/NestedNameSpecifier.h"
#include "clang/AST/TemplateBase.h"
#include "clang/AST/TemplateName.h"
#include "clang/AST/Type.h"
#include "clang/Basic/AddressSpaces.h"
#include "clang/Basic/ExceptionSpecificationType.h"
#include "clang/Basic/IdentifierTable.h"
#include "clang/Basic/LLVM.h"
#include "clang/Basic/LangOptions.h"
#include "clang/Basic/SourceLocation.h"
#include "clang/Basic/SourceManager.h"
#include "clang/Basic/Specifiers.h"
#include "llvm/ADT/ArrayRef.h"
#include "llvm/ADT/SmallString.h"
#include "llvm/ADT/StringRef.h"
#include "llvm/ADT/Twine.h"
#include "llvm/Support/Casting.h"
#include "llvm/Support/Compiler.h"
#include "llvm/Support/ErrorHandling.h"
#include "llvm/Support/SaveAndRestore.h"
#include "llvm/Support/raw_ostream.h"
#include <cassert>
#include <string>

using namespace clang;

namespace {

  /// RAII object that enables printing of the ARC __strong lifetime
  /// qualifier.
  class IncludeStrongLifetimeRAII {
    PrintingPolicy &Policy;
    bool Old;

  public:
    explicit IncludeStrongLifetimeRAII(PrintingPolicy &Policy)
        : Policy(Policy), Old(Policy.SuppressStrongLifetime) {
        if (!Policy.SuppressLifetimeQualifiers)
          Policy.SuppressStrongLifetime = false;
    }

    ~IncludeStrongLifetimeRAII() {
      Policy.SuppressStrongLifetime = Old;
    }
  };

  class ParamPolicyRAII {
    PrintingPolicy &Policy;
    bool Old;

  public:
    explicit ParamPolicyRAII(PrintingPolicy &Policy)
        : Policy(Policy), Old(Policy.SuppressSpecifiers) {
      Policy.SuppressSpecifiers = false;
    }

    ~ParamPolicyRAII() {
      Policy.SuppressSpecifiers = Old;
    }
  };

  class ElaboratedTypePolicyRAII {
    PrintingPolicy &Policy;
    bool SuppressTagKeyword;
    bool SuppressScope;

  public:
    explicit ElaboratedTypePolicyRAII(PrintingPolicy &Policy) : Policy(Policy) {
      SuppressTagKeyword = Policy.SuppressTagKeyword;
      SuppressScope = Policy.SuppressScope;
      Policy.SuppressTagKeyword = true;
      Policy.SuppressScope = true;
    }

    ~ElaboratedTypePolicyRAII() {
      Policy.SuppressTagKeyword = SuppressTagKeyword;
      Policy.SuppressScope = SuppressScope;
    }
  };

  class TypePrinter {
    PrintingPolicy Policy;
    unsigned Indentation;
    bool HasEmptyPlaceHolder = false;
    bool InsideCCAttribute = false;

  public:
    explicit TypePrinter(const PrintingPolicy &Policy, unsigned Indentation = 0)
        : Policy(Policy), Indentation(Indentation) {}

    void print(const Type *ty, Qualifiers qs, raw_ostream &OS,
               StringRef PlaceHolder);
    void print(QualType T, raw_ostream &OS, StringRef PlaceHolder);

    static bool canPrefixQualifiers(const Type *T, bool &NeedARCStrongQualifier);
    void spaceBeforePlaceHolder(raw_ostream &OS);
    void printTypeSpec(NamedDecl *D, raw_ostream &OS);

    void printBefore(QualType T, raw_ostream &OS);
    void printAfter(QualType T, raw_ostream &OS);
    void AppendScope(DeclContext *DC, raw_ostream &OS);
    void printTag(TagDecl *T, raw_ostream &OS);
    void printFunctionAfter(const FunctionType::ExtInfo &Info, raw_ostream &OS);
#define ABSTRACT_TYPE(CLASS, PARENT)
#define TYPE(CLASS, PARENT) \
    void print##CLASS##Before(const CLASS##Type *T, raw_ostream &OS); \
    void print##CLASS##After(const CLASS##Type *T, raw_ostream &OS);
#include "clang/AST/TypeNodes.def"

  private:
    void printBefore(const Type *ty, Qualifiers qs, raw_ostream &OS);
    void printAfter(const Type *ty, Qualifiers qs, raw_ostream &OS);
  };

} // namespace

static void AppendTypeQualList(raw_ostream &OS, unsigned TypeQuals,
                               bool HasRestrictKeyword) {
  bool appendSpace = false;
  if (TypeQuals & Qualifiers::Const) {
    OS << "const";
    appendSpace = true;
  }
  if (TypeQuals & Qualifiers::Volatile) {
    if (appendSpace) OS << ' ';
    OS << "volatile";
    appendSpace = true;
  }
  if (TypeQuals & Qualifiers::Restrict) {
    if (appendSpace) OS << ' ';
    if (HasRestrictKeyword) {
      OS << "restrict";
    } else {
      OS << "__restrict";
    }
  }
}

void TypePrinter::spaceBeforePlaceHolder(raw_ostream &OS) {
  if (!HasEmptyPlaceHolder)
    OS << ' ';
}

static SplitQualType splitAccordingToPolicy(QualType QT,
                                            const PrintingPolicy &Policy) {
  if (Policy.PrintCanonicalTypes)
    QT = QT.getCanonicalType();
  return QT.split();
}

void TypePrinter::print(QualType t, raw_ostream &OS, StringRef PlaceHolder) {
  SplitQualType split = splitAccordingToPolicy(t, Policy);
  print(split.Ty, split.Quals, OS, PlaceHolder);
}

void TypePrinter::print(const Type *T, Qualifiers Quals, raw_ostream &OS,
                        StringRef PlaceHolder) {
  if (!T) {
    OS << "NULL TYPE";
    return;
  }

  SaveAndRestore<bool> PHVal(HasEmptyPlaceHolder, PlaceHolder.empty());

  printBefore(T, Quals, OS);
  OS << PlaceHolder;
  printAfter(T, Quals, OS);
}

bool TypePrinter::canPrefixQualifiers(const Type *T,
                                      bool &NeedARCStrongQualifier) {
  // CanPrefixQualifiers - We prefer to print type qualifiers before the type,
  // so that we get "const int" instead of "int const", but we can't do this if
  // the type is complex.  For example if the type is "int*", we *must* print
  // "int * const", printing "const int *" is different.  Only do this when the
  // type expands to a simple string.
  bool CanPrefixQualifiers = false;
  NeedARCStrongQualifier = false;
  Type::TypeClass TC = T->getTypeClass();
  if (const auto *AT = dyn_cast<AutoType>(T))
    TC = AT->desugar()->getTypeClass();
  if (const auto *Subst = dyn_cast<SubstTemplateTypeParmType>(T))
    TC = Subst->getReplacementType()->getTypeClass();

  switch (TC) {
    case Type::Auto:
    case Type::Builtin:
    case Type::Complex:
    case Type::UnresolvedUsing:
    case Type::Typedef:
    case Type::TypeOfExpr:
    case Type::TypeOf:
    case Type::Decltype:
    case Type::UnaryTransform:
    case Type::Record:
    case Type::Enum:
    case Type::Elaborated:
    case Type::TemplateTypeParm:
    case Type::SubstTemplateTypeParmPack:
    case Type::DeducedTemplateSpecialization:
    case Type::TemplateSpecialization:
    case Type::InjectedClassName:
    case Type::DependentName:
    case Type::DependentTemplateSpecialization:
    case Type::ObjCObject:
    case Type::ObjCTypeParam:
    case Type::ObjCInterface:
    case Type::Atomic:
    case Type::Pipe:
      CanPrefixQualifiers = true;
      break;

    case Type::ObjCObjectPointer:
      CanPrefixQualifiers = T->isObjCIdType() || T->isObjCClassType() ||
        T->isObjCQualifiedIdType() || T->isObjCQualifiedClassType();
      break;

    case Type::ConstantArray:
    case Type::IncompleteArray:
    case Type::VariableArray:
    case Type::DependentSizedArray:
      NeedARCStrongQualifier = true;
      LLVM_FALLTHROUGH;

    case Type::Adjusted:
    case Type::Decayed:
    case Type::Pointer:
    case Type::BlockPointer:
    case Type::LValueReference:
    case Type::RValueReference:
    case Type::MemberPointer:
    case Type::DependentAddressSpace:
    case Type::DependentVector:
    case Type::DependentSizedExtVector:
    case Type::Vector:
    case Type::ExtVector:
    case Type::FunctionProto:
    case Type::FunctionNoProto:
    case Type::Paren:
    case Type::PackExpansion:
    case Type::SubstTemplateTypeParm:
    case Type::MacroQualified:
      CanPrefixQualifiers = false;
      break;

    case Type::Attributed: {
      // We still want to print the address_space before the type if it is an
      // address_space attribute.
      const auto *AttrTy = cast<AttributedType>(T);
      CanPrefixQualifiers = AttrTy->getAttrKind() == attr::AddressSpace;
    }
  }

  return CanPrefixQualifiers;
}

void TypePrinter::printBefore(QualType T, raw_ostream &OS) {
  SplitQualType Split = splitAccordingToPolicy(T, Policy);

  // If we have cv1 T, where T is substituted for cv2 U, only print cv1 - cv2
  // at this level.
  Qualifiers Quals = Split.Quals;
  if (const auto *Subst = dyn_cast<SubstTemplateTypeParmType>(Split.Ty))
    Quals -= QualType(Subst, 0).getQualifiers();

  printBefore(Split.Ty, Quals, OS);
}

/// Prints the part of the type string before an identifier, e.g. for
/// "int foo[10]" it prints "int ".
void TypePrinter::printBefore(const Type *T,Qualifiers Quals, raw_ostream &OS) {
  if (Policy.SuppressSpecifiers && T->isSpecifierType())
    return;

  SaveAndRestore<bool> PrevPHIsEmpty(HasEmptyPlaceHolder);

  // Print qualifiers as appropriate.

  bool CanPrefixQualifiers = false;
  bool NeedARCStrongQualifier = false;
  CanPrefixQualifiers = canPrefixQualifiers(T, NeedARCStrongQualifier);

  if (CanPrefixQualifiers && !Quals.empty()) {
    if (NeedARCStrongQualifier) {
      IncludeStrongLifetimeRAII Strong(Policy);
      Quals.print(OS, Policy, /*appendSpaceIfNonEmpty=*/true);
    } else {
      Quals.print(OS, Policy, /*appendSpaceIfNonEmpty=*/true);
    }
  }

  bool hasAfterQuals = false;
  if (!CanPrefixQualifiers && !Quals.empty()) {
    hasAfterQuals = !Quals.isEmptyWhenPrinted(Policy);
    if (hasAfterQuals)
      HasEmptyPlaceHolder = false;
  }

  switch (T->getTypeClass()) {
#define ABSTRACT_TYPE(CLASS, PARENT)
#define TYPE(CLASS, PARENT) case Type::CLASS: \
    print##CLASS##Before(cast<CLASS##Type>(T), OS); \
    break;
#include "clang/AST/TypeNodes.def"
  }

  if (hasAfterQuals) {
    if (NeedARCStrongQualifier) {
      IncludeStrongLifetimeRAII Strong(Policy);
      Quals.print(OS, Policy, /*appendSpaceIfNonEmpty=*/!PrevPHIsEmpty.get());
    } else {
      Quals.print(OS, Policy, /*appendSpaceIfNonEmpty=*/!PrevPHIsEmpty.get());
    }
  }
}

void TypePrinter::printAfter(QualType t, raw_ostream &OS) {
  SplitQualType split = splitAccordingToPolicy(t, Policy);
  printAfter(split.Ty, split.Quals, OS);
}

/// Prints the part of the type string after an identifier, e.g. for
/// "int foo[10]" it prints "[10]".
void TypePrinter::printAfter(const Type *T, Qualifiers Quals, raw_ostream &OS) {
  switch (T->getTypeClass()) {
#define ABSTRACT_TYPE(CLASS, PARENT)
#define TYPE(CLASS, PARENT) case Type::CLASS: \
    print##CLASS##After(cast<CLASS##Type>(T), OS); \
    break;
#include "clang/AST/TypeNodes.def"
  }
}

void TypePrinter::printBuiltinBefore(const BuiltinType *T, raw_ostream &OS) {
  OS << T->getName(Policy);
  spaceBeforePlaceHolder(OS);
}

void TypePrinter::printBuiltinAfter(const BuiltinType *T, raw_ostream &OS) {}

void TypePrinter::printComplexBefore(const ComplexType *T, raw_ostream &OS) {
  OS << "_Complex ";
  printBefore(T->getElementType(), OS);
}

void TypePrinter::printComplexAfter(const ComplexType *T, raw_ostream &OS) {
  printAfter(T->getElementType(), OS);
}

void TypePrinter::printPointerBefore(const PointerType *T, raw_ostream &OS) {
  IncludeStrongLifetimeRAII Strong(Policy);
  SaveAndRestore<bool> NonEmptyPH(HasEmptyPlaceHolder, false);
  printBefore(T->getPointeeType(), OS);
  // Handle things like 'int (*A)[4];' correctly.
  // FIXME: this should include vectors, but vectors use attributes I guess.
  if (isa<ArrayType>(T->getPointeeType()))
    OS << '(';
  OS << '*';
}

void TypePrinter::printPointerAfter(const PointerType *T, raw_ostream &OS) {
  IncludeStrongLifetimeRAII Strong(Policy);
  SaveAndRestore<bool> NonEmptyPH(HasEmptyPlaceHolder, false);
  // Handle things like 'int (*A)[4];' correctly.
  // FIXME: this should include vectors, but vectors use attributes I guess.
  if (isa<ArrayType>(T->getPointeeType()))
    OS << ')';
  printAfter(T->getPointeeType(), OS);
}

void TypePrinter::printBlockPointerBefore(const BlockPointerType *T,
                                          raw_ostream &OS) {
  SaveAndRestore<bool> NonEmptyPH(HasEmptyPlaceHolder, false);
  printBefore(T->getPointeeType(), OS);
  OS << '^';
}

void TypePrinter::printBlockPointerAfter(const BlockPointerType *T,
                                          raw_ostream &OS) {
  SaveAndRestore<bool> NonEmptyPH(HasEmptyPlaceHolder, false);
  printAfter(T->getPointeeType(), OS);
}

// When printing a reference, the referenced type might also be a reference.
// If so, we want to skip that before printing the inner type.
static QualType skipTopLevelReferences(QualType T) {
  if (auto *Ref = T->getAs<ReferenceType>())
    return skipTopLevelReferences(Ref->getPointeeTypeAsWritten());
  return T;
}

void TypePrinter::printLValueReferenceBefore(const LValueReferenceType *T,
                                             raw_ostream &OS) {
  IncludeStrongLifetimeRAII Strong(Policy);
  SaveAndRestore<bool> NonEmptyPH(HasEmptyPlaceHolder, false);
  QualType Inner = skipTopLevelReferences(T->getPointeeTypeAsWritten());
  printBefore(Inner, OS);
  // Handle things like 'int (&A)[4];' correctly.
  // FIXME: this should include vectors, but vectors use attributes I guess.
  if (isa<ArrayType>(Inner))
    OS << '(';
  OS << '&';
}

void TypePrinter::printLValueReferenceAfter(const LValueReferenceType *T,
                                            raw_ostream &OS) {
  IncludeStrongLifetimeRAII Strong(Policy);
  SaveAndRestore<bool> NonEmptyPH(HasEmptyPlaceHolder, false);
  QualType Inner = skipTopLevelReferences(T->getPointeeTypeAsWritten());
  // Handle things like 'int (&A)[4];' correctly.
  // FIXME: this should include vectors, but vectors use attributes I guess.
  if (isa<ArrayType>(Inner))
    OS << ')';
  printAfter(Inner, OS);
}

void TypePrinter::printRValueReferenceBefore(const RValueReferenceType *T,
                                             raw_ostream &OS) {
  IncludeStrongLifetimeRAII Strong(Policy);
  SaveAndRestore<bool> NonEmptyPH(HasEmptyPlaceHolder, false);
  QualType Inner = skipTopLevelReferences(T->getPointeeTypeAsWritten());
  printBefore(Inner, OS);
  // Handle things like 'int (&&A)[4];' correctly.
  // FIXME: this should include vectors, but vectors use attributes I guess.
  if (isa<ArrayType>(Inner))
    OS << '(';
  OS << "&&";
}

void TypePrinter::printRValueReferenceAfter(const RValueReferenceType *T,
                                            raw_ostream &OS) {
  IncludeStrongLifetimeRAII Strong(Policy);
  SaveAndRestore<bool> NonEmptyPH(HasEmptyPlaceHolder, false);
  QualType Inner = skipTopLevelReferences(T->getPointeeTypeAsWritten());
  // Handle things like 'int (&&A)[4];' correctly.
  // FIXME: this should include vectors, but vectors use attributes I guess.
  if (isa<ArrayType>(Inner))
    OS << ')';
  printAfter(Inner, OS);
}

void TypePrinter::printMemberPointerBefore(const MemberPointerType *T,
                                           raw_ostream &OS) {
  IncludeStrongLifetimeRAII Strong(Policy);
  SaveAndRestore<bool> NonEmptyPH(HasEmptyPlaceHolder, false);
  printBefore(T->getPointeeType(), OS);
  // Handle things like 'int (Cls::*A)[4];' correctly.
  // FIXME: this should include vectors, but vectors use attributes I guess.
  if (isa<ArrayType>(T->getPointeeType()))
    OS << '(';

  PrintingPolicy InnerPolicy(Policy);
  InnerPolicy.IncludeTagDefinition = false;
  TypePrinter(InnerPolicy).print(QualType(T->getClass(), 0), OS, StringRef());

  OS << "::*";
}

void TypePrinter::printMemberPointerAfter(const MemberPointerType *T,
                                          raw_ostream &OS) {
  IncludeStrongLifetimeRAII Strong(Policy);
  SaveAndRestore<bool> NonEmptyPH(HasEmptyPlaceHolder, false);
  // Handle things like 'int (Cls::*A)[4];' correctly.
  // FIXME: this should include vectors, but vectors use attributes I guess.
  if (isa<ArrayType>(T->getPointeeType()))
    OS << ')';
  printAfter(T->getPointeeType(), OS);
}

void TypePrinter::printConstantArrayBefore(const ConstantArrayType *T,
                                           raw_ostream &OS) {
  IncludeStrongLifetimeRAII Strong(Policy);
  SaveAndRestore<bool> NonEmptyPH(HasEmptyPlaceHolder, false);
  printBefore(T->getElementType(), OS);
}

void TypePrinter::printConstantArrayAfter(const ConstantArrayType *T,
                                          raw_ostream &OS) {
  OS << '[';
  if (T->getIndexTypeQualifiers().hasQualifiers()) {
    AppendTypeQualList(OS, T->getIndexTypeCVRQualifiers(),
                       Policy.Restrict);
    OS << ' ';
  }

  if (T->getSizeModifier() == ArrayType::Static)
    OS << "static ";

  OS << T->getSize().getZExtValue() << ']';
  printAfter(T->getElementType(), OS);
}

void TypePrinter::printIncompleteArrayBefore(const IncompleteArrayType *T,
                                             raw_ostream &OS) {
  IncludeStrongLifetimeRAII Strong(Policy);
  SaveAndRestore<bool> NonEmptyPH(HasEmptyPlaceHolder, false);
  printBefore(T->getElementType(), OS);
}

void TypePrinter::printIncompleteArrayAfter(const IncompleteArrayType *T,
                                            raw_ostream &OS) {
  OS << "[]";
  printAfter(T->getElementType(), OS);
}

void TypePrinter::printVariableArrayBefore(const VariableArrayType *T,
                                           raw_ostream &OS) {
  IncludeStrongLifetimeRAII Strong(Policy);
  SaveAndRestore<bool> NonEmptyPH(HasEmptyPlaceHolder, false);
  printBefore(T->getElementType(), OS);
}

void TypePrinter::printVariableArrayAfter(const VariableArrayType *T,
                                          raw_ostream &OS) {
  OS << '[';
  if (T->getIndexTypeQualifiers().hasQualifiers()) {
    AppendTypeQualList(OS, T->getIndexTypeCVRQualifiers(), Policy.Restrict);
    OS << ' ';
  }

  if (T->getSizeModifier() == VariableArrayType::Static)
    OS << "static ";
  else if (T->getSizeModifier() == VariableArrayType::Star)
    OS << '*';

  if (T->getSizeExpr())
    T->getSizeExpr()->printPretty(OS, nullptr, Policy);
  OS << ']';

  printAfter(T->getElementType(), OS);
}

void TypePrinter::printAdjustedBefore(const AdjustedType *T, raw_ostream &OS) {
  // Print the adjusted representation, otherwise the adjustment will be
  // invisible.
  printBefore(T->getAdjustedType(), OS);
}

void TypePrinter::printAdjustedAfter(const AdjustedType *T, raw_ostream &OS) {
  printAfter(T->getAdjustedType(), OS);
}

void TypePrinter::printDecayedBefore(const DecayedType *T, raw_ostream &OS) {
  // Print as though it's a pointer.
  printAdjustedBefore(T, OS);
}

void TypePrinter::printDecayedAfter(const DecayedType *T, raw_ostream &OS) {
  printAdjustedAfter(T, OS);
}

void TypePrinter::printDependentSizedArrayBefore(
                                               const DependentSizedArrayType *T,
                                               raw_ostream &OS) {
  IncludeStrongLifetimeRAII Strong(Policy);
  SaveAndRestore<bool> NonEmptyPH(HasEmptyPlaceHolder, false);
  printBefore(T->getElementType(), OS);
}

void TypePrinter::printDependentSizedArrayAfter(
                                               const DependentSizedArrayType *T,
                                               raw_ostream &OS) {
  OS << '[';
  if (T->getSizeExpr())
    T->getSizeExpr()->printPretty(OS, nullptr, Policy);
  OS << ']';
  printAfter(T->getElementType(), OS);
}

void TypePrinter::printDependentAddressSpaceBefore(
    const DependentAddressSpaceType *T, raw_ostream &OS) {
  printBefore(T->getPointeeType(), OS);
}

void TypePrinter::printDependentAddressSpaceAfter(
    const DependentAddressSpaceType *T, raw_ostream &OS) {
  OS << " __attribute__((address_space(";
  if (T->getAddrSpaceExpr())
    T->getAddrSpaceExpr()->printPretty(OS, nullptr, Policy);
  OS << ")))";
  printAfter(T->getPointeeType(), OS);
}

void TypePrinter::printDependentSizedExtVectorBefore(
                                          const DependentSizedExtVectorType *T,
                                          raw_ostream &OS) {
  printBefore(T->getElementType(), OS);
}

void TypePrinter::printDependentSizedExtVectorAfter(
                                          const DependentSizedExtVectorType *T,
                                          raw_ostream &OS) {
  OS << " __attribute__((ext_vector_type(";
  if (T->getSizeExpr())
    T->getSizeExpr()->printPretty(OS, nullptr, Policy);
  OS << ")))";
  printAfter(T->getElementType(), OS);
}

void TypePrinter::printVectorBefore(const VectorType *T, raw_ostream &OS) {
  switch (T->getVectorKind()) {
  case VectorType::AltiVecPixel:
    OS << "__vector __pixel ";
    break;
  case VectorType::AltiVecBool:
    OS << "__vector __bool ";
    printBefore(T->getElementType(), OS);
    break;
  case VectorType::AltiVecVector:
    OS << "__vector ";
    printBefore(T->getElementType(), OS);
    break;
  case VectorType::NeonVector:
    OS << "__attribute__((neon_vector_type("
       << T->getNumElements() << "))) ";
    printBefore(T->getElementType(), OS);
    break;
  case VectorType::NeonPolyVector:
    OS << "__attribute__((neon_polyvector_type(" <<
          T->getNumElements() << "))) ";
    printBefore(T->getElementType(), OS);
    break;
  case VectorType::GenericVector: {
    // FIXME: We prefer to print the size directly here, but have no way
    // to get the size of the type.
    OS << "__attribute__((__vector_size__("
       << T->getNumElements()
       << " * sizeof(";
    print(T->getElementType(), OS, StringRef());
    OS << ")))) ";
    printBefore(T->getElementType(), OS);
    break;
  }
  }
}

void TypePrinter::printVectorAfter(const VectorType *T, raw_ostream &OS) {
  printAfter(T->getElementType(), OS);
}

void TypePrinter::printDependentVectorBefore(
    const DependentVectorType *T, raw_ostream &OS) {
  switch (T->getVectorKind()) {
  case VectorType::AltiVecPixel:
    OS << "__vector __pixel ";
    break;
  case VectorType::AltiVecBool:
    OS << "__vector __bool ";
    printBefore(T->getElementType(), OS);
    break;
  case VectorType::AltiVecVector:
    OS << "__vector ";
    printBefore(T->getElementType(), OS);
    break;
  case VectorType::NeonVector:
    OS << "__attribute__((neon_vector_type(";
    if (T->getSizeExpr())
      T->getSizeExpr()->printPretty(OS, nullptr, Policy);
    OS << "))) ";
    printBefore(T->getElementType(), OS);
    break;
  case VectorType::NeonPolyVector:
    OS << "__attribute__((neon_polyvector_type(";
    if (T->getSizeExpr())
      T->getSizeExpr()->printPretty(OS, nullptr, Policy);
    OS << "))) ";
    printBefore(T->getElementType(), OS);
    break;
  case VectorType::GenericVector: {
    // FIXME: We prefer to print the size directly here, but have no way
    // to get the size of the type.
    OS << "__attribute__((__vector_size__(";
    if (T->getSizeExpr())
      T->getSizeExpr()->printPretty(OS, nullptr, Policy);
    OS << " * sizeof(";
    print(T->getElementType(), OS, StringRef());
    OS << ")))) ";
    printBefore(T->getElementType(), OS);
    break;
  }
  }
}

void TypePrinter::printDependentVectorAfter(
    const DependentVectorType *T, raw_ostream &OS) {
  printAfter(T->getElementType(), OS);
}

void TypePrinter::printExtVectorBefore(const ExtVectorType *T,
                                       raw_ostream &OS) {
  printBefore(T->getElementType(), OS);
}

void TypePrinter::printExtVectorAfter(const ExtVectorType *T, raw_ostream &OS) {
  printAfter(T->getElementType(), OS);
  OS << " __attribute__((ext_vector_type(";
  OS << T->getNumElements();
  OS << ")))";
}

void
FunctionProtoType::printExceptionSpecification(raw_ostream &OS,
                                               const PrintingPolicy &Policy)
                                                                         const {
  if (hasDynamicExceptionSpec()) {
    OS << " throw(";
    if (getExceptionSpecType() == EST_MSAny)
      OS << "...";
    else
      for (unsigned I = 0, N = getNumExceptions(); I != N; ++I) {
        if (I)
          OS << ", ";

        OS << getExceptionType(I).stream(Policy);
      }
    OS << ')';
  } else if (EST_NoThrow == getExceptionSpecType()) {
    OS << " __attribute__((nothrow))";
  } else if (isNoexceptExceptionSpec(getExceptionSpecType())) {
    OS << " noexcept";
    // FIXME:Is it useful to print out the expression for a non-dependent
    // noexcept specification?
    if (isComputedNoexcept(getExceptionSpecType())) {
      OS << '(';
      if (getNoexceptExpr())
        getNoexceptExpr()->printPretty(OS, nullptr, Policy);
      OS << ')';
    }
  }
}

void TypePrinter::printFunctionProtoBefore(const FunctionProtoType *T,
                                           raw_ostream &OS) {
  if (T->hasTrailingReturn()) {
    OS << "auto ";
    if (!HasEmptyPlaceHolder)
      OS << '(';
  } else {
    // If needed for precedence reasons, wrap the inner part in grouping parens.
    SaveAndRestore<bool> PrevPHIsEmpty(HasEmptyPlaceHolder, false);
    printBefore(T->getReturnType(), OS);
    if (!PrevPHIsEmpty.get())
      OS << '(';
  }
}

StringRef clang::getParameterABISpelling(ParameterABI ABI) {
  switch (ABI) {
  case ParameterABI::Ordinary:
    llvm_unreachable("asking for spelling of ordinary parameter ABI");
  case ParameterABI::SwiftContext:
    return "swift_context";
  case ParameterABI::SwiftErrorResult:
    return "swift_error_result";
  case ParameterABI::SwiftIndirectResult:
    return "swift_indirect_result";
  }
  llvm_unreachable("bad parameter ABI kind");
}

void TypePrinter::printFunctionProtoAfter(const FunctionProtoType *T,
                                          raw_ostream &OS) {
  // If needed for precedence reasons, wrap the inner part in grouping parens.
  if (!HasEmptyPlaceHolder)
    OS << ')';
  SaveAndRestore<bool> NonEmptyPH(HasEmptyPlaceHolder, false);

  OS << '(';
  {
    ParamPolicyRAII ParamPolicy(Policy);
    for (unsigned i = 0, e = T->getNumParams(); i != e; ++i) {
      if (i) OS << ", ";

      auto EPI = T->getExtParameterInfo(i);
      if (EPI.isConsumed()) OS << "__attribute__((ns_consumed)) ";
      if (EPI.isNoEscape())
        OS << "__attribute__((noescape)) ";
      auto ABI = EPI.getABI();
      if (ABI != ParameterABI::Ordinary)
        OS << "__attribute__((" << getParameterABISpelling(ABI) << ")) ";

      print(T->getParamType(i), OS, StringRef());
    }
  }

  if (T->isVariadic()) {
    if (T->getNumParams())
      OS << ", ";
    OS << "...";
  } else if (T->getNumParams() == 0 && Policy.UseVoidForZeroParams) {
    // Do not emit int() if we have a proto, emit 'int(void)'.
    OS << "void";
  }

  OS << ')';

  FunctionType::ExtInfo Info = T->getExtInfo();

  printFunctionAfter(Info, OS);

  if (!T->getMethodQuals().empty())
    OS << " " << T->getMethodQuals().getAsString();

  switch (T->getRefQualifier()) {
  case RQ_None:
    break;

  case RQ_LValue:
    OS << " &";
    break;

  case RQ_RValue:
    OS << " &&";
    break;
  }
  T->printExceptionSpecification(OS, Policy);

  if (T->hasTrailingReturn()) {
    OS << " -> ";
    print(T->getReturnType(), OS, StringRef());
  } else
    printAfter(T->getReturnType(), OS);
}

void TypePrinter::printFunctionAfter(const FunctionType::ExtInfo &Info,
                                     raw_ostream &OS) {
  if (!InsideCCAttribute) {
    switch (Info.getCC()) {
    case CC_C:
      // The C calling convention is the default on the vast majority of platforms
      // we support.  If the user wrote it explicitly, it will usually be printed
      // while traversing the AttributedType.  If the type has been desugared, let
      // the canonical spelling be the implicit calling convention.
      // FIXME: It would be better to be explicit in certain contexts, such as a
      // cdecl function typedef used to declare a member function with the
      // Microsoft C++ ABI.
      break;
    case CC_X86StdCall:
      OS << " __attribute__((stdcall))";
      break;
    case CC_X86FastCall:
      OS << " __attribute__((fastcall))";
      break;
    case CC_X86ThisCall:
      OS << " __attribute__((thiscall))";
      break;
    case CC_X86VectorCall:
      OS << " __attribute__((vectorcall))";
      break;
    case CC_X86Pascal:
      OS << " __attribute__((pascal))";
      break;
    case CC_AAPCS:
      OS << " __attribute__((pcs(\"aapcs\")))";
      break;
    case CC_AAPCS_VFP:
      OS << " __attribute__((pcs(\"aapcs-vfp\")))";
      break;
    case CC_AArch64VectorCall:
      OS << "__attribute__((aarch64_vector_pcs))";
      break;
    case CC_IntelOclBicc:
      OS << " __attribute__((intel_ocl_bicc))";
      break;
    case CC_Win64:
      OS << " __attribute__((ms_abi))";
      break;
    case CC_X86_64SysV:
      OS << " __attribute__((sysv_abi))";
      break;
    case CC_X86RegCall:
      OS << " __attribute__((regcall))";
      break;
    case CC_SpirFunction:
    case CC_OpenCLKernel:
      // Do nothing. These CCs are not available as attributes.
      break;
    case CC_Swift:
      OS << " __attribute__((swiftcall))";
      break;
    case CC_PreserveMost:
      OS << " __attribute__((preserve_most))";
      break;
    case CC_PreserveAll:
      OS << " __attribute__((preserve_all))";
      break;
    }
  }

  if (Info.getNoReturn())
    OS << " __attribute__((noreturn))";
  if (Info.getProducesResult())
    OS << " __attribute__((ns_returns_retained))";
  if (Info.getRegParm())
    OS << " __attribute__((regparm ("
       << Info.getRegParm() << ")))";
  if (Info.getNoCallerSavedRegs())
    OS << " __attribute__((no_caller_saved_registers))";
  if (Info.getNoCfCheck())
    OS << " __attribute__((nocf_check))";
}

void TypePrinter::printFunctionNoProtoBefore(const FunctionNoProtoType *T,
                                             raw_ostream &OS) {
  // If needed for precedence reasons, wrap the inner part in grouping parens.
  SaveAndRestore<bool> PrevPHIsEmpty(HasEmptyPlaceHolder, false);
  printBefore(T->getReturnType(), OS);
  if (!PrevPHIsEmpty.get())
    OS << '(';
}

void TypePrinter::printFunctionNoProtoAfter(const FunctionNoProtoType *T,
                                            raw_ostream &OS) {
  // If needed for precedence reasons, wrap the inner part in grouping parens.
  if (!HasEmptyPlaceHolder)
    OS << ')';
  SaveAndRestore<bool> NonEmptyPH(HasEmptyPlaceHolder, false);

  OS << "()";
  printFunctionAfter(T->getExtInfo(), OS);
  printAfter(T->getReturnType(), OS);
}

void TypePrinter::printTypeSpec(NamedDecl *D, raw_ostream &OS) {

  // Compute the full nested-name-specifier for this type.
  // In C, this will always be empty except when the type
  // being printed is anonymous within other Record.
  if (!Policy.SuppressScope)
    AppendScope(D->getDeclContext(), OS);

  IdentifierInfo *II = D->getIdentifier();
  OS << II->getName();
  spaceBeforePlaceHolder(OS);
}

void TypePrinter::printUnresolvedUsingBefore(const UnresolvedUsingType *T,
                                             raw_ostream &OS) {
  printTypeSpec(T->getDecl(), OS);
}

void TypePrinter::printUnresolvedUsingAfter(const UnresolvedUsingType *T,
                                            raw_ostream &OS) {}

void TypePrinter::printTypedefBefore(const TypedefType *T, raw_ostream &OS) {
  printTypeSpec(T->getDecl(), OS);
}

void TypePrinter::printMacroQualifiedBefore(const MacroQualifiedType *T,
                                            raw_ostream &OS) {
  StringRef MacroName = T->getMacroIdentifier()->getName();
  OS << MacroName << " ";

  // Since this type is meant to print the macro instead of the whole attribute,
  // we trim any attributes and go directly to the original modified type.
  printBefore(T->getModifiedType(), OS);
}

void TypePrinter::printMacroQualifiedAfter(const MacroQualifiedType *T,
                                           raw_ostream &OS) {
  printAfter(T->getModifiedType(), OS);
}

void TypePrinter::printTypedefAfter(const TypedefType *T, raw_ostream &OS) {}

void TypePrinter::printTypeOfExprBefore(const TypeOfExprType *T,
                                        raw_ostream &OS) {
  OS << "typeof ";
  if (T->getUnderlyingExpr())
    T->getUnderlyingExpr()->printPretty(OS, nullptr, Policy);
  spaceBeforePlaceHolder(OS);
}

void TypePrinter::printTypeOfExprAfter(const TypeOfExprType *T,
                                       raw_ostream &OS) {}

void TypePrinter::printTypeOfBefore(const TypeOfType *T, raw_ostream &OS) {
  OS << "typeof(";
  print(T->getUnderlyingType(), OS, StringRef());
  OS << ')';
  spaceBeforePlaceHolder(OS);
}

void TypePrinter::printTypeOfAfter(const TypeOfType *T, raw_ostream &OS) {}

void TypePrinter::printDecltypeBefore(const DecltypeType *T, raw_ostream &OS) {
  OS << "decltype(";
  if (T->getUnderlyingExpr())
    T->getUnderlyingExpr()->printPretty(OS, nullptr, Policy);
  OS << ')';
  spaceBeforePlaceHolder(OS);
}

void TypePrinter::printDecltypeAfter(const DecltypeType *T, raw_ostream &OS) {}

void TypePrinter::printUnaryTransformBefore(const UnaryTransformType *T,
                                            raw_ostream &OS) {
  IncludeStrongLifetimeRAII Strong(Policy);

  switch (T->getUTTKind()) {
    case UnaryTransformType::EnumUnderlyingType:
      OS << "__underlying_type(";
      print(T->getBaseType(), OS, StringRef());
      OS << ')';
      spaceBeforePlaceHolder(OS);
      return;
  }

  printBefore(T->getBaseType(), OS);
}

void TypePrinter::printUnaryTransformAfter(const UnaryTransformType *T,
                                           raw_ostream &OS) {
  IncludeStrongLifetimeRAII Strong(Policy);

  switch (T->getUTTKind()) {
    case UnaryTransformType::EnumUnderlyingType:
      return;
  }

  printAfter(T->getBaseType(), OS);
}

void TypePrinter::printAutoBefore(const AutoType *T, raw_ostream &OS) {
  // If the type has been deduced, do not print 'auto'.
  if (!T->getDeducedType().isNull()) {
    printBefore(T->getDeducedType(), OS);
  } else {
    switch (T->getKeyword()) {
    case AutoTypeKeyword::Auto: OS << "auto"; break;
    case AutoTypeKeyword::DecltypeAuto: OS << "decltype(auto)"; break;
    case AutoTypeKeyword::GNUAutoType: OS << "__auto_type"; break;
    }
    spaceBeforePlaceHolder(OS);
  }
}

void TypePrinter::printAutoAfter(const AutoType *T, raw_ostream &OS) {
  // If the type has been deduced, do not print 'auto'.
  if (!T->getDeducedType().isNull())
    printAfter(T->getDeducedType(), OS);
}

void TypePrinter::printDeducedTemplateSpecializationBefore(
    const DeducedTemplateSpecializationType *T, raw_ostream &OS) {
  // If the type has been deduced, print the deduced type.
  if (!T->getDeducedType().isNull()) {
    printBefore(T->getDeducedType(), OS);
  } else {
    IncludeStrongLifetimeRAII Strong(Policy);
    T->getTemplateName().print(OS, Policy);
    spaceBeforePlaceHolder(OS);
  }
}

void TypePrinter::printDeducedTemplateSpecializationAfter(
    const DeducedTemplateSpecializationType *T, raw_ostream &OS) {
  // If the type has been deduced, print the deduced type.
  if (!T->getDeducedType().isNull())
    printAfter(T->getDeducedType(), OS);
}

void TypePrinter::printAtomicBefore(const AtomicType *T, raw_ostream &OS) {
  IncludeStrongLifetimeRAII Strong(Policy);

  OS << "_Atomic(";
  print(T->getValueType(), OS, StringRef());
  OS << ')';
  spaceBeforePlaceHolder(OS);
}

void TypePrinter::printAtomicAfter(const AtomicType *T, raw_ostream &OS) {}

void TypePrinter::printPipeBefore(const PipeType *T, raw_ostream &OS) {
  IncludeStrongLifetimeRAII Strong(Policy);

  if (T->isReadOnly())
    OS << "read_only ";
  else
    OS << "write_only ";
  OS << "pipe ";
  print(T->getElementType(), OS, StringRef());
  spaceBeforePlaceHolder(OS);
}

void TypePrinter::printPipeAfter(const PipeType *T, raw_ostream &OS) {}

/// Appends the given scope to the end of a string.
void TypePrinter::AppendScope(DeclContext *DC, raw_ostream &OS) {
  if (DC->isTranslationUnit()) return;
  if (DC->isFunctionOrMethod()) return;
  AppendScope(DC->getParent(), OS);

  if (const auto *NS = dyn_cast<NamespaceDecl>(DC)) {
    if (Policy.SuppressUnwrittenScope &&
        (NS->isAnonymousNamespace() || NS->isInline()))
      return;
    if (NS->getIdentifier())
      OS << NS->getName() << "::";
    else
      OS << "(anonymous namespace)::";
  } else if (const auto *Spec = dyn_cast<ClassTemplateSpecializationDecl>(DC)) {
    IncludeStrongLifetimeRAII Strong(Policy);
    OS << Spec->getIdentifier()->getName();
    const TemplateArgumentList &TemplateArgs = Spec->getTemplateArgs();
    printTemplateArgumentList(OS, TemplateArgs.asArray(), Policy);
    OS << "::";
  } else if (const auto *Tag = dyn_cast<TagDecl>(DC)) {
    if (TypedefNameDecl *Typedef = Tag->getTypedefNameForAnonDecl())
      OS << Typedef->getIdentifier()->getName() << "::";
    else if (Tag->getIdentifier())
      OS << Tag->getIdentifier()->getName() << "::";
    else
      return;
  }
}

void TypePrinter::printTag(TagDecl *D, raw_ostream &OS) {
  if (Policy.IncludeTagDefinition) {
    PrintingPolicy SubPolicy = Policy;
    SubPolicy.IncludeTagDefinition = false;
    D->print(OS, SubPolicy, Indentation);
    spaceBeforePlaceHolder(OS);
    return;
  }

  bool HasKindDecoration = false;

  // We don't print tags unless this is an elaborated type.
  // In C, we just assume every RecordType is an elaborated type.
  if (!Policy.SuppressTagKeyword && !D->getTypedefNameForAnonDecl()) {
    HasKindDecoration = true;
    OS << D->getKindName();
    OS << ' ';
  }

  // Compute the full nested-name-specifier for this type.
  // In C, this will always be empty except when the type
  // being printed is anonymous within other Record.
  if (!Policy.SuppressScope)
    AppendScope(D->getDeclContext(), OS);

  if (const IdentifierInfo *II = D->getIdentifier())
    OS << II->getName();
  else if (TypedefNameDecl *Typedef = D->getTypedefNameForAnonDecl()) {
    assert(Typedef->getIdentifier() && "Typedef without identifier?");
    OS << Typedef->getIdentifier()->getName();
  } else {
    // Make an unambiguous representation for anonymous types, e.g.
    //   (anonymous enum at /usr/include/string.h:120:9)
    OS << (Policy.MSVCFormatting ? '`' : '(');

    if (isa<CXXRecordDecl>(D) && cast<CXXRecordDecl>(D)->isLambda()) {
      OS << "lambda";
      HasKindDecoration = true;
    } else {
      OS << "anonymous";
    }

    if (Policy.AnonymousTagLocations) {
      // Suppress the redundant tag keyword if we just printed one.
      // We don't have to worry about ElaboratedTypes here because you can't
      // refer to an anonymous type with one.
      if (!HasKindDecoration)
        OS << " " << D->getKindName();

      PresumedLoc PLoc = D->getASTContext().getSourceManager().getPresumedLoc(
          D->getLocation());
      if (PLoc.isValid()) {
        OS << " at ";
        StringRef File = PLoc.getFilename();
        if (Policy.RemapFilePaths)
          OS << Policy.remapPath(File);
        else
          OS << File;
        OS << ':' << PLoc.getLine() << ':' << PLoc.getColumn();
      }
    }

    OS << (Policy.MSVCFormatting ? '\'' : ')');
  }

  // If this is a class template specialization, print the template
  // arguments.
  if (const auto *Spec = dyn_cast<ClassTemplateSpecializationDecl>(D)) {
    ArrayRef<TemplateArgument> Args;
    if (TypeSourceInfo *TAW = Spec->getTypeAsWritten()) {
      const TemplateSpecializationType *TST =
        cast<TemplateSpecializationType>(TAW->getType());
      Args = TST->template_arguments();
    } else {
      const TemplateArgumentList &TemplateArgs = Spec->getTemplateArgs();
      Args = TemplateArgs.asArray();
    }
    IncludeStrongLifetimeRAII Strong(Policy);
    printTemplateArgumentList(OS, Args, Policy);
  }

  spaceBeforePlaceHolder(OS);
}

void TypePrinter::printRecordBefore(const RecordType *T, raw_ostream &OS) {
  printTag(T->getDecl(), OS);
}

void TypePrinter::printRecordAfter(const RecordType *T, raw_ostream &OS) {}

void TypePrinter::printEnumBefore(const EnumType *T, raw_ostream &OS) {
  printTag(T->getDecl(), OS);
}

void TypePrinter::printEnumAfter(const EnumType *T, raw_ostream &OS) {}

void TypePrinter::printTemplateTypeParmBefore(const TemplateTypeParmType *T,
                                              raw_ostream &OS) {
  if (IdentifierInfo *Id = T->getIdentifier())
    OS << Id->getName();
  else {
    bool IsLambdaAutoParam = false;
    if (auto D = T->getDecl()) {
      if (auto M = dyn_cast_or_null<CXXMethodDecl>(D->getDeclContext()))
        IsLambdaAutoParam = D->isImplicit() && M->getParent()->isLambda();
    }

    if (IsLambdaAutoParam)
      OS << "auto";
    else
      OS << "type-parameter-" << T->getDepth() << '-' << T->getIndex();
  }
  spaceBeforePlaceHolder(OS);
}

void TypePrinter::printTemplateTypeParmAfter(const TemplateTypeParmType *T,
                                             raw_ostream &OS) {}

void TypePrinter::printSubstTemplateTypeParmBefore(
                                             const SubstTemplateTypeParmType *T,
                                             raw_ostream &OS) {
  IncludeStrongLifetimeRAII Strong(Policy);
  printBefore(T->getReplacementType(), OS);
}

void TypePrinter::printSubstTemplateTypeParmAfter(
                                             const SubstTemplateTypeParmType *T,
                                             raw_ostream &OS) {
  IncludeStrongLifetimeRAII Strong(Policy);
  printAfter(T->getReplacementType(), OS);
}

void TypePrinter::printSubstTemplateTypeParmPackBefore(
                                        const SubstTemplateTypeParmPackType *T,
                                        raw_ostream &OS) {
  IncludeStrongLifetimeRAII Strong(Policy);
  printTemplateTypeParmBefore(T->getReplacedParameter(), OS);
}

void TypePrinter::printSubstTemplateTypeParmPackAfter(
                                        const SubstTemplateTypeParmPackType *T,
                                        raw_ostream &OS) {
  IncludeStrongLifetimeRAII Strong(Policy);
  printTemplateTypeParmAfter(T->getReplacedParameter(), OS);
}

void TypePrinter::printTemplateSpecializationBefore(
                                            const TemplateSpecializationType *T,
                                            raw_ostream &OS) {
  IncludeStrongLifetimeRAII Strong(Policy);
  T->getTemplateName().print(OS, Policy);

  printTemplateArgumentList(OS, T->template_arguments(), Policy);
  spaceBeforePlaceHolder(OS);
}

void TypePrinter::printTemplateSpecializationAfter(
                                            const TemplateSpecializationType *T,
                                            raw_ostream &OS) {}

void TypePrinter::printInjectedClassNameBefore(const InjectedClassNameType *T,
                                               raw_ostream &OS) {
  printTemplateSpecializationBefore(T->getInjectedTST(), OS);
}

void TypePrinter::printInjectedClassNameAfter(const InjectedClassNameType *T,
                                               raw_ostream &OS) {}

void TypePrinter::printElaboratedBefore(const ElaboratedType *T,
                                        raw_ostream &OS) {
  if (Policy.IncludeTagDefinition && T->getOwnedTagDecl()) {
    TagDecl *OwnedTagDecl = T->getOwnedTagDecl();
    assert(OwnedTagDecl->getTypeForDecl() == T->getNamedType().getTypePtr() &&
           "OwnedTagDecl expected to be a declaration for the type");
    PrintingPolicy SubPolicy = Policy;
    SubPolicy.IncludeTagDefinition = false;
    OwnedTagDecl->print(OS, SubPolicy, Indentation);
    spaceBeforePlaceHolder(OS);
    return;
  }

  // The tag definition will take care of these.
  if (!Policy.IncludeTagDefinition)
  {
    OS << TypeWithKeyword::getKeywordName(T->getKeyword());
    if (T->getKeyword() != ETK_None)
      OS << " ";
    NestedNameSpecifier *Qualifier = T->getQualifier();
    if (Qualifier)
      Qualifier->print(OS, Policy);
  }

  ElaboratedTypePolicyRAII PolicyRAII(Policy);
  printBefore(T->getNamedType(), OS);
}

void TypePrinter::printElaboratedAfter(const ElaboratedType *T,
                                        raw_ostream &OS) {
  if (Policy.IncludeTagDefinition && T->getOwnedTagDecl())
    return;
  ElaboratedTypePolicyRAII PolicyRAII(Policy);
  printAfter(T->getNamedType(), OS);
}

void TypePrinter::printParenBefore(const ParenType *T, raw_ostream &OS) {
  if (!HasEmptyPlaceHolder && !isa<FunctionType>(T->getInnerType())) {
    printBefore(T->getInnerType(), OS);
    OS << '(';
  } else
    printBefore(T->getInnerType(), OS);
}

void TypePrinter::printParenAfter(const ParenType *T, raw_ostream &OS) {
  if (!HasEmptyPlaceHolder && !isa<FunctionType>(T->getInnerType())) {
    OS << ')';
    printAfter(T->getInnerType(), OS);
  } else
    printAfter(T->getInnerType(), OS);
}

void TypePrinter::printDependentNameBefore(const DependentNameType *T,
                                           raw_ostream &OS) {
  OS << TypeWithKeyword::getKeywordName(T->getKeyword());
  if (T->getKeyword() != ETK_None)
    OS << " ";

  T->getQualifier()->print(OS, Policy);

  OS << T->getIdentifier()->getName();
  spaceBeforePlaceHolder(OS);
}

void TypePrinter::printDependentNameAfter(const DependentNameType *T,
                                          raw_ostream &OS) {}

void TypePrinter::printDependentTemplateSpecializationBefore(
        const DependentTemplateSpecializationType *T, raw_ostream &OS) {
  IncludeStrongLifetimeRAII Strong(Policy);

  OS << TypeWithKeyword::getKeywordName(T->getKeyword());
  if (T->getKeyword() != ETK_None)
    OS << " ";

  if (T->getQualifier())
    T->getQualifier()->print(OS, Policy);
  OS << T->getIdentifier()->getName();
  printTemplateArgumentList(OS, T->template_arguments(), Policy);
  spaceBeforePlaceHolder(OS);
}

void TypePrinter::printDependentTemplateSpecializationAfter(
        const DependentTemplateSpecializationType *T, raw_ostream &OS) {}

void TypePrinter::printPackExpansionBefore(const PackExpansionType *T,
                                           raw_ostream &OS) {
  printBefore(T->getPattern(), OS);
}

void TypePrinter::printPackExpansionAfter(const PackExpansionType *T,
                                          raw_ostream &OS) {
  printAfter(T->getPattern(), OS);
  OS << "...";
}

void TypePrinter::printAttributedBefore(const AttributedType *T,
                                        raw_ostream &OS) {
  // FIXME: Generate this with TableGen.

  // Prefer the macro forms of the GC and ownership qualifiers.
  if (T->getAttrKind() == attr::ObjCGC ||
      T->getAttrKind() == attr::ObjCOwnership)
    return printBefore(T->getEquivalentType(), OS);

  if (T->getAttrKind() == attr::ObjCKindOf)
    OS << "__kindof ";

  if (T->getAttrKind() == attr::AddressSpace)
    printBefore(T->getEquivalentType(), OS);
  else
    printBefore(T->getModifiedType(), OS);

  if (T->isMSTypeSpec()) {
    switch (T->getAttrKind()) {
    default: return;
    case attr::Ptr32: OS << " __ptr32"; break;
    case attr::Ptr64: OS << " __ptr64"; break;
    case attr::SPtr: OS << " __sptr"; break;
    case attr::UPtr: OS << " __uptr"; break;
    }
    spaceBeforePlaceHolder(OS);
  }

  // Print nullability type specifiers.
  if (T->getImmediateNullability()) {
    if (T->getAttrKind() == attr::TypeNonNull)
      OS << " _Nonnull";
    else if (T->getAttrKind() == attr::TypeNullable)
      OS << " _Nullable";
    else if (T->getAttrKind() == attr::TypeNullUnspecified)
      OS << " _Null_unspecified";
    else
      llvm_unreachable("unhandled nullability");
    spaceBeforePlaceHolder(OS);
  }
}

void TypePrinter::printAttributedAfter(const AttributedType *T,
                                       raw_ostream &OS) {
  // FIXME: Generate this with TableGen.

  // Prefer the macro forms of the GC and ownership qualifiers.
  if (T->getAttrKind() == attr::ObjCGC ||
      T->getAttrKind() == attr::ObjCOwnership)
    return printAfter(T->getEquivalentType(), OS);

  // If this is a calling convention attribute, don't print the implicit CC from
  // the modified type.
  SaveAndRestore<bool> MaybeSuppressCC(InsideCCAttribute, T->isCallingConv());

  printAfter(T->getModifiedType(), OS);

  // Some attributes are printed as qualifiers before the type, so we have
  // nothing left to do.
  if (T->getAttrKind() == attr::ObjCKindOf ||
      T->isMSTypeSpec() || T->getImmediateNullability())
    return;

  // Don't print the inert __unsafe_unretained attribute at all.
  if (T->getAttrKind() == attr::ObjCInertUnsafeUnretained)
    return;

  // Don't print ns_returns_retained unless it had an effect.
  if (T->getAttrKind() == attr::NSReturnsRetained &&
      !T->getEquivalentType()->castAs<FunctionType>()
                             ->getExtInfo().getProducesResult())
    return;

  if (T->getAttrKind() == attr::LifetimeBound) {
    OS << " [[clang::lifetimebound]]";
    return;
  }

  // The printing of the address_space attribute is handled by the qualifier
  // since it is still stored in the qualifier. Return early to prevent printing
  // this twice.
  if (T->getAttrKind() == attr::AddressSpace)
    return;

  OS << " __attribute__((";
  switch (T->getAttrKind()) {
#define TYPE_ATTR(NAME)
#define DECL_OR_TYPE_ATTR(NAME)
#define ATTR(NAME) case attr::NAME:
#include "clang/Basic/AttrList.inc"
    llvm_unreachable("non-type attribute attached to type");

  case attr::OpenCLPrivateAddressSpace:
  case attr::OpenCLGlobalAddressSpace:
  case attr::OpenCLLocalAddressSpace:
  case attr::OpenCLConstantAddressSpace:
  case attr::OpenCLGenericAddressSpace:
    // FIXME: Update printAttributedBefore to print these once we generate
    // AttributedType nodes for them.
    break;

  case attr::LifetimeBound:
  case attr::TypeNonNull:
  case attr::TypeNullable:
  case attr::TypeNullUnspecified:
  case attr::ObjCGC:
  case attr::ObjCInertUnsafeUnretained:
  case attr::ObjCKindOf:
  case attr::ObjCOwnership:
  case attr::Ptr32:
  case attr::Ptr64:
  case attr::SPtr:
  case attr::UPtr:
  case attr::AddressSpace:
    llvm_unreachable("This attribute should have been handled already");

  case attr::NSReturnsRetained:
    OS << "ns_returns_retained";
    break;

  // FIXME: When Sema learns to form this AttributedType, avoid printing the
  // attribute again in printFunctionProtoAfter.
  case attr::AnyX86NoCfCheck: OS << "nocf_check"; break;
  case attr::CDecl: OS << "cdecl"; break;
  case attr::FastCall: OS << "fastcall"; break;
  case attr::StdCall: OS << "stdcall"; break;
  case attr::ThisCall: OS << "thiscall"; break;
  case attr::SwiftCall: OS << "swiftcall"; break;
  case attr::VectorCall: OS << "vectorcall"; break;
  case attr::Pascal: OS << "pascal"; break;
  case attr::MSABI: OS << "ms_abi"; break;
  case attr::SysVABI: OS << "sysv_abi"; break;
  case attr::RegCall: OS << "regcall"; break;
  case attr::Pcs: {
    OS << "pcs(";
   QualType t = T->getEquivalentType();
   while (!t->isFunctionType())
     t = t->getPointeeType();
   OS << (t->getAs<FunctionType>()->getCallConv() == CC_AAPCS ?
         "\"aapcs\"" : "\"aapcs-vfp\"");
   OS << ')';
   break;
  }
  case attr::AArch64VectorPcs: OS << "aarch64_vector_pcs"; break;
  case attr::IntelOclBicc: OS << "inteloclbicc"; break;
  case attr::PreserveMost:
    OS << "preserve_most";
    break;

  case attr::PreserveAll:
    OS << "preserve_all";
    break;
  case attr::NoDeref:
    OS << "noderef";
    break;
  }
  OS << "))";
}

void TypePrinter::printObjCInterfaceBefore(const ObjCInterfaceType *T,
                                           raw_ostream &OS) {
  OS << T->getDecl()->getName();
  spaceBeforePlaceHolder(OS);
}

void TypePrinter::printObjCInterfaceAfter(const ObjCInterfaceType *T,
                                          raw_ostream &OS) {}

void TypePrinter::printObjCTypeParamBefore(const ObjCTypeParamType *T,
                                          raw_ostream &OS) {
  OS << T->getDecl()->getName();
  if (!T->qual_empty()) {
    bool isFirst = true;
    OS << '<';
    for (const auto *I : T->quals()) {
      if (isFirst)
        isFirst = false;
      else
        OS << ',';
      OS << I->getName();
    }
    OS << '>';
  }

  spaceBeforePlaceHolder(OS);
}

void TypePrinter::printObjCTypeParamAfter(const ObjCTypeParamType *T,
                                          raw_ostream &OS) {}

void TypePrinter::printObjCObjectBefore(const ObjCObjectType *T,
                                        raw_ostream &OS) {
  if (T->qual_empty() && T->isUnspecializedAsWritten() &&
      !T->isKindOfTypeAsWritten())
    return printBefore(T->getBaseType(), OS);

  if (T->isKindOfTypeAsWritten())
    OS << "__kindof ";

  print(T->getBaseType(), OS, StringRef());

  if (T->isSpecializedAsWritten()) {
    bool isFirst = true;
    OS << '<';
    for (auto typeArg : T->getTypeArgsAsWritten()) {
      if (isFirst)
        isFirst = false;
      else
        OS << ",";

      print(typeArg, OS, StringRef());
    }
    OS << '>';
  }

  if (!T->qual_empty()) {
    bool isFirst = true;
    OS << '<';
    for (const auto *I : T->quals()) {
      if (isFirst)
        isFirst = false;
      else
        OS << ',';
      OS << I->getName();
    }
    OS << '>';
  }

  spaceBeforePlaceHolder(OS);
}

void TypePrinter::printObjCObjectAfter(const ObjCObjectType *T,
                                        raw_ostream &OS) {
  if (T->qual_empty() && T->isUnspecializedAsWritten() &&
      !T->isKindOfTypeAsWritten())
    return printAfter(T->getBaseType(), OS);
}

void TypePrinter::printObjCObjectPointerBefore(const ObjCObjectPointerType *T,
                                               raw_ostream &OS) {
  printBefore(T->getPointeeType(), OS);

  // If we need to print the pointer, print it now.
  if (!T->isObjCIdType() && !T->isObjCQualifiedIdType() &&
      !T->isObjCClassType() && !T->isObjCQualifiedClassType()) {
    if (HasEmptyPlaceHolder)
      OS << ' ';
    OS << '*';
  }
}

void TypePrinter::printObjCObjectPointerAfter(const ObjCObjectPointerType *T,
                                              raw_ostream &OS) {}

static
const TemplateArgument &getArgument(const TemplateArgument &A) { return A; }

static const TemplateArgument &getArgument(const TemplateArgumentLoc &A) {
  return A.getArgument();
}

static void printArgument(const TemplateArgument &A, const PrintingPolicy &PP,
                          llvm::raw_ostream &OS) {
  A.print(PP, OS);
}

static void printArgument(const TemplateArgumentLoc &A,
                          const PrintingPolicy &PP, llvm::raw_ostream &OS) {
  const TemplateArgument::ArgKind &Kind = A.getArgument().getKind();
  if (Kind == TemplateArgument::ArgKind::Type)
    return A.getTypeSourceInfo()->getType().print(OS, PP);
  return A.getArgument().print(PP, OS);
}

template<typename TA>
static void printTo(raw_ostream &OS, ArrayRef<TA> Args,
                    const PrintingPolicy &Policy, bool SkipBrackets) {
  const char *Comma = Policy.MSVCFormatting ? "," : ", ";
  if (!SkipBrackets)
    OS << '<';

  bool NeedSpace = false;
  bool FirstArg = true;
  for (const auto &Arg : Args) {
    // Print the argument into a string.
    SmallString<128> Buf;
    llvm::raw_svector_ostream ArgOS(Buf);
    const TemplateArgument &Argument = getArgument(Arg);
    if (Argument.getKind() == TemplateArgument::Pack) {
      if (Argument.pack_size() && !FirstArg)
        OS << Comma;
      printTo(ArgOS, Argument.getPackAsArray(), Policy, true);
    } else {
      if (!FirstArg)
        OS << Comma;
      // Tries to print the argument with location info if exists.
      printArgument(Arg, Policy, ArgOS);
    }
    StringRef ArgString = ArgOS.str();

    // If this is the first argument and its string representation
    // begins with the global scope specifier ('::foo'), add a space
    // to avoid printing the diagraph '<:'.
    if (FirstArg && !ArgString.empty() && ArgString[0] == ':')
      OS << ' ';

    OS << ArgString;

    NeedSpace = (!ArgString.empty() && ArgString.back() == '>');
    FirstArg = false;
  }

  // If the last character of our string is '>', add another space to
  // keep the two '>''s separate tokens. We don't *have* to do this in
  // C++0x, but it's still good hygiene.
  if (NeedSpace)
    OS << ' ';

  if (!SkipBrackets)
    OS << '>';
}

void clang::printTemplateArgumentList(raw_ostream &OS,
                                      const TemplateArgumentListInfo &Args,
                                      const PrintingPolicy &Policy) {
  return printTo(OS, Args.arguments(), Policy, false);
}

void clang::printTemplateArgumentList(raw_ostream &OS,
                                      ArrayRef<TemplateArgument> Args,
                                      const PrintingPolicy &Policy) {
  printTo(OS, Args, Policy, false);
}

void clang::printTemplateArgumentList(raw_ostream &OS,
                                      ArrayRef<TemplateArgumentLoc> Args,
                                      const PrintingPolicy &Policy) {
  printTo(OS, Args, Policy, false);
}

std::string Qualifiers::getAsString() const {
  LangOptions LO;
  return getAsString(PrintingPolicy(LO));
}

// Appends qualifiers to the given string, separated by spaces.  Will
// prefix a space if the string is non-empty.  Will not append a final
// space.
std::string Qualifiers::getAsString(const PrintingPolicy &Policy) const {
  SmallString<64> Buf;
  llvm::raw_svector_ostream StrOS(Buf);
  print(StrOS, Policy);
  return StrOS.str();
}

bool Qualifiers::isEmptyWhenPrinted(const PrintingPolicy &Policy) const {
  if (getCVRQualifiers())
    return false;

  if (getAddressSpace() != LangAS::Default)
    return false;

  if (getObjCGCAttr())
    return false;

  if (Qualifiers::ObjCLifetime lifetime = getObjCLifetime())
    if (!(lifetime == Qualifiers::OCL_Strong && Policy.SuppressStrongLifetime))
      return false;

  return true;
}

// Appends qualifiers to the given string, separated by spaces.  Will
// prefix a space if the string is non-empty.  Will not append a final
// space.
void Qualifiers::print(raw_ostream &OS, const PrintingPolicy& Policy,
                       bool appendSpaceIfNonEmpty) const {
  bool addSpace = false;

  unsigned quals = getCVRQualifiers();
  if (quals) {
    AppendTypeQualList(OS, quals, Policy.Restrict);
    addSpace = true;
  }
  if (hasUnaligned()) {
    if (addSpace)
      OS << ' ';
    OS << "__unaligned";
    addSpace = true;
  }
  LangAS addrspace = getAddressSpace();
  if (addrspace != LangAS::Default) {
    if (addrspace != LangAS::opencl_private) {
      if (addSpace)
        OS << ' ';
      addSpace = true;
      switch (addrspace) {
      case LangAS::opencl_global:
      case LangAS::sycl_global:
        OS << "__global";
        break;
      case LangAS::opencl_local:
      case LangAS::sycl_local:
        OS << "__local";
        break;
      case LangAS::opencl_private:
        break;
      case LangAS::sycl_private:
        OS << "__private";
        break;
      case LangAS::opencl_constant:
<<<<<<< HEAD
      case LangAS::cuda_constant:
      case LangAS::sycl_constant:
=======
>>>>>>> 2f94203e
        OS << "__constant";
        break;
      case LangAS::opencl_generic:
        OS << "__generic";
        break;
      case LangAS::cuda_device:
        OS << "__device__";
        break;
      case LangAS::cuda_constant:
        OS << "__constant__";
        break;
      case LangAS::cuda_shared:
        OS << "__shared__";
        break;
      default:
        OS << "__attribute__((address_space(";
        OS << toTargetAddressSpace(addrspace);
        OS << ")))";
      }
    }
  }
  if (Qualifiers::GC gc = getObjCGCAttr()) {
    if (addSpace)
      OS << ' ';
    addSpace = true;
    if (gc == Qualifiers::Weak)
      OS << "__weak";
    else
      OS << "__strong";
  }
  if (Qualifiers::ObjCLifetime lifetime = getObjCLifetime()) {
    if (!(lifetime == Qualifiers::OCL_Strong && Policy.SuppressStrongLifetime)){
      if (addSpace)
        OS << ' ';
      addSpace = true;
    }

    switch (lifetime) {
    case Qualifiers::OCL_None: llvm_unreachable("none but true");
    case Qualifiers::OCL_ExplicitNone: OS << "__unsafe_unretained"; break;
    case Qualifiers::OCL_Strong:
      if (!Policy.SuppressStrongLifetime)
        OS << "__strong";
      break;

    case Qualifiers::OCL_Weak: OS << "__weak"; break;
    case Qualifiers::OCL_Autoreleasing: OS << "__autoreleasing"; break;
    }
  }

  if (appendSpaceIfNonEmpty && addSpace)
    OS << ' ';
}

std::string QualType::getAsString() const {
  return getAsString(split(), LangOptions());
}

std::string QualType::getAsString(const PrintingPolicy &Policy) const {
  std::string S;
  getAsStringInternal(S, Policy);
  return S;
}

std::string QualType::getAsString(const Type *ty, Qualifiers qs,
                                  const PrintingPolicy &Policy) {
  std::string buffer;
  getAsStringInternal(ty, qs, buffer, Policy);
  return buffer;
}

void QualType::print(raw_ostream &OS, const PrintingPolicy &Policy,
                     const Twine &PlaceHolder, unsigned Indentation) const {
  print(splitAccordingToPolicy(*this, Policy), OS, Policy, PlaceHolder,
        Indentation);
}

void QualType::print(const Type *ty, Qualifiers qs,
                     raw_ostream &OS, const PrintingPolicy &policy,
                     const Twine &PlaceHolder, unsigned Indentation) {
  SmallString<128> PHBuf;
  StringRef PH = PlaceHolder.toStringRef(PHBuf);

  TypePrinter(policy, Indentation).print(ty, qs, OS, PH);
}

void QualType::getAsStringInternal(std::string &Str,
                                   const PrintingPolicy &Policy) const {
  return getAsStringInternal(splitAccordingToPolicy(*this, Policy), Str,
                             Policy);
}

void QualType::getAsStringInternal(const Type *ty, Qualifiers qs,
                                   std::string &buffer,
                                   const PrintingPolicy &policy) {
  SmallString<256> Buf;
  llvm::raw_svector_ostream StrOS(Buf);
  TypePrinter(policy).print(ty, qs, StrOS, buffer);
  std::string str = StrOS.str();
  buffer.swap(str);
}<|MERGE_RESOLUTION|>--- conflicted
+++ resolved
@@ -1810,11 +1810,8 @@
         OS << "__private";
         break;
       case LangAS::opencl_constant:
-<<<<<<< HEAD
       case LangAS::cuda_constant:
       case LangAS::sycl_constant:
-=======
->>>>>>> 2f94203e
         OS << "__constant";
         break;
       case LangAS::opencl_generic:
@@ -1822,9 +1819,6 @@
         break;
       case LangAS::cuda_device:
         OS << "__device__";
-        break;
-      case LangAS::cuda_constant:
-        OS << "__constant__";
         break;
       case LangAS::cuda_shared:
         OS << "__shared__";
