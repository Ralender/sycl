--- conflicted
+++ resolved
@@ -2272,15 +2272,7 @@
   if (ICE.isInvalid())
     return QualType();
 
-<<<<<<< HEAD
-  int64_t NumBits = Bits.getSExtValue();
-=======
-  size_t NumBits = Bits.getZExtValue();
-  if (!IsUnsigned && NumBits < 2) {
-    Diag(Loc, diag::err_bit_int_bad_size) << 0;
-    return QualType();
-  }
->>>>>>> e25f199d
+  int64_t NumBits = Bits.getZExtValue();
 
   if (NumBits < 1) {
     Diag(Loc, diag::err_bit_int_bad_size) << ((IsUnsigned) ? 1 : 0);
