//===- SemaSYCL.cpp - Semantic Analysis for SYCL constructs ---------------===//
//
// Part of the LLVM Project, under the Apache License v2.0 with LLVM Exceptions.
// See https://llvm.org/LICENSE.txt for license information.
// SPDX-License-Identifier: Apache-2.0 WITH LLVM-exception
//
//===----------------------------------------------------------------------===//
// This implements Semantic Analysis for SYCL constructs.
//===----------------------------------------------------------------------===//

#include "TreeTransform.h"
#include "clang/AST/AST.h"
#include "clang/AST/Mangle.h"
#include "clang/AST/QualTypeNames.h"
#include "clang/AST/RecordLayout.h"
#include "clang/AST/RecursiveASTVisitor.h"
#include "clang/AST/TemplateArgumentVisitor.h"
#include "clang/AST/TypeVisitor.h"
#include "clang/Analysis/CallGraph.h"
#include "clang/Basic/Attributes.h"
#include "clang/Basic/Builtins.h"
#include "clang/Basic/Diagnostic.h"
#include "clang/Sema/Initialization.h"
#include "clang/Sema/Sema.h"
#include "llvm/ADT/APSInt.h"
#include "llvm/ADT/SmallPtrSet.h"
#include "llvm/ADT/SmallVector.h"
#include "llvm/Support/FileSystem.h"
#include "llvm/Support/Path.h"
#include "llvm/Support/raw_ostream.h"

#include <array>
#include <functional>
#include <initializer_list>

using namespace clang;
using namespace std::placeholders;

using KernelParamKind = SYCLIntegrationHeader::kernel_param_kind_t;

enum target {
  global_buffer = 2014,
  constant_buffer,
  local,
  image,
  host_buffer,
  host_image,
  image_array
};

using ParamDesc = std::tuple<QualType, IdentifierInfo *, TypeSourceInfo *>;

enum KernelInvocationKind {
  InvokeUnknown,
  InvokeSingleTask,
  InvokeParallelFor,
  InvokeParallelForWorkGroup
};

static constexpr llvm::StringLiteral InitMethodName = "__init";
static constexpr llvm::StringLiteral InitESIMDMethodName = "__init_esimd";
static constexpr llvm::StringLiteral InitSpecConstantsBuffer =
    "__init_specialization_constants_buffer";
static constexpr llvm::StringLiteral FinalizeMethodName = "__finalize";
static constexpr llvm::StringLiteral LibstdcxxFailedAssertion =
    "__failed_assertion";
constexpr unsigned MaxKernelArgsSize = 2048;

namespace {

/// Various utilities.
class Util {
public:
  using DeclContextDesc = std::pair<Decl::Kind, StringRef>;

  template <size_t N>
  static constexpr DeclContextDesc MakeDeclContextDesc(Decl::Kind K,
                                                       const char (&Str)[N]) {
    // FIXME: This SHOULD be able to use the StringLiteral constructor here
    // instead, however this seems to fail with an 'invalid string literal' note
    // on the correct constructor in some build configurations.  We need to
    // figure that out before reverting this to use the StringLiteral
    // constructor.
    return DeclContextDesc{K, StringRef{Str, N - 1}};
  }

  static constexpr DeclContextDesc MakeDeclContextDesc(Decl::Kind K,
                                                       StringRef SR) {
    return DeclContextDesc{K, SR};
  }

  /// Checks whether given clang type is a full specialization of the SYCL
  /// accessor class.
  static bool isSyclAccessorType(QualType Ty);

  /// Checks whether given clang type is a full specialization of the SYCL
  /// sampler class.
  static bool isSyclSamplerType(QualType Ty);

  /// Checks whether given clang type is a full specialization of the SYCL
  /// stream class.
  static bool isSyclStreamType(QualType Ty);

  /// Checks whether given clang type is a full specialization of the SYCL
  /// half class.
  static bool isSyclHalfType(QualType Ty);

  /// Checks whether given clang type is a full specialization of the SYCL
  /// accessor_property_list class.
  static bool isAccessorPropertyListType(QualType Ty);

  /// Checks whether given clang type is a full specialization of the SYCL
  /// no_alias class.
  static bool isSyclAccessorNoAliasPropertyType(QualType Ty);

  /// Checks whether given clang type is a full specialization of the SYCL
  /// buffer_location class.
  static bool isSyclBufferLocationType(QualType Ty);

  /// Checks whether given clang type is a standard SYCL API class with given
  /// name.
  /// \param Ty    the clang type being checked
  /// \param Name  the class name checked against
  /// \param Tmpl  whether the class is template instantiation or simple record
  static bool isSyclType(QualType Ty, StringRef Name, bool Tmpl = false);

  /// Checks whether given function is a standard SYCL API function with given
  /// name.
  /// \param FD    the function being checked.
  /// \param Name  the function name to be checked against.
  static bool isSyclFunction(const FunctionDecl *FD, StringRef Name);

  /// Checks whether given clang type is a full specialization of the SYCL
  /// specialization constant class.
  static bool isSyclSpecConstantType(QualType Ty);

  /// Checks whether given clang type is a full specialization of the SYCL
  /// specialization id class.
  static bool isSyclSpecIdType(QualType Ty);

  /// Checks whether given clang type is a full specialization of the SYCL
  /// kernel_handler class.
  static bool isSyclKernelHandlerType(QualType Ty);

  // Checks declaration context hierarchy.
  /// \param DC     the context of the item to be checked.
  /// \param Scopes the declaration scopes leading from the item context to the
  ///               translation unit (excluding the latter)
  static bool matchContext(const DeclContext *DC,
                           ArrayRef<Util::DeclContextDesc> Scopes);

  /// Checks whether given clang type is declared in the given hierarchy of
  /// declaration contexts.
  /// \param Ty         the clang type being checked
  /// \param Scopes     the declaration scopes leading from the type to the
  ///     translation unit (excluding the latter)
  static bool matchQualifiedTypeName(QualType Ty,
                                     ArrayRef<Util::DeclContextDesc> Scopes);
};

} // anonymous namespace

ExprResult Sema::ActOnSYCLBuiltinNumFieldsExpr(ParsedType PT) {
  TypeSourceInfo *TInfo = nullptr;
  QualType QT = GetTypeFromParser(PT, &TInfo);
  assert(TInfo && "couldn't get type info from a type from the parser?");
  SourceLocation TypeLoc = TInfo->getTypeLoc().getBeginLoc();

  return BuildSYCLBuiltinNumFieldsExpr(TypeLoc, QT);
}

ExprResult Sema::BuildSYCLBuiltinNumFieldsExpr(SourceLocation Loc,
                                               QualType SourceTy) {
  if (!SourceTy->isDependentType()) {
    if (RequireCompleteType(Loc, SourceTy,
                            diag::err_sycl_type_trait_requires_complete_type,
                            /*__builtin_num_fields*/ 0))
      return ExprError();

    if (!SourceTy->isRecordType()) {
      Diag(Loc, diag::err_sycl_type_trait_requires_record_type)
          << /*__builtin_num_fields*/ 0;
      return ExprError();
    }
  }
  return new (Context)
      SYCLBuiltinNumFieldsExpr(Loc, SourceTy, Context.getSizeType());
}

ExprResult Sema::ActOnSYCLBuiltinFieldTypeExpr(ParsedType PT, Expr *Idx) {
  TypeSourceInfo *TInfo = nullptr;
  QualType QT = GetTypeFromParser(PT, &TInfo);
  assert(TInfo && "couldn't get type info from a type from the parser?");
  SourceLocation TypeLoc = TInfo->getTypeLoc().getBeginLoc();

  return BuildSYCLBuiltinFieldTypeExpr(TypeLoc, QT, Idx);
}

ExprResult Sema::BuildSYCLBuiltinFieldTypeExpr(SourceLocation Loc,
                                               QualType SourceTy, Expr *Idx) {
  // If the expression appears in an evaluated context, we want to give an
  // error so that users don't attempt to use the value of this expression.
  if (!isUnevaluatedContext()) {
    Diag(Loc, diag::err_sycl_builtin_type_trait_evaluated)
        << /*__builtin_field_type*/ 0;
    return ExprError();
  }

  // We may not be able to calculate the field type (the source type may be a
  // dependent type), so use the source type as a basic fallback. This will
  // ensure that the AST node will have a dependent type that gets resolved
  // later to the real type.
  QualType FieldTy = SourceTy;
  ExprValueKind ValueKind = VK_PRValue;
  if (!SourceTy->isDependentType()) {
    if (RequireCompleteType(Loc, SourceTy,
                            diag::err_sycl_type_trait_requires_complete_type,
                            /*__builtin_field_type*/ 1))
      return ExprError();

    if (!SourceTy->isRecordType()) {
      Diag(Loc, diag::err_sycl_type_trait_requires_record_type)
          << /*__builtin_field_type*/ 1;
      return ExprError();
    }

    if (!Idx->isValueDependent()) {
      Optional<llvm::APSInt> IdxVal = Idx->getIntegerConstantExpr(Context);
      if (IdxVal) {
        RecordDecl *RD = SourceTy->getAsRecordDecl();
        assert(RD && "Record type but no record decl?");
        int64_t Index = IdxVal->getExtValue();

        if (Index < 0) {
          Diag(Idx->getExprLoc(),
               diag::err_sycl_type_trait_requires_nonnegative_index)
              << /*fields*/ 0;
          return ExprError();
        }

        // Ensure that the index is within range.
        int64_t NumFields = std::distance(RD->field_begin(), RD->field_end());
        if (Index >= NumFields) {
          Diag(Idx->getExprLoc(),
               diag::err_sycl_builtin_type_trait_index_out_of_range)
              << toString(*IdxVal, 10) << SourceTy << /*fields*/ 0;
          return ExprError();
        }
        const FieldDecl *FD = *std::next(RD->field_begin(), Index);
        FieldTy = FD->getType();

        // If the field type was a reference type, adjust it now.
        if (FieldTy->isLValueReferenceType()) {
          ValueKind = VK_LValue;
          FieldTy = FieldTy.getNonReferenceType();
        } else if (FieldTy->isRValueReferenceType()) {
          ValueKind = VK_XValue;
          FieldTy = FieldTy.getNonReferenceType();
        }
      }
    }
  }
  return new (Context)
      SYCLBuiltinFieldTypeExpr(Loc, SourceTy, Idx, FieldTy, ValueKind);
}

ExprResult Sema::ActOnSYCLBuiltinNumBasesExpr(ParsedType PT) {
  TypeSourceInfo *TInfo = nullptr;
  QualType QT = GetTypeFromParser(PT, &TInfo);
  assert(TInfo && "couldn't get type info from a type from the parser?");
  SourceLocation TypeLoc = TInfo->getTypeLoc().getBeginLoc();

  return BuildSYCLBuiltinNumBasesExpr(TypeLoc, QT);
}

ExprResult Sema::BuildSYCLBuiltinNumBasesExpr(SourceLocation Loc,
                                              QualType SourceTy) {
  if (!SourceTy->isDependentType()) {
    if (RequireCompleteType(Loc, SourceTy,
                            diag::err_sycl_type_trait_requires_complete_type,
                            /*__builtin_num_bases*/ 2))
      return ExprError();

    if (!SourceTy->isRecordType()) {
      Diag(Loc, diag::err_sycl_type_trait_requires_record_type)
          << /*__builtin_num_bases*/ 2;
      return ExprError();
    }
  }
  return new (Context)
      SYCLBuiltinNumBasesExpr(Loc, SourceTy, Context.getSizeType());
}

ExprResult Sema::ActOnSYCLBuiltinBaseTypeExpr(ParsedType PT, Expr *Idx) {
  TypeSourceInfo *TInfo = nullptr;
  QualType QT = GetTypeFromParser(PT, &TInfo);
  assert(TInfo && "couldn't get type info from a type from the parser?");
  SourceLocation TypeLoc = TInfo->getTypeLoc().getBeginLoc();

  return BuildSYCLBuiltinBaseTypeExpr(TypeLoc, QT, Idx);
}

ExprResult Sema::BuildSYCLBuiltinBaseTypeExpr(SourceLocation Loc,
                                              QualType SourceTy, Expr *Idx) {
  // If the expression appears in an evaluated context, we want to give an
  // error so that users don't attempt to use the value of this expression.
  if (!isUnevaluatedContext()) {
    Diag(Loc, diag::err_sycl_builtin_type_trait_evaluated)
        << /*__builtin_base_type*/ 1;
    return ExprError();
  }

  // We may not be able to calculate the base type (the source type may be a
  // dependent type), so use the source type as a basic fallback. This will
  // ensure that the AST node will have a dependent type that gets resolved
  // later to the real type.
  QualType BaseTy = SourceTy;
  if (!SourceTy->isDependentType()) {
    if (RequireCompleteType(Loc, SourceTy,
                            diag::err_sycl_type_trait_requires_complete_type,
                            /*__builtin_base_type*/ 3))
      return ExprError();

    if (!SourceTy->isRecordType()) {
      Diag(Loc, diag::err_sycl_type_trait_requires_record_type)
          << /*__builtin_base_type*/ 3;
      return ExprError();
    }

    if (!Idx->isValueDependent()) {
      Optional<llvm::APSInt> IdxVal = Idx->getIntegerConstantExpr(Context);
      if (IdxVal) {
        CXXRecordDecl *RD = SourceTy->getAsCXXRecordDecl();
        assert(RD && "Record type but no record decl?");
        int64_t Index = IdxVal->getExtValue();

        if (Index < 0) {
          Diag(Idx->getExprLoc(),
               diag::err_sycl_type_trait_requires_nonnegative_index)
              << /*bases*/ 1;
          return ExprError();
        }

        // Ensure that the index is within range.
        if (Index >= RD->getNumBases()) {
          Diag(Idx->getExprLoc(),
               diag::err_sycl_builtin_type_trait_index_out_of_range)
              << toString(*IdxVal, 10) << SourceTy << /*bases*/ 1;
          return ExprError();
        }

        const CXXBaseSpecifier &Spec = *std::next(RD->bases_begin(), Index);
        BaseTy = Spec.getType();
      }
    }
  }
  return new (Context) SYCLBuiltinBaseTypeExpr(Loc, SourceTy, Idx, BaseTy);
}

// This information is from Section 4.13 of the SYCL spec
// https://www.khronos.org/registry/SYCL/specs/sycl-1.2.1.pdf
// This function returns false if the math lib function
// corresponding to the input builtin is not supported
// for SYCL
static bool IsSyclMathFunc(unsigned BuiltinID) {
  switch (BuiltinID) {
  case Builtin::BIlround:
  case Builtin::BI__builtin_lround:
  case Builtin::BIceill:
  case Builtin::BI__builtin_ceill:
  case Builtin::BIcopysignl:
  case Builtin::BI__builtin_copysignl:
  case Builtin::BIcosl:
  case Builtin::BI__builtin_cosl:
  case Builtin::BIexpl:
  case Builtin::BI__builtin_expl:
  case Builtin::BIexp2l:
  case Builtin::BI__builtin_exp2l:
  case Builtin::BIfabsl:
  case Builtin::BI__builtin_fabsl:
  case Builtin::BIfloorl:
  case Builtin::BI__builtin_floorl:
  case Builtin::BIfmal:
  case Builtin::BI__builtin_fmal:
  case Builtin::BIfmaxl:
  case Builtin::BI__builtin_fmaxl:
  case Builtin::BIfminl:
  case Builtin::BI__builtin_fminl:
  case Builtin::BIfmodl:
  case Builtin::BI__builtin_fmodl:
  case Builtin::BIlogl:
  case Builtin::BI__builtin_logl:
  case Builtin::BIlog10l:
  case Builtin::BI__builtin_log10l:
  case Builtin::BIlog2l:
  case Builtin::BI__builtin_log2l:
  case Builtin::BIpowl:
  case Builtin::BI__builtin_powl:
  case Builtin::BIrintl:
  case Builtin::BI__builtin_rintl:
  case Builtin::BIroundl:
  case Builtin::BI__builtin_roundl:
  case Builtin::BIsinl:
  case Builtin::BI__builtin_sinl:
  case Builtin::BIsqrtl:
  case Builtin::BI__builtin_sqrtl:
  case Builtin::BItruncl:
  case Builtin::BI__builtin_truncl:
  case Builtin::BIlroundl:
  case Builtin::BI__builtin_lroundl:
  case Builtin::BIlroundf:
  case Builtin::BI__builtin_lroundf:
    return false;
  default:
    break;
  }
  return true;
}

bool Sema::isKnownGoodSYCLDecl(const Decl *D) {
  if (const FunctionDecl *FD = dyn_cast<FunctionDecl>(D)) {
    const IdentifierInfo *II = FD->getIdentifier();
    if (FD->getBuiltinID() == Builtin::BIprintf)
      return true;
    const DeclContext *DC = FD->getDeclContext();
    if (II && II->isStr("__spirv_ocl_printf") &&
        !FD->isDefined() &&
        FD->getLanguageLinkage() == CXXLanguageLinkage &&
        DC->getEnclosingNamespaceContext()->isTranslationUnit())
      return true;
  }
  return false;
}

static bool isZeroSizedArray(QualType Ty) {
  if (const auto *CATy = dyn_cast<ConstantArrayType>(Ty))
    return CATy->getSize() == 0;
  return false;
}

static void checkSYCLType(Sema &S, QualType Ty, SourceRange Loc,
                          llvm::DenseSet<QualType> Visited,
                          SourceRange UsedAtLoc = SourceRange()) {
  // Not all variable types are supported inside SYCL kernels,
  // for example the quad type __float128 will cause errors in the
  // SPIR-V translation phase.
  // Here we check any potentially unsupported declaration and issue
  // a deferred diagnostic, which will be emitted iff the declaration
  // is discovered to reside in kernel code.
  // The optional UsedAtLoc param is used when the SYCL usage is at a
  // different location than the variable declaration and we need to
  // inform the user of both, e.g. struct member usage vs declaration.

  bool Emitting = false;

  //--- check types ---

  // zero length arrays
  if (isZeroSizedArray(Ty)) {
    S.SYCLDiagIfDeviceCode(Loc.getBegin(), diag::err_typecheck_zero_array_size);
    Emitting = true;
  }

  // variable length arrays
  if (Ty->isVariableArrayType()) {
    S.SYCLDiagIfDeviceCode(Loc.getBegin(), diag::err_vla_unsupported);
    Emitting = true;
  }

  // Sub-reference array or pointer, then proceed with that type.
  while (Ty->isAnyPointerType() || Ty->isArrayType())
    Ty = QualType{Ty->getPointeeOrArrayElementType(), 0};

  // __int128, __int128_t, __uint128_t, long double, __float128
  if (Ty->isSpecificBuiltinType(BuiltinType::Int128) ||
      Ty->isSpecificBuiltinType(BuiltinType::UInt128) ||
      Ty->isSpecificBuiltinType(BuiltinType::LongDouble) ||
      (Ty->isSpecificBuiltinType(BuiltinType::Float128) &&
       !S.Context.getTargetInfo().hasFloat128Type())) {
    S.SYCLDiagIfDeviceCode(Loc.getBegin(), diag::err_type_unsupported)
        << Ty.getUnqualifiedType().getCanonicalType();
    Emitting = true;
  }

  if (Emitting && UsedAtLoc.isValid())
    S.SYCLDiagIfDeviceCode(UsedAtLoc.getBegin(), diag::note_used_here);

  //--- now recurse ---
  // Pointers complicate recursion. Add this type to Visited.
  // If already there, bail out.
  if (!Visited.insert(Ty).second)
    return;

  if (const auto *ATy = dyn_cast<AttributedType>(Ty))
    return checkSYCLType(S, ATy->getModifiedType(), Loc, Visited);

  if (const auto *RD = Ty->getAsRecordDecl()) {
    for (const auto &Field : RD->fields())
      checkSYCLType(S, Field->getType(), Field->getSourceRange(), Visited, Loc);
  } else if (const auto *FPTy = dyn_cast<FunctionProtoType>(Ty)) {
    for (const auto &ParamTy : FPTy->param_types())
      checkSYCLType(S, ParamTy, Loc, Visited);
    checkSYCLType(S, FPTy->getReturnType(), Loc, Visited);
  }
}

void Sema::checkSYCLDeviceVarDecl(VarDecl *Var) {
  assert(getLangOpts().SYCLIsDevice &&
         "Should only be called during SYCL compilation");
  QualType Ty = Var->getType();
  SourceRange Loc = Var->getLocation();
  llvm::DenseSet<QualType> Visited;

  checkSYCLType(*this, Ty, Loc, Visited);
}

// Tests whether given function is a lambda function or '()' operator used as
// SYCL kernel body function (e.g. in parallel_for).
// NOTE: This is incomplete implemenation. See TODO in the FE TODO list for the
// ESIMD extension.
static bool isSYCLKernelBodyFunction(FunctionDecl *FD) {
  return FD->getOverloadedOperator() == OO_Call;
}

static bool isSYCLUndefinedAllowed(const FunctionDecl *Callee,
                                   const SourceManager &SrcMgr) {
  if (!Callee)
    return false;

  // libstdc++-11 introduced an undefined function "void __failed_assertion()"
  // which may lead to SemaSYCL check failure. However, this undefined function
  // is used to trigger some compilation error when the check fails at compile
  // time and will be ignored when the check succeeds. We allow calls to this
  // function to support some important std functions in SYCL device.
  return (Callee->getName() == LibstdcxxFailedAssertion) &&
         Callee->getNumParams() == 0 && Callee->getReturnType()->isVoidType() &&
         SrcMgr.isInSystemHeader(Callee->getLocation());
}

// Helper function to report conflicting function attributes.
// F - the function, A1 - function attribute, A2 - the attribute it conflicts
// with.
static void reportConflictingAttrs(Sema &S, FunctionDecl *F, const Attr *A1,
                                   const Attr *A2) {
  S.Diag(F->getLocation(), diag::err_conflicting_sycl_kernel_attributes);
  S.Diag(A1->getLocation(), diag::note_conflicting_attribute);
  S.Diag(A2->getLocation(), diag::note_conflicting_attribute);
  F->setInvalidDecl();
}

/// Returns the signed constant integer value represented by given expression
static int64_t getIntExprValue(const Expr *E, ASTContext &Ctx) {
  return E->getIntegerConstantExpr(Ctx)->getSExtValue();
}

// Collect function attributes related to SYCL.
static void collectSYCLAttributes(Sema &S, FunctionDecl *FD,
                                  llvm::SmallVectorImpl<Attr *> &Attrs,
                                  bool DirectlyCalled) {
  if (!FD->hasAttrs())
    return;

  // In SYCL 1.2.1 mode, the attributes are propagated from the function they
  // are applied to onto the kernel which calls the function.
  // In SYCL 2020 mode, the attributes are not propagated to the kernel.
  if (DirectlyCalled || S.getASTContext().getLangOpts().getSYCLVersion() <
                            LangOptions::SYCL_2020) {
    llvm::copy_if(FD->getAttrs(), std::back_inserter(Attrs), [](Attr *A) {
      // FIXME: Make this list self-adapt as new SYCL attributes are added.
      return isa<IntelReqdSubGroupSizeAttr, IntelNamedSubGroupSizeAttr,
                 ReqdWorkGroupSizeAttr, SYCLIntelKernelArgsRestrictAttr,
                 SYCLIntelNumSimdWorkItemsAttr,
                 SYCLIntelSchedulerTargetFmaxMhzAttr,
                 SYCLIntelMaxWorkGroupSizeAttr, SYCLIntelMaxGlobalWorkDimAttr,
                 SYCLIntelNoGlobalWorkOffsetAttr, SYCLSimdAttr>(A);
    });
  }

  // Attributes that should not be propagated from device functions to a kernel.
  if (DirectlyCalled) {
    llvm::copy_if(FD->getAttrs(), std::back_inserter(Attrs), [](Attr *A) {
      return isa<SYCLIntelLoopFuseAttr, SYCLIntelFPGAMaxConcurrencyAttr,
                 SYCLIntelFPGADisableLoopPipeliningAttr,
                 SYCLIntelFPGAInitiationIntervalAttr,
                 SYCLIntelUseStallEnableClustersAttr>(A);
    });
  }
}

class DiagDeviceFunction : public RecursiveASTVisitor<DiagDeviceFunction> {
  Sema &SemaRef;
  const llvm::SmallPtrSetImpl<const FunctionDecl *> &RecursiveFuncs;

public:
  DiagDeviceFunction(
      Sema &S,
      const llvm::SmallPtrSetImpl<const FunctionDecl *> &RecursiveFuncs)
      : RecursiveASTVisitor(), SemaRef(S), RecursiveFuncs(RecursiveFuncs) {}

  void CheckBody(Stmt *ToBeDiagnosed) { TraverseStmt(ToBeDiagnosed); }

  bool VisitCallExpr(CallExpr *e) {
    if (FunctionDecl *Callee = e->getDirectCallee()) {
      Callee = Callee->getCanonicalDecl();
      assert(Callee && "Device function canonical decl must be available");

      // Remember that all SYCL kernel functions have deferred
      // instantiation as template functions. It means that
      // all functions used by kernel have already been parsed and have
      // definitions.
      if (RecursiveFuncs.count(Callee)) {
        SemaRef.Diag(e->getExprLoc(), diag::err_sycl_restrict)
            << Sema::KernelCallRecursiveFunction;
        SemaRef.Diag(Callee->getSourceRange().getBegin(),
                     diag::note_sycl_recursive_function_declared_here)
            << Sema::KernelCallRecursiveFunction;
      }

      if (const CXXMethodDecl *Method = dyn_cast<CXXMethodDecl>(Callee))
        if (!SemaRef.getLangOpts().SYCLAllowVirtual && Method->isVirtual())
          SemaRef.Diag(e->getExprLoc(), diag::err_sycl_restrict)
              << Sema::KernelCallVirtualFunction;

      if (auto const *FD = dyn_cast<FunctionDecl>(Callee)) {
        // FIXME: We need check all target specified attributes for error if
        // that function with attribute can not be called from sycl kernel.  The
        // info is in ParsedAttr. We don't have to map from Attr to ParsedAttr
        // currently. Erich is currently working on that in LLVM, once that is
        // committed we need to change this".
        if (FD->hasAttr<DLLImportAttr>()) {
          SemaRef.Diag(e->getExprLoc(), diag::err_sycl_restrict)
              << Sema::KernelCallDllimportFunction;
          SemaRef.Diag(FD->getLocation(), diag::note_callee_decl) << FD;
        }
      }
      // Specifically check if the math library function corresponding to this
      // builtin is supported for SYCL
      unsigned BuiltinID = Callee->getBuiltinID();
      if (BuiltinID && !IsSyclMathFunc(BuiltinID)) {
        StringRef Name = SemaRef.Context.BuiltinInfo.getName(BuiltinID);
        SemaRef.Diag(e->getExprLoc(), diag::err_builtin_target_unsupported)
            << Name << "SYCL device";
      }
    } else if (!SemaRef.getLangOpts().SYCLAllowFuncPtr &&
               !e->isTypeDependent() &&
               !isa<CXXPseudoDestructorExpr>(e->getCallee()))
      SemaRef.Diag(e->getExprLoc(), diag::err_sycl_restrict)
          << Sema::KernelCallFunctionPointer;
    return true;
  }

  bool VisitCXXTypeidExpr(CXXTypeidExpr *E) {
    SemaRef.Diag(E->getExprLoc(), diag::err_sycl_restrict) << Sema::KernelRTTI;
    return true;
  }

  bool VisitCXXDynamicCastExpr(const CXXDynamicCastExpr *E) {
    SemaRef.Diag(E->getExprLoc(), diag::err_sycl_restrict) << Sema::KernelRTTI;
    return true;
  }

  // Skip checking rules on variables initialized during constant evaluation.
  bool TraverseVarDecl(VarDecl *VD) {
    if (VD->isConstexpr())
      return true;
    return RecursiveASTVisitor::TraverseVarDecl(VD);
  }

  // Skip checking rules on template arguments, since these are constant
  // expressions.
  bool TraverseTemplateArgumentLoc(const TemplateArgumentLoc &ArgLoc) {
    return true;
  }

  // Skip checking the static assert, both components are required to be
  // constant expressions.
  bool TraverseStaticAssertDecl(StaticAssertDecl *D) { return true; }

  // Make sure we skip the condition of the case, since that is a constant
  // expression.
  bool TraverseCaseStmt(CaseStmt *S) {
    return TraverseStmt(S->getSubStmt());
  }

  // Skip checking the size expr, since a constant array type loc's size expr is
  // a constant expression.
  bool TraverseConstantArrayTypeLoc(const ConstantArrayTypeLoc &ArrLoc) {
    return true;
  }

  bool TraverseIfStmt(IfStmt *S) {
    if (llvm::Optional<Stmt *> ActiveStmt =
            S->getNondiscardedCase(SemaRef.Context)) {
      if (*ActiveStmt)
        return TraverseStmt(*ActiveStmt);
      return true;
    }
    return RecursiveASTVisitor::TraverseIfStmt(S);
  }
};

// This type manages the list of device functions and recursive functions, as
// well as an entry point for attribute collection, for the translation unit
// during MarkDevices. On construction, this type makes sure that all of the
// root-device functions, (that is, those marked with SYCL_EXTERNAL) are
// collected.  On destruction, it manages and runs the diagnostics required.
// When processing individual kernel/external functions, the
// SingleDeviceFunctionTracker type updates this type.
class DeviceFunctionTracker {
  friend class SingleDeviceFunctionTracker;
  CallGraph CG;
  Sema &SemaRef;
  // The list of functions used on the device, kept so we can diagnose on them
  // later.
  llvm::SmallPtrSet<FunctionDecl *, 16> DeviceFunctions;
  llvm::SmallPtrSet<const FunctionDecl *, 16> RecursiveFunctions;

  void CollectSyclExternalFuncs() {
    for (CallGraphNode::CallRecord Record : CG.getRoot()->callees())
      if (auto *FD = dyn_cast<FunctionDecl>(Record.Callee->getDecl()))
        if (FD->hasBody() && FD->hasAttr<SYCLDeviceAttr>())
          SemaRef.addSyclDeviceDecl(FD);
  }

  CallGraphNode *getNodeForKernel(FunctionDecl *Kernel) {
    assert(CG.getNode(Kernel) && "No call graph entry for a kernel?");
    return CG.getNode(Kernel);
  }

  void AddSingleFunction(
      const llvm::SmallPtrSetImpl<FunctionDecl *> &DevFuncs,
      const llvm::SmallPtrSetImpl<const FunctionDecl *> &Recursive) {
    DeviceFunctions.insert(DevFuncs.begin(), DevFuncs.end());
    RecursiveFunctions.insert(Recursive.begin(), Recursive.end());
  }

public:
  DeviceFunctionTracker(Sema &S) : SemaRef(S) {
    CG.setSkipConstantExpressions(S.Context);
    CG.addToCallGraph(S.getASTContext().getTranslationUnitDecl());
    CollectSyclExternalFuncs();
  }

  ~DeviceFunctionTracker() {
    DiagDeviceFunction Diagnoser{SemaRef, RecursiveFunctions};
    for (const FunctionDecl *FD : DeviceFunctions)
      if (const FunctionDecl *Def = FD->getDefinition())
        Diagnoser.CheckBody(Def->getBody());
  }
};

// This type does the heavy lifting for the management of device functions,
// recursive function detection, and attribute collection for a single
// kernel/external function. It walks the callgraph to find all functions that
// are called, marks the recursive-functions, and figures out the list of
// attributes that apply to this kernel.
//
// Upon destruction, this type updates the DeviceFunctionTracker.
class SingleDeviceFunctionTracker {
  DeviceFunctionTracker &Parent;
  FunctionDecl *SYCLKernel = nullptr;
  FunctionDecl *KernelBody = nullptr;
  llvm::SmallPtrSet<FunctionDecl *, 16> DeviceFunctions;
  llvm::SmallPtrSet<const FunctionDecl *, 16> RecursiveFunctions;
  llvm::SmallVector<Attr *> CollectedAttributes;

  FunctionDecl *GetFDFromNode(CallGraphNode *Node) {
    FunctionDecl *FD = Node->getDecl()->getAsFunction();
    if (!FD)
      return nullptr;

    return FD->getMostRecentDecl();
  }

  void VisitCallNode(CallGraphNode *Node, FunctionDecl *CurrentDecl,
                     llvm::SmallVectorImpl<FunctionDecl *> &CallStack) {
    // If this isn't a function, I don't think there is anything we can do here.
    if (!CurrentDecl)
      return;

    // Determine if this is a recursive function. If so, we're done.
    if (llvm::is_contained(CallStack, CurrentDecl)) {
      RecursiveFunctions.insert(CurrentDecl->getCanonicalDecl());
      return;
    }

    // If this is a routine that is not defined and it does not have either
    // a SYCLKernel or SYCLDevice attribute on it, add it to the set of
    // routines potentially reachable on device. This is to diagnose such
    // cases later in finalizeSYCLDeviceAnalysis().
    if (!CurrentDecl->isDefined() && !CurrentDecl->hasAttr<SYCLKernelAttr>() &&
        !CurrentDecl->hasAttr<SYCLDeviceAttr>())
      Parent.SemaRef.addFDToReachableFromSyclDevice(CurrentDecl,
                                                    CallStack.back());

    // We previously thought we could skip this function if we'd seen it before,
    // but if we haven't seen it before in this call graph, we can end up
    // missing a recursive call.  SO, we have to revisit call-graphs we've
    // already seen, just in case it ALSO has recursion.  For example:
    // void recurse1();
    // void recurse2() { recurse1(); }
    // void recurse1() { recurse2(); }
    // void CallerInKernel() { recurse1(); recurse2(); }
    // When checking 'recurse1', we'd have ended up 'visiting' recurse2 without
    // realizing it was recursive, since we never went into the
    // child-of-its-child, since THAT was recursive and exited early out of
    // necessity.
    // Then when we go to visit the kernel's call to recurse2, we would
    // immediately escape not noticing it was recursive. SO, we have to do a
    // little extra work in this case, and make sure we visit the entire call
    // graph.
    DeviceFunctions.insert(CurrentDecl);

    // Collect attributes for functions that aren't the root kernel.
    if (!CallStack.empty()) {
      bool DirectlyCalled = CallStack.size() == 1;
      collectSYCLAttributes(Parent.SemaRef, CurrentDecl, CollectedAttributes,
                            DirectlyCalled);
    }

    // Calculate the kernel body.  Note the 'isSYCLKernelBodyFunction' only
    // tests that it is operator(), so hopefully this doesn't get us too many
    // false-positives.
    if (isSYCLKernelBodyFunction(CurrentDecl)) {
      // This is a direct callee of the kernel.
      if (CallStack.size() == 1) {
        assert(!KernelBody && "inconsistent call graph - only one kernel body "
                              "function can be called");
        KernelBody = CurrentDecl;
      } else if (CallStack.size() == 2 && KernelBody == CallStack.back()) {
        // To implement rounding-up of a parallel-for range the
        // SYCL header implementation modifies the kernel call like this:
        // auto Wrapper = [=](TransformedArgType Arg) {
        //  if (Arg[0] >= NumWorkItems[0])
        //    return;
        //  Arg.set_allowed_range(NumWorkItems);
        //  KernelFunc(Arg);
        // };
        //
        // This transformation leads to a condition where a kernel body
        // function becomes callable from a new kernel body function.
        // Hence this test.
        // FIXME: We need to be more selective here, this can be hit by simply
        // having a kernel lambda with a lambda call inside of it.
        KernelBody = CurrentDecl;
      }
    }

    // Recurse.
    CallStack.push_back(CurrentDecl);
    llvm::SmallPtrSet<FunctionDecl *, 16> SeenCallees;
    for (CallGraphNode *CI : Node->callees()) {
      FunctionDecl *CurFD = GetFDFromNode(CI);

      // Make sure we only visit each callee 1x from this function to avoid very
      // time consuming template recursion cases.
      if (!llvm::is_contained(SeenCallees, CurFD)) {
        VisitCallNode(CI, CurFD, CallStack);
        SeenCallees.insert(CurFD);
      }
    }
    CallStack.pop_back();
  }

  // Function to walk the call graph and identify the important information.
  void Init() {
    CallGraphNode *KernelNode = Parent.getNodeForKernel(SYCLKernel);
    llvm::SmallVector<FunctionDecl *> CallStack;
    VisitCallNode(KernelNode, GetFDFromNode(KernelNode), CallStack);
  }

public:
  SingleDeviceFunctionTracker(DeviceFunctionTracker &P, Decl *Kernel)
      : Parent(P), SYCLKernel(Kernel->getAsFunction()) {
    Init();
  }

  FunctionDecl *GetSYCLKernel() { return SYCLKernel; }

  FunctionDecl *GetKernelBody() { return KernelBody; }

  llvm::SmallVectorImpl<Attr *> &GetCollectedAttributes() {
    return CollectedAttributes;
  }

  llvm::SmallPtrSetImpl<FunctionDecl *> &GetDeviceFunctions() {
    return DeviceFunctions;
  }

  ~SingleDeviceFunctionTracker() {
    Parent.AddSingleFunction(DeviceFunctions, RecursiveFunctions);
  }
};

class KernelBodyTransform : public TreeTransform<KernelBodyTransform> {
public:
  KernelBodyTransform(std::pair<DeclaratorDecl *, DeclaratorDecl *> &MPair,
                      Sema &S)
      : TreeTransform<KernelBodyTransform>(S), MappingPair(MPair), SemaRef(S) {}
  bool AlwaysRebuild() { return true; }

  ExprResult TransformDeclRefExpr(DeclRefExpr *DRE) {
    auto Ref = dyn_cast<DeclaratorDecl>(DRE->getDecl());
    if (Ref && Ref == MappingPair.first) {
      auto NewDecl = MappingPair.second;
      return DeclRefExpr::Create(
          SemaRef.getASTContext(), DRE->getQualifierLoc(),
          DRE->getTemplateKeywordLoc(), NewDecl, false, DRE->getNameInfo(),
          NewDecl->getType(), DRE->getValueKind());
    }
    return DRE;
  }

private:
  std::pair<DeclaratorDecl *, DeclaratorDecl *> MappingPair;
  Sema &SemaRef;
};

// Searches for a call to PFWG lambda function and captures it.
class FindPFWGLambdaFnVisitor
    : public RecursiveASTVisitor<FindPFWGLambdaFnVisitor> {
public:
  // LambdaObjTy - lambda type of the PFWG lambda object
  FindPFWGLambdaFnVisitor(const CXXRecordDecl *LambdaObjTy)
      : LambdaFn(nullptr), LambdaObjTy(LambdaObjTy) {}

  bool VisitCallExpr(CallExpr *Call) {
    auto *M = dyn_cast<CXXMethodDecl>(Call->getDirectCallee());
    if (!M || (M->getOverloadedOperator() != OO_Call))
      return true;

    unsigned int NumPFWGLambdaArgs =
        M->getNumParams() + 1; // group, optional kernel_handler and lambda obj
    if (Call->getNumArgs() != NumPFWGLambdaArgs)
      return true;
    if (!Util::isSyclType(Call->getArg(1)->getType(), "group", true /*Tmpl*/))
      return true;
    if ((Call->getNumArgs() > 2) &&
        !Util::isSyclKernelHandlerType(Call->getArg(2)->getType()))
      return true;
    if (Call->getArg(0)->getType()->getAsCXXRecordDecl() != LambdaObjTy)
      return true;
    LambdaFn = M; // call to PFWG lambda found - record the lambda
    return false; // ... and stop searching
  }

  // Returns the captured lambda function or nullptr;
  CXXMethodDecl *getLambdaFn() const { return LambdaFn; }

private:
  CXXMethodDecl *LambdaFn;
  const CXXRecordDecl *LambdaObjTy;
};

class MarkWIScopeFnVisitor : public RecursiveASTVisitor<MarkWIScopeFnVisitor> {
public:
  MarkWIScopeFnVisitor(ASTContext &Ctx) : Ctx(Ctx) {}

  bool VisitCXXMemberCallExpr(CXXMemberCallExpr *Call) {
    FunctionDecl *Callee = Call->getDirectCallee();
    if (!Callee)
      // not a direct call - continue search
      return true;
    QualType Ty = Ctx.getRecordType(Call->getRecordDecl());
    if (!Util::isSyclType(Ty, "group", true /*Tmpl*/))
      // not a member of cl::sycl::group - continue search
      return true;
    auto Name = Callee->getName();
    if (((Name != "parallel_for_work_item") && (Name != "wait_for")) ||
        Callee->hasAttr<SYCLScopeAttr>())
      return true;
    // it is a call to cl::sycl::group::parallel_for_work_item/wait_for -
    // mark the callee
    Callee->addAttr(
        SYCLScopeAttr::CreateImplicit(Ctx, SYCLScopeAttr::Level::WorkItem));
    // continue search as there can be other PFWI or wait_for calls
    return true;
  }

private:
  ASTContext &Ctx;
};

static bool isSYCLPrivateMemoryVar(VarDecl *VD) {
  return Util::isSyclType(VD->getType(), "private_memory", true /*Tmpl*/);
}

static void addScopeAttrToLocalVars(CXXMethodDecl &F) {
  for (Decl *D : F.decls()) {
    VarDecl *VD = dyn_cast<VarDecl>(D);

    if (!VD || isa<ParmVarDecl>(VD) ||
        VD->getStorageDuration() != StorageDuration::SD_Automatic)
      continue;
    // Local variables of private_memory type in the WG scope still have WI
    // scope, all the rest - WG scope. Simple logic
    // "if no scope than it is WG scope" won't work, because compiler may add
    // locals not declared in user code (lambda object parameter, byval
    // arguments) which will result in alloca w/o any attribute, so need WI
    // scope too.
    SYCLScopeAttr::Level L = isSYCLPrivateMemoryVar(VD)
                                 ? SYCLScopeAttr::Level::WorkItem
                                 : SYCLScopeAttr::Level::WorkGroup;
    VD->addAttr(SYCLScopeAttr::CreateImplicit(F.getASTContext(), L));
  }
}

/// Return method by name
static CXXMethodDecl *getMethodByName(const CXXRecordDecl *CRD,
                                      StringRef MethodName) {
  CXXMethodDecl *Method;
  auto It = std::find_if(CRD->methods().begin(), CRD->methods().end(),
                         [MethodName](const CXXMethodDecl *Method) {
                           return Method->getNameAsString() == MethodName;
                         });
  Method = (It != CRD->methods().end()) ? *It : nullptr;
  return Method;
}

static KernelInvocationKind
getKernelInvocationKind(FunctionDecl *KernelCallerFunc) {
  return llvm::StringSwitch<KernelInvocationKind>(KernelCallerFunc->getName())
      .Case("kernel_single_task", InvokeSingleTask)
      .Case("kernel_parallel_for", InvokeParallelFor)
      .Case("kernel_parallel_for_work_group", InvokeParallelForWorkGroup)
      .Default(InvokeUnknown);
}

// The SYCL kernel's 'object type' used for diagnostics and naming/mangling is
// the first parameter to a function template using the sycl_kernel
// attribute. In SYCL 1.2.1, this was passed by value,
// and in SYCL 2020, it is passed by reference.
static QualType GetSYCLKernelObjectType(const FunctionDecl *KernelCaller) {
  assert(KernelCaller->getNumParams() > 0 && "Insufficient kernel parameters");
  QualType KernelParamTy = KernelCaller->getParamDecl(0)->getType();

  // SYCL 2020 kernels are passed by reference.
  if (KernelParamTy->isReferenceType())
    KernelParamTy = KernelParamTy->getPointeeType();

  // SYCL 1.2.1
  return KernelParamTy.getUnqualifiedType();
}

/// Creates a kernel parameter descriptor
/// \param Src  field declaration to construct name from
/// \param Ty   the desired parameter type
/// \return     the constructed descriptor
static ParamDesc makeParamDesc(const FieldDecl *Src, QualType Ty) {
  ASTContext &Ctx = Src->getASTContext();
  std::string Name = (Twine("_arg_") + Src->getName()).str();
  return std::make_tuple(Ty, &Ctx.Idents.get(Name),
                         Ctx.getTrivialTypeSourceInfo(Ty));
}

static ParamDesc makeParamDesc(ASTContext &Ctx, StringRef Name, QualType Ty) {
  return std::make_tuple(Ty, &Ctx.Idents.get(Name),
                         Ctx.getTrivialTypeSourceInfo(Ty));
}

/// \return the target of given SYCL accessor type
static target getAccessTarget(const ClassTemplateSpecializationDecl *AccTy) {
  return static_cast<target>(
      AccTy->getTemplateArgs()[3].getAsIntegral().getExtValue());
}

// The first template argument to the kernel caller function is used to identify
// the kernel itself.
static QualType calculateKernelNameType(ASTContext &Ctx,
                                        const FunctionDecl *KernelCallerFunc) {
  const TemplateArgumentList *TAL =
      KernelCallerFunc->getTemplateSpecializationArgs();
  assert(TAL && "No template argument info");
  return TAL->get(0).getAsType().getCanonicalType();
}

std::string computeUniqueSYCLXOCCName(StringRef Name, StringRef Demangle);

// Gets a name for the OpenCL kernel function, calculated from the first
// template argument of the kernel caller function.
static std::pair<std::string, std::string>
constructKernelName(Sema &S, const FunctionDecl *KernelCallerFunc,
                    MangleContext &MC) {
  QualType KernelNameType =
      calculateKernelNameType(S.getASTContext(), KernelCallerFunc);

  SmallString<256> Result;
  llvm::raw_svector_ostream Out(Result);

  MC.mangleTypeName(KernelNameType, Out);

<<<<<<< HEAD
  std::string Res = std::string(Out.str());
  std::string Str = PredefinedExpr::ComputeName(
      S.getASTContext(), PredefinedExpr::UniqueStableNameType, KernelNameType);
  Res = computeUniqueSYCLXOCCName(Res, KernelNameType.getAsString());
  return {Res, Str};
=======
  return {std::string(Out.str()), SYCLUniqueStableNameExpr::ComputeName(
                                      S.getASTContext(), KernelNameType)};
>>>>>>> a418e1cd
}

static bool isDefaultSPIRArch(ASTContext &Context) {
  llvm::Triple T = Context.getTargetInfo().getTriple();
  if (T.isSPIR() && T.getSubArch() == llvm::Triple::NoSubArch)
    return true;
  return false;
}

static ParmVarDecl *getSyclKernelHandlerArg(FunctionDecl *KernelCallerFunc) {
  // Specialization constants in SYCL 2020 are not captured by lambda and
  // accessed through new optional lambda argument kernel_handler
  auto IsHandlerLambda = [](ParmVarDecl *PVD) {
    return Util::isSyclKernelHandlerType(PVD->getType());
  };

  assert(llvm::count_if(KernelCallerFunc->parameters(), IsHandlerLambda) <= 1 &&
         "Multiple kernel_handler parameters");

  auto KHArg = llvm::find_if(KernelCallerFunc->parameters(), IsHandlerLambda);

  return (KHArg != KernelCallerFunc->param_end()) ? *KHArg : nullptr;
}

static bool isReadOnlyAccessor(const TemplateArgument &AccessModeArg) {
  const auto *AccessModeArgEnumType =
      AccessModeArg.getIntegralType()->castAs<EnumType>();
  const EnumDecl *ED = AccessModeArgEnumType->getDecl();

  auto ReadOnly =
      llvm::find_if(ED->enumerators(), [&](const EnumConstantDecl *E) {
        return E->getName() == "read";
      });

  return ReadOnly != ED->enumerator_end() &&
         (*ReadOnly)->getInitVal() == AccessModeArg.getAsIntegral();
}

// anonymous namespace so these don't get linkage.
namespace {

template <typename T> struct bind_param { using type = T; };

template <> struct bind_param<CXXBaseSpecifier &> {
  using type = const CXXBaseSpecifier &;
};

template <> struct bind_param<FieldDecl *&> { using type = FieldDecl *; };

template <> struct bind_param<FieldDecl *const &> { using type = FieldDecl *; };

template <typename T> using bind_param_t = typename bind_param<T>::type;

class KernelObjVisitor {
  Sema &SemaRef;

  template <typename ParentTy, typename... HandlerTys>
  void VisitUnionImpl(const CXXRecordDecl *Owner, ParentTy &Parent,
                      const CXXRecordDecl *Wrapper, HandlerTys &... Handlers) {
    (void)std::initializer_list<int>{
        (Handlers.enterUnion(Owner, Parent), 0)...};
    VisitRecordHelper(Wrapper, Wrapper->fields(), Handlers...);
    (void)std::initializer_list<int>{
        (Handlers.leaveUnion(Owner, Parent), 0)...};
  }

  // These enable handler execution only when previous Handlers succeed.
  template <typename... Tn>
  bool handleField(FieldDecl *FD, QualType FDTy, Tn &&... tn) {
    bool result = true;
    (void)std::initializer_list<int>{(result = result && tn(FD, FDTy), 0)...};
    return result;
  }
  template <typename... Tn>
  bool handleField(const CXXBaseSpecifier &BD, QualType BDTy, Tn &&... tn) {
    bool result = true;
    std::initializer_list<int>{(result = result && tn(BD, BDTy), 0)...};
    return result;
  }

// This definition using std::bind is necessary because of a gcc 7.x bug.
#define KF_FOR_EACH(FUNC, Item, Qt)                                            \
  handleField(                                                                 \
      Item, Qt,                                                                \
      std::bind(static_cast<bool (std::decay_t<decltype(Handlers)>::*)(        \
                    bind_param_t<decltype(Item)>, QualType)>(                  \
                    &std::decay_t<decltype(Handlers)>::FUNC),                  \
                std::ref(Handlers), _1, _2)...)

  // The following simpler definition works with gcc 8.x and later.
  //#define KF_FOR_EACH(FUNC) \
//  handleField(Field, FieldTy, ([&](FieldDecl *FD, QualType FDTy) { \
//                return Handlers.f(FD, FDTy); \
//              })...)

  // Parent contains the FieldDecl or CXXBaseSpecifier that was used to enter
  // the Wrapper structure that we're currently visiting. Owner is the parent
  // type (which doesn't exist in cases where it is a FieldDecl in the
  // 'root'), and Wrapper is the current struct being unwrapped.
  template <typename ParentTy, typename... HandlerTys>
  void visitComplexRecord(const CXXRecordDecl *Owner, ParentTy &Parent,
                          const CXXRecordDecl *Wrapper, QualType RecordTy,
                          HandlerTys &... Handlers) {
    (void)std::initializer_list<int>{
        (Handlers.enterStruct(Owner, Parent, RecordTy), 0)...};
    VisitRecordHelper(Wrapper, Wrapper->bases(), Handlers...);
    VisitRecordHelper(Wrapper, Wrapper->fields(), Handlers...);
    (void)std::initializer_list<int>{
        (Handlers.leaveStruct(Owner, Parent, RecordTy), 0)...};
  }

  template <typename ParentTy, typename... HandlerTys>
  void visitSimpleRecord(const CXXRecordDecl *Owner, ParentTy &Parent,
                         const CXXRecordDecl *Wrapper, QualType RecordTy,
                         HandlerTys &... Handlers) {
    (void)std::initializer_list<int>{
        (Handlers.handleNonDecompStruct(Owner, Parent, RecordTy), 0)...};
  }

  template <typename ParentTy, typename... HandlerTys>
  void visitRecord(const CXXRecordDecl *Owner, ParentTy &Parent,
                   const CXXRecordDecl *Wrapper, QualType RecordTy,
                   HandlerTys &... Handlers);

  template <typename ParentTy, typename... HandlerTys>
  void VisitUnion(const CXXRecordDecl *Owner, ParentTy &Parent,
                  const CXXRecordDecl *Wrapper, HandlerTys &... Handlers);

  template <typename... HandlerTys>
  void VisitRecordHelper(const CXXRecordDecl *Owner,
                         clang::CXXRecordDecl::base_class_const_range Range,
                         HandlerTys &... Handlers) {
    for (const auto &Base : Range) {
      QualType BaseTy = Base.getType();
      // Handle accessor class as base
      if (Util::isSyclAccessorType(BaseTy)) {
        (void)std::initializer_list<int>{
            (Handlers.handleSyclAccessorType(Owner, Base, BaseTy), 0)...};
      } else if (Util::isSyclStreamType(BaseTy)) {
        // Handle stream class as base
        (void)std::initializer_list<int>{
            (Handlers.handleSyclStreamType(Owner, Base, BaseTy), 0)...};
      } else
        // For all other bases, visit the record
        visitRecord(Owner, Base, BaseTy->getAsCXXRecordDecl(), BaseTy,
                    Handlers...);
    }
  }

  template <typename... HandlerTys>
  void VisitRecordHelper(const CXXRecordDecl *Owner,
                         RecordDecl::field_range Range,
                         HandlerTys &... Handlers) {
    VisitRecordFields(Owner, Handlers...);
  }

  template <typename... HandlerTys>
  void visitArrayElementImpl(const CXXRecordDecl *Owner, FieldDecl *ArrayField,
                             QualType ElementTy, uint64_t Index,
                             HandlerTys &... Handlers) {
    (void)std::initializer_list<int>{
        (Handlers.nextElement(ElementTy, Index), 0)...};
    visitField(Owner, ArrayField, ElementTy, Handlers...);
  }

  template <typename... HandlerTys>
  void visitFirstArrayElement(const CXXRecordDecl *Owner, FieldDecl *ArrayField,
                              QualType ElementTy, HandlerTys &... Handlers) {
    visitArrayElementImpl(Owner, ArrayField, ElementTy, 0, Handlers...);
  }
  template <typename... HandlerTys>
  void visitNthArrayElement(const CXXRecordDecl *Owner, FieldDecl *ArrayField,
                            QualType ElementTy, uint64_t Index,
                            HandlerTys &... Handlers);

  template <typename... HandlerTys>
  void visitSimpleArray(const CXXRecordDecl *Owner, FieldDecl *Field,
                        QualType ArrayTy, HandlerTys &... Handlers) {
    (void)std::initializer_list<int>{
        (Handlers.handleSimpleArrayType(Field, ArrayTy), 0)...};
  }

  template <typename... HandlerTys>
  void visitComplexArray(const CXXRecordDecl *Owner, FieldDecl *Field,
                         QualType ArrayTy, HandlerTys &... Handlers) {
    // Array workflow is:
    // handleArrayType
    // enterArray
    // nextElement
    // VisitField (same as before, note that The FieldDecl is the of array
    // itself, not the element)
    // ... repeat per element, opt-out for duplicates.
    // leaveArray

    if (!KF_FOR_EACH(handleArrayType, Field, ArrayTy))
      return;

    const ConstantArrayType *CAT =
        SemaRef.getASTContext().getAsConstantArrayType(ArrayTy);
    assert(CAT && "Should only be called on constant-size array.");
    QualType ET = CAT->getElementType();
    uint64_t ElemCount = CAT->getSize().getZExtValue();
    assert(ElemCount > 0 && "SYCL prohibits 0 sized arrays");

    (void)std::initializer_list<int>{
        (Handlers.enterArray(Field, ArrayTy, ET), 0)...};

    visitFirstArrayElement(Owner, Field, ET, Handlers...);
    for (uint64_t Index = 1; Index < ElemCount; ++Index)
      visitNthArrayElement(Owner, Field, ET, Index, Handlers...);

    (void)std::initializer_list<int>{
        (Handlers.leaveArray(Field, ArrayTy, ET), 0)...};
  }

  template <typename... HandlerTys>
  void visitArray(const CXXRecordDecl *Owner, FieldDecl *Field,
                  QualType ArrayTy, HandlerTys &... Handlers);

  template <typename... HandlerTys>
  void visitField(const CXXRecordDecl *Owner, FieldDecl *Field,
                  QualType FieldTy, HandlerTys &... Handlers) {
    if (Util::isSyclAccessorType(FieldTy))
      KF_FOR_EACH(handleSyclAccessorType, Field, FieldTy);
    else if (Util::isSyclSamplerType(FieldTy))
      KF_FOR_EACH(handleSyclSamplerType, Field, FieldTy);
    else if (Util::isSyclHalfType(FieldTy))
      KF_FOR_EACH(handleSyclHalfType, Field, FieldTy);
    else if (Util::isSyclSpecConstantType(FieldTy))
      KF_FOR_EACH(handleSyclSpecConstantType, Field, FieldTy);
    else if (Util::isSyclStreamType(FieldTy))
      KF_FOR_EACH(handleSyclStreamType, Field, FieldTy);
    else if (FieldTy->isStructureOrClassType()) {
      if (KF_FOR_EACH(handleStructType, Field, FieldTy)) {
        CXXRecordDecl *RD = FieldTy->getAsCXXRecordDecl();
        visitRecord(Owner, Field, RD, FieldTy, Handlers...);
      }
    } else if (FieldTy->isUnionType()) {
      if (KF_FOR_EACH(handleUnionType, Field, FieldTy)) {
        CXXRecordDecl *RD = FieldTy->getAsCXXRecordDecl();
        VisitUnion(Owner, Field, RD, Handlers...);
      }
    } else if (FieldTy->isReferenceType())
      KF_FOR_EACH(handleReferenceType, Field, FieldTy);
    else if (FieldTy->isPointerType())
      KF_FOR_EACH(handlePointerType, Field, FieldTy);
    else if (FieldTy->isArrayType())
      visitArray(Owner, Field, FieldTy, Handlers...);
    else if (FieldTy->isScalarType() || FieldTy->isVectorType())
      KF_FOR_EACH(handleScalarType, Field, FieldTy);
    else
      KF_FOR_EACH(handleOtherType, Field, FieldTy);
  }

public:
  KernelObjVisitor(Sema &S) : SemaRef(S) {}

  template <typename... HandlerTys>
  void VisitRecordBases(const CXXRecordDecl *KernelFunctor,
                        HandlerTys &... Handlers) {
    VisitRecordHelper(KernelFunctor, KernelFunctor->bases(), Handlers...);
  }

  // A visitor function that dispatches to functions as defined in
  // SyclKernelFieldHandler for the purposes of kernel generation.
  template <typename... HandlerTys>
  void VisitRecordFields(const CXXRecordDecl *Owner, HandlerTys &... Handlers) {
    for (const auto Field : Owner->fields())
      visitField(Owner, Field, Field->getType(), Handlers...);
  }
#undef KF_FOR_EACH
};

// A base type that the SYCL OpenCL Kernel construction task uses to implement
// individual tasks.
class SyclKernelFieldHandlerBase {
public:
  static constexpr const bool VisitUnionBody = false;
  static constexpr const bool VisitNthArrayElement = true;
  // Opt-in based on whether we should visit inside simple containers (structs,
  // arrays). All of the 'check' types should likely be true, the int-header,
  // and kernel decl creation types should not.
  static constexpr const bool VisitInsideSimpleContainers = true;
  // Mark these virtual so that we can use override in the implementer classes,
  // despite virtual dispatch never being used.

  // Accessor can be a base class or a field decl, so both must be handled.
  virtual bool handleSyclAccessorType(const CXXRecordDecl *,
                                      const CXXBaseSpecifier &, QualType) {
    return true;
  }
  virtual bool handleSyclAccessorType(FieldDecl *, QualType) { return true; }
  virtual bool handleSyclSamplerType(const CXXRecordDecl *,
                                     const CXXBaseSpecifier &, QualType) {
    return true;
  }
  virtual bool handleSyclSamplerType(FieldDecl *, QualType) { return true; }
  virtual bool handleSyclSpecConstantType(FieldDecl *, QualType) {
    return true;
  }
  virtual bool handleSyclStreamType(const CXXRecordDecl *,
                                    const CXXBaseSpecifier &, QualType) {
    return true;
  }
  virtual bool handleSyclStreamType(FieldDecl *, QualType) { return true; }
  virtual bool handleSyclHalfType(const CXXRecordDecl *,
                                  const CXXBaseSpecifier &, QualType) {
    return true;
  }
  virtual bool handleSyclHalfType(FieldDecl *, QualType) { return true; }
  virtual bool handleStructType(FieldDecl *, QualType) { return true; }
  virtual bool handleUnionType(FieldDecl *, QualType) { return true; }
  virtual bool handleReferenceType(FieldDecl *, QualType) { return true; }
  virtual bool handlePointerType(FieldDecl *, QualType) { return true; }
  virtual bool handleArrayType(FieldDecl *, QualType) { return true; }
  virtual bool handleScalarType(FieldDecl *, QualType) { return true; }
  // Most handlers shouldn't be handling this, just the field checker.
  virtual bool handleOtherType(FieldDecl *, QualType) { return true; }

  // Handle a simple struct that doesn't need to be decomposed, only called on
  // handlers with VisitInsideSimpleContainers as false.  Replaces
  // handleStructType, enterStruct, leaveStruct, and visiting of sub-elements.
  virtual bool handleNonDecompStruct(const CXXRecordDecl *, FieldDecl *,
                                     QualType) {
    return true;
  }
  virtual bool handleNonDecompStruct(const CXXRecordDecl *,
                                     const CXXBaseSpecifier &, QualType) {
    return true;
  }

  // Instead of handleArrayType, enterArray, leaveArray, and nextElement (plus
  // descending down the elements), this function gets called in the event of an
  // array containing simple elements (even in the case of an MD array).
  virtual bool handleSimpleArrayType(FieldDecl *, QualType) { return true; }

  // The following are only used for keeping track of where we are in the base
  // class/field graph. Int Headers use this to calculate offset, most others
  // don't have a need for these.

  virtual bool enterStruct(const CXXRecordDecl *, FieldDecl *, QualType) {
    return true;
  }
  virtual bool leaveStruct(const CXXRecordDecl *, FieldDecl *, QualType) {
    return true;
  }
  virtual bool enterStruct(const CXXRecordDecl *, const CXXBaseSpecifier &,
                           QualType) {
    return true;
  }
  virtual bool leaveStruct(const CXXRecordDecl *, const CXXBaseSpecifier &,
                           QualType) {
    return true;
  }
  virtual bool enterUnion(const CXXRecordDecl *, FieldDecl *) { return true; }
  virtual bool leaveUnion(const CXXRecordDecl *, FieldDecl *) { return true; }

  // The following are used for stepping through array elements.
  virtual bool enterArray(FieldDecl *, QualType ArrayTy, QualType ElementTy) {
    return true;
  }
  virtual bool leaveArray(FieldDecl *, QualType ArrayTy, QualType ElementTy) {
    return true;
  }

  virtual bool nextElement(QualType, uint64_t) { return true; }

  virtual ~SyclKernelFieldHandlerBase() = default;
};

// A class to act as the direct base for all the SYCL OpenCL Kernel construction
// tasks that contains a reference to Sema (and potentially any other
// universally required data).
class SyclKernelFieldHandler : public SyclKernelFieldHandlerBase {
protected:
  Sema &SemaRef;
  SyclKernelFieldHandler(Sema &S) : SemaRef(S) {}
};

// A class to represent the 'do nothing' case for filtering purposes.
class SyclEmptyHandler final : public SyclKernelFieldHandlerBase {};
SyclEmptyHandler GlobalEmptyHandler;

template <bool Keep, typename H> struct HandlerFilter;
template <typename H> struct HandlerFilter<true, H> {
  H &Handler;
  HandlerFilter(H &Handler) : Handler(Handler) {}
};
template <typename H> struct HandlerFilter<false, H> {
  SyclEmptyHandler &Handler = GlobalEmptyHandler;
  HandlerFilter(H &Handler) {}
};

template <bool B, bool... Rest> struct AnyTrue;

template <bool B> struct AnyTrue<B> { static constexpr bool Value = B; };

template <bool B, bool... Rest> struct AnyTrue {
  static constexpr bool Value = B || AnyTrue<Rest...>::Value;
};

template <bool B, bool... Rest> struct AllTrue;

template <bool B> struct AllTrue<B> { static constexpr bool Value = B; };

template <bool B, bool... Rest> struct AllTrue {
  static constexpr bool Value = B && AllTrue<Rest...>::Value;
};

template <typename ParentTy, typename... Handlers>
void KernelObjVisitor::VisitUnion(const CXXRecordDecl *Owner, ParentTy &Parent,
                                  const CXXRecordDecl *Wrapper,
                                  Handlers &... handlers) {
  // Don't continue descending if none of the handlers 'care'. This could be 'if
  // constexpr' starting in C++17.  Until then, we have to count on the
  // optimizer to realize "if (false)" is a dead branch.
  if (AnyTrue<Handlers::VisitUnionBody...>::Value)
    VisitUnionImpl(
        Owner, Parent, Wrapper,
        HandlerFilter<Handlers::VisitUnionBody, Handlers>(handlers).Handler...);
}

template <typename... Handlers>
void KernelObjVisitor::visitNthArrayElement(const CXXRecordDecl *Owner,
                                            FieldDecl *ArrayField,
                                            QualType ElementTy, uint64_t Index,
                                            Handlers &... handlers) {
  // Don't continue descending if none of the handlers 'care'. This could be 'if
  // constexpr' starting in C++17.  Until then, we have to count on the
  // optimizer to realize "if (false)" is a dead branch.
  if (AnyTrue<Handlers::VisitNthArrayElement...>::Value)
    visitArrayElementImpl(
        Owner, ArrayField, ElementTy, Index,
        HandlerFilter<Handlers::VisitNthArrayElement, Handlers>(handlers)
            .Handler...);
}

template <typename ParentTy, typename... HandlerTys>
void KernelObjVisitor::visitRecord(const CXXRecordDecl *Owner, ParentTy &Parent,
                                   const CXXRecordDecl *Wrapper,
                                   QualType RecordTy,
                                   HandlerTys &... Handlers) {
  RecordDecl *RD = RecordTy->getAsRecordDecl();
  assert(RD && "should not be null.");
  if (RD->hasAttr<SYCLRequiresDecompositionAttr>()) {
    // If this container requires decomposition, we have to visit it as
    // 'complex', so all handlers are called in this case with the 'complex'
    // case.
    visitComplexRecord(Owner, Parent, Wrapper, RecordTy, Handlers...);
  } else {
    // "Simple" Containers are those that do NOT need to be decomposed,
    // "Complex" containers are those that DO. In the case where the container
    // does NOT need to be decomposed, we can call VisitSimpleRecord on the
    // handlers that have opted-out of VisitInsideSimpleContainers. The 'if'
    // makes sure we only do that if at least 1 has opted out.
    if (!AllTrue<HandlerTys::VisitInsideSimpleContainers...>::Value)
      visitSimpleRecord(
          Owner, Parent, Wrapper, RecordTy,
          HandlerFilter<!HandlerTys::VisitInsideSimpleContainers, HandlerTys>(
              Handlers)
              .Handler...);

    // Even though this is a 'simple' container, some handlers (via
    // VisitInsideSimpleContainers = true) need to treat it as if it needs
    // decomposing, so we call VisitComplexRecord iif at least one has.
    if (AnyTrue<HandlerTys::VisitInsideSimpleContainers...>::Value)
      visitComplexRecord(
          Owner, Parent, Wrapper, RecordTy,
          HandlerFilter<HandlerTys::VisitInsideSimpleContainers, HandlerTys>(
              Handlers)
              .Handler...);
  }
}

template <typename... HandlerTys>
void KernelObjVisitor::visitArray(const CXXRecordDecl *Owner, FieldDecl *Field,
                                  QualType ArrayTy, HandlerTys &... Handlers) {

  if (Field->hasAttr<SYCLRequiresDecompositionAttr>()) {
    visitComplexArray(Owner, Field, ArrayTy, Handlers...);
  } else {
    if (!AllTrue<HandlerTys::VisitInsideSimpleContainers...>::Value)
      visitSimpleArray(
          Owner, Field, ArrayTy,
          HandlerFilter<!HandlerTys::VisitInsideSimpleContainers, HandlerTys>(
              Handlers)
              .Handler...);

    if (AnyTrue<HandlerTys::VisitInsideSimpleContainers...>::Value)
      visitComplexArray(
          Owner, Field, ArrayTy,
          HandlerFilter<HandlerTys::VisitInsideSimpleContainers, HandlerTys>(
              Handlers)
              .Handler...);
  }
}

// A type to check the validity of all of the argument types.
class SyclKernelFieldChecker : public SyclKernelFieldHandler {
  bool IsInvalid = false;
  DiagnosticsEngine &Diag;
  // Check whether the object should be disallowed from being copied to kernel.
  // Return true if not copyable, false if copyable.
  bool checkNotCopyableToKernel(const FieldDecl *FD, QualType FieldTy) {
    if (FieldTy->isArrayType()) {
      if (const auto *CAT =
              SemaRef.getASTContext().getAsConstantArrayType(FieldTy)) {
        QualType ET = CAT->getElementType();
        return checkNotCopyableToKernel(FD, ET);
      }
      return Diag.Report(FD->getLocation(),
                         diag::err_sycl_non_constant_array_type)
             << FieldTy;
    }

    return false;
  }

  bool checkPropertyListType(TemplateArgument PropList, SourceLocation Loc) {
    if (PropList.getKind() != TemplateArgument::ArgKind::Type)
      return SemaRef.Diag(
          Loc, diag::err_sycl_invalid_accessor_property_template_param);

    QualType PropListTy = PropList.getAsType();
    if (!Util::isAccessorPropertyListType(PropListTy))
      return SemaRef.Diag(
          Loc, diag::err_sycl_invalid_accessor_property_template_param);

    const auto *AccPropListDecl =
        cast<ClassTemplateSpecializationDecl>(PropListTy->getAsRecordDecl());
    if (AccPropListDecl->getTemplateArgs().size() != 1)
      return SemaRef.Diag(Loc,
                          diag::err_sycl_invalid_property_list_param_number)
             << "accessor_property_list";

    const auto TemplArg = AccPropListDecl->getTemplateArgs()[0];
    if (TemplArg.getKind() != TemplateArgument::ArgKind::Pack)
      return SemaRef.Diag(
                 Loc,
                 diag::err_sycl_invalid_accessor_property_list_template_param)
             << /*accessor_property_list*/ 0 << /*parameter pack*/ 0;

    for (TemplateArgument::pack_iterator Prop = TemplArg.pack_begin();
         Prop != TemplArg.pack_end(); ++Prop) {
      if (Prop->getKind() != TemplateArgument::ArgKind::Type)
        return SemaRef.Diag(
                   Loc,
                   diag::err_sycl_invalid_accessor_property_list_template_param)
               << /*accessor_property_list pack argument*/ 1 << /*type*/ 1;
      QualType PropTy = Prop->getAsType();
      if (Util::isSyclBufferLocationType(PropTy) &&
          checkBufferLocationType(PropTy, Loc))
        return true;
    }
    return false;
  }

  bool checkBufferLocationType(QualType PropTy, SourceLocation Loc) {
    const auto *PropDecl =
        cast<ClassTemplateSpecializationDecl>(PropTy->getAsRecordDecl());
    if (PropDecl->getTemplateArgs().size() != 1)
      return SemaRef.Diag(Loc,
                          diag::err_sycl_invalid_property_list_param_number)
             << "buffer_location";

    const auto BufferLoc = PropDecl->getTemplateArgs()[0];
    if (BufferLoc.getKind() != TemplateArgument::ArgKind::Integral)
      return SemaRef.Diag(
                 Loc,
                 diag::err_sycl_invalid_accessor_property_list_template_param)
             << /*buffer_location*/ 2 << /*non-negative integer*/ 2;

    int LocationID = static_cast<int>(BufferLoc.getAsIntegral().getExtValue());
    if (LocationID < 0)
      return SemaRef.Diag(
                 Loc,
                 diag::err_sycl_invalid_accessor_property_list_template_param)
             << /*buffer_location*/ 2 << /*non-negative integer*/ 2;

    return false;
  }

  bool checkAccessorType(QualType Ty, SourceRange Loc) {
    assert(Util::isSyclAccessorType(Ty) &&
           "Should only be called on SYCL accessor types.");

    const RecordDecl *RecD = Ty->getAsRecordDecl();
    if (const ClassTemplateSpecializationDecl *CTSD =
            dyn_cast<ClassTemplateSpecializationDecl>(RecD)) {
      const TemplateArgumentList &TAL = CTSD->getTemplateArgs();
      TemplateArgument TA = TAL.get(0);
      llvm::DenseSet<QualType> Visited;
      checkSYCLType(SemaRef, TA.getAsType(), Loc, Visited);

      if (TAL.size() > 5)
        return checkPropertyListType(TAL.get(5), Loc.getBegin());
    }
    return false;
  }

public:
  SyclKernelFieldChecker(Sema &S)
      : SyclKernelFieldHandler(S), Diag(S.getASTContext().getDiagnostics()) {}
  static constexpr const bool VisitNthArrayElement = false;
  bool isValid() { return !IsInvalid; }

  bool handleReferenceType(FieldDecl *FD, QualType FieldTy) final {
    Diag.Report(FD->getLocation(), diag::err_bad_kernel_param_type) << FieldTy;
    IsInvalid = true;
    return isValid();
  }

  bool handleStructType(FieldDecl *FD, QualType FieldTy) final {
    IsInvalid |= checkNotCopyableToKernel(FD, FieldTy);
    return isValid();
  }

  bool handleSyclAccessorType(const CXXRecordDecl *, const CXXBaseSpecifier &BS,
                              QualType FieldTy) final {
    IsInvalid |= checkAccessorType(FieldTy, BS.getBeginLoc());
    return isValid();
  }

  bool handleSyclAccessorType(FieldDecl *FD, QualType FieldTy) final {
    IsInvalid |= checkAccessorType(FieldTy, FD->getLocation());
    return isValid();
  }

  bool handleArrayType(FieldDecl *FD, QualType FieldTy) final {
    IsInvalid |= checkNotCopyableToKernel(FD, FieldTy);
    return isValid();
  }

  bool handlePointerType(FieldDecl *FD, QualType FieldTy) final {
    while (FieldTy->isAnyPointerType()) {
      FieldTy = QualType{FieldTy->getPointeeOrArrayElementType(), 0};
      if (FieldTy->isVariableArrayType()) {
        Diag.Report(FD->getLocation(), diag::err_vla_unsupported);
        IsInvalid = true;
        break;
      }
    }
    return isValid();
  }

  bool handleOtherType(FieldDecl *FD, QualType FieldTy) final {
    Diag.Report(FD->getLocation(), diag::err_bad_kernel_param_type) << FieldTy;
    IsInvalid = true;
    return isValid();
  }
};

// A type to check the validity of accessing accessor/sampler/stream
// types as kernel parameters inside union.
class SyclKernelUnionChecker : public SyclKernelFieldHandler {
  int UnionCount = 0;
  bool IsInvalid = false;
  DiagnosticsEngine &Diag;

public:
  SyclKernelUnionChecker(Sema &S)
      : SyclKernelFieldHandler(S), Diag(S.getASTContext().getDiagnostics()) {}
  bool isValid() { return !IsInvalid; }
  static constexpr const bool VisitUnionBody = true;
  static constexpr const bool VisitNthArrayElement = false;

  bool checkType(SourceLocation Loc, QualType Ty) {
    if (UnionCount) {
      IsInvalid = true;
      Diag.Report(Loc, diag::err_bad_union_kernel_param_members) << Ty;
    }
    return isValid();
  }

  bool enterUnion(const CXXRecordDecl *RD, FieldDecl *FD) override {
    ++UnionCount;
    return true;
  }

  bool leaveUnion(const CXXRecordDecl *RD, FieldDecl *FD) override {
    --UnionCount;
    return true;
  }

  bool handleSyclAccessorType(FieldDecl *FD, QualType FieldTy) final {
    return checkType(FD->getLocation(), FieldTy);
  }

  bool handleSyclAccessorType(const CXXRecordDecl *, const CXXBaseSpecifier &BS,
                              QualType FieldTy) final {
    return checkType(BS.getBeginLoc(), FieldTy);
  }

  bool handleSyclSamplerType(FieldDecl *FD, QualType FieldTy) final {
    return checkType(FD->getLocation(), FieldTy);
  }

  bool handleSyclSamplerType(const CXXRecordDecl *, const CXXBaseSpecifier &BS,
                             QualType FieldTy) final {
    return checkType(BS.getBeginLoc(), FieldTy);
  }

  bool handleSyclStreamType(FieldDecl *FD, QualType FieldTy) final {
    return checkType(FD->getLocation(), FieldTy);
  }

  bool handleSyclStreamType(const CXXRecordDecl *, const CXXBaseSpecifier &BS,
                            QualType FieldTy) final {
    return checkType(BS.getBeginLoc(), FieldTy);
  }
};

// A type to mark whether a collection requires decomposition.
class SyclKernelDecompMarker : public SyclKernelFieldHandler {
  llvm::SmallVector<bool, 16> CollectionStack;

public:
  static constexpr const bool VisitUnionBody = false;
  static constexpr const bool VisitNthArrayElement = false;

  SyclKernelDecompMarker(Sema &S) : SyclKernelFieldHandler(S) {
    // In order to prevent checking this over and over, just add a dummy-base
    // entry.
    CollectionStack.push_back(true);
  }

  bool handleSyclAccessorType(const CXXRecordDecl *, const CXXBaseSpecifier &,
                              QualType) final {
    CollectionStack.back() = true;
    return true;
  }
  bool handleSyclAccessorType(FieldDecl *, QualType) final {
    CollectionStack.back() = true;
    return true;
  }

  bool handleSyclSamplerType(const CXXRecordDecl *, const CXXBaseSpecifier &,
                             QualType) final {
    CollectionStack.back() = true;
    return true;
  }
  bool handleSyclSamplerType(FieldDecl *, QualType) final {
    CollectionStack.back() = true;
    return true;
  }
  bool handleSyclSpecConstantType(FieldDecl *, QualType) final {
    CollectionStack.back() = true;
    return true;
  }
  bool handleSyclStreamType(const CXXRecordDecl *, const CXXBaseSpecifier &,
                            QualType) final {
    CollectionStack.back() = true;
    return true;
  }
  bool handleSyclStreamType(FieldDecl *, QualType) final {
    CollectionStack.back() = true;
    return true;
  }
  bool handleSyclHalfType(const CXXRecordDecl *, const CXXBaseSpecifier &,
                          QualType) final {
    CollectionStack.back() = true;
    return true;
  }
  bool handleSyclHalfType(FieldDecl *, QualType) final {
    CollectionStack.back() = true;
    return true;
  }

  bool handlePointerType(FieldDecl *, QualType) final {
    CollectionStack.back() = true;
    return true;
  }

  bool enterStruct(const CXXRecordDecl *, FieldDecl *, QualType) final {
    CollectionStack.push_back(false);
    return true;
  }

  bool leaveStruct(const CXXRecordDecl *, FieldDecl *, QualType Ty) final {
    if (CollectionStack.pop_back_val()) {
      RecordDecl *RD = Ty->getAsRecordDecl();
      assert(RD && "should not be null.");
      if (!RD->hasAttr<SYCLRequiresDecompositionAttr>())
        RD->addAttr(SYCLRequiresDecompositionAttr::CreateImplicit(
            SemaRef.getASTContext()));
      CollectionStack.back() = true;
    }
    return true;
  }

  bool enterStruct(const CXXRecordDecl *, const CXXBaseSpecifier &,
                   QualType) final {
    CollectionStack.push_back(false);
    return true;
  }

  bool leaveStruct(const CXXRecordDecl *, const CXXBaseSpecifier &,
                   QualType Ty) final {
    if (CollectionStack.pop_back_val()) {
      RecordDecl *RD = Ty->getAsRecordDecl();
      assert(RD && "should not be null.");
      if (!RD->hasAttr<SYCLRequiresDecompositionAttr>())
        RD->addAttr(SYCLRequiresDecompositionAttr::CreateImplicit(
            SemaRef.getASTContext()));
      CollectionStack.back() = true;
    }

    return true;
  }

  bool enterArray(FieldDecl *, QualType ArrayTy, QualType ElementTy) final {
    CollectionStack.push_back(false);
    return true;
  }

  bool leaveArray(FieldDecl *FD, QualType ArrayTy, QualType ElementTy) final {
    if (CollectionStack.pop_back_val()) {
      // Cannot assert, since in MD arrays we'll end up marking them multiple
      // times.
      if (!FD->hasAttr<SYCLRequiresDecompositionAttr>())
        FD->addAttr(SYCLRequiresDecompositionAttr::CreateImplicit(
            SemaRef.getASTContext()));
      CollectionStack.back() = true;
    }
    return true;
  }
};

static bool isSyclXilinxType(const QualType &Ty) {
  static std::array<StringRef, 3> Namespaces = {"cl", "sycl", "xilinx"};
  llvm::SmallVector<const DeclContext *, 8> CtxStack;
  CtxStack.push_back(cast<DeclContext>(Ty->getAsTagDecl()));
  while (!isa<TranslationUnitDecl>(CtxStack.back()->getParent()))
    CtxStack.push_back(CtxStack.back()->getParent());
  for (unsigned Idx = 0; Idx < Namespaces.size(); Idx++) {
    auto *NS = dyn_cast<NamespaceDecl>(CtxStack.pop_back_val());
    if (!NS)
      return false;
    IdentifierInfo *II = NS->getIdentifier();
    if (!II)
      return false;
    if (!II->isStr(Namespaces[Idx]))
      return false;
  }
  return true;
}

// A type to Create and own the FunctionDecl for the kernel.
class SyclKernelDeclCreator : public SyclKernelFieldHandler {
  FunctionDecl *KernelDecl;
  llvm::SmallVector<ParmVarDecl *, 8> Params;
  Sema::ContextRAII FuncContext;
  // Holds the last handled field's first parameter. This doesn't store an
  // iterator as push_back invalidates iterators.
  size_t LastParamIndex = 0;
  // Keeps track of whether we are currently handling fields inside a struct.
  int StructDepth = 0;

  void addParam(const FieldDecl *FD, QualType FieldTy) {
    ParamDesc newParamDesc = makeParamDesc(FD, FieldTy);
    addParam(newParamDesc, FieldTy);
  }

  void addParam(const CXXBaseSpecifier &BS, QualType FieldTy) {
    // TODO: There is no name for the base available, but duplicate names are
    // seemingly already possible, so we'll give them all the same name for now.
    // This only happens with the accessor types.
    StringRef Name = "_arg__base";
    ParamDesc newParamDesc =
        makeParamDesc(SemaRef.getASTContext(), Name, FieldTy);
    addParam(newParamDesc, FieldTy);
  }
  // Add a parameter with specified name and type
  void addParam(StringRef Name, QualType ParamTy) {
    ParamDesc newParamDesc =
        makeParamDesc(SemaRef.getASTContext(), Name, ParamTy);
    addParam(newParamDesc, ParamTy);
  }

  void addParam(ParamDesc newParamDesc, QualType FieldTy) {
    // Create a new ParmVarDecl based on the new info.
    ASTContext &Ctx = SemaRef.getASTContext();
    auto *NewParam = ParmVarDecl::Create(
        Ctx, KernelDecl, SourceLocation(), SourceLocation(),
        std::get<1>(newParamDesc), std::get<0>(newParamDesc),
        std::get<2>(newParamDesc), SC_None, /*DefArg*/ nullptr);
    NewParam->setScopeInfo(0, Params.size());
    NewParam->setIsUsed();

    LastParamIndex = Params.size();
    Params.push_back(NewParam);
  }

  // Obtain an integer value stored in a template parameter of buffer_location
  // property to pass it to buffer_location kernel attribute
  void handleXilinxProperty(ParmVarDecl *Param, QualType PropTy,
                            SourceLocation Loc) {
    if (!isSyclXilinxType(PropTy))
      return;
    /// TODO: when D88645 lands update this code to use that instead.
    ASTContext &Ctx = SemaRef.getASTContext();
    const CXXRecordDecl *RD = PropTy->getAsCXXRecordDecl();
    const CXXRecordDecl *PRD = cast<CXXRecordDecl>(RD->getParent());
    std::string Str = "xilinx_" + PRD->getName().str();
    StringRef Annot = Str;
    llvm::SmallVector<Expr*, 4> Args;
    QualType ResTy;
    ResTy = Ctx.adjustStringLiteralBaseType(Ctx.CharTy.withConst());
    ResTy = Ctx.getConstantArrayType(ResTy, llvm::APInt(32, Annot.size()),
                                     nullptr, ArrayType::Normal,
                                     /*IndexTypeQuals*/ 0);
    if (const auto *PropDecl = dyn_cast<ClassTemplateSpecializationDecl>(RD)) {
      for (auto &Arg : PropDecl->getTemplateArgs().asArray()) {
        switch (Arg.getKind()) {
        case TemplateArgument::Integral:
          Args.push_back(ConstantExpr::Create(
              Ctx,
              IntegerLiteral::Create(Ctx,
                                     Arg.getAsIntegral(), Arg.getIntegralType(),
                                     Loc),
              APValue(Arg.getAsIntegral())));
          break;
        default:
          llvm_unreachable("unimplemented");
        }
      }
    }
    Param->addAttr(
        AnnotateAttr::CreateImplicit(Ctx, Annot, Args.data(), Args.size()));
  }

  // Handle accessor properties. If any properties were found in
  // the accessor_property_list - add the appropriate attributes to ParmVarDecl.
  void handleAccessorPropertyList(ParmVarDecl *Param,
                                  const CXXRecordDecl *RecordDecl,
                                  SourceLocation Loc) {
    const auto *AccTy = cast<ClassTemplateSpecializationDecl>(RecordDecl);
    if (AccTy->getTemplateArgs().size() < 6)
      return;
    const auto PropList = cast<TemplateArgument>(AccTy->getTemplateArgs()[5]);
    QualType PropListTy = PropList.getAsType();
    const auto *AccPropListDecl =
        cast<ClassTemplateSpecializationDecl>(PropListTy->getAsRecordDecl());
    const auto TemplArg = AccPropListDecl->getTemplateArgs()[0];
    // Move through TemplateArgs list of a property list and search for
    // properties. If found - apply the appropriate attribute to ParmVarDecl.
    for (TemplateArgument::pack_iterator Prop = TemplArg.pack_begin();
         Prop != TemplArg.pack_end(); ++Prop) {
      QualType PropTy = Prop->getAsType();
      if (Util::isSyclAccessorNoAliasPropertyType(PropTy))
        handleNoAliasProperty(Param, PropTy, Loc);
      if (Util::isSyclBufferLocationType(PropTy))
        handleBufferLocationProperty(Param, PropTy, Loc);
      handleXilinxProperty(Param, PropTy, Loc);
    }
  }

  void handleNoAliasProperty(ParmVarDecl *Param, QualType PropTy,
                             SourceLocation Loc) {
    ASTContext &Ctx = SemaRef.getASTContext();
    Param->addAttr(RestrictAttr::CreateImplicit(Ctx, Loc));
  }

  // Obtain an integer value stored in a template parameter of buffer_location
  // property to pass it to buffer_location kernel attribute
  void handleBufferLocationProperty(ParmVarDecl *Param, QualType PropTy,
                                    SourceLocation Loc) {
    // If we have more than 1 buffer_location properties on a single
    // accessor - emit an error
    if (Param->hasAttr<SYCLIntelBufferLocationAttr>()) {
      SemaRef.Diag(Loc, diag::err_sycl_compiletime_property_duplication)
          << "buffer_location";
      return;
    }
    ASTContext &Ctx = SemaRef.getASTContext();
    const auto *PropDecl =
        cast<ClassTemplateSpecializationDecl>(PropTy->getAsRecordDecl());
    const auto BufferLoc = PropDecl->getTemplateArgs()[0];
    int LocationID = static_cast<int>(BufferLoc.getAsIntegral().getExtValue());
    Param->addAttr(
        SYCLIntelBufferLocationAttr::CreateImplicit(Ctx, LocationID));
  }

  // All special SYCL objects must have __init method. We extract types for
  // kernel parameters from __init method parameters. We will use __init method
  // and kernel parameters which we build here to initialize special objects in
  // the kernel body. Accessors require additional processing and are handled in
  // handleSyclAccessorType.
  bool handleSpecialType(FieldDecl *FD, QualType FieldTy) {
    const auto *RecordDecl = FieldTy->getAsCXXRecordDecl();
    assert(RecordDecl && "The stream/sampler must be a RecordDecl");
    CXXMethodDecl *InitMethod = getMethodByName(RecordDecl, InitMethodName);
    assert(InitMethod && "The stream/sampler must have the __init method");

    // Don't do -1 here because we count on this to be the first parameter added
    // (if any).
    size_t ParamIndex = Params.size();
    for (const ParmVarDecl *Param : InitMethod->parameters()) {
      QualType ParamTy = Param->getType();
      addParam(FD, ParamTy.getCanonicalType());
    }
    LastParamIndex = ParamIndex;
    return true;
  }

  static void setKernelImplicitAttrs(ASTContext &Context, FunctionDecl *FD,
                                     bool IsSIMDKernel) {
    // Set implicit attributes.
    FD->addAttr(OpenCLKernelAttr::CreateImplicit(Context));
    FD->addAttr(ArtificialAttr::CreateImplicit(Context));
    if (IsSIMDKernel)
      FD->addAttr(SYCLSimdAttr::CreateImplicit(Context));
  }

  static FunctionDecl *createKernelDecl(ASTContext &Ctx, SourceLocation Loc,
                                        bool IsInline, bool IsSIMDKernel) {
    // Create this with no prototype, and we can fix this up after we've seen
    // all the params.
    FunctionProtoType::ExtProtoInfo Info(CC_OpenCLKernel);
    QualType FuncType = Ctx.getFunctionType(Ctx.VoidTy, {}, Info);

    FunctionDecl *FD = FunctionDecl::Create(
        Ctx, Ctx.getTranslationUnitDecl(), Loc, Loc, DeclarationName(),
        FuncType, Ctx.getTrivialTypeSourceInfo(Ctx.VoidTy), SC_None);
    FD->setImplicitlyInline(IsInline);
    setKernelImplicitAttrs(Ctx, FD, IsSIMDKernel);

    // Add kernel to translation unit to see it in AST-dump.
    Ctx.getTranslationUnitDecl()->addDecl(FD);
    return FD;
  }

public:
  static constexpr const bool VisitInsideSimpleContainers = false;
  SyclKernelDeclCreator(Sema &S, SourceLocation Loc, bool IsInline,
                        bool IsSIMDKernel, FunctionDecl *SYCLKernel)
      : SyclKernelFieldHandler(S),
        KernelDecl(
            createKernelDecl(S.getASTContext(), Loc, IsInline, IsSIMDKernel)),
        FuncContext(SemaRef, KernelDecl) {
    S.addSyclOpenCLKernel(SYCLKernel, KernelDecl);
  }

  ~SyclKernelDeclCreator() {
    ASTContext &Ctx = SemaRef.getASTContext();
    FunctionProtoType::ExtProtoInfo Info(CC_OpenCLKernel);

    SmallVector<QualType, 8> ArgTys;
    std::transform(std::begin(Params), std::end(Params),
                   std::back_inserter(ArgTys),
                   [](const ParmVarDecl *PVD) { return PVD->getType(); });

    QualType FuncType = Ctx.getFunctionType(Ctx.VoidTy, ArgTys, Info);
    KernelDecl->setType(FuncType);
    KernelDecl->setParams(Params);

    // Make sure that this is marked as a kernel so that the code-gen can make
    // decisions based on that. We cannot add this earlier, otherwise the call
    // to TransformStmt in replaceWithLocalClone can diagnose something that got
    // diagnosed on the actual kernel.
    KernelDecl->addAttr(
        SYCLKernelAttr::CreateImplicit(SemaRef.getASTContext()));

    SemaRef.addSyclDeviceDecl(KernelDecl);
  }

  bool enterStruct(const CXXRecordDecl *, FieldDecl *, QualType) final {
    ++StructDepth;
    return true;
  }

  bool leaveStruct(const CXXRecordDecl *, FieldDecl *, QualType) final {
    --StructDepth;
    return true;
  }

  bool enterStruct(const CXXRecordDecl *, const CXXBaseSpecifier &BS,
                   QualType FieldTy) final {
    ++StructDepth;
    return true;
  }

  bool leaveStruct(const CXXRecordDecl *, const CXXBaseSpecifier &BS,
                   QualType FieldTy) final {
    --StructDepth;
    return true;
  }

  // FIXME: Refactor accessor handling. There is a discrepancy in how
  // inherited accessors are handled.
  bool handleSyclAccessorType(const CXXRecordDecl *, const CXXBaseSpecifier &BS,
                              QualType FieldTy) final {
    const auto *RecordDecl = FieldTy->getAsCXXRecordDecl();
    assert(RecordDecl && "The accessor/sampler must be a RecordDecl");
    llvm::StringLiteral MethodName = KernelDecl->hasAttr<SYCLSimdAttr>()
                                         ? InitESIMDMethodName
                                         : InitMethodName;
    CXXMethodDecl *InitMethod = getMethodByName(RecordDecl, MethodName);
    assert(InitMethod && "The accessor/sampler must have the __init method");

    // Get access mode of accessor.
    const auto *AccessorSpecializationDecl =
        cast<ClassTemplateSpecializationDecl>(RecordDecl);
    const TemplateArgument &AccessModeArg =
        AccessorSpecializationDecl->getTemplateArgs().get(2);

    // Don't do -1 here because we count on this to be the first parameter added
    // (if any).
    size_t ParamIndex = Params.size();
    for (const ParmVarDecl *Param : InitMethod->parameters()) {
      QualType ParamTy = Param->getType();
      addParam(BS, ParamTy.getCanonicalType());
      if (ParamTy.getTypePtr()->isPointerType()) {
        handleAccessorPropertyList(Params.back(), RecordDecl, BS.getBeginLoc());

        // Add implicit attribute to parameter decl when it is a read only
        // SYCL accessor.
        if (isReadOnlyAccessor(AccessModeArg))
          Params.back()->addAttr(SYCLAccessorReadonlyAttr::CreateImplicit(
              SemaRef.getASTContext()));
      }
    }
    LastParamIndex = ParamIndex;
    return true;
  }

  bool handleSyclAccessorType(FieldDecl *FD, QualType FieldTy) final {
    const auto *RecordDecl = FieldTy->getAsCXXRecordDecl();
    assert(RecordDecl && "The accessor must be a RecordDecl");

    // Get access mode of accessor.
    const auto *AccessorSpecializationDecl =
        cast<ClassTemplateSpecializationDecl>(RecordDecl);
    const TemplateArgument &AccessModeArg =
        AccessorSpecializationDecl->getTemplateArgs().get(2);

    llvm::StringLiteral MethodName = KernelDecl->hasAttr<SYCLSimdAttr>()
                                         ? InitESIMDMethodName
                                         : InitMethodName;
    CXXMethodDecl *InitMethod = getMethodByName(RecordDecl, MethodName);
    assert(InitMethod && "The accessor must have the __init method");

    // Don't do -1 here because we count on this to be the first parameter added
    // (if any).
    size_t ParamIndex = Params.size();
    for (const ParmVarDecl *Param : InitMethod->parameters()) {
      QualType ParamTy = Param->getType();
      addParam(FD, ParamTy.getCanonicalType());
      if (ParamTy.getTypePtr()->isPointerType()) {
        handleAccessorPropertyList(Params.back(), RecordDecl,
                                   FD->getLocation());
        if (KernelDecl->hasAttr<SYCLSimdAttr>())
          // In ESIMD kernels accessor's pointer argument needs to be marked
          Params.back()->addAttr(
              SYCLSimdAccessorPtrAttr::CreateImplicit(SemaRef.getASTContext()));

        // Add implicit attribute to parameter decl when it is a read only
        // SYCL accessor.
        if (isReadOnlyAccessor(AccessModeArg))
          Params.back()->addAttr(SYCLAccessorReadonlyAttr::CreateImplicit(
              SemaRef.getASTContext()));
      }
    }
    LastParamIndex = ParamIndex;
    return true;
  }

  bool handleSyclSamplerType(FieldDecl *FD, QualType FieldTy) final {
    return handleSpecialType(FD, FieldTy);
  }

  RecordDecl *wrapField(FieldDecl *Field, QualType FieldTy) {
    RecordDecl *WrapperClass =
        SemaRef.getASTContext().buildImplicitRecord("__wrapper_class");
    WrapperClass->startDefinition();
    Field = FieldDecl::Create(
        SemaRef.getASTContext(), WrapperClass, SourceLocation(),
        SourceLocation(), /*Id=*/nullptr, FieldTy,
        SemaRef.getASTContext().getTrivialTypeSourceInfo(FieldTy,
                                                         SourceLocation()),
        /*BW=*/nullptr, /*Mutable=*/false, /*InitStyle=*/ICIS_NoInit);
    Field->setAccess(AS_public);
    WrapperClass->addDecl(Field);
    WrapperClass->completeDefinition();
    return WrapperClass;
  };

  bool handlePointerType(FieldDecl *FD, QualType FieldTy) final {
    // USM allows to use raw pointers instead of buffers/accessors, but these
    // pointers point to the specially allocated memory. For pointer fields we
    // add a kernel argument with the same type as field but global address
    // space, because OpenCL requires it.
    QualType PointeeTy = FieldTy->getPointeeType();
    Qualifiers Quals = PointeeTy.getQualifiers();
    auto AS = Quals.getAddressSpace();
    // Leave global_device and global_host address spaces as is to help FPGA
    // device in memory allocations
    if (AS != LangAS::sycl_global_device && AS != LangAS::sycl_global_host)
      Quals.setAddressSpace(LangAS::sycl_global);
    PointeeTy = SemaRef.getASTContext().getQualifiedType(
        PointeeTy.getUnqualifiedType(), Quals);
    QualType ModTy = SemaRef.getASTContext().getPointerType(PointeeTy);
    // When the kernel is generated, struct type kernel arguments are
    // decomposed; i.e. the parameters of the kernel are the fields of the
    // struct, and not the struct itself. This causes an error in the backend
    // when the struct field is a pointer, since non-USM pointers cannot be
    // passed directly. To work around this issue, all pointers inside the
    // struct are wrapped in a generated '__wrapper_class'.
    if (StructDepth) {
      RecordDecl *WrappedPointer = wrapField(FD, ModTy);
      ModTy = SemaRef.getASTContext().getRecordType(WrappedPointer);
    }

    addParam(FD, ModTy);
    return true;
  }

  bool handleSimpleArrayType(FieldDecl *FD, QualType FieldTy) final {
    // Arrays are always wrapped in a struct since they cannot be passed
    // directly.
    RecordDecl *WrappedArray = wrapField(FD, FieldTy);
    QualType ModTy = SemaRef.getASTContext().getRecordType(WrappedArray);
    addParam(FD, ModTy);
    return true;
  }

  bool handleScalarType(FieldDecl *FD, QualType FieldTy) final {
    addParam(FD, FieldTy);
    return true;
  }

  bool handleNonDecompStruct(const CXXRecordDecl *, FieldDecl *FD,
                             QualType Ty) final {
    addParam(FD, Ty);
    return true;
  }

  bool handleNonDecompStruct(const CXXRecordDecl *Base,
                             const CXXBaseSpecifier &BS, QualType Ty) final {
    addParam(BS, Ty);
    return true;
  }

  bool handleUnionType(FieldDecl *FD, QualType FieldTy) final {
    return handleScalarType(FD, FieldTy);
  }

  bool handleSyclHalfType(FieldDecl *FD, QualType FieldTy) final {
    addParam(FD, FieldTy);
    return true;
  }

  bool handleSyclStreamType(FieldDecl *FD, QualType FieldTy) final {
    return handleSpecialType(FD, FieldTy);
  }

  bool handleSyclStreamType(const CXXRecordDecl *, const CXXBaseSpecifier &,
                            QualType FieldTy) final {
    // FIXME SYCL stream should be usable as a base type
    // See https://github.com/intel/llvm/issues/1552
    return true;
  }

  // Generate kernel argument to intialize specialization constants. This
  // argument is only generated when the target has no native support for
  // specialization constants
  void handleSyclKernelHandlerType() {
    ASTContext &Context = SemaRef.getASTContext();
    if (isDefaultSPIRArch(Context))
      return;

    StringRef Name = "_arg__specialization_constants_buffer";
    addParam(Name, Context.getPointerType(Context.getAddrSpaceQualType(
                       Context.CharTy, LangAS::sycl_global)));
  }

  void setBody(CompoundStmt *KB) { KernelDecl->setBody(KB); }

  FunctionDecl *getKernelDecl() { return KernelDecl; }

  llvm::ArrayRef<ParmVarDecl *> getParamVarDeclsForCurrentField() {
    return ArrayRef<ParmVarDecl *>(std::begin(Params) + LastParamIndex,
                                   std::end(Params));
  }
  using SyclKernelFieldHandler::handleSyclHalfType;
  using SyclKernelFieldHandler::handleSyclSamplerType;
};

class SyclKernelArgsSizeChecker : public SyclKernelFieldHandler {
  SourceLocation KernelLoc;
  unsigned SizeOfParams = 0;
  bool IsSIMD = false;

  void addParam(QualType ArgTy) {
    SizeOfParams +=
        SemaRef.getASTContext().getTypeSizeInChars(ArgTy).getQuantity();
  }

  bool handleSpecialType(QualType FieldTy) {
    const CXXRecordDecl *RecordDecl = FieldTy->getAsCXXRecordDecl();
    assert(RecordDecl && "The accessor/sampler must be a RecordDecl");
    llvm::StringLiteral MethodName =
        IsSIMD ? InitESIMDMethodName : InitMethodName;
    CXXMethodDecl *InitMethod = getMethodByName(RecordDecl, MethodName);
    assert(InitMethod && "The accessor/sampler must have the __init method");
    for (const ParmVarDecl *Param : InitMethod->parameters())
      addParam(Param->getType());
    return true;
  }

public:
  static constexpr const bool VisitInsideSimpleContainers = false;
  SyclKernelArgsSizeChecker(Sema &S, SourceLocation Loc, bool IsSIMD)
      : SyclKernelFieldHandler(S), KernelLoc(Loc), IsSIMD(IsSIMD) {}

  ~SyclKernelArgsSizeChecker() {
    if (SizeOfParams > MaxKernelArgsSize)
      SemaRef.Diag(KernelLoc, diag::warn_sycl_kernel_too_big_args)
          << SizeOfParams << MaxKernelArgsSize;
  }

  bool handleSyclAccessorType(FieldDecl *FD, QualType FieldTy) final {
    return handleSpecialType(FieldTy);
  }

  bool handleSyclAccessorType(const CXXRecordDecl *, const CXXBaseSpecifier &,
                              QualType FieldTy) final {
    return handleSpecialType(FieldTy);
  }

  bool handleSyclSamplerType(FieldDecl *FD, QualType FieldTy) final {
    return handleSpecialType(FieldTy);
  }

  bool handleSyclSamplerType(const CXXRecordDecl *, const CXXBaseSpecifier &BS,
                             QualType FieldTy) final {
    return handleSpecialType(FieldTy);
  }

  bool handlePointerType(FieldDecl *FD, QualType FieldTy) final {
    addParam(FieldTy);
    return true;
  }

  bool handleScalarType(FieldDecl *FD, QualType FieldTy) final {
    addParam(FieldTy);
    return true;
  }

  bool handleSimpleArrayType(FieldDecl *FD, QualType FieldTy) final {
    addParam(FieldTy);
    return true;
  }

  bool handleNonDecompStruct(const CXXRecordDecl *, FieldDecl *FD,
                             QualType Ty) final {
    addParam(Ty);
    return true;
  }

  bool handleNonDecompStruct(const CXXRecordDecl *Base,
                             const CXXBaseSpecifier &BS, QualType Ty) final {
    addParam(Ty);
    return true;
  }

  bool handleUnionType(FieldDecl *FD, QualType FieldTy) final {
    return handleScalarType(FD, FieldTy);
  }

  bool handleSyclHalfType(FieldDecl *FD, QualType FieldTy) final {
    addParam(FieldTy);
    return true;
  }

  bool handleSyclStreamType(FieldDecl *FD, QualType FieldTy) final {
    addParam(FieldTy);
    return true;
  }
  bool handleSyclStreamType(const CXXRecordDecl *, const CXXBaseSpecifier &,
                            QualType FieldTy) final {
    addParam(FieldTy);
    return true;
  }
  using SyclKernelFieldHandler::handleSyclHalfType;
};

enum class KernelArgDescription {
  BaseClass,
  DecomposedMember,
  WrappedPointer,
  WrappedArray,
  Accessor,
  AccessorBase,
  Sampler,
  Stream,
  KernelHandler,
  None
};

StringRef getKernelArgDesc(KernelArgDescription Desc) {
  switch (Desc) {
  case KernelArgDescription::BaseClass:
    return "Compiler generated argument for base class,";
  case KernelArgDescription::DecomposedMember:
    return "Compiler generated argument for decomposed struct/class,";
  case KernelArgDescription::WrappedPointer:
    return "Compiler generated argument for nested pointer,";
  case KernelArgDescription::WrappedArray:
    return "Compiler generated argument for array,";
  case KernelArgDescription::Accessor:
    return "Compiler generated argument for accessor,";
  case KernelArgDescription::AccessorBase:
    return "Compiler generated argument for accessor base class,";
  case KernelArgDescription::Sampler:
    return "Compiler generated argument for sampler,";
  case KernelArgDescription::Stream:
    return "Compiler generated argument for stream,";
  case KernelArgDescription::KernelHandler:
    return "Compiler generated argument for SYCL2020 specialization constant";
  case KernelArgDescription::None:
    return "";
  }
  llvm_unreachable(
      "switch should cover all possible values for KernelArgDescription");
}

class SyclOptReportCreator : public SyclKernelFieldHandler {
  SyclKernelDeclCreator &DC;
  SourceLocation KernelInvocationLoc;

  void addParam(const FieldDecl *KernelArg, QualType KernelArgType,
                KernelArgDescription KernelArgDesc) {
    StringRef NameToEmitInDescription = KernelArg->getName();
    const RecordDecl *KernelArgParent = KernelArg->getParent();
    if (KernelArgParent &&
        KernelArgDesc == KernelArgDescription::DecomposedMember) {
      NameToEmitInDescription = KernelArgParent->getName();
    }

    bool isWrappedField =
        KernelArgDesc == KernelArgDescription::WrappedPointer ||
        KernelArgDesc == KernelArgDescription::WrappedArray;

    unsigned KernelArgSize =
        SemaRef.getASTContext().getTypeSizeInChars(KernelArgType).getQuantity();

    SemaRef.getDiagnostics().getSYCLOptReport().AddKernelArgs(
        DC.getKernelDecl(), NameToEmitInDescription,
        isWrappedField ? "Compiler generated" : KernelArgType.getAsString(),
        KernelInvocationLoc, KernelArgSize, getKernelArgDesc(KernelArgDesc),
        (KernelArgDesc == KernelArgDescription::DecomposedMember)
            ? ("Field:" + KernelArg->getName().str() + ", ")
            : "");
  }

  void addParam(const FieldDecl *FD, QualType FieldTy) {
    KernelArgDescription Desc = KernelArgDescription::None;
    const RecordDecl *RD = FD->getParent();
    if (RD && RD->hasAttr<SYCLRequiresDecompositionAttr>())
      Desc = KernelArgDescription::DecomposedMember;

    addParam(FD, FieldTy, Desc);
  }

  // Handles base classes.
  void addParam(const CXXBaseSpecifier &, QualType KernelArgType,
                KernelArgDescription KernelArgDesc) {
    unsigned KernelArgSize =
        SemaRef.getASTContext().getTypeSizeInChars(KernelArgType).getQuantity();
    SemaRef.getDiagnostics().getSYCLOptReport().AddKernelArgs(
        DC.getKernelDecl(), KernelArgType.getAsString(),
        KernelArgType.getAsString(), KernelInvocationLoc, KernelArgSize,
        getKernelArgDesc(KernelArgDesc), "");
  }

  // Handles specialization constants.
  void addParam(QualType KernelArgType, KernelArgDescription KernelArgDesc) {
    unsigned KernelArgSize =
        SemaRef.getASTContext().getTypeSizeInChars(KernelArgType).getQuantity();
    SemaRef.getDiagnostics().getSYCLOptReport().AddKernelArgs(
        DC.getKernelDecl(), "", KernelArgType.getAsString(),
        KernelInvocationLoc, KernelArgSize, getKernelArgDesc(KernelArgDesc),
        "");
  }

  // Handles SYCL special types (accessor, sampler and stream) and modified
  // types (arrays and pointers)
  bool handleSpecialType(const FieldDecl *FD, QualType FieldTy,
                         KernelArgDescription Desc) {
    for (const auto *Param : DC.getParamVarDeclsForCurrentField())
      addParam(FD, Param->getType(), Desc);
    return true;
  }

public:
  static constexpr const bool VisitInsideSimpleContainers = false;
  SyclOptReportCreator(Sema &S, SyclKernelDeclCreator &DC, SourceLocation Loc)
      : SyclKernelFieldHandler(S), DC(DC), KernelInvocationLoc(Loc) {}

  bool handleSyclAccessorType(FieldDecl *FD, QualType FieldTy) final {
    return handleSpecialType(
        FD, FieldTy, KernelArgDescription(KernelArgDescription::Accessor));
  }

  bool handleSyclAccessorType(const CXXRecordDecl *, const CXXBaseSpecifier &BS,
                              QualType FieldTy) final {
    for (const auto *Param : DC.getParamVarDeclsForCurrentField()) {
      QualType KernelArgType = Param->getType();
      unsigned KernelArgSize = SemaRef.getASTContext()
                                   .getTypeSizeInChars(KernelArgType)
                                   .getQuantity();
      SemaRef.getDiagnostics().getSYCLOptReport().AddKernelArgs(
          DC.getKernelDecl(), FieldTy.getAsString(),
          KernelArgType.getAsString(), KernelInvocationLoc, KernelArgSize,
          getKernelArgDesc(
              KernelArgDescription(KernelArgDescription::AccessorBase)),
          "");
    }
    return true;
  }

  bool handleSyclSamplerType(FieldDecl *FD, QualType FieldTy) final {
    return handleSpecialType(
        FD, FieldTy, KernelArgDescription(KernelArgDescription::Sampler));
  }

  bool handlePointerType(FieldDecl *FD, QualType FieldTy) final {
    KernelArgDescription Desc = KernelArgDescription::None;
    ParmVarDecl *KernelParameter = DC.getParamVarDeclsForCurrentField()[0];
    // Compiler generated openCL kernel argument for current pointer field
    // is not a pointer. This means we are processing a nested pointer and
    // the openCL kernel argument is of type __wrapper_class.
    if (!KernelParameter->getType()->isPointerType())
      Desc = KernelArgDescription::WrappedPointer;
    return handleSpecialType(FD, FieldTy, Desc);
  }

  bool handleScalarType(FieldDecl *FD, QualType FieldTy) final {
    addParam(FD, FieldTy);
    return true;
  }

  bool handleSimpleArrayType(FieldDecl *FD, QualType FieldTy) final {
    // Simple arrays are always wrapped.
    handleSpecialType(FD, FieldTy,
                      KernelArgDescription(KernelArgDescription::WrappedArray));
    return true;
  }

  bool handleNonDecompStruct(const CXXRecordDecl *, FieldDecl *FD,
                             QualType Ty) final {
    addParam(FD, Ty);
    return true;
  }

  bool handleNonDecompStruct(const CXXRecordDecl *Base,
                             const CXXBaseSpecifier &BS, QualType Ty) final {
    addParam(BS, Ty, KernelArgDescription(KernelArgDescription::BaseClass));
    return true;
  }

  bool handleUnionType(FieldDecl *FD, QualType FieldTy) final {
    return handleScalarType(FD, FieldTy);
  }

  bool handleSyclHalfType(FieldDecl *FD, QualType FieldTy) final {
    addParam(FD, FieldTy);
    return true;
  }

  bool handleSyclStreamType(FieldDecl *FD, QualType FieldTy) final {
    return handleSpecialType(
        FD, FieldTy, KernelArgDescription(KernelArgDescription::Stream));
  }

  void handleSyclKernelHandlerType() {
    ASTContext &Context = SemaRef.getASTContext();
    if (isDefaultSPIRArch(Context))
      return;
    addParam(DC.getParamVarDeclsForCurrentField()[0]->getType(),
             KernelArgDescription(KernelArgDescription::KernelHandler));
  }
  using SyclKernelFieldHandler::handleSyclHalfType;
  using SyclKernelFieldHandler::handleSyclSamplerType;
  using SyclKernelFieldHandler::handleSyclStreamType;
};

static CXXMethodDecl *getOperatorParens(const CXXRecordDecl *Rec) {
  for (auto *MD : Rec->methods()) {
    if (MD->getOverloadedOperator() == OO_Call)
      return MD;
  }
  return nullptr;
}

static bool isESIMDKernelType(const CXXRecordDecl *KernelObjType) {
  const CXXMethodDecl *OpParens = getOperatorParens(KernelObjType);
  return (OpParens != nullptr) && OpParens->hasAttr<SYCLSimdAttr>();
}

class SyclKernelBodyCreator : public SyclKernelFieldHandler {
  SyclKernelDeclCreator &DeclCreator;
  llvm::SmallVector<Stmt *, 16> BodyStmts;
  llvm::SmallVector<InitListExpr *, 16> CollectionInitExprs;
  llvm::SmallVector<Stmt *, 16> FinalizeStmts;
  // This collection contains the information required to add/remove information
  // about arrays as we enter them.  The InitializedEntity component is
  // necessary for initializing child members.  uin64_t is the index of the
  // current element being worked on, which is updated every time we visit
  // nextElement.
  llvm::SmallVector<std::pair<InitializedEntity, uint64_t>, 8> ArrayInfos;
  VarDecl *KernelObjClone;
  InitializedEntity VarEntity;
  const CXXRecordDecl *KernelObj;
  llvm::SmallVector<Expr *, 16> MemberExprBases;
  FunctionDecl *KernelCallerFunc;
  SourceLocation KernelCallerSrcLoc; // KernelCallerFunc source location.
  // Contains a count of how many containers we're in.  This is used by the
  // pointer-struct-wrapping code to ensure that we don't try to wrap
  // non-top-level pointers.
  uint64_t StructDepth = 0;
  VarDecl *KernelHandlerClone = nullptr;

  Stmt *replaceWithLocalClone(ParmVarDecl *OriginalParam, VarDecl *LocalClone,
                              Stmt *FunctionBody) {
    // DeclRefExpr with valid source location but with decl which is not marked
    // as used is invalid.
    LocalClone->setIsUsed();
    std::pair<DeclaratorDecl *, DeclaratorDecl *> MappingPair =
        std::make_pair(OriginalParam, LocalClone);
    KernelBodyTransform KBT(MappingPair, SemaRef);
    return KBT.TransformStmt(FunctionBody).get();
  }

  // Using the statements/init expressions that we've created, this generates
  // the kernel body compound stmt. CompoundStmt needs to know its number of
  // statements in advance to allocate it, so we cannot do this as we go along.
  CompoundStmt *createKernelBody() {
    // Push the Kernel function scope to ensure the scope isn't empty
    SemaRef.PushFunctionScope();

    // Initialize kernel object local clone
    assert(CollectionInitExprs.size() == 1 &&
           "Should have been popped down to just the first one");
    KernelObjClone->setInit(CollectionInitExprs.back());

    // Replace references to the kernel object in kernel body, to use the
    // compiler generated local clone
    Stmt *NewBody =
        replaceWithLocalClone(KernelCallerFunc->getParamDecl(0), KernelObjClone,
                              KernelCallerFunc->getBody());

    // If kernel_handler argument is passed by SYCL kernel, replace references
    // to this argument in kernel body, to use the compiler generated local
    // clone
    if (ParmVarDecl *KernelHandlerParam =
            getSyclKernelHandlerArg(KernelCallerFunc))
      NewBody = replaceWithLocalClone(KernelHandlerParam, KernelHandlerClone,
                                      NewBody);

    // Use transformed body (with clones) as kernel body
    BodyStmts.push_back(NewBody);

    BodyStmts.insert(BodyStmts.end(), FinalizeStmts.begin(),
                     FinalizeStmts.end());

    return CompoundStmt::Create(SemaRef.getASTContext(), BodyStmts, {}, {});
  }

  void markParallelWorkItemCalls() {
    if (getKernelInvocationKind(KernelCallerFunc) ==
        InvokeParallelForWorkGroup) {
      FindPFWGLambdaFnVisitor V(KernelObj);
      V.TraverseStmt(KernelCallerFunc->getBody());
      CXXMethodDecl *WGLambdaFn = V.getLambdaFn();
      assert(WGLambdaFn && "PFWG lambda not found");
      // Mark the function that it "works" in a work group scope:
      // NOTE: In case of parallel_for_work_item the marker call itself is
      // marked with work item scope attribute, here  the '()' operator of the
      // object passed as parameter is marked. This is an optimization -
      // there are a lot of locals created at parallel_for_work_group
      // scope before calling the lambda - it is more efficient to have
      // all of them in the private address space rather then sharing via
      // the local AS. See parallel_for_work_group implementation in the
      // SYCL headers.
      if (!WGLambdaFn->hasAttr<SYCLScopeAttr>()) {
        WGLambdaFn->addAttr(SYCLScopeAttr::CreateImplicit(
            SemaRef.getASTContext(), SYCLScopeAttr::Level::WorkGroup));
        // Search and mark parallel_for_work_item calls:
        MarkWIScopeFnVisitor MarkWIScope(SemaRef.getASTContext());
        MarkWIScope.TraverseDecl(WGLambdaFn);
        // Now mark local variables declared in the PFWG lambda with work group
        // scope attribute
        addScopeAttrToLocalVars(*WGLambdaFn);
      }
    }
  }

  // Creates a DeclRefExpr to the ParmVar that represents the current field.
  Expr *createParamReferenceExpr() {
    ParmVarDecl *KernelParameter =
        DeclCreator.getParamVarDeclsForCurrentField()[0];

    QualType ParamType = KernelParameter->getOriginalType();
    Expr *DRE = SemaRef.BuildDeclRefExpr(KernelParameter, ParamType, VK_LValue,
                                         KernelCallerSrcLoc);
    return DRE;
  }

  // Creates a DeclRefExpr to the ParmVar that represents the current pointer
  // field.
  Expr *createPointerParamReferenceExpr(QualType PointerTy, bool Wrapped) {
    ParmVarDecl *KernelParameter =
        DeclCreator.getParamVarDeclsForCurrentField()[0];

    QualType ParamType = KernelParameter->getOriginalType();
    Expr *DRE = SemaRef.BuildDeclRefExpr(KernelParameter, ParamType, VK_LValue,
                                         KernelCallerSrcLoc);

    // Struct Type kernel arguments are decomposed. The pointer fields are
    // then wrapped inside a compiler generated struct. Therefore when
    // generating the initializers, we have to 'unwrap' the pointer.
    if (Wrapped) {
      CXXRecordDecl *WrapperStruct = ParamType->getAsCXXRecordDecl();
      // Pointer field wrapped inside __wrapper_class
      FieldDecl *Pointer = *(WrapperStruct->field_begin());
      DRE = buildMemberExpr(DRE, Pointer);
      ParamType = Pointer->getType();
    }

    DRE = ImplicitCastExpr::Create(SemaRef.Context, ParamType,
                                   CK_LValueToRValue, DRE, /*BasePath=*/nullptr,
                                   VK_PRValue, FPOptionsOverride());

    if (PointerTy->getPointeeType().getAddressSpace() !=
        ParamType->getPointeeType().getAddressSpace())
      DRE = ImplicitCastExpr::Create(SemaRef.Context, PointerTy,
                                     CK_AddressSpaceConversion, DRE, nullptr,
                                     VK_PRValue, FPOptionsOverride());

    return DRE;
  }

  Expr *createSimpleArrayParamReferenceExpr(QualType ArrayTy) {
    ParmVarDecl *KernelParameter =
        DeclCreator.getParamVarDeclsForCurrentField()[0];
    QualType ParamType = KernelParameter->getOriginalType();
    Expr *DRE = SemaRef.BuildDeclRefExpr(KernelParameter, ParamType, VK_LValue,
                                         KernelCallerSrcLoc);

    // Unwrap the array.
    CXXRecordDecl *WrapperStruct = ParamType->getAsCXXRecordDecl();
    FieldDecl *ArrayField = *(WrapperStruct->field_begin());
    return buildMemberExpr(DRE, ArrayField);
  }

  // Returns 'true' if the thing we're visiting (Based on the FD/QualType pair)
  // is an element of an array.  This will determine whether we do
  // MemberExprBases in some cases or not, AND determines how we initialize
  // values.
  bool isArrayElement(const FieldDecl *FD, QualType Ty) const {
    return !SemaRef.getASTContext().hasSameType(FD->getType(), Ty);
  }

  // Creates an initialized entity for a field/item. In the case where this is a
  // field, returns a normal member initializer, if we're in a sub-array of a MD
  // array, returns an element initializer.
  InitializedEntity getFieldEntity(FieldDecl *FD, QualType Ty) {
    if (isArrayElement(FD, Ty))
      return InitializedEntity::InitializeElement(SemaRef.getASTContext(),
                                                  ArrayInfos.back().second,
                                                  ArrayInfos.back().first);
    return InitializedEntity::InitializeMember(FD, &VarEntity);
  }

  void addFieldInit(FieldDecl *FD, QualType Ty, MultiExprArg ParamRef) {
    InitializationKind InitKind =
        InitializationKind::CreateCopy(KernelCallerSrcLoc, KernelCallerSrcLoc);
    addFieldInit(FD, Ty, ParamRef, InitKind);
  }

  void addFieldInit(FieldDecl *FD, QualType Ty, MultiExprArg ParamRef,
                    InitializationKind InitKind) {
    addFieldInit(FD, Ty, ParamRef, InitKind, getFieldEntity(FD, Ty));
  }

  void addFieldInit(FieldDecl *FD, QualType Ty, MultiExprArg ParamRef,
                    InitializationKind InitKind, InitializedEntity Entity) {
    InitializationSequence InitSeq(SemaRef, Entity, InitKind, ParamRef);
    ExprResult Init = InitSeq.Perform(SemaRef, Entity, InitKind, ParamRef);

    InitListExpr *ParentILE = CollectionInitExprs.back();
    ParentILE->updateInit(SemaRef.getASTContext(), ParentILE->getNumInits(),
                          Init.get());
  }

  void addBaseInit(const CXXBaseSpecifier &BS, QualType Ty,
                   InitializationKind InitKind) {
    InitializedEntity Entity = InitializedEntity::InitializeBase(
        SemaRef.Context, &BS, /*IsInheritedVirtualBase*/ false, &VarEntity);
    InitializationSequence InitSeq(SemaRef, Entity, InitKind, None);
    ExprResult Init = InitSeq.Perform(SemaRef, Entity, InitKind, None);

    InitListExpr *ParentILE = CollectionInitExprs.back();
    ParentILE->updateInit(SemaRef.getASTContext(), ParentILE->getNumInits(),
                          Init.get());
  }

  void addSimpleBaseInit(const CXXBaseSpecifier &BS, QualType Ty) {
    InitializationKind InitKind =
        InitializationKind::CreateCopy(KernelCallerSrcLoc, KernelCallerSrcLoc);

    InitializedEntity Entity = InitializedEntity::InitializeBase(
        SemaRef.Context, &BS, /*IsInheritedVirtualBase*/ false, &VarEntity);

    Expr *ParamRef = createParamReferenceExpr();
    InitializationSequence InitSeq(SemaRef, Entity, InitKind, ParamRef);
    ExprResult Init = InitSeq.Perform(SemaRef, Entity, InitKind, ParamRef);

    InitListExpr *ParentILE = CollectionInitExprs.back();
    ParentILE->updateInit(SemaRef.getASTContext(), ParentILE->getNumInits(),
                          Init.get());
  }

  // Adds an initializer that handles a simple initialization of a field.
  void addSimpleFieldInit(FieldDecl *FD, QualType Ty) {
    Expr *ParamRef = createParamReferenceExpr();
    addFieldInit(FD, Ty, ParamRef);
  }

  MemberExpr *buildMemberExpr(Expr *Base, ValueDecl *Member) {
    DeclAccessPair MemberDAP = DeclAccessPair::make(Member, AS_none);
    MemberExpr *Result = SemaRef.BuildMemberExpr(
        Base, /*IsArrow */ false, KernelCallerSrcLoc, NestedNameSpecifierLoc(),
        KernelCallerSrcLoc, Member, MemberDAP,
        /*HadMultipleCandidates*/ false,
        DeclarationNameInfo(Member->getDeclName(), KernelCallerSrcLoc),
        Member->getType(), VK_LValue, OK_Ordinary);
    return Result;
  }

  void addFieldMemberExpr(FieldDecl *FD, QualType Ty) {
    if (!isArrayElement(FD, Ty))
      MemberExprBases.push_back(buildMemberExpr(MemberExprBases.back(), FD));
  }

  void removeFieldMemberExpr(const FieldDecl *FD, QualType Ty) {
    if (!isArrayElement(FD, Ty))
      MemberExprBases.pop_back();
  }

  void createSpecialMethodCall(const CXXRecordDecl *RD, StringRef MethodName,
                               SmallVectorImpl<Stmt *> &AddTo) {
    CXXMethodDecl *Method = getMethodByName(RD, MethodName);
    if (!Method)
      return;

    unsigned NumParams = Method->getNumParams();
    llvm::SmallVector<Expr *, 4> ParamDREs(NumParams);
    llvm::ArrayRef<ParmVarDecl *> KernelParameters =
        DeclCreator.getParamVarDeclsForCurrentField();
    for (size_t I = 0; I < NumParams; ++I) {
      QualType ParamType = KernelParameters[I]->getOriginalType();
      ParamDREs[I] = SemaRef.BuildDeclRefExpr(KernelParameters[I], ParamType,
                                              VK_LValue, KernelCallerSrcLoc);
    }

    MemberExpr *MethodME = buildMemberExpr(MemberExprBases.back(), Method);

    QualType ResultTy = Method->getReturnType();
    ExprValueKind VK = Expr::getValueKindForType(ResultTy);
    ResultTy = ResultTy.getNonLValueExprType(SemaRef.Context);
    llvm::SmallVector<Expr *, 4> ParamStmts;
    const auto *Proto = cast<FunctionProtoType>(Method->getType());
    SemaRef.GatherArgumentsForCall(KernelCallerSrcLoc, Method, Proto, 0,
                                   ParamDREs, ParamStmts);
    // [kernel_obj or wrapper object].accessor.__init(_ValueType*,
    // range<int>, range<int>, id<int>)
    AddTo.push_back(CXXMemberCallExpr::Create(
        SemaRef.Context, MethodME, ParamStmts, ResultTy, VK, KernelCallerSrcLoc,
        FPOptionsOverride()));
  }

  // Creates an empty InitListExpr of the correct number of child-inits
  // of this to append into.
  void addCollectionInitListExpr(const CXXRecordDecl *RD) {
    const ASTRecordLayout &Info =
        SemaRef.getASTContext().getASTRecordLayout(RD);
    uint64_t NumInitExprs = Info.getFieldCount() + RD->getNumBases();
    addCollectionInitListExpr(QualType(RD->getTypeForDecl(), 0), NumInitExprs);
  }

  InitListExpr *createInitListExpr(const CXXRecordDecl *RD) {
    const ASTRecordLayout &Info =
        SemaRef.getASTContext().getASTRecordLayout(RD);
    uint64_t NumInitExprs = Info.getFieldCount() + RD->getNumBases();
    return createInitListExpr(QualType(RD->getTypeForDecl(), 0), NumInitExprs);
  }

  InitListExpr *createInitListExpr(QualType InitTy, uint64_t NumChildInits) {
    InitListExpr *ILE = new (SemaRef.getASTContext()) InitListExpr(
        SemaRef.getASTContext(), KernelCallerSrcLoc, {}, KernelCallerSrcLoc);
    ILE->reserveInits(SemaRef.getASTContext(), NumChildInits);
    ILE->setType(InitTy);

    return ILE;
  }

  // Create an empty InitListExpr of the type/size for the rest of the visitor
  // to append into.
  void addCollectionInitListExpr(QualType InitTy, uint64_t NumChildInits) {

    InitListExpr *ILE = createInitListExpr(InitTy, NumChildInits);
    InitListExpr *ParentILE = CollectionInitExprs.back();
    ParentILE->updateInit(SemaRef.getASTContext(), ParentILE->getNumInits(),
                          ILE);

    CollectionInitExprs.push_back(ILE);
  }

  // FIXME Avoid creation of kernel obj clone.
  // See https://github.com/intel/llvm/issues/1544 for details.
  static VarDecl *createKernelObjClone(ASTContext &Ctx, DeclContext *DC,
                                       const CXXRecordDecl *KernelObj) {
    TypeSourceInfo *TSInfo =
        KernelObj->isLambda() ? KernelObj->getLambdaTypeInfo() : nullptr;
    VarDecl *VD = VarDecl::Create(
        Ctx, DC, KernelObj->getLocation(), KernelObj->getLocation(),
        KernelObj->getIdentifier(), QualType(KernelObj->getTypeForDecl(), 0),
        TSInfo, SC_None);

    return VD;
  }

  const llvm::StringLiteral getInitMethodName() const {
    bool IsSIMDKernel = isESIMDKernelType(KernelObj);
    return IsSIMDKernel ? InitESIMDMethodName : InitMethodName;
  }

  // Default inits the type, then calls the init-method in the body.
  bool handleSpecialType(FieldDecl *FD, QualType Ty) {
    addFieldInit(FD, Ty, None,
                 InitializationKind::CreateDefault(KernelCallerSrcLoc));

    addFieldMemberExpr(FD, Ty);

    const auto *RecordDecl = Ty->getAsCXXRecordDecl();
    createSpecialMethodCall(RecordDecl, getInitMethodName(), BodyStmts);
    CXXMethodDecl *FinalizeMethod =
        getMethodByName(RecordDecl, FinalizeMethodName);
    // A finalize-method is expected for stream class.
    if (!FinalizeMethod && Util::isSyclStreamType(Ty))
      SemaRef.Diag(FD->getLocation(), diag::err_sycl_expected_finalize_method);
    else
      createSpecialMethodCall(RecordDecl, FinalizeMethodName, FinalizeStmts);

    removeFieldMemberExpr(FD, Ty);

    return true;
  }

  bool handleSpecialType(const CXXBaseSpecifier &BS, QualType Ty) {
    const auto *RecordDecl = Ty->getAsCXXRecordDecl();
    addBaseInit(BS, Ty, InitializationKind::CreateDefault(KernelCallerSrcLoc));
    createSpecialMethodCall(RecordDecl, getInitMethodName(), BodyStmts);
    return true;
  }

  // Generate __init call for kernel handler argument
  void handleSpecialType(QualType KernelHandlerTy) {
    DeclRefExpr *KernelHandlerCloneRef =
        DeclRefExpr::Create(SemaRef.Context, NestedNameSpecifierLoc(),
                            KernelCallerSrcLoc, KernelHandlerClone, false,
                            DeclarationNameInfo(), KernelHandlerTy, VK_LValue);
    const auto *RecordDecl =
        KernelHandlerClone->getType()->getAsCXXRecordDecl();
    MemberExprBases.push_back(KernelHandlerCloneRef);
    createSpecialMethodCall(RecordDecl, InitSpecConstantsBuffer, BodyStmts);
    MemberExprBases.pop_back();
  }

  void createKernelHandlerClone(ASTContext &Ctx, DeclContext *DC,
                                ParmVarDecl *KernelHandlerArg) {
    QualType Ty = KernelHandlerArg->getType();
    TypeSourceInfo *TSInfo = Ctx.getTrivialTypeSourceInfo(Ty);
    KernelHandlerClone =
        VarDecl::Create(Ctx, DC, KernelCallerSrcLoc, KernelCallerSrcLoc,
                        KernelHandlerArg->getIdentifier(), Ty, TSInfo, SC_None);

    // Default initialize clone
    InitializedEntity VarEntity =
        InitializedEntity::InitializeVariable(KernelHandlerClone);
    InitializationKind InitKind =
        InitializationKind::CreateDefault(KernelCallerSrcLoc);
    InitializationSequence InitSeq(SemaRef, VarEntity, InitKind, None);
    ExprResult Init = InitSeq.Perform(SemaRef, VarEntity, InitKind, None);
    KernelHandlerClone->setInit(
        SemaRef.MaybeCreateExprWithCleanups(Init.get()));
    KernelHandlerClone->setInitStyle(VarDecl::CallInit);
  }

public:
  static constexpr const bool VisitInsideSimpleContainers = false;
  SyclKernelBodyCreator(Sema &S, SyclKernelDeclCreator &DC,
                        const CXXRecordDecl *KernelObj,
                        FunctionDecl *KernelCallerFunc)
      : SyclKernelFieldHandler(S), DeclCreator(DC),
        KernelObjClone(createKernelObjClone(S.getASTContext(),
                                            DC.getKernelDecl(), KernelObj)),
        VarEntity(InitializedEntity::InitializeVariable(KernelObjClone)),
        KernelObj(KernelObj), KernelCallerFunc(KernelCallerFunc),
        KernelCallerSrcLoc(KernelCallerFunc->getLocation()) {
    CollectionInitExprs.push_back(createInitListExpr(KernelObj));
    markParallelWorkItemCalls();

    Stmt *DS = new (S.Context) DeclStmt(DeclGroupRef(KernelObjClone),
                                        KernelCallerSrcLoc, KernelCallerSrcLoc);
    BodyStmts.push_back(DS);
    DeclRefExpr *KernelObjCloneRef = DeclRefExpr::Create(
        S.Context, NestedNameSpecifierLoc(), KernelCallerSrcLoc, KernelObjClone,
        false, DeclarationNameInfo(), QualType(KernelObj->getTypeForDecl(), 0),
        VK_LValue);
    MemberExprBases.push_back(KernelObjCloneRef);
  }

  ~SyclKernelBodyCreator() {
    CompoundStmt *KernelBody = createKernelBody();
    DeclCreator.setBody(KernelBody);
  }

  bool handleSyclAccessorType(FieldDecl *FD, QualType Ty) final {
    return handleSpecialType(FD, Ty);
  }

  bool handleSyclAccessorType(const CXXRecordDecl *, const CXXBaseSpecifier &BS,
                              QualType Ty) final {
    return handleSpecialType(BS, Ty);
  }

  bool handleSyclSamplerType(FieldDecl *FD, QualType Ty) final {
    return handleSpecialType(FD, Ty);
  }

  bool handleSyclSpecConstantType(FieldDecl *FD, QualType Ty) final {
    return handleSpecialType(FD, Ty);
  }

  bool handleSyclStreamType(FieldDecl *FD, QualType Ty) final {
    return handleSpecialType(FD, Ty);
  }

  bool handleSyclStreamType(const CXXRecordDecl *, const CXXBaseSpecifier &BS,
                            QualType Ty) final {
    // FIXME SYCL stream should be usable as a base type
    // See https://github.com/intel/llvm/issues/1552
    return true;
  }

  bool handleSyclHalfType(FieldDecl *FD, QualType Ty) final {
    addSimpleFieldInit(FD, Ty);
    return true;
  }

  bool handlePointerType(FieldDecl *FD, QualType FieldTy) final {
    Expr *PointerRef =
        createPointerParamReferenceExpr(FieldTy, StructDepth != 0);
    addFieldInit(FD, FieldTy, PointerRef);
    return true;
  }

  bool handleSimpleArrayType(FieldDecl *FD, QualType FieldTy) final {
    Expr *ArrayRef = createSimpleArrayParamReferenceExpr(FieldTy);
    InitializationKind InitKind = InitializationKind::CreateDirect({}, {}, {});

    InitializedEntity Entity =
        InitializedEntity::InitializeMember(FD, &VarEntity, /*Implicit*/ true);

    addFieldInit(FD, FieldTy, ArrayRef, InitKind, Entity);
    return true;
  }

  bool handleNonDecompStruct(const CXXRecordDecl *, FieldDecl *FD,
                             QualType Ty) final {
    addSimpleFieldInit(FD, Ty);
    return true;
  }

  bool handleNonDecompStruct(const CXXRecordDecl *Base,
                             const CXXBaseSpecifier &BS, QualType Ty) final {
    addSimpleBaseInit(BS, Ty);
    return true;
  }

  bool handleScalarType(FieldDecl *FD, QualType FieldTy) final {
    addSimpleFieldInit(FD, FieldTy);
    return true;
  }

  bool handleUnionType(FieldDecl *FD, QualType FieldTy) final {
    addSimpleFieldInit(FD, FieldTy);
    return true;
  }

  // Default inits the type, then calls the init-method in the body
  void handleSyclKernelHandlerType(ParmVarDecl *KernelHandlerArg) {

    // Create and default initialize local clone of kernel handler
    createKernelHandlerClone(SemaRef.getASTContext(),
                             DeclCreator.getKernelDecl(), KernelHandlerArg);

    // Add declaration statement to openCL kernel body
    Stmt *DS =
        new (SemaRef.Context) DeclStmt(DeclGroupRef(KernelHandlerClone),
                                       KernelCallerSrcLoc, KernelCallerSrcLoc);
    BodyStmts.push_back(DS);

    // Generate
    // KernelHandlerClone.__init_specialization_constants_buffer(specialization_constants_buffer)
    // call if target does not have native support for specialization constants.
    // Here, specialization_constants_buffer is the compiler generated kernel
    // argument of type char*.
    if (!isDefaultSPIRArch(SemaRef.Context))
      handleSpecialType(KernelHandlerArg->getType());
  }

  bool enterStruct(const CXXRecordDecl *RD, FieldDecl *FD, QualType Ty) final {
    ++StructDepth;
    addCollectionInitListExpr(Ty->getAsCXXRecordDecl());

    addFieldMemberExpr(FD, Ty);
    return true;
  }

  bool leaveStruct(const CXXRecordDecl *, FieldDecl *FD, QualType Ty) final {
    --StructDepth;
    CollectionInitExprs.pop_back();

    removeFieldMemberExpr(FD, Ty);
    return true;
  }

  bool enterStruct(const CXXRecordDecl *RD, const CXXBaseSpecifier &BS,
                   QualType) final {
    ++StructDepth;

    CXXCastPath BasePath;
    QualType DerivedTy(RD->getTypeForDecl(), 0);
    QualType BaseTy = BS.getType();
    SemaRef.CheckDerivedToBaseConversion(DerivedTy, BaseTy, KernelCallerSrcLoc,
                                         SourceRange(), &BasePath,
                                         /*IgnoreBaseAccess*/ true);
    auto Cast = ImplicitCastExpr::Create(
        SemaRef.Context, BaseTy, CK_DerivedToBase, MemberExprBases.back(),
        /* CXXCastPath=*/&BasePath, VK_LValue, FPOptionsOverride());
    MemberExprBases.push_back(Cast);

    addCollectionInitListExpr(BaseTy->getAsCXXRecordDecl());
    return true;
  }

  bool leaveStruct(const CXXRecordDecl *RD, const CXXBaseSpecifier &BS,
                   QualType) final {
    --StructDepth;
    MemberExprBases.pop_back();
    CollectionInitExprs.pop_back();
    return true;
  }

  bool enterArray(FieldDecl *FD, QualType ArrayType,
                  QualType ElementType) final {
    uint64_t ArraySize = SemaRef.getASTContext()
                             .getAsConstantArrayType(ArrayType)
                             ->getSize()
                             .getZExtValue();
    addCollectionInitListExpr(ArrayType, ArraySize);
    ArrayInfos.emplace_back(getFieldEntity(FD, ArrayType), 0);

    // If this is the top-level array, we need to make a MemberExpr in addition
    // to an array subscript.
    addFieldMemberExpr(FD, ArrayType);
    return true;
  }

  bool nextElement(QualType, uint64_t Index) final {
    ArrayInfos.back().second = Index;

    // Pop off the last member expr base.
    if (Index != 0)
      MemberExprBases.pop_back();

    QualType SizeT = SemaRef.getASTContext().getSizeType();

    llvm::APInt IndexVal{
        static_cast<unsigned>(SemaRef.getASTContext().getTypeSize(SizeT)),
        Index, SizeT->isSignedIntegerType()};

    auto IndexLiteral = IntegerLiteral::Create(
        SemaRef.getASTContext(), IndexVal, SizeT, KernelCallerSrcLoc);

    ExprResult IndexExpr = SemaRef.CreateBuiltinArraySubscriptExpr(
        MemberExprBases.back(), KernelCallerSrcLoc, IndexLiteral,
        KernelCallerSrcLoc);

    assert(!IndexExpr.isInvalid());
    MemberExprBases.push_back(IndexExpr.get());
    return true;
  }

  bool leaveArray(FieldDecl *FD, QualType ArrayType,
                  QualType ElementType) final {
    CollectionInitExprs.pop_back();
    ArrayInfos.pop_back();

    assert(
        !SemaRef.getASTContext().getAsConstantArrayType(ArrayType)->getSize() ==
            0 &&
        "Constant arrays must have at least 1 element");
    // Remove the IndexExpr.
    MemberExprBases.pop_back();

    // Remove the field access expr as well.
    removeFieldMemberExpr(FD, ArrayType);
    return true;
  }

  using SyclKernelFieldHandler::handleSyclHalfType;
  using SyclKernelFieldHandler::handleSyclSamplerType;
};

// Kernels are only the unnamed-lambda feature if the feature is enabled, AND
// the first template argument has been corrected by the library to match the
// functor type.
static bool IsSYCLUnnamedKernel(Sema &SemaRef, const FunctionDecl *FD) {
  if (!SemaRef.getLangOpts().SYCLUnnamedLambda)
    return false;
  QualType FunctorTy = GetSYCLKernelObjectType(FD);
  QualType TmplArgTy = calculateKernelNameType(SemaRef.Context, FD);
  return SemaRef.Context.hasSameType(FunctorTy, TmplArgTy);
}

class SyclKernelIntHeaderCreator : public SyclKernelFieldHandler {
  SYCLIntegrationHeader &Header;
  int64_t CurOffset = 0;
  llvm::SmallVector<size_t, 16> ArrayBaseOffsets;
  int StructDepth = 0;

  // A series of functions to calculate the change in offset based on the type.
  int64_t offsetOf(const FieldDecl *FD, QualType ArgTy) const {
    return isArrayElement(FD, ArgTy)
               ? 0
               : SemaRef.getASTContext().getFieldOffset(FD) / 8;
  }

  int64_t offsetOf(const CXXRecordDecl *RD, const CXXRecordDecl *Base) const {
    const ASTRecordLayout &Layout =
        SemaRef.getASTContext().getASTRecordLayout(RD);
    return Layout.getBaseClassOffset(Base).getQuantity();
  }

  void addParam(const FieldDecl *FD, QualType ArgTy,
                SYCLIntegrationHeader::kernel_param_kind_t Kind) {
    addParam(ArgTy, Kind, offsetOf(FD, ArgTy));
  }
  void addParam(QualType ArgTy, SYCLIntegrationHeader::kernel_param_kind_t Kind,
                uint64_t OffsetAdj) {
    uint64_t Size;
    Size = SemaRef.getASTContext().getTypeSizeInChars(ArgTy).getQuantity();
    Header.addParamDesc(Kind, static_cast<unsigned>(Size),
                        static_cast<unsigned>(CurOffset + OffsetAdj));
  }

  // Returns 'true' if the thing we're visiting (Based on the FD/QualType pair)
  // is an element of an array.  This will determine whether we do
  // MemberExprBases in some cases or not, AND determines how we initialize
  // values.
  bool isArrayElement(const FieldDecl *FD, QualType Ty) const {
    return !SemaRef.getASTContext().hasSameType(FD->getType(), Ty);
  }

  // Sets a flag if the kernel is a parallel_for that calls the
  // free function API "this_item".
  void setThisItemIsCalled(FunctionDecl *KernelFunc) {
    if (getKernelInvocationKind(KernelFunc) != InvokeParallelFor)
      return;

    // The call graph for this translation unit.
    CallGraph SYCLCG;
    SYCLCG.addToCallGraph(SemaRef.getASTContext().getTranslationUnitDecl());
    using ChildParentPair =
        std::pair<const FunctionDecl *, const FunctionDecl *>;
    llvm::SmallPtrSet<const FunctionDecl *, 16> Visited;
    llvm::SmallVector<ChildParentPair, 16> WorkList;
    WorkList.push_back({KernelFunc, nullptr});

    while (!WorkList.empty()) {
      const FunctionDecl *FD = WorkList.back().first;
      WorkList.pop_back();
      if (!Visited.insert(FD).second)
        continue; // We've already seen this Decl

      // Check whether this call is to free functions (sycl::this_item(),
      // this_id, etc.).
      if (Util::isSyclFunction(FD, "this_id")) {
        Header.setCallsThisId(true);
        return;
      }
      if (Util::isSyclFunction(FD, "this_item")) {
        Header.setCallsThisItem(true);
        return;
      }
      if (Util::isSyclFunction(FD, "this_nd_item")) {
        Header.setCallsThisNDItem(true);
        return;
      }
      if (Util::isSyclFunction(FD, "this_group")) {
        Header.setCallsThisGroup(true);
        return;
      }

      CallGraphNode *N = SYCLCG.getNode(FD);
      if (!N)
        continue;

      for (const CallGraphNode *CI : *N) {
        if (auto *Callee = dyn_cast<FunctionDecl>(CI->getDecl())) {
          Callee = Callee->getMostRecentDecl();
          if (!Visited.count(Callee))
            WorkList.push_back({Callee, FD});
        }
      }
    }
  }

public:
  static constexpr const bool VisitInsideSimpleContainers = false;
  SyclKernelIntHeaderCreator(Sema &S, SYCLIntegrationHeader &H,
                             const CXXRecordDecl *KernelObj, QualType NameType,
                             FunctionDecl *KernelFunc)
      : SyclKernelFieldHandler(S), Header(H) {
    bool IsSIMDKernel = isESIMDKernelType(KernelObj);
    Header.startKernel(KernelFunc, NameType, KernelObj->getLocation(),
                       IsSIMDKernel, IsSYCLUnnamedKernel(S, KernelFunc));
    setThisItemIsCalled(KernelFunc);
  }

  bool handleSyclAccessorType(const CXXRecordDecl *RD,
                              const CXXBaseSpecifier &BC,
                              QualType FieldTy) final {
    const auto *AccTy =
        cast<ClassTemplateSpecializationDecl>(FieldTy->getAsRecordDecl());
    assert(AccTy->getTemplateArgs().size() >= 2 &&
           "Incorrect template args for Accessor Type");
    int Dims = static_cast<int>(
        AccTy->getTemplateArgs()[1].getAsIntegral().getExtValue());
    int Info = getAccessTarget(AccTy) | (Dims << 11);
    Header.addParamDesc(SYCLIntegrationHeader::kind_accessor, Info,
                        CurOffset +
                            offsetOf(RD, BC.getType()->getAsCXXRecordDecl()));
    return true;
  }

  bool handleSyclAccessorType(FieldDecl *FD, QualType FieldTy) final {
    const auto *AccTy =
        cast<ClassTemplateSpecializationDecl>(FieldTy->getAsRecordDecl());
    assert(AccTy->getTemplateArgs().size() >= 2 &&
           "Incorrect template args for Accessor Type");
    int Dims = static_cast<int>(
        AccTy->getTemplateArgs()[1].getAsIntegral().getExtValue());
    int Info = getAccessTarget(AccTy) | (Dims << 11);

    Header.addParamDesc(SYCLIntegrationHeader::kind_accessor, Info,
                        CurOffset + offsetOf(FD, FieldTy));
    return true;
  }

  bool handleSyclSamplerType(FieldDecl *FD, QualType FieldTy) final {
    const auto *SamplerTy = FieldTy->getAsCXXRecordDecl();
    assert(SamplerTy && "Sampler type must be a C++ record type");
    CXXMethodDecl *InitMethod = getMethodByName(SamplerTy, InitMethodName);
    assert(InitMethod && "sampler must have __init method");

    // sampler __init method has only one argument
    const ParmVarDecl *SamplerArg = InitMethod->getParamDecl(0);
    assert(SamplerArg && "sampler __init method must have sampler parameter");

    // For samplers, we do some special work to ONLY initialize the first item
    // to the InitMethod as a performance improvement presumably, so the normal
    // offsetOf calculation wouldn't work correctly. Therefore, we need to call
    // a version of addParam where we calculate the offset based on the true
    // FieldDecl/FieldType pair, rather than the SampleArg type.
    addParam(SamplerArg->getType(), SYCLIntegrationHeader::kind_sampler,
             offsetOf(FD, FieldTy));
    return true;
  }

  bool handleSyclSpecConstantType(FieldDecl *FD, QualType FieldTy) final {
    const TemplateArgumentList &TemplateArgs =
        cast<ClassTemplateSpecializationDecl>(FieldTy->getAsRecordDecl())
            ->getTemplateInstantiationArgs();
    assert(TemplateArgs.size() == 2 &&
           "Incorrect template args for spec constant type");
    // Get specialization constant ID type, which is the second template
    // argument.
    QualType SpecConstIDTy = TemplateArgs.get(1).getAsType().getCanonicalType();
    const std::string SpecConstName = SYCLUniqueStableNameExpr::ComputeName(
        SemaRef.getASTContext(), SpecConstIDTy);
    Header.addSpecConstant(SpecConstName, SpecConstIDTy);
    return true;
  }

  bool handlePointerType(FieldDecl *FD, QualType FieldTy) final {
    addParam(FD, FieldTy,
             ((StructDepth) ? SYCLIntegrationHeader::kind_std_layout
                            : SYCLIntegrationHeader::kind_pointer));
    return true;
  }

  bool handleScalarType(FieldDecl *FD, QualType FieldTy) final {
    addParam(FD, FieldTy, SYCLIntegrationHeader::kind_std_layout);
    return true;
  }

  bool handleSimpleArrayType(FieldDecl *FD, QualType FieldTy) final {
    // Arrays are always wrapped inside of structs, so just treat it as a simple
    // struct.
    addParam(FD, FieldTy, SYCLIntegrationHeader::kind_std_layout);
    return true;
  }

  bool handleNonDecompStruct(const CXXRecordDecl *, FieldDecl *FD,
                             QualType Ty) final {
    addParam(FD, Ty, SYCLIntegrationHeader::kind_std_layout);
    return true;
  }

  bool handleNonDecompStruct(const CXXRecordDecl *Base,
                             const CXXBaseSpecifier &, QualType Ty) final {
    addParam(Ty, SYCLIntegrationHeader::kind_std_layout,
             offsetOf(Base, Ty->getAsCXXRecordDecl()));
    return true;
  }

  bool handleUnionType(FieldDecl *FD, QualType FieldTy) final {
    return handleScalarType(FD, FieldTy);
  }

  bool handleSyclStreamType(FieldDecl *FD, QualType FieldTy) final {
    addParam(FD, FieldTy, SYCLIntegrationHeader::kind_stream);
    return true;
  }

  bool handleSyclStreamType(const CXXRecordDecl *, const CXXBaseSpecifier &BC,
                            QualType FieldTy) final {
    // FIXME SYCL stream should be usable as a base type
    // See https://github.com/intel/llvm/issues/1552
    return true;
  }

  bool handleSyclHalfType(FieldDecl *FD, QualType FieldTy) final {
    addParam(FD, FieldTy, SYCLIntegrationHeader::kind_std_layout);
    return true;
  }

  void handleSyclKernelHandlerType(QualType Ty) {
    // The compiler generated kernel argument used to initialize SYCL 2020
    // specialization constants, `specialization_constants_buffer`, should
    // have corresponding entry in integration header. This argument is
    // only generated when target has no native support for specialization
    // constants.
    ASTContext &Context = SemaRef.getASTContext();
    if (isDefaultSPIRArch(Context))
      return;

    // Offset is zero since kernel_handler argument is not part of
    // kernel object (i.e. it is not captured)
    addParam(Context.getPointerType(Context.CharTy),
             SYCLIntegrationHeader::kind_specialization_constants_buffer, 0);
  }

  bool enterStruct(const CXXRecordDecl *, FieldDecl *FD, QualType Ty) final {
    ++StructDepth;
    CurOffset += offsetOf(FD, Ty);
    return true;
  }

  bool leaveStruct(const CXXRecordDecl *, FieldDecl *FD, QualType Ty) final {
    --StructDepth;
    CurOffset -= offsetOf(FD, Ty);
    return true;
  }

  bool enterStruct(const CXXRecordDecl *RD, const CXXBaseSpecifier &BS,
                   QualType) final {
    CurOffset += offsetOf(RD, BS.getType()->getAsCXXRecordDecl());
    return true;
  }

  bool leaveStruct(const CXXRecordDecl *RD, const CXXBaseSpecifier &BS,
                   QualType) final {
    CurOffset -= offsetOf(RD, BS.getType()->getAsCXXRecordDecl());
    return true;
  }

  bool enterArray(FieldDecl *FD, QualType ArrayTy, QualType) final {
    ArrayBaseOffsets.push_back(CurOffset + offsetOf(FD, ArrayTy));
    return true;
  }

  bool nextElement(QualType ET, uint64_t Index) final {
    int64_t Size = SemaRef.getASTContext().getTypeSizeInChars(ET).getQuantity();
    CurOffset = ArrayBaseOffsets.back() + Size * Index;
    return true;
  }

  bool leaveArray(FieldDecl *FD, QualType ArrayTy, QualType) final {
    CurOffset = ArrayBaseOffsets.pop_back_val();
    CurOffset -= offsetOf(FD, ArrayTy);
    return true;
  }

  using SyclKernelFieldHandler::enterStruct;
  using SyclKernelFieldHandler::handleSyclHalfType;
  using SyclKernelFieldHandler::handleSyclSamplerType;
  using SyclKernelFieldHandler::leaveStruct;
};

class SyclKernelIntFooterCreator : public SyclKernelFieldHandler {
  SYCLIntegrationFooter &Footer;

public:
  SyclKernelIntFooterCreator(Sema &S, SYCLIntegrationFooter &F)
      : SyclKernelFieldHandler(S), Footer(F) {
    (void)Footer; // workaround for unused field warning
  }
};

} // namespace

class SYCLKernelNameTypeVisitor
    : public TypeVisitor<SYCLKernelNameTypeVisitor>,
      public ConstTemplateArgumentVisitor<SYCLKernelNameTypeVisitor> {
  Sema &S;
  SourceLocation KernelInvocationFuncLoc;
  QualType KernelNameType;
  using InnerTypeVisitor = TypeVisitor<SYCLKernelNameTypeVisitor>;
  using InnerTemplArgVisitor =
      ConstTemplateArgumentVisitor<SYCLKernelNameTypeVisitor>;
  bool IsInvalid = false;
  bool IsUnnamedKernel = false;

  void VisitTemplateArgs(ArrayRef<TemplateArgument> Args) {
    for (auto &A : Args)
      Visit(A);
  }

public:
  SYCLKernelNameTypeVisitor(Sema &S, SourceLocation KernelInvocationFuncLoc,
                            QualType KernelNameType, bool IsUnnamedKernel)
      : S(S), KernelInvocationFuncLoc(KernelInvocationFuncLoc),
        KernelNameType(KernelNameType), IsUnnamedKernel(IsUnnamedKernel) {}

  bool isValid() { return !IsInvalid; }

  void Visit(QualType T) {
    if (T.isNull())
      return;

    const CXXRecordDecl *RD = T->getAsCXXRecordDecl();
    // If KernelNameType has template args visit each template arg via
    // ConstTemplateArgumentVisitor
    if (const auto *TSD =
            dyn_cast_or_null<ClassTemplateSpecializationDecl>(RD)) {
      ArrayRef<TemplateArgument> Args = TSD->getTemplateArgs().asArray();

      VisitTemplateArgs(Args);
    } else {
      InnerTypeVisitor::Visit(T.getTypePtr());
    }
  }

  void Visit(const TemplateArgument &TA) {
    if (TA.isNull())
      return;
    InnerTemplArgVisitor::Visit(TA);
  }

  void VisitBuiltinType(const BuiltinType *TT) {
    if (TT->isNullPtrType()) {
      S.Diag(KernelInvocationFuncLoc, diag::err_nullptr_t_type_in_sycl_kernel)
          << KernelNameType;

      IsInvalid = true;
    }
    return;
  }

  void VisitTagType(const TagType *TT) {
    return DiagnoseKernelNameType(TT->getDecl());
  }

  void DiagnoseKernelNameType(const NamedDecl *DeclNamed) {
    /*
    This is a helper function which throws an error if the kernel name
    declaration is:
      * declared within namespace 'std' (at any level)
        e.g., namespace std { namespace literals { class Whatever; } }
        h.single_task<std::literals::Whatever>([]() {});
      * declared within a function
        e.g., void foo() { struct S { int i; };
        h.single_task<S>([]() {}); }
      * declared within another tag
        e.g., struct S { struct T { int i } t; };
        h.single_task<S::T>([]() {});
    */

    if (const auto *ED = dyn_cast<EnumDecl>(DeclNamed)) {
      if (!ED->isScoped() && !ED->isFixed()) {
        S.Diag(KernelInvocationFuncLoc, diag::err_sycl_kernel_incorrectly_named)
            << /* unscoped enum requires fixed underlying type */ 1
            << DeclNamed;
        IsInvalid = true;
      }
    }

    const DeclContext *DeclCtx = DeclNamed->getDeclContext();
    if (DeclCtx && !IsUnnamedKernel) {

      // Check if the kernel name declaration is declared within namespace
      // "std" (at any level).
      while (!DeclCtx->isTranslationUnit() && isa<NamespaceDecl>(DeclCtx)) {
        const auto *NSDecl = cast<NamespaceDecl>(DeclCtx);
        if (NSDecl->isStdNamespace()) {
          S.Diag(KernelInvocationFuncLoc,
                 diag::err_invalid_std_type_in_sycl_kernel)
              << KernelNameType << DeclNamed;
          IsInvalid = true;
          return;
        }
        DeclCtx = DeclCtx->getParent();
      }

      // Check if the kernel name is a Tag declaration
      // local to a non-namespace scope (i.e. Inside a function or within
      // another Tag etc).
      if (!DeclCtx->isTranslationUnit() && !isa<NamespaceDecl>(DeclCtx)) {
        if (const auto *Tag = dyn_cast<TagDecl>(DeclNamed)) {
          bool UnnamedLambdaUsed = Tag->getIdentifier() == nullptr;

          if (UnnamedLambdaUsed) {
            S.Diag(KernelInvocationFuncLoc,
                   diag::err_sycl_kernel_incorrectly_named)
                << /* unnamed lambda used */ 2 << KernelNameType;

            IsInvalid = true;
            return;
          }
          // Check if the declaration is completely defined within a
          // function or class/struct.

          if (Tag->isCompleteDefinition()) {
            S.Diag(KernelInvocationFuncLoc,
                   diag::err_sycl_kernel_incorrectly_named)
                << /* kernel name should be globally visible */ 0
                << KernelNameType;

            IsInvalid = true;
          } else {
            S.Diag(KernelInvocationFuncLoc, diag::warn_sycl_implicit_decl);
            S.Diag(DeclNamed->getLocation(), diag::note_previous_decl)
                << DeclNamed->getName();
          }
        }
      }
    }
  }

  void VisitTypeTemplateArgument(const TemplateArgument &TA) {
    QualType T = TA.getAsType();
    if (const auto *ET = T->getAs<EnumType>())
      VisitTagType(ET);
    else
      Visit(T);
  }

  void VisitIntegralTemplateArgument(const TemplateArgument &TA) {
    QualType T = TA.getIntegralType();
    if (const EnumType *ET = T->getAs<EnumType>())
      VisitTagType(ET);
  }

  void VisitTemplateTemplateArgument(const TemplateArgument &TA) {
    TemplateDecl *TD = TA.getAsTemplate().getAsTemplateDecl();
    assert(TD && "template declaration must be available");
    TemplateParameterList *TemplateParams = TD->getTemplateParameters();
    for (NamedDecl *P : *TemplateParams) {
      if (NonTypeTemplateParmDecl *TemplateParam =
              dyn_cast<NonTypeTemplateParmDecl>(P))
        if (const EnumType *ET = TemplateParam->getType()->getAs<EnumType>())
          VisitTagType(ET);
    }
  }

  void VisitPackTemplateArgument(const TemplateArgument &TA) {
    VisitTemplateArgs(TA.getPackAsArray());
  }
};

void Sema::CheckSYCLKernelCall(FunctionDecl *KernelFunc, SourceRange CallLoc,
                               ArrayRef<const Expr *> Args) {
  // FIXME: In place until the library works around its 'host' invocation
  // issues.
  if (!LangOpts.SYCLIsDevice)
    return;
  const CXXRecordDecl *KernelObj =
      GetSYCLKernelObjectType(KernelFunc)->getAsCXXRecordDecl();
  QualType KernelNameType =
      calculateKernelNameType(getASTContext(), KernelFunc);

  if (!KernelObj) {
    Diag(Args[0]->getExprLoc(), diag::err_sycl_kernel_not_function_object);
    KernelFunc->setInvalidDecl();
    return;
  }

  if (KernelObj->isLambda()) {
    for (const LambdaCapture &LC : KernelObj->captures())
      if (LC.capturesThis() && LC.isImplicit()) {
        Diag(LC.getLocation(), diag::err_implicit_this_capture);
        Diag(CallLoc.getBegin(), diag::note_used_here);
        KernelFunc->setInvalidDecl();
      }
  }

  // check that calling kernel conforms to spec
  QualType KernelParamTy = KernelFunc->getParamDecl(0)->getType();
  if (KernelParamTy->isReferenceType()) {
    // passing by reference, so emit warning if not using SYCL 2020
    if (LangOpts.getSYCLVersion() < LangOptions::SYCL_2020)
      Diag(KernelFunc->getLocation(), diag::warn_sycl_pass_by_reference_future);
  } else {
    // passing by value.  emit warning if using SYCL 2020 or greater
    if (LangOpts.getSYCLVersion() > LangOptions::SYCL_2017)
      Diag(KernelFunc->getLocation(), diag::warn_sycl_pass_by_value_deprecated);
  }

  // Do not visit invalid kernel object.
  if (KernelObj->isInvalidDecl())
    return;

  SyclKernelDecompMarker DecompMarker(*this);
  SyclKernelFieldChecker FieldChecker(*this);
  SyclKernelUnionChecker UnionChecker(*this);

  bool IsSIMDKernel = isESIMDKernelType(KernelObj);
  SyclKernelArgsSizeChecker ArgsSizeChecker(*this, Args[0]->getExprLoc(),
                                            IsSIMDKernel);

  KernelObjVisitor Visitor{*this};
  SYCLKernelNameTypeVisitor KernelNameTypeVisitor(
      *this, Args[0]->getExprLoc(), KernelNameType,
      IsSYCLUnnamedKernel(*this, KernelFunc));

  DiagnosingSYCLKernel = true;

  // Emit diagnostics for SYCL device kernels only
  if (LangOpts.SYCLIsDevice)
    KernelNameTypeVisitor.Visit(KernelNameType.getCanonicalType());
  Visitor.VisitRecordBases(KernelObj, FieldChecker, UnionChecker, DecompMarker);
  Visitor.VisitRecordFields(KernelObj, FieldChecker, UnionChecker,
                            DecompMarker);
  // ArgSizeChecker needs to happen after DecompMarker has completed, since it
  // cares about the decomp attributes. DecompMarker cannot run before the
  // others, since it counts on the FieldChecker to make sure it is visiting
  // valid arrays/etc. Thus, ArgSizeChecker has its own visitation.
  if (FieldChecker.isValid() && UnionChecker.isValid()) {
    Visitor.VisitRecordBases(KernelObj, ArgsSizeChecker);
    Visitor.VisitRecordFields(KernelObj, ArgsSizeChecker);
  }
  DiagnosingSYCLKernel = false;
  // Set the kernel function as invalid, if any of the checkers fail validation.
  if (!FieldChecker.isValid() || !UnionChecker.isValid() ||
      !KernelNameTypeVisitor.isValid())
    KernelFunc->setInvalidDecl();
}

// For a wrapped parallel_for, copy attributes from original
// kernel to wrapped kernel.
void Sema::copySYCLKernelAttrs(const CXXRecordDecl *KernelObj) {
  // Get the operator() function of the wrapper.
  CXXMethodDecl *OpParens = getOperatorParens(KernelObj);
  assert(OpParens && "invalid kernel object");

  typedef std::pair<FunctionDecl *, FunctionDecl *> ChildParentPair;
  llvm::SmallPtrSet<FunctionDecl *, 16> Visited;
  llvm::SmallVector<ChildParentPair, 16> WorkList;
  WorkList.push_back({OpParens, nullptr});
  FunctionDecl *KernelBody = nullptr;

  CallGraph SYCLCG;
  SYCLCG.addToCallGraph(getASTContext().getTranslationUnitDecl());
  while (!WorkList.empty()) {
    FunctionDecl *FD = WorkList.back().first;
    FunctionDecl *ParentFD = WorkList.back().second;

    if ((ParentFD == OpParens) && isSYCLKernelBodyFunction(FD)) {
      KernelBody = FD;
      break;
    }

    WorkList.pop_back();
    if (!Visited.insert(FD).second)
      continue; // We've already seen this Decl

    CallGraphNode *N = SYCLCG.getNode(FD);
    if (!N)
      continue;

    for (const CallGraphNode *CI : *N) {
      if (auto *Callee = dyn_cast<FunctionDecl>(CI->getDecl())) {
        Callee = Callee->getMostRecentDecl();
        if (!Visited.count(Callee))
          WorkList.push_back({Callee, FD});
      }
    }
  }

  assert(KernelBody && "improper parallel_for wrap");
  if (KernelBody) {
    llvm::SmallVector<Attr *, 4> Attrs;
    collectSYCLAttributes(*this, KernelBody, Attrs, /*DirectlyCalled*/ true);
    if (!Attrs.empty())
      llvm::for_each(Attrs, [OpParens](Attr *A) { OpParens->addAttr(A); });
  }
}

void Sema::SetSYCLKernelNames() {
  std::unique_ptr<MangleContext> MangleCtx(
      getASTContext().createMangleContext());
  // We assume the list of KernelDescs is the complete list of kernels needing
  // to be rewritten.
  for (const std::pair<const FunctionDecl *, FunctionDecl *> &Pair :
       SyclKernelsToOpenCLKernels) {
    std::string CalculatedName, StableName;
    std::tie(CalculatedName, StableName) =
        constructKernelName(*this, Pair.first, *MangleCtx);
    StringRef KernelName(
        IsSYCLUnnamedKernel(*this, Pair.first) ? StableName : CalculatedName);

    getSyclIntegrationHeader().updateKernelNames(Pair.first, KernelName,
                                                 StableName);

    // Set name of generated kernel.
    Pair.second->setDeclName(&Context.Idents.get(KernelName));
    // Update the AsmLabel for this generated kernel.
    Pair.second->addAttr(AsmLabelAttr::CreateImplicit(Context, KernelName));
  }
}

// Generates the OpenCL kernel using KernelCallerFunc (kernel caller
// function) defined is SYCL headers.
// Generated OpenCL kernel contains the body of the kernel caller function,
// receives OpenCL like parameters and additionally does some manipulation to
// initialize captured lambda/functor fields with these parameters.
// SYCL runtime marks kernel caller function with sycl_kernel attribute.
// To be able to generate OpenCL kernel from KernelCallerFunc we put
// the following requirements to the function which SYCL runtime can mark with
// sycl_kernel attribute:
//   - Must be template function with at least two template parameters.
//     First parameter must represent "unique kernel name"
//     Second parameter must be the function object type
//   - Must have only one function parameter - function object.
//
// Example of kernel caller function:
//   template <typename KernelName, typename KernelType/*, ...*/>
//   __attribute__((sycl_kernel)) void kernel_caller_function(KernelType
//                                                            KernelFuncObj) {
//     KernelFuncObj();
//   }
//
//
void Sema::ConstructOpenCLKernel(FunctionDecl *KernelCallerFunc,
                                 MangleContext &MC) {
  // The first argument to the KernelCallerFunc is the lambda object.
  const CXXRecordDecl *KernelObj =
      GetSYCLKernelObjectType(KernelCallerFunc)->getAsCXXRecordDecl();
  assert(KernelObj && "invalid kernel caller");

  // Do not visit invalid kernel object.
  if (KernelObj->isInvalidDecl())
    return;

  {
    // Do enough to calculate the StableName for the purposes of the hackery
    // below for __pf_kernel_wrapper. Placed in a scope so that we don't
    // accidentially use these values below, before the names are stabililzed.
    std::string CalculatedName, StableName;
    std::tie(CalculatedName, StableName) =
        constructKernelName(*this, KernelCallerFunc, MC);

    // Attributes of a user-written SYCL kernel must be copied to the internally
    // generated alternative kernel, identified by a known string in its name.
    if (StableName.find("__pf_kernel_wrapper") != std::string::npos)
      copySYCLKernelAttrs(KernelObj);
  }

  bool IsSIMDKernel = isESIMDKernelType(KernelObj);

  SyclKernelDeclCreator kernel_decl(*this, KernelObj->getLocation(),
                                    KernelCallerFunc->isInlined(), IsSIMDKernel,
                                    KernelCallerFunc);
  SyclKernelBodyCreator kernel_body(*this, kernel_decl, KernelObj,
                                    KernelCallerFunc);
  SyclKernelIntHeaderCreator int_header(
      *this, getSyclIntegrationHeader(), KernelObj,
      calculateKernelNameType(Context, KernelCallerFunc), KernelCallerFunc);

  SyclKernelIntFooterCreator int_footer(*this, getSyclIntegrationFooter());
  SyclOptReportCreator opt_report(*this, kernel_decl, KernelObj->getLocation());

  KernelObjVisitor Visitor{*this};
  Visitor.VisitRecordBases(KernelObj, kernel_decl, kernel_body, int_header,
                           int_footer, opt_report);
  Visitor.VisitRecordFields(KernelObj, kernel_decl, kernel_body, int_header,
                            int_footer, opt_report);

  if (ParmVarDecl *KernelHandlerArg =
          getSyclKernelHandlerArg(KernelCallerFunc)) {
    kernel_decl.handleSyclKernelHandlerType();
    kernel_body.handleSyclKernelHandlerType(KernelHandlerArg);
    int_header.handleSyclKernelHandlerType(KernelHandlerArg->getType());
    opt_report.handleSyclKernelHandlerType();
  }
}

// Figure out the sub-group for the this function.  First we check the
// attributes, then the global settings.
static std::pair<LangOptions::SubGroupSizeType, int64_t>
CalcEffectiveSubGroup(ASTContext &Ctx, const LangOptions &LO,
                      const FunctionDecl *FD) {
  if (const auto *A = FD->getAttr<IntelReqdSubGroupSizeAttr>()) {
    int64_t Val = getIntExprValue(A->getValue(), Ctx);
    return {LangOptions::SubGroupSizeType::Integer, Val};
  }

  if (const auto *A = FD->getAttr<IntelNamedSubGroupSizeAttr>()) {
    if (A->getType() == IntelNamedSubGroupSizeAttr::Primary)
      return {LangOptions::SubGroupSizeType::Primary, 0};
    return {LangOptions::SubGroupSizeType::Auto, 0};
  }

  // Return the global settings.
  return {LO.getDefaultSubGroupSizeType(),
          static_cast<uint64_t>(LO.DefaultSubGroupSize)};
}

static SourceLocation GetSubGroupLoc(const FunctionDecl *FD) {
  if (const auto *A = FD->getAttr<IntelReqdSubGroupSizeAttr>())
    return A->getLocation();
  if (const auto *A = FD->getAttr<IntelNamedSubGroupSizeAttr>())
    return A->getLocation();
  return SourceLocation{};
}

static void CheckSYCL2020SubGroupSizes(Sema &S, FunctionDecl *SYCLKernel,
                                       const FunctionDecl *FD) {
  // If they are the same, no error.
  if (CalcEffectiveSubGroup(S.Context, S.getLangOpts(), SYCLKernel) ==
      CalcEffectiveSubGroup(S.Context, S.getLangOpts(), FD))
    return;

  // Else we need to figure out why they don't match.
  SourceLocation FDAttrLoc = GetSubGroupLoc(FD);
  SourceLocation KernelAttrLoc = GetSubGroupLoc(SYCLKernel);

  if (FDAttrLoc.isValid()) {
    // This side was caused by an attribute.
    S.Diag(FDAttrLoc, diag::err_sycl_mismatch_group_size)
        << /*kernel called*/ 0;

    if (KernelAttrLoc.isValid()) {
      S.Diag(KernelAttrLoc, diag::note_conflicting_attribute);
    } else {
      // Kernel is 'default'.
      S.Diag(SYCLKernel->getLocation(), diag::note_sycl_kernel_declared_here);
    }
    return;
  }

  // Else this doesn't have an attribute, which can only be caused by this being
  // an undefined SYCL_EXTERNAL, and the kernel has an attribute that conflicts.
  if (const auto *A = SYCLKernel->getAttr<IntelReqdSubGroupSizeAttr>()) {
    // Don't diagnose this if the kernel got its size from the 'old' attribute
    // spelling.
    if (!A->isSYCL2020Spelling())
      return;
  }

  assert(KernelAttrLoc.isValid() && "Kernel doesn't have attribute either?");
  S.Diag(FD->getLocation(), diag::err_sycl_mismatch_group_size)
      << /*undefined SYCL_EXTERNAL*/ 1;
  S.Diag(KernelAttrLoc, diag::note_conflicting_attribute);
}

// Check SYCL2020 Attributes.  2020 attributes don't propogate, they are only
// valid if they match the attribute on the kernel. Note that this is a slight
// difference from what the spec says, which says these attributes are only
// valid on SYCL Kernels and SYCL_EXTERNAL, but we felt that for
// self-documentation purposes that it would be nice to be able to repeat these
// on subsequent functions.
static void CheckSYCL2020Attributes(
    Sema &S, FunctionDecl *SYCLKernel, FunctionDecl *KernelBody,
    const llvm::SmallPtrSetImpl<FunctionDecl *> &CalledFuncs) {

  if (KernelBody) {
    // Make sure the kernel itself has all the 2020 attributes, since we don't
    // do propagation of these.
    if (auto *A = KernelBody->getAttr<IntelReqdSubGroupSizeAttr>())
      if (A->isSYCL2020Spelling())
        SYCLKernel->addAttr(A);
    if (auto *A = KernelBody->getAttr<IntelNamedSubGroupSizeAttr>())
      SYCLKernel->addAttr(A);

    // If the kernel has a body, we should get the attributes for the kernel
    // from there instead, so that we get the functor object.
    SYCLKernel = KernelBody;
  }

  for (auto *FD : CalledFuncs) {
    if (FD == SYCLKernel || FD == KernelBody)
      continue;
    for (auto *Attr : FD->attrs()) {
      switch (Attr->getKind()) {
      case attr::Kind::IntelReqdSubGroupSize:
        // Pre SYCL2020 spellings handled during collection.
        if (!cast<IntelReqdSubGroupSizeAttr>(Attr)->isSYCL2020Spelling())
          break;
        LLVM_FALLTHROUGH;
      case attr::Kind::IntelNamedSubGroupSize:
        CheckSYCL2020SubGroupSizes(S, SYCLKernel, FD);
        break;
      case attr::Kind::SYCLDevice:
        // If a SYCL_EXTERNAL function is not defined in this TU, its necessary
        // that it has a compatible sub-group-size. Don't diagnose if it has a
        // sub-group attribute, we can count on the other checks to catch this.
        if (!FD->isDefined() && !FD->hasAttr<IntelReqdSubGroupSizeAttr>() &&
            !FD->hasAttr<IntelNamedSubGroupSizeAttr>())
          CheckSYCL2020SubGroupSizes(S, SYCLKernel, FD);
        break;
      default:
        break;
      }
    }
  }
}

static void PropagateAndDiagnoseDeviceAttr(
    Sema &S, const SingleDeviceFunctionTracker &Tracker, Attr *A,
    FunctionDecl *SYCLKernel, FunctionDecl *KernelBody) {
  switch (A->getKind()) {
  case attr::Kind::IntelReqdSubGroupSize: {
    auto *Attr = cast<IntelReqdSubGroupSizeAttr>(A);

    if (Attr->isSYCL2020Spelling())
      break;
    const auto *KBSimdAttr =
        KernelBody ? KernelBody->getAttr<SYCLSimdAttr>() : nullptr;
    if (auto *Existing = SYCLKernel->getAttr<IntelReqdSubGroupSizeAttr>()) {
      if (getIntExprValue(Existing->getValue(), S.getASTContext()) !=
          getIntExprValue(Attr->getValue(), S.getASTContext())) {
        S.Diag(SYCLKernel->getLocation(),
               diag::err_conflicting_sycl_kernel_attributes);
        S.Diag(Existing->getLocation(), diag::note_conflicting_attribute);
        S.Diag(Attr->getLocation(), diag::note_conflicting_attribute);
        SYCLKernel->setInvalidDecl();
      }
    } else if (KBSimdAttr &&
               (getIntExprValue(Attr->getValue(), S.getASTContext()) != 1)) {
      reportConflictingAttrs(S, KernelBody, KBSimdAttr, Attr);
    } else {
      SYCLKernel->addAttr(A);
    }
    break;
  }
  case attr::Kind::ReqdWorkGroupSize: {
    auto *RWGSA = cast<ReqdWorkGroupSizeAttr>(A);
    if (auto *Existing = SYCLKernel->getAttr<ReqdWorkGroupSizeAttr>()) {
      ASTContext &Ctx = S.getASTContext();
      if (Existing->getXDimVal(Ctx) != RWGSA->getXDimVal(Ctx) ||
          Existing->getYDimVal(Ctx) != RWGSA->getYDimVal(Ctx) ||
          Existing->getZDimVal(Ctx) != RWGSA->getZDimVal(Ctx)) {
        S.Diag(SYCLKernel->getLocation(),
               diag::err_conflicting_sycl_kernel_attributes);
        S.Diag(Existing->getLocation(), diag::note_conflicting_attribute);
        S.Diag(RWGSA->getLocation(), diag::note_conflicting_attribute);
        SYCLKernel->setInvalidDecl();
      }
    } else if (auto *Existing =
                   SYCLKernel->getAttr<SYCLIntelMaxWorkGroupSizeAttr>()) {
      ASTContext &Ctx = S.getASTContext();
      if (Existing->getXDimVal(Ctx) < RWGSA->getXDimVal(Ctx) ||
          Existing->getYDimVal(Ctx) < RWGSA->getYDimVal(Ctx) ||
          Existing->getZDimVal(Ctx) < RWGSA->getZDimVal(Ctx)) {
        S.Diag(SYCLKernel->getLocation(),
               diag::err_conflicting_sycl_kernel_attributes);
        S.Diag(Existing->getLocation(), diag::note_conflicting_attribute);
        S.Diag(RWGSA->getLocation(), diag::note_conflicting_attribute);
        SYCLKernel->setInvalidDecl();
      } else {
        SYCLKernel->addAttr(A);
      }
    } else {
      SYCLKernel->addAttr(A);
    }
    break;
  }
  case attr::Kind::SYCLIntelMaxWorkGroupSize: {
    auto *SIMWGSA = cast<SYCLIntelMaxWorkGroupSizeAttr>(A);
    if (auto *Existing = SYCLKernel->getAttr<ReqdWorkGroupSizeAttr>()) {
      ASTContext &Ctx = S.getASTContext();
      if (Existing->getXDimVal(Ctx) > SIMWGSA->getXDimVal(Ctx) ||
          Existing->getYDimVal(Ctx) > SIMWGSA->getYDimVal(Ctx) ||
          Existing->getZDimVal(Ctx) > SIMWGSA->getZDimVal(Ctx)) {
        S.Diag(SYCLKernel->getLocation(),
               diag::err_conflicting_sycl_kernel_attributes);
        S.Diag(Existing->getLocation(), diag::note_conflicting_attribute);
        S.Diag(SIMWGSA->getLocation(), diag::note_conflicting_attribute);
        SYCLKernel->setInvalidDecl();
      } else {
        SYCLKernel->addAttr(A);
      }
    } else {
      SYCLKernel->addAttr(A);
    }
    break;
  }
  case attr::Kind::SYCLSimd:
    if (KernelBody && !KernelBody->getAttr<SYCLSimdAttr>()) {
      // Usual kernel can't call ESIMD functions.
      S.Diag(KernelBody->getLocation(),
             diag::err_sycl_function_attribute_mismatch)
          << A;
      S.Diag(A->getLocation(), diag::note_attribute);
      KernelBody->setInvalidDecl();
      break;
    }
    LLVM_FALLTHROUGH;
  case attr::Kind::SYCLIntelKernelArgsRestrict:
  case attr::Kind::SYCLIntelNumSimdWorkItems:
  case attr::Kind::SYCLIntelSchedulerTargetFmaxMhz:
  case attr::Kind::SYCLIntelMaxGlobalWorkDim:
  case attr::Kind::SYCLIntelNoGlobalWorkOffset:
  case attr::Kind::SYCLIntelLoopFuse:
  case attr::Kind::SYCLIntelFPGAMaxConcurrency:
  case attr::Kind::SYCLIntelFPGADisableLoopPipelining:
  case attr::Kind::SYCLIntelFPGAInitiationInterval:
  case attr::Kind::SYCLIntelUseStallEnableClusters:
    SYCLKernel->addAttr(A);
    break;
  case attr::Kind::IntelNamedSubGroupSize:
    // Nothing to do here, handled in the SYCL2020 spelling.
    break;
  // TODO: vec_len_hint should be handled here
  default:
    // Seeing this means that CollectPossibleKernelAttributes was
    // updated while this switch wasn't...or something went wrong
    llvm_unreachable("Unexpected attribute was collected by "
                     "CollectPossibleKernelAttributes");
  }
}

void Sema::MarkDevices() {
  // This Tracker object ensures that the SyclDeviceDecls collection includes
  // the SYCL_EXTERNAL functions, and manages the diagnostics for all of the
  // functions in the kernel.
  DeviceFunctionTracker Tracker(*this);

  for (Decl *D : syclDeviceDecls()) {
    auto *SYCLKernel = cast<FunctionDecl>(D);

    // This type does the actual analysis on a per-kernel basis. It does this to
    // make sure that we're only ever dealing with the context of a single
    // kernel at a time.
    SingleDeviceFunctionTracker T{Tracker, SYCLKernel};

    CheckSYCL2020Attributes(*this, T.GetSYCLKernel(), T.GetKernelBody(),
                            T.GetDeviceFunctions());
    for (auto *A : T.GetCollectedAttributes())
      PropagateAndDiagnoseDeviceAttr(*this, T, A, T.GetSYCLKernel(),
                                     T.GetKernelBody());
  }
}

// -----------------------------------------------------------------------------
// SYCL device specific diagnostics implementation
// -----------------------------------------------------------------------------

Sema::SemaDiagnosticBuilder
Sema::SYCLDiagIfDeviceCode(SourceLocation Loc, unsigned DiagID,
                           DeviceDiagnosticReason Reason) {
  assert(getLangOpts().SYCLIsDevice &&
         "Should only be called during SYCL compilation");
  FunctionDecl *FD = dyn_cast<FunctionDecl>(getCurLexicalContext());
  SemaDiagnosticBuilder::Kind DiagKind = [this, FD, Reason] {
    if (DiagnosingSYCLKernel)
      return SemaDiagnosticBuilder::K_ImmediateWithCallStack;
    if (!FD)
      return SemaDiagnosticBuilder::K_Nop;
    if (getEmissionStatus(FD) == Sema::FunctionEmissionStatus::Emitted) {
      // Skip the diagnostic if we know it won't be emitted.
      if ((getEmissionReason(FD) & Reason) ==
          Sema::DeviceDiagnosticReason::None)
        return SemaDiagnosticBuilder::K_Nop;

      return SemaDiagnosticBuilder::K_ImmediateWithCallStack;
    }
    return SemaDiagnosticBuilder::K_Deferred;
  }();
  return SemaDiagnosticBuilder(DiagKind, Loc, DiagID, FD, *this, Reason);
}

bool Sema::checkSYCLDeviceFunction(SourceLocation Loc, FunctionDecl *Callee) {
  assert(getLangOpts().SYCLIsDevice &&
         "Should only be called during SYCL compilation");
  assert(Callee && "Callee may not be null.");

  // Errors in unevaluated context don't need to be generated,
  // so we can safely skip them.
  if (isUnevaluatedContext() || isConstantEvaluated())
    return true;

  FunctionDecl *Caller = dyn_cast<FunctionDecl>(getCurLexicalContext());

  if (!Caller)
    return true;

  SemaDiagnosticBuilder::Kind DiagKind = SemaDiagnosticBuilder::K_Nop;

  // TODO Set DiagKind to K_Immediate/K_Deferred to emit diagnostics for Callee
  SemaDiagnosticBuilder(DiagKind, Loc, diag::err_sycl_restrict, Caller, *this,
                        DeviceDiagnosticReason::Sycl)
      << Sema::KernelCallUndefinedFunction;
  SemaDiagnosticBuilder(DiagKind, Callee->getLocation(),
                        diag::note_previous_decl, Caller, *this,
                        DeviceDiagnosticReason::Sycl)
      << Callee;

  return DiagKind != SemaDiagnosticBuilder::K_Immediate &&
         DiagKind != SemaDiagnosticBuilder::K_ImmediateWithCallStack;
}

void Sema::finalizeSYCLDelayedAnalysis(const FunctionDecl *Caller,
                                       const FunctionDecl *Callee,
                                       SourceLocation Loc,
                                       DeviceDiagnosticReason Reason) {
  // Somehow an unspecialized template appears to be in callgraph or list of
  // device functions. We don't want to emit diagnostic here.
  if (Callee->getTemplatedKind() == FunctionDecl::TK_FunctionTemplate)
    return;

  Callee = Callee->getMostRecentDecl();

  // If the reason for the emission of this diagnostic is not SYCL-specific,
  // and it is not known to be reachable from a routine on device, do not
  // issue a diagnostic.
  if ((Reason & DeviceDiagnosticReason::Sycl) == DeviceDiagnosticReason::None &&
      !isFDReachableFromSyclDevice(Callee, Caller))
    return;

  // If Callee has a SYCL attribute, no diagnostic needed.
  if (Callee->hasAttr<SYCLDeviceAttr>() || Callee->hasAttr<SYCLKernelAttr>())
    return;

  // Diagnose if this is an undefined function and it is not a builtin.
  // Currently, there is an exception of "__failed_assertion" in libstdc++-11,
  // this undefined function is used to trigger a compiling error.
  if (!Callee->isDefined() && !Callee->getBuiltinID() &&
      !isSYCLUndefinedAllowed(Callee, getSourceManager())) {
    Diag(Loc, diag::err_sycl_restrict) << Sema::KernelCallUndefinedFunction;
    Diag(Callee->getLocation(), diag::note_previous_decl) << Callee;
    Diag(Caller->getLocation(), diag::note_called_by) << Caller;
  }
}

bool Sema::checkAllowedSYCLInitializer(VarDecl *VD, bool CheckValueDependent) {
  assert(getLangOpts().SYCLIsDevice &&
         "Should only be called during SYCL compilation");

  if (VD->isInvalidDecl() || !VD->hasInit() || !VD->hasGlobalStorage())
    return true;

  const Expr *Init = VD->getInit();
  bool ValueDependent = CheckValueDependent && Init->isValueDependent();
  bool isConstantInit =
      Init && !ValueDependent && Init->isConstantInitializer(Context, false);
  if (!VD->isConstexpr() && Init && !ValueDependent && !isConstantInit)
    return false;

  return true;
}

// -----------------------------------------------------------------------------
// Integration header functionality implementation
// -----------------------------------------------------------------------------

/// Returns a string ID of given parameter kind - used in header
/// emission.
static const char *paramKind2Str(KernelParamKind K) {
#define CASE(x)                                                                \
  case SYCLIntegrationHeader::kind_##x:                                        \
    return "kind_" #x
  switch (K) {
    CASE(accessor);
    CASE(std_layout);
    CASE(sampler);
    CASE(stream);
    CASE(specialization_constants_buffer);
    CASE(pointer);
  }
  return "<ERROR>";

#undef CASE
}

// Emits forward declarations of classes and template classes on which
// declaration of given type depends.
// For example, consider SimpleVadd
// class specialization in parallel_for below:
//
//   template <typename T1, unsigned int N, typename ... T2>
//   class SimpleVadd;
//   ...
//   template <unsigned int N, typename T1, typename ... T2>
//   void simple_vadd(const std::array<T1, N>& VA, const std::array<T1, N>&
//   VB,
//     std::array<T1, N>& VC, int param, T2 ... varargs) {
//     ...
//     deviceQueue.submit([&](cl::sycl::handler& cgh) {
//       ...
//       cgh.parallel_for<class SimpleVadd<T1, N, T2...>>(...)
//       ...
//     }
//     ...
//   }
//   ...
//   class MyClass {...};
//   template <typename T> class MyInnerTmplClass { ... }
//   template <typename T> class MyTmplClass { ... }
//   ...
//   MyClass *c = new MyClass();
//   MyInnerTmplClass<MyClass**> c1(&c);
//   simple_vadd(A, B, C, 5, 'a', 1.f,
//     new MyTmplClass<MyInnerTmplClass<MyClass**>>(c1));
//
// it will generate the following forward declarations:
//   class MyClass;
//   template <typename T> class MyInnerTmplClass;
//   template <typename T> class MyTmplClass;
//   template <typename T1, unsigned int N, typename ...T2> class SimpleVadd;
//
class SYCLFwdDeclEmitter
    : public TypeVisitor<SYCLFwdDeclEmitter>,
      public ConstTemplateArgumentVisitor<SYCLFwdDeclEmitter> {
  using InnerTypeVisitor = TypeVisitor<SYCLFwdDeclEmitter>;
  using InnerTemplArgVisitor = ConstTemplateArgumentVisitor<SYCLFwdDeclEmitter>;
  raw_ostream &OS;
  llvm::SmallPtrSet<const NamedDecl *, 4> Printed;
  PrintingPolicy Policy;

  void printForwardDecl(NamedDecl *D) {
    // wrap the declaration into namespaces if needed
    unsigned NamespaceCnt = 0;
    std::string NSStr = "";
    const DeclContext *DC = D->getDeclContext();

    while (DC) {
      if (const auto *NS = dyn_cast<NamespaceDecl>(DC)) {
        ++NamespaceCnt;
        StringRef NSInlinePrefix = NS->isInline() ? "inline " : "";
        NSStr.insert(
            0,
            Twine(NSInlinePrefix + "namespace " + NS->getName() + " { ").str());
        DC = NS->getDeclContext();
      } else {
        // We should be able to handle a subset of the decl-context types to
        // make our namespaces for forward declarations as specific as possible,
        // so just skip them here.  We can't use their names, since they would
        // not be forward declarable, but we can try to make them as specific as
        // possible.
        // This permits things such as:
        // namespace N1 { void foo() { kernel<class K>(...); }}
        // and
        // namespace N2 { void foo() { kernel<class K>(...); }}
        // to co-exist, despite technically being against the SYCL rules.
        // See SYCLKernelNameTypePrinter for the corresponding part that prints
        // the kernel information for this type. These two must match.
        if (isa<FunctionDecl, RecordDecl, LinkageSpecDecl>(DC)) {
          DC = cast<Decl>(DC)->getDeclContext();
        } else {
          break;
        }
      }
    }
    OS << NSStr;
    if (NamespaceCnt > 0)
      OS << "\n";

    D->print(OS, Policy);

    if (const auto *ED = dyn_cast<EnumDecl>(D)) {
      QualType T = ED->getIntegerType();
      // Backup since getIntegerType() returns null for enum forward
      // declaration with no fixed underlying type
      if (T.isNull())
        T = ED->getPromotionType();
      OS << " : " << T.getAsString();
    }

    OS << ";\n";

    // print closing braces for namespaces if needed
    for (unsigned I = 0; I < NamespaceCnt; ++I)
      OS << "}";
    if (NamespaceCnt > 0)
      OS << "\n";
  }

  // Checks if we've already printed forward declaration and prints it if not.
  void checkAndEmitForwardDecl(NamedDecl *D) {
    if (Printed.insert(D).second)
      printForwardDecl(D);
  }

  void VisitTemplateArgs(ArrayRef<TemplateArgument> Args) {
    for (size_t I = 0, E = Args.size(); I < E; ++I)
      Visit(Args[I]);
  }

public:
  SYCLFwdDeclEmitter(raw_ostream &OS, LangOptions LO) : OS(OS), Policy(LO) {
    Policy.adjustForCPlusPlusFwdDecl();
    Policy.SuppressTypedefs = true;
    Policy.SuppressUnwrittenScope = true;
    Policy.PrintCanonicalTypes = true;
    Policy.SkipCanonicalizationOfTemplateTypeParms = true;
  }

  void Visit(QualType T) {
    if (T.isNull())
      return;
    InnerTypeVisitor::Visit(T.getTypePtr());
  }

  void VisitReferenceType(const ReferenceType *RT) {
    // Our forward declarations don't care about references, so we should just
    // ignore the reference and continue on.
    Visit(RT->getPointeeType());
  }

  void Visit(const TemplateArgument &TA) {
    if (TA.isNull())
      return;
    InnerTemplArgVisitor::Visit(TA);
  }

  void VisitPointerType(const PointerType *T) {
    // Peel off the pointer types.
    QualType PT = T->getPointeeType();
    while (PT->isPointerType())
      PT = PT->getPointeeType();
    Visit(PT);
  }

  void VisitTagType(const TagType *T) {
    TagDecl *TD = T->getDecl();
    if (const auto *TSD = dyn_cast<ClassTemplateSpecializationDecl>(TD)) {
      // - first, recurse into template parameters and emit needed forward
      //   declarations
      ArrayRef<TemplateArgument> Args = TSD->getTemplateArgs().asArray();
      VisitTemplateArgs(Args);
      // - second, emit forward declaration for the template class being
      //   specialized
      ClassTemplateDecl *CTD = TSD->getSpecializedTemplate();
      assert(CTD && "template declaration must be available");

      checkAndEmitForwardDecl(CTD);
      return;
    }
    checkAndEmitForwardDecl(TD);
  }

  void VisitTypeTemplateArgument(const TemplateArgument &TA) {
    QualType T = TA.getAsType();
    Visit(T);
  }

  void VisitIntegralTemplateArgument(const TemplateArgument &TA) {
    QualType T = TA.getIntegralType();
    if (const EnumType *ET = T->getAs<EnumType>())
      VisitTagType(ET);
  }

  void VisitTemplateTemplateArgument(const TemplateArgument &TA) {
    // recursion is not required, since the maximum possible nesting level
    // equals two for template argument
    //
    // for example:
    //   template <typename T> class Bar;
    //   template <template <typename> class> class Baz;
    //   template <template <template <typename> class> class T>
    //   class Foo;
    //
    // The Baz is a template class. The Baz<Bar> is a class. The class Foo
    // should be specialized with template class, not a class. The correct
    // specialization of template class Foo is Foo<Baz>. The incorrect
    // specialization of template class Foo is Foo<Baz<Bar>>. In this case
    // template class Foo specialized by class Baz<Bar>, not a template
    // class template <template <typename> class> class T as it should.
    TemplateDecl *TD = TA.getAsTemplate().getAsTemplateDecl();
    assert(TD && "template declaration must be available");
    TemplateParameterList *TemplateParams = TD->getTemplateParameters();
    for (NamedDecl *P : *TemplateParams) {
      // If template template parameter type has an enum value template
      // parameter, forward declaration of enum type is required. Only enum
      // values (not types) need to be handled. For example, consider the
      // following kernel name type:
      //
      // template <typename EnumTypeOut, template <EnumValueIn EnumValue,
      // typename TypeIn> class T> class Foo;
      //
      // The correct specialization for Foo (with enum type) is:
      // Foo<EnumTypeOut, Baz>, where Baz is a template class.
      //
      // Therefore the forward class declarations generated in the
      // integration header are:
      // template <EnumValueIn EnumValue, typename TypeIn> class Baz;
      // template <typename EnumTypeOut, template <EnumValueIn EnumValue,
      // typename EnumTypeIn> class T> class Foo;
      //
      // This requires the following enum forward declarations:
      // enum class EnumTypeOut : int; (Used to template Foo)
      // enum class EnumValueIn : int; (Used to template Baz)
      if (NonTypeTemplateParmDecl *TemplateParam =
              dyn_cast<NonTypeTemplateParmDecl>(P))
        if (const EnumType *ET = TemplateParam->getType()->getAs<EnumType>())
          VisitTagType(ET);
    }
    checkAndEmitForwardDecl(TD);
  }

  void VisitPackTemplateArgument(const TemplateArgument &TA) {
    VisitTemplateArgs(TA.getPackAsArray());
  }
};

class SYCLKernelNameTypePrinter
    : public TypeVisitor<SYCLKernelNameTypePrinter>,
      public ConstTemplateArgumentVisitor<SYCLKernelNameTypePrinter> {
  using InnerTypeVisitor = TypeVisitor<SYCLKernelNameTypePrinter>;
  using InnerTemplArgVisitor =
      ConstTemplateArgumentVisitor<SYCLKernelNameTypePrinter>;
  raw_ostream &OS;
  PrintingPolicy &Policy;

  void printTemplateArgs(ArrayRef<TemplateArgument> Args) {
    for (size_t I = 0, E = Args.size(); I < E; ++I) {
      const TemplateArgument &Arg = Args[I];
      // If argument is an empty pack argument, skip printing comma and
      // argument.
      if (Arg.getKind() == TemplateArgument::ArgKind::Pack && !Arg.pack_size())
        continue;

      if (I)
        OS << ", ";

      Visit(Arg);
    }
  }

  void VisitQualifiers(Qualifiers Quals) {
    Quals.print(OS, Policy, /*appendSpaceIfNotEmpty*/ true);
  }

  // Use recursion to print the namespace-qualified name for the purposes of the
  // canonical sycl example of a type being created in the kernel call.
  void PrintNamespaceScopes(const DeclContext *DC) {
    if (isa<NamespaceDecl, FunctionDecl, RecordDecl, LinkageSpecDecl>(DC)) {
      PrintNamespaceScopes(DC->getParent());

      const auto *NS = dyn_cast<NamespaceDecl>(DC);
      if (NS && !NS->isAnonymousNamespace())
        OS << NS->getName() << "::";
    }
  }

public:
  SYCLKernelNameTypePrinter(raw_ostream &OS, PrintingPolicy &Policy)
      : OS(OS), Policy(Policy) {}

  void Visit(QualType T) {
    if (T.isNull())
      return;

    QualType CT = T.getCanonicalType();
    VisitQualifiers(CT.getQualifiers());

    InnerTypeVisitor::Visit(CT.getTypePtr());
  }

  void VisitType(const Type *T) {
    OS << QualType::getAsString(T, Qualifiers(), Policy);
  }

  void Visit(const TemplateArgument &TA) {
    if (TA.isNull())
      return;
    InnerTemplArgVisitor::Visit(TA);
  }

  void VisitTagType(const TagType *T) {
    TagDecl *RD = T->getDecl();
    if (const auto *TSD = dyn_cast<ClassTemplateSpecializationDecl>(RD)) {

      // Print template class name
      TSD->printQualifiedName(OS, Policy, /*WithGlobalNsPrefix*/ true);

      ArrayRef<TemplateArgument> Args = TSD->getTemplateArgs().asArray();
      OS << "<";
      printTemplateArgs(Args);
      OS << ">";

      return;
    }

    // Handle the canonical sycl example where the type is created for the first
    // time in the kernel naming. We want to qualify this as fully as we can,
    // but not in a way that won't be forward declarable.  See
    // SYCLFwdDeclEmitter::printForwardDecl for the corresponding list for
    // printing the forward declaration, these two must match.
    DeclContext *DC = RD->getDeclContext();
    if (isa<FunctionDecl, RecordDecl, LinkageSpecDecl>(DC)) {
      PrintNamespaceScopes(DC);
      RD->printName(OS);
      return;
    }

    const NamespaceDecl *NS = dyn_cast<NamespaceDecl>(RD->getDeclContext());
    RD->printQualifiedName(OS, Policy, !(NS && NS->isAnonymousNamespace()));
  }

  void VisitTemplateArgument(const TemplateArgument &TA) {
    TA.print(Policy, OS, false /* IncludeType */);
  }

  void VisitTypeTemplateArgument(const TemplateArgument &TA) {
    Policy.SuppressTagKeyword = true;
    QualType T = TA.getAsType();
    Visit(T);
    Policy.SuppressTagKeyword = false;
  }

  void VisitIntegralTemplateArgument(const TemplateArgument &TA) {
    QualType T = TA.getIntegralType();
    if (const EnumType *ET = T->getAs<EnumType>()) {
      const llvm::APSInt &Val = TA.getAsIntegral();
      OS << "static_cast<";
      ET->getDecl()->printQualifiedName(OS, Policy,
                                        /*WithGlobalNsPrefix*/ true);
      OS << ">(" << Val << ")";
    } else {
      TA.print(Policy, OS, false /* IncludeType */);
    }
  }

  void VisitTemplateTemplateArgument(const TemplateArgument &TA) {
    TemplateDecl *TD = TA.getAsTemplate().getAsTemplateDecl();
    TD->printQualifiedName(OS, Policy);
  }

  void VisitPackTemplateArgument(const TemplateArgument &TA) {
    printTemplateArgs(TA.getPackAsArray());
  }
};

static void OutputStableNameChar(raw_ostream &O, char C) {
  // If it is reliably printable, print in the integration header as a
  // character. Else just print it as the integral representation.
  if (llvm::isPrint(C))
    O << '\'' << C << '\'';
  else
    O << static_cast<short>(C);
}

static void OutputStableNameInChars(raw_ostream &O, StringRef Name) {
  assert(!Name.empty() && "Expected a nonempty string!");
  OutputStableNameChar(O, Name[0]);

  for (char C : Name.substr(1)) {
    O << ", ";
    OutputStableNameChar(O, C);
  }
}

void SYCLIntegrationHeader::emit(raw_ostream &O) {
  O << "// This is auto-generated SYCL integration header.\n";
  O << "\n";

  O << "#include <CL/sycl/detail/defines_elementary.hpp>\n";
  O << "#include <CL/sycl/detail/kernel_desc.hpp>\n";

  O << "\n";

  LangOptions LO;
  PrintingPolicy Policy(LO);
  Policy.SuppressTypedefs = true;
  Policy.SuppressUnwrittenScope = true;
  SYCLFwdDeclEmitter FwdDeclEmitter(O, S.getLangOpts());

  if (SpecConsts.size() > 0) {
    O << "// Forward declarations of templated spec constant types:\n";
    for (const auto &SC : SpecConsts)
      FwdDeclEmitter.Visit(SC.first);
    O << "\n";

    // Remove duplicates.
    std::sort(SpecConsts.begin(), SpecConsts.end(),
              [](const SpecConstID &SC1, const SpecConstID &SC2) {
                // Sort by string IDs for stable spec consts order in the
                // header.
                return SC1.second.compare(SC2.second) < 0;
              });
    SpecConstID *End =
        std::unique(SpecConsts.begin(), SpecConsts.end(),
                    [](const SpecConstID &SC1, const SpecConstID &SC2) {
                      // Here can do faster comparison of types.
                      return SC1.first == SC2.first;
                    });

    O << "// Specialization constants IDs:\n";
    for (const auto &P : llvm::make_range(SpecConsts.begin(), End)) {
      O << "template <> struct sycl::detail::SpecConstantInfo<";
      SYCLKernelNameTypePrinter Printer(O, Policy);
      Printer.Visit(P.first);
      O << "> {\n";
      O << "  static constexpr const char* getName() {\n";
      O << "    return \"" << P.second << "\";\n";
      O << "  }\n";
      O << "};\n";
    }
  }

  O << "// Forward declarations of templated kernel function types:\n";
  for (const KernelDesc &K : KernelDescs)
    if (!K.IsUnnamedKernel)
      FwdDeclEmitter.Visit(K.NameType);
  O << "\n";

  O << "__SYCL_INLINE_NAMESPACE(cl) {\n";
  O << "namespace sycl {\n";
  O << "namespace detail {\n";

  O << "\n";

  O << "// names of all kernels defined in the corresponding source\n";
  O << "static constexpr\n";
  O << "const char* const kernel_names[] = {\n";

  for (unsigned I = 0; I < KernelDescs.size(); I++) {
    O << "  \"" << KernelDescs[I].Name << "\"";

    if (I < KernelDescs.size() - 1)
      O << ",";
    O << "\n";
  }
  O << "};\n\n";

  O << "// array representing signatures of all kernels defined in the\n";
  O << "// corresponding source\n";
  O << "static constexpr\n";
  O << "const kernel_param_desc_t kernel_signatures[] = {\n";

  for (unsigned I = 0; I < KernelDescs.size(); I++) {
    auto &K = KernelDescs[I];
    O << "  //--- " << K.Name << "\n";

    for (const auto &P : K.Params) {
      std::string TyStr = paramKind2Str(P.Kind);
      O << "  { kernel_param_kind_t::" << TyStr << ", ";
      O << P.Info << ", " << P.Offset << " },\n";
    }
    O << "\n";
  }
  O << "};\n\n";

  O << "// Specializations of KernelInfo for kernel function types:\n";
  unsigned CurStart = 0;

  for (const KernelDesc &K : KernelDescs) {
    const size_t N = K.Params.size();
    if (K.IsUnnamedKernel) {
      O << "template <> struct KernelInfoData<";
      OutputStableNameInChars(O, K.StableName);
      O << "> {\n";
    } else {
      O << "template <> struct KernelInfo<";
      SYCLKernelNameTypePrinter Printer(O, Policy);
      Printer.Visit(K.NameType);
      O << "> {\n";
    }
    O << "  __SYCL_DLL_LOCAL\n";
    O << "  static constexpr const char* getName() { return \"" << K.Name
      << "\"; }\n";
    O << "  __SYCL_DLL_LOCAL\n";
    O << "  static constexpr unsigned getNumParams() { return " << N << "; }\n";
    O << "  __SYCL_DLL_LOCAL\n";
    O << "  static constexpr const kernel_param_desc_t& ";
    O << "getParamDesc(unsigned i) {\n";
    O << "    return kernel_signatures[i+" << CurStart << "];\n";
    O << "  }\n";
    O << "  __SYCL_DLL_LOCAL\n";
    O << "  static constexpr bool isESIMD() { return " << K.IsESIMDKernel
      << "; }\n";
    O << "  __SYCL_DLL_LOCAL\n";
    O << "  static constexpr bool callsThisItem() { return ";
    O << K.FreeFunctionCalls.CallsThisItem << "; }\n";
    O << "  __SYCL_DLL_LOCAL\n";
    O << "  static constexpr bool callsAnyThisFreeFunction() { return ";
    O << (K.FreeFunctionCalls.CallsThisId ||
          K.FreeFunctionCalls.CallsThisItem ||
          K.FreeFunctionCalls.CallsThisNDItem ||
          K.FreeFunctionCalls.CallsThisGroup)
      << "; }\n";
    O << "};\n";
    CurStart += N;
  }
  O << "\n";
  O << "} // namespace detail\n";
  O << "} // namespace sycl\n";
  O << "} // __SYCL_INLINE_NAMESPACE(cl)\n";
  O << "\n";
}

bool SYCLIntegrationHeader::emit(StringRef IntHeaderName) {
  if (IntHeaderName.empty())
    return false;
  int IntHeaderFD = 0;
  std::error_code EC =
      llvm::sys::fs::openFileForWrite(IntHeaderName, IntHeaderFD);
  if (EC) {
    llvm::errs() << "Error: " << EC.message() << "\n";
    // compilation will fail on absent include file - don't need to fail here
    return false;
  }
  llvm::raw_fd_ostream Out(IntHeaderFD, true /*close in destructor*/);
  emit(Out);
  return true;
}

void SYCLIntegrationHeader::startKernel(const FunctionDecl *SyclKernel,
                                        QualType KernelNameType,
                                        SourceLocation KernelLocation,
                                        bool IsESIMDKernel,
                                        bool IsUnnamedKernel) {
  KernelDescs.emplace_back(SyclKernel, KernelNameType, KernelLocation,
                           IsESIMDKernel, IsUnnamedKernel);
}

void SYCLIntegrationHeader::addParamDesc(kernel_param_kind_t Kind, int Info,
                                         unsigned Offset) {
  auto *K = getCurKernelDesc();
  assert(K && "no kernels");
  K->Params.push_back(KernelParamDesc());
  KernelParamDesc &PD = K->Params.back();
  PD.Kind = Kind;
  PD.Info = Info;
  PD.Offset = Offset;
}

void SYCLIntegrationHeader::endKernel() {
  // nop for now
}

void SYCLIntegrationHeader::addSpecConstant(StringRef IDName, QualType IDType) {
  SpecConsts.emplace_back(std::make_pair(IDType, IDName.str()));
}

void SYCLIntegrationHeader::setCallsThisId(bool B) {
  KernelDesc *K = getCurKernelDesc();
  assert(K && "no kernel");
  K->FreeFunctionCalls.CallsThisId = B;
}

void SYCLIntegrationHeader::setCallsThisItem(bool B) {
  KernelDesc *K = getCurKernelDesc();
  assert(K && "no kernel");
  K->FreeFunctionCalls.CallsThisItem = B;
}

void SYCLIntegrationHeader::setCallsThisNDItem(bool B) {
  KernelDesc *K = getCurKernelDesc();
  assert(K && "no kernel");
  K->FreeFunctionCalls.CallsThisNDItem = B;
}

void SYCLIntegrationHeader::setCallsThisGroup(bool B) {
  KernelDesc *K = getCurKernelDesc();
  assert(K && "no kernel");
  K->FreeFunctionCalls.CallsThisGroup = B;
}

SYCLIntegrationHeader::SYCLIntegrationHeader(Sema &S) : S(S) {}

void SYCLIntegrationFooter::addVarDecl(const VarDecl *VD) {
  // Variable template declaration can result in an error case of 'nullptr'
  // here.
  if (!VD)
    return;
  // Skip the dependent version of these variables, we only care about them
  // after instantiation.
  if (VD->getDeclContext()->isDependentContext())
    return;

  // Skip partial specializations of a variable template, treat other variable
  // template instantiations as a VarDecl.
  if (isa<VarTemplatePartialSpecializationDecl>(VD))
    return;
  // Step 1: ensure that this is of the correct type-spec-constant template
  // specialization).
  if (!Util::isSyclSpecIdType(VD->getType())) {
    // Handle the case where this could be a deduced type, such as a deduction
    // guide. We have to do this here since this function, unlike most of the
    // rest of this file, is called during Sema instead of after it. We will
    // also have to filter out after deduction later.
    QualType Ty = VD->getType().getCanonicalType();
    if (!Ty->isUndeducedType())
      return;
  }
  // Step 2: ensure that this is a static member, or a namespace-scope.
  // Note that isLocalVarDeclorParm excludes thread-local and static-local
  // intentionally, as there is no way to 'spell' one of those in the
  // specialization. We just don't generate the specialization for those, and
  // let an error happen during host compilation.
  if (!VD->hasGlobalStorage() || VD->isLocalVarDeclOrParm())
    return;
  // Step 3: Add to SpecConstants collection.
  SpecConstants.push_back(VD);
}

// Post-compile integration header support.
bool SYCLIntegrationFooter::emit(StringRef IntHeaderName) {
  if (IntHeaderName.empty())
    return false;
  int IntHeaderFD = 0;
  std::error_code EC =
      llvm::sys::fs::openFileForWrite(IntHeaderName, IntHeaderFD);
  if (EC) {
    llvm::errs() << "Error: " << EC.message() << "\n";
    // compilation will fail on absent include file - don't need to fail here
    return false;
  }
  llvm::raw_fd_ostream Out(IntHeaderFD, true /*close in destructor*/);
  return emit(Out);
}

template <typename BeforeFn, typename AfterFn>
static void PrintNSHelper(BeforeFn Before, AfterFn After, raw_ostream &OS,
                          const DeclContext *DC) {
  if (DC->isTranslationUnit())
    return;

  const auto *CurDecl = cast<Decl>(DC);
  // Ensure we are in the canonical version, so that we know we have the 'full'
  // name of the thing.
  CurDecl = CurDecl->getCanonicalDecl();

  // We are intentionally skipping linkage decls and record decls.  Namespaces
  // can appear in a linkage decl, but not a record decl, so we don't have to
  // worry about the names getting messed up from that.  We handle record decls
  // later when printing the name of the thing.
  const auto *NS = dyn_cast<NamespaceDecl>(CurDecl);
  if (NS)
    Before(OS, NS);

  if (const DeclContext *NewDC = CurDecl->getDeclContext())
    PrintNSHelper(Before, After, OS, NewDC);

  if (NS)
    After(OS, NS);
}

static void PrintNamespaces(raw_ostream &OS, const DeclContext *DC) {
  PrintNSHelper([](raw_ostream &OS, const NamespaceDecl *NS) {},
                [](raw_ostream &OS, const NamespaceDecl *NS) {
                  if (NS->isInline())
                    OS << "inline ";
                  OS << "namespace ";
                  if (!NS->isAnonymousNamespace())
                    OS << NS->getName() << " ";
                  OS << "{\n";
                },
                OS, DC);
}

static void PrintNSClosingBraces(raw_ostream &OS, const DeclContext *DC) {
  PrintNSHelper(
      [](raw_ostream &OS, const NamespaceDecl *NS) {
        OS << "} // ";
        if (NS->isInline())
          OS << "inline ";

        OS << "namespace ";
        if (!NS->isAnonymousNamespace())
          OS << NS->getName();

        OS << '\n';
      },
      [](raw_ostream &OS, const NamespaceDecl *NS) {}, OS, DC);
}

static std::string EmitSpecIdShim(raw_ostream &OS, unsigned &ShimCounter,
                                  const std::string &LastShim,
                                  const NamespaceDecl *AnonNS) {
  std::string NewShimName =
      "__sycl_detail::__spec_id_shim_" + std::to_string(ShimCounter) + "()";
  // Print opening-namespace
  PrintNamespaces(OS, Decl::castToDeclContext(AnonNS));
  OS << "namespace __sycl_detail {\n";
  OS << "static constexpr decltype(" << LastShim << ") &__spec_id_shim_"
     << ShimCounter << "() {\n";
  OS << "  return " << LastShim << ";\n";
  OS << "}\n";
  OS << "} // namespace __sycl_detail \n";
  PrintNSClosingBraces(OS, Decl::castToDeclContext(AnonNS));

  ++ShimCounter;
  return NewShimName;
}

// Emit the list of shims required for a DeclContext, calls itself recursively.
static void EmitSpecIdShims(raw_ostream &OS, unsigned &ShimCounter,
                            const DeclContext *DC,
                            std::string &NameForLastShim) {
  if (DC->isTranslationUnit()) {
    NameForLastShim = "::" + NameForLastShim;
    return;
  }

  const auto *CurDecl = cast<Decl>(DC)->getCanonicalDecl();

  // We skip linkage decls, since they don't modify the Qualified name.
  if (const auto *RD = dyn_cast<RecordDecl>(CurDecl)) {
    NameForLastShim = RD->getNameAsString() + "::" + NameForLastShim;
  } else if (const auto *ND = dyn_cast<NamespaceDecl>(CurDecl)) {
    if (ND->isAnonymousNamespace()) {
      // Print current shim, reset 'name for last shim'.
      NameForLastShim = EmitSpecIdShim(OS, ShimCounter, NameForLastShim, ND);
    } else {
      NameForLastShim = ND->getNameAsString() + "::" + NameForLastShim;
    }
  } else {
    // FIXME: I don't believe there are other declarations that these variables
    // could possibly find themselves in. LinkageDecls don't change the
    // qualified name, so there is nothing to do here. At one point we should
    // probably convince ourselves that this is entire list and remove this
    // comment.
    assert((isa<LinkageSpecDecl, ExternCContextDecl>(CurDecl)) &&
           "Unhandled decl type");
  }

  EmitSpecIdShims(OS, ShimCounter, CurDecl->getDeclContext(), NameForLastShim);
}

// Emit the list of shims required for a variable declaration.
// Returns a string containing the FQN of the 'top most' shim, including its
// function call parameters.
static std::string EmitSpecIdShims(raw_ostream &OS, unsigned &ShimCounter,
                                   PrintingPolicy &Policy, const VarDecl *VD) {
  if (!VD->isInAnonymousNamespace())
    return "";
  std::string RelativeName;
  llvm::raw_string_ostream stream(RelativeName);
  VD->getNameForDiagnostic(stream, Policy, false);
  stream.flush();

  EmitSpecIdShims(OS, ShimCounter, VD->getDeclContext(), RelativeName);
  return RelativeName;
}

bool SYCLIntegrationFooter::emit(raw_ostream &OS) {
  PrintingPolicy Policy{S.getLangOpts()};
  Policy.adjustForCPlusPlusFwdDecl();
  Policy.SuppressTypedefs = true;
  Policy.SuppressUnwrittenScope = true;

  llvm::SmallSet<const VarDecl *, 8> VisitedSpecConstants;
  bool EmittedFirstSpecConstant = false;

  // Used to uniquely name the 'shim's as we generate the names in each
  // anonymous namespace.
  unsigned ShimCounter = 0;
  for (const VarDecl *VD : SpecConstants) {
    VD = VD->getCanonicalDecl();

    // Skip if this isn't a SpecIdType.  This can happen if it was a deduced
    // type.
    if (!Util::isSyclSpecIdType(VD->getType()))
      continue;

    // Skip if we've already visited this.
    if (llvm::find(VisitedSpecConstants, VD) != VisitedSpecConstants.end())
      continue;

    // We only want to emit the #includes if we have a spec-constant that needs
    // them, so emit this one on the first time through the loop.
    if (!EmittedFirstSpecConstant)
      OS << "#include <CL/sycl/detail/defines_elementary.hpp>\n";
    EmittedFirstSpecConstant = true;

    VisitedSpecConstants.insert(VD);
    std::string TopShim = EmitSpecIdShims(OS, ShimCounter, Policy, VD);
    OS << "__SYCL_INLINE_NAMESPACE(cl) {\n";
    OS << "namespace sycl {\n";
    OS << "namespace detail {\n";
    OS << "template<>\n";
    OS << "inline const char *get_spec_constant_symbolic_ID_impl<";

    if (VD->isInAnonymousNamespace()) {
      OS << TopShim;
    } else {
      OS << "::";
      VD->getNameForDiagnostic(OS, Policy, true);
    }

    OS << ">() {\n";
    OS << "  return \"";
    OS << SYCLUniqueStableIdExpr::ComputeName(S.getASTContext(), VD);
    OS << "\";\n";
    OS << "}\n";
    OS << "} // namespace detail\n";
    OS << "} // namespace sycl\n";
    OS << "} // __SYCL_INLINE_NAMESPACE(cl)\n";
  }

  if (EmittedFirstSpecConstant)
    OS << "#include <CL/sycl/detail/spec_const_integration.hpp>\n";

  return true;
}

// -----------------------------------------------------------------------------
// Utility class methods
// -----------------------------------------------------------------------------

bool Util::isSyclAccessorType(QualType Ty) {
  return isSyclType(Ty, "accessor", true /*Tmpl*/);
}

bool Util::isSyclSamplerType(QualType Ty) { return isSyclType(Ty, "sampler"); }

bool Util::isSyclStreamType(QualType Ty) { return isSyclType(Ty, "stream"); }

bool Util::isSyclHalfType(QualType Ty) {
  std::array<DeclContextDesc, 5> Scopes = {
      Util::MakeDeclContextDesc(Decl::Kind::Namespace, "cl"),
      Util::MakeDeclContextDesc(Decl::Kind::Namespace, "sycl"),
      Util::MakeDeclContextDesc(Decl::Kind::Namespace, "detail"),
      Util::MakeDeclContextDesc(Decl::Kind::Namespace, "half_impl"),
      Util::MakeDeclContextDesc(Decl::Kind::CXXRecord, "half")};
  return matchQualifiedTypeName(Ty, Scopes);
}

bool Util::isSyclSpecConstantType(QualType Ty) {
  std::array<DeclContextDesc, 6> Scopes = {
      Util::MakeDeclContextDesc(Decl::Kind::Namespace, "cl"),
      Util::MakeDeclContextDesc(Decl::Kind::Namespace, "sycl"),
      Util::MakeDeclContextDesc(Decl::Kind::Namespace, "ext"),
      Util::MakeDeclContextDesc(Decl::Kind::Namespace, "oneapi"),
      Util::MakeDeclContextDesc(Decl::Kind::Namespace, "experimental"),
      Util::MakeDeclContextDesc(Decl::Kind::ClassTemplateSpecialization,
                                "spec_constant")};
  std::array<DeclContextDesc, 5> ScopesDeprecated = {
      Util::MakeDeclContextDesc(Decl::Kind::Namespace, "cl"),
      Util::MakeDeclContextDesc(Decl::Kind::Namespace, "sycl"),
      Util::MakeDeclContextDesc(Decl::Kind::Namespace, "ONEAPI"),
      Util::MakeDeclContextDesc(Decl::Kind::Namespace, "experimental"),
      Util::MakeDeclContextDesc(Decl::Kind::ClassTemplateSpecialization,
                                "spec_constant")};
  return matchQualifiedTypeName(Ty, Scopes) ||
         matchQualifiedTypeName(Ty, ScopesDeprecated);
}

bool Util::isSyclSpecIdType(QualType Ty) {
  std::array<DeclContextDesc, 3> Scopes = {
      Util::MakeDeclContextDesc(clang::Decl::Kind::Namespace, "cl"),
      Util::MakeDeclContextDesc(clang::Decl::Kind::Namespace, "sycl"),
      Util::MakeDeclContextDesc(Decl::Kind::ClassTemplateSpecialization,
                                "specialization_id")};
  return matchQualifiedTypeName(Ty, Scopes);
}

bool Util::isSyclKernelHandlerType(QualType Ty) {
  std::array<DeclContextDesc, 3> Scopes = {
      Util::MakeDeclContextDesc(Decl::Kind::Namespace, "cl"),
      Util::MakeDeclContextDesc(Decl::Kind::Namespace, "sycl"),
      Util::MakeDeclContextDesc(Decl::Kind::CXXRecord, "kernel_handler")};
  return matchQualifiedTypeName(Ty, Scopes);
}

bool Util::isSyclAccessorNoAliasPropertyType(QualType Ty) {
  std::array<DeclContextDesc, 7> Scopes = {
      Util::DeclContextDesc{Decl::Kind::Namespace, "cl"},
      Util::DeclContextDesc{Decl::Kind::Namespace, "sycl"},
      Util::DeclContextDesc{Decl::Kind::Namespace, "ext"},
      Util::DeclContextDesc{Decl::Kind::Namespace, "oneapi"},
      Util::DeclContextDesc{Decl::Kind::Namespace, "property"},
      Util::DeclContextDesc{Decl::Kind::CXXRecord, "no_alias"},
      Util::DeclContextDesc{Decl::Kind::ClassTemplateSpecialization,
                            "instance"}};
  std::array<DeclContextDesc, 6> ScopesDeprecated = {
      Util::DeclContextDesc{Decl::Kind::Namespace, "cl"},
      Util::DeclContextDesc{Decl::Kind::Namespace, "sycl"},
      Util::DeclContextDesc{Decl::Kind::Namespace, "ONEAPI"},
      Util::DeclContextDesc{Decl::Kind::Namespace, "property"},
      Util::DeclContextDesc{Decl::Kind::CXXRecord, "no_alias"},
      Util::DeclContextDesc{Decl::Kind::ClassTemplateSpecialization,
                            "instance"}};
  return matchQualifiedTypeName(Ty, Scopes) ||
         matchQualifiedTypeName(Ty, ScopesDeprecated);
}

bool Util::isSyclBufferLocationType(QualType Ty) {
  std::array<DeclContextDesc, 7> Scopes = {
      Util::MakeDeclContextDesc(Decl::Kind::Namespace, "cl"),
      Util::MakeDeclContextDesc(Decl::Kind::Namespace, "sycl"),
      Util::MakeDeclContextDesc(Decl::Kind::Namespace, "ext"),
      Util::MakeDeclContextDesc(Decl::Kind::Namespace, "intel"),
      Util::MakeDeclContextDesc(Decl::Kind::Namespace, "property"),
      Util::MakeDeclContextDesc(Decl::Kind::CXXRecord, "buffer_location"),
      Util::MakeDeclContextDesc(Decl::Kind::ClassTemplateSpecialization,
                                "instance")};
  std::array<DeclContextDesc, 6> ScopesDeprecated = {
      Util::MakeDeclContextDesc(Decl::Kind::Namespace, "cl"),
      Util::MakeDeclContextDesc(Decl::Kind::Namespace, "sycl"),
      Util::MakeDeclContextDesc(Decl::Kind::Namespace, "INTEL"),
      Util::MakeDeclContextDesc(Decl::Kind::Namespace, "property"),
      Util::MakeDeclContextDesc(Decl::Kind::CXXRecord, "buffer_location"),
      Util::MakeDeclContextDesc(Decl::Kind::ClassTemplateSpecialization,
                                "instance")};
  return matchQualifiedTypeName(Ty, Scopes) ||
         matchQualifiedTypeName(Ty, ScopesDeprecated);
}

bool Util::isSyclType(QualType Ty, StringRef Name, bool Tmpl) {
  Decl::Kind ClassDeclKind =
      Tmpl ? Decl::Kind::ClassTemplateSpecialization : Decl::Kind::CXXRecord;
  std::array<DeclContextDesc, 3> Scopes = {
      Util::MakeDeclContextDesc(Decl::Kind::Namespace, "cl"),
      Util::MakeDeclContextDesc(Decl::Kind::Namespace, "sycl"),
      Util::MakeDeclContextDesc(ClassDeclKind, Name)};
  return matchQualifiedTypeName(Ty, Scopes);
}

bool Util::isSyclFunction(const FunctionDecl *FD, StringRef Name) {
  if (!FD->isFunctionOrMethod() || !FD->getIdentifier() ||
      FD->getName().empty() || Name != FD->getName())
    return false;

  const DeclContext *DC = FD->getDeclContext();
  if (DC->isTranslationUnit())
    return false;

  std::array<DeclContextDesc, 2> ScopesSycl = {
      Util::MakeDeclContextDesc(Decl::Kind::Namespace, "cl"),
      Util::MakeDeclContextDesc(Decl::Kind::Namespace, "sycl")};
  std::array<DeclContextDesc, 5> ScopesOneapiExp = {
      Util::MakeDeclContextDesc(Decl::Kind::Namespace, "cl"),
      Util::MakeDeclContextDesc(Decl::Kind::Namespace, "sycl"),
      Util::MakeDeclContextDesc(Decl::Kind::Namespace, "ext"),
      Util::MakeDeclContextDesc(Decl::Kind::Namespace, "oneapi"),
      Util::MakeDeclContextDesc(Decl::Kind::Namespace, "experimental")};

  return matchContext(DC, ScopesSycl) || matchContext(DC, ScopesOneapiExp);
}

bool Util::isAccessorPropertyListType(QualType Ty) {
  std::array<DeclContextDesc, 5> Scopes = {
      Util::MakeDeclContextDesc(Decl::Kind::Namespace, "cl"),
      Util::MakeDeclContextDesc(Decl::Kind::Namespace, "sycl"),
      Util::MakeDeclContextDesc(Decl::Kind::Namespace, "ext"),
      Util::MakeDeclContextDesc(Decl::Kind::Namespace, "oneapi"),
      Util::MakeDeclContextDesc(Decl::Kind::ClassTemplateSpecialization,
                                "accessor_property_list")};
  std::array<DeclContextDesc, 4> ScopesDeprecated = {
      Util::MakeDeclContextDesc(Decl::Kind::Namespace, "cl"),
      Util::MakeDeclContextDesc(Decl::Kind::Namespace, "sycl"),
      Util::MakeDeclContextDesc(Decl::Kind::Namespace, "ONEAPI"),
      Util::MakeDeclContextDesc(Decl::Kind::ClassTemplateSpecialization,
                                "accessor_property_list")};
  return matchQualifiedTypeName(Ty, Scopes) ||
         matchQualifiedTypeName(Ty, ScopesDeprecated);
}

bool Util::matchContext(const DeclContext *Ctx,
                        ArrayRef<Util::DeclContextDesc> Scopes) {
  // The idea: check the declaration context chain starting from the item
  // itself. At each step check the context is of expected kind
  // (namespace) and name.
  StringRef Name = "";

  for (const auto &Scope : llvm::reverse(Scopes)) {
    Decl::Kind DK = Ctx->getDeclKind();
    if (DK != Scope.first)
      return false;

    switch (DK) {
    case Decl::Kind::ClassTemplateSpecialization:
      // ClassTemplateSpecializationDecl inherits from CXXRecordDecl
    case Decl::Kind::CXXRecord:
      Name = cast<CXXRecordDecl>(Ctx)->getName();
      break;
    case Decl::Kind::Namespace:
      Name = cast<NamespaceDecl>(Ctx)->getName();
      break;
    default:
      llvm_unreachable("matchContext: decl kind not supported");
    }
    if (Name != Scope.second)
      return false;
    Ctx = Ctx->getParent();
  }
  return Ctx->isTranslationUnit();
}

bool Util::matchQualifiedTypeName(QualType Ty,
                                  ArrayRef<Util::DeclContextDesc> Scopes) {
  const CXXRecordDecl *RecTy = Ty->getAsCXXRecordDecl();

  if (!RecTy)
    return false; // only classes/structs supported
  const auto *Ctx = cast<DeclContext>(RecTy);
  return Util::matchContext(Ctx, Scopes);
}

void Sema::MarkSYCLKernel(SourceLocation NewLoc, QualType Ty,
                          bool IsInstantiation) {
  auto MangleCallback = [](ASTContext &Ctx,
                           const NamedDecl *ND) -> llvm::Optional<unsigned> {
    if (const auto *RD = dyn_cast<CXXRecordDecl>(ND))
      Ctx.AddSYCLKernelNamingDecl(RD);
    // We always want to go into the lambda mangling (skipping the unnamed
    // struct version), so make sure we return a value here.
    return 1;
  };

  std::unique_ptr<MangleContext> Ctx{ItaniumMangleContext::create(
      Context, Context.getDiagnostics(), MangleCallback)};
  llvm::raw_null_ostream Out;
  Ctx->mangleTypeName(Ty, Out);

  // Evaluate whether this would change any of the already evaluated
  // __builtin_sycl_unique_stable_name/id values.
  for (auto &Itr : Context.SYCLUniqueStableNameEvaluatedValues) {
    const auto *NameExpr = dyn_cast<SYCLUniqueStableNameExpr>(Itr.first);
    const auto *IdExpr = dyn_cast<SYCLUniqueStableIdExpr>(Itr.first);
    assert((NameExpr || IdExpr) && "Unknown expr type?");

    const std::string &CurName = NameExpr ? NameExpr->ComputeName(Context)
                                          : IdExpr->ComputeName(Context);
    if (Itr.second != CurName) {
      Diag(NewLoc, diag::err_kernel_invalidates_sycl_unique_stable_name)
          << IsInstantiation << (IdExpr != nullptr);
      Diag(Itr.first->getExprLoc(),
           diag::note_sycl_unique_stable_name_evaluated_here)
          << (IdExpr != nullptr);
      // Update this so future diagnostics work correctly.
      Itr.second = CurName;
    }
  }
}

void Sema::AddSYCLKernelLambda(const FunctionDecl *FD) {
  if (IsSYCLUnnamedKernel(*this, FD)) {
    QualType ObjTy = GetSYCLKernelObjectType(FD);
    MarkSYCLKernel(FD->getLocation(), ObjTy, /*IsInstantiation*/ true);
  }
}<|MERGE_RESOLUTION|>--- conflicted
+++ resolved
@@ -1074,7 +1074,7 @@
   return TAL->get(0).getAsType().getCanonicalType();
 }
 
-std::string computeUniqueSYCLXOCCName(StringRef Name, StringRef Demangle);
+std::string computeUniqueSYCLVXXName(StringRef Name, StringRef Demangle);
 
 // Gets a name for the OpenCL kernel function, calculated from the first
 // template argument of the kernel caller function.
@@ -1089,16 +1089,11 @@
 
   MC.mangleTypeName(KernelNameType, Out);
 
-<<<<<<< HEAD
   std::string Res = std::string(Out.str());
-  std::string Str = PredefinedExpr::ComputeName(
-      S.getASTContext(), PredefinedExpr::UniqueStableNameType, KernelNameType);
-  Res = computeUniqueSYCLXOCCName(Res, KernelNameType.getAsString());
+  std::string Str =
+      SYCLUniqueStableNameExpr::ComputeName(S.getASTContext(), KernelNameType);
+  Res = computeUniqueSYCLVXXName(Res, KernelNameType.getAsString());
   return {Res, Str};
-=======
-  return {std::string(Out.str()), SYCLUniqueStableNameExpr::ComputeName(
-                                      S.getASTContext(), KernelNameType)};
->>>>>>> a418e1cd
 }
 
 static bool isDefaultSPIRArch(ASTContext &Context) {
@@ -1928,7 +1923,7 @@
 };
 
 static bool isSyclXilinxType(const QualType &Ty) {
-  static std::array<StringRef, 3> Namespaces = {"cl", "sycl", "xilinx"};
+  static std::array<StringRef, 4> Namespaces = {"cl", "sycl", "ext", "xilinx"};
   llvm::SmallVector<const DeclContext *, 8> CtxStack;
   CtxStack.push_back(cast<DeclContext>(Ty->getAsTagDecl()));
   while (!isa<TranslationUnitDecl>(CtxStack.back()->getParent()))
