//===- SemaSYCL.cpp - Semantic Analysis for SYCL constructs ---------------===//
//
// Part of the LLVM Project, under the Apache License v2.0 with LLVM Exceptions.
// See https://llvm.org/LICENSE.txt for license information.
// SPDX-License-Identifier: Apache-2.0 WITH LLVM-exception
//
//===----------------------------------------------------------------------===//
// This implements Semantic Analysis for SYCL constructs.
//===----------------------------------------------------------------------===//

#include "TreeTransform.h"
#include "clang/AST/AST.h"
#include "clang/AST/Mangle.h"
#include "clang/AST/QualTypeNames.h"
#include "clang/AST/RecordLayout.h"
#include "clang/AST/RecursiveASTVisitor.h"
#include "clang/AST/TemplateArgumentVisitor.h"
#include "clang/AST/TypeVisitor.h"
#include "clang/Analysis/CallGraph.h"
#include "clang/Basic/Attributes.h"
#include "clang/Basic/Builtins.h"
#include "clang/Basic/Diagnostic.h"
#include "clang/Sema/Initialization.h"
#include "clang/Sema/Sema.h"
#include "llvm/ADT/SmallPtrSet.h"
#include "llvm/ADT/SmallVector.h"
#include "llvm/Support/ErrorHandling.h"
#include "llvm/Support/FileSystem.h"
#include "llvm/Support/Path.h"
#include "llvm/Support/raw_ostream.h"

#include <array>
#include <functional>
#include <initializer_list>

using namespace clang;
using namespace std::placeholders;

using KernelParamKind = SYCLIntegrationHeader::kernel_param_kind_t;

enum target {
  global_buffer = 2014,
  constant_buffer,
  local,
  image,
  host_buffer,
  host_image,
  image_array
};

using ParamDesc = std::tuple<QualType, IdentifierInfo *, TypeSourceInfo *>;

enum KernelInvocationKind {
  InvokeUnknown,
  InvokeSingleTask,
  InvokeParallelFor,
  InvokeParallelForWorkGroup
};

const static std::string InitMethodName = "__init";
const static std::string InitESIMDMethodName = "__init_esimd";
const static std::string FinalizeMethodName = "__finalize";
constexpr unsigned MaxKernelArgsSize = 2048;

namespace {

/// Various utilities.
class Util {
public:
  using DeclContextDesc = std::pair<clang::Decl::Kind, StringRef>;

  /// Checks whether given clang type is a full specialization of the SYCL
  /// accessor class.
  static bool isSyclAccessorType(const QualType &Ty);

  /// Checks whether given clang type is a full specialization of the SYCL
  /// sampler class.
  static bool isSyclSamplerType(const QualType &Ty);

  /// Checks whether given clang type is a full specialization of the SYCL
  /// stream class.
  static bool isSyclStreamType(const QualType &Ty);

  /// Checks whether given clang type is a full specialization of the SYCL
  /// half class.
  static bool isSyclHalfType(const QualType &Ty);

  /// Checks whether given clang type is a full specialization of the SYCL
  /// accessor_property_list class.
  static bool isAccessorPropertyListType(const QualType &Ty);

  /// Checks whether given clang type is a full specialization of the SYCL
  /// buffer_location class.
  static bool isSyclBufferLocationType(const QualType &Ty);

  /// Checks whether given clang type is a standard SYCL API class with given
  /// name.
  /// \param Ty    the clang type being checked
  /// \param Name  the class name checked against
  /// \param Tmpl  whether the class is template instantiation or simple record
  static bool isSyclType(const QualType &Ty, StringRef Name, bool Tmpl = false);

  /// Checks whether given function is a standard SYCL API function with given
  /// name.
  /// \param FD    the function being checked.
  /// \param Name  the function name to be checked against.
  static bool isSyclFunction(const FunctionDecl *FD, StringRef Name);

  /// Checks whether given clang type is a full specialization of the SYCL
  /// specialization constant class.
  static bool isSyclSpecConstantType(const QualType &Ty);

  // Checks declaration context hierarchy.
  /// \param DC     the context of the item to be checked.
  /// \param Scopes the declaration scopes leading from the item context to the
  ///               translation unit (excluding the latter)
  static bool matchContext(const DeclContext *DC,
                           ArrayRef<Util::DeclContextDesc> Scopes);

  /// Checks whether given clang type is declared in the given hierarchy of
  /// declaration contexts.
  /// \param Ty         the clang type being checked
  /// \param Scopes     the declaration scopes leading from the type to the
  ///     translation unit (excluding the latter)
  static bool matchQualifiedTypeName(const QualType &Ty,
                                     ArrayRef<Util::DeclContextDesc> Scopes);
};

} // anonymous namespace

// This information is from Section 4.13 of the SYCL spec
// https://www.khronos.org/registry/SYCL/specs/sycl-1.2.1.pdf
// This function returns false if the math lib function
// corresponding to the input builtin is not supported
// for SYCL
static bool IsSyclMathFunc(unsigned BuiltinID) {
  switch (BuiltinID) {
  case Builtin::BIlround:
  case Builtin::BI__builtin_lround:
  case Builtin::BIceill:
  case Builtin::BI__builtin_ceill:
  case Builtin::BIcopysignl:
  case Builtin::BI__builtin_copysignl:
  case Builtin::BIcosl:
  case Builtin::BI__builtin_cosl:
  case Builtin::BIexpl:
  case Builtin::BI__builtin_expl:
  case Builtin::BIexp2l:
  case Builtin::BI__builtin_exp2l:
  case Builtin::BIfabsl:
  case Builtin::BI__builtin_fabsl:
  case Builtin::BIfloorl:
  case Builtin::BI__builtin_floorl:
  case Builtin::BIfmal:
  case Builtin::BI__builtin_fmal:
  case Builtin::BIfmaxl:
  case Builtin::BI__builtin_fmaxl:
  case Builtin::BIfminl:
  case Builtin::BI__builtin_fminl:
  case Builtin::BIfmodl:
  case Builtin::BI__builtin_fmodl:
  case Builtin::BIlogl:
  case Builtin::BI__builtin_logl:
  case Builtin::BIlog10l:
  case Builtin::BI__builtin_log10l:
  case Builtin::BIlog2l:
  case Builtin::BI__builtin_log2l:
  case Builtin::BIpowl:
  case Builtin::BI__builtin_powl:
  case Builtin::BIrintl:
  case Builtin::BI__builtin_rintl:
  case Builtin::BIroundl:
  case Builtin::BI__builtin_roundl:
  case Builtin::BIsinl:
  case Builtin::BI__builtin_sinl:
  case Builtin::BIsqrtl:
  case Builtin::BI__builtin_sqrtl:
  case Builtin::BItruncl:
  case Builtin::BI__builtin_truncl:
  case Builtin::BIlroundl:
  case Builtin::BI__builtin_lroundl:
  case Builtin::BIlroundf:
  case Builtin::BI__builtin_lroundf:
    return false;
  default:
    break;
  }
  return true;
}

bool Sema::isKnownGoodSYCLDecl(const Decl *D) {
  if (const FunctionDecl *FD = dyn_cast<FunctionDecl>(D)) {
    const IdentifierInfo *II = FD->getIdentifier();
    const DeclContext *DC = FD->getDeclContext();
    if (II && II->isStr("__spirv_ocl_printf") &&
        !FD->isDefined() &&
        FD->getLanguageLinkage() == CXXLanguageLinkage &&
        DC->getEnclosingNamespaceContext()->isTranslationUnit())
      return true;
  }
  return false;
}

static bool isZeroSizedArray(QualType Ty) {
  if (const auto *CATy = dyn_cast<ConstantArrayType>(Ty))
    return CATy->getSize() == 0;
  return false;
}

static void checkSYCLType(Sema &S, QualType Ty, SourceRange Loc,
                          llvm::DenseSet<QualType> Visited,
                          SourceRange UsedAtLoc = SourceRange()) {
  // Not all variable types are supported inside SYCL kernels,
  // for example the quad type __float128 will cause errors in the
  // SPIR-V translation phase.
  // Here we check any potentially unsupported declaration and issue
  // a deferred diagnostic, which will be emitted iff the declaration
  // is discovered to reside in kernel code.
  // The optional UsedAtLoc param is used when the SYCL usage is at a
  // different location than the variable declaration and we need to
  // inform the user of both, e.g. struct member usage vs declaration.

  bool Emitting = false;

  //--- check types ---

  // zero length arrays
  if (isZeroSizedArray(Ty)) {
    S.SYCLDiagIfDeviceCode(Loc.getBegin(), diag::err_typecheck_zero_array_size);
    Emitting = true;
  }

  // variable length arrays
  if (Ty->isVariableArrayType()) {
    S.SYCLDiagIfDeviceCode(Loc.getBegin(), diag::err_vla_unsupported);
    Emitting = true;
  }

  // Sub-reference array or pointer, then proceed with that type.
  while (Ty->isAnyPointerType() || Ty->isArrayType())
    Ty = QualType{Ty->getPointeeOrArrayElementType(), 0};

  // __int128, __int128_t, __uint128_t, long double, __float128
  if (Ty->isSpecificBuiltinType(BuiltinType::Int128) ||
      Ty->isSpecificBuiltinType(BuiltinType::UInt128) ||
      Ty->isSpecificBuiltinType(BuiltinType::LongDouble) ||
      (Ty->isSpecificBuiltinType(BuiltinType::Float128) &&
       !S.Context.getTargetInfo().hasFloat128Type())) {
    S.SYCLDiagIfDeviceCode(Loc.getBegin(), diag::err_type_unsupported)
        << Ty.getUnqualifiedType().getCanonicalType();
    Emitting = true;
  }

  if (Emitting && UsedAtLoc.isValid())
    S.SYCLDiagIfDeviceCode(UsedAtLoc.getBegin(), diag::note_used_here);

  //--- now recurse ---
  // Pointers complicate recursion. Add this type to Visited.
  // If already there, bail out.
  if (!Visited.insert(Ty).second)
    return;

  if (const auto *ATy = dyn_cast<AttributedType>(Ty))
    return checkSYCLType(S, ATy->getModifiedType(), Loc, Visited);

  if (const auto *RD = Ty->getAsRecordDecl()) {
    for (const auto &Field : RD->fields())
      checkSYCLType(S, Field->getType(), Field->getSourceRange(), Visited, Loc);
  } else if (const auto *FPTy = dyn_cast<FunctionProtoType>(Ty)) {
    for (const auto &ParamTy : FPTy->param_types())
      checkSYCLType(S, ParamTy, Loc, Visited);
    checkSYCLType(S, FPTy->getReturnType(), Loc, Visited);
  }
}

void Sema::checkSYCLDeviceVarDecl(VarDecl *Var) {
  assert(getLangOpts().SYCLIsDevice &&
         "Should only be called during SYCL compilation");
  QualType Ty = Var->getType();
  SourceRange Loc = Var->getLocation();
  llvm::DenseSet<QualType> Visited;

  checkSYCLType(*this, Ty, Loc, Visited);
}

// Tests whether given function is a lambda function or '()' operator used as
// SYCL kernel body function (e.g. in parallel_for).
// NOTE: This is incomplete implemenation. See TODO in the FE TODO list for the
// ESIMD extension.
static bool isSYCLKernelBodyFunction(FunctionDecl *FD) {
  return FD->getOverloadedOperator() == OO_Call;
}

// Helper function to report conflicting function attributes.
// F - the function, A1 - function attribute, A2 - the attribute it conflicts
// with.
static void reportConflictingAttrs(Sema &S, FunctionDecl *F, const Attr *A1,
                                   const Attr *A2) {
  S.Diag(F->getLocation(), diag::err_conflicting_sycl_kernel_attributes);
  S.Diag(A1->getLocation(), diag::note_conflicting_attribute);
  S.Diag(A2->getLocation(), diag::note_conflicting_attribute);
  F->setInvalidDecl();
}

/// Returns the signed constant integer value represented by given expression
static int64_t getIntExprValue(const Expr *E, ASTContext &Ctx) {
  return E->getIntegerConstantExpr(Ctx)->getSExtValue();
}

class MarkDeviceFunction : public RecursiveASTVisitor<MarkDeviceFunction> {
  // Used to keep track of the constexpr depth, so we know whether to skip
  // diagnostics.
  unsigned ConstexprDepth = 0;
  struct ConstexprDepthRAII {
    MarkDeviceFunction &MDF;
    bool Increment;

    ConstexprDepthRAII(MarkDeviceFunction &MDF, bool Increment = true)
        : MDF(MDF), Increment(Increment) {
      if (Increment)
        ++MDF.ConstexprDepth;
    }
    ~ConstexprDepthRAII() {
      if (Increment)
        --MDF.ConstexprDepth;
    }
  };

public:
  MarkDeviceFunction(Sema &S)
      : RecursiveASTVisitor<MarkDeviceFunction>(), SemaRef(S) {}

  bool VisitCallExpr(CallExpr *e) {
    if (FunctionDecl *Callee = e->getDirectCallee()) {
      Callee = Callee->getCanonicalDecl();
      assert(Callee && "Device function canonical decl must be available");

      // Remember that all SYCL kernel functions have deferred
      // instantiation as template functions. It means that
      // all functions used by kernel have already been parsed and have
      // definitions.
      if (RecursiveSet.count(Callee) && !ConstexprDepth) {
        SemaRef.Diag(e->getExprLoc(), diag::warn_sycl_restrict_recursion);
        SemaRef.Diag(Callee->getSourceRange().getBegin(),
                     diag::note_sycl_recursive_function_declared_here)
            << Sema::KernelCallRecursiveFunction;
      }

      if (const CXXMethodDecl *Method = dyn_cast<CXXMethodDecl>(Callee))
        if (!SemaRef.getLangOpts().SYCLAllowVirtual && Method->isVirtual())
          SemaRef.Diag(e->getExprLoc(), diag::err_sycl_restrict)
              << Sema::KernelCallVirtualFunction;

      if (auto const *FD = dyn_cast<FunctionDecl>(Callee)) {
        // FIXME: We need check all target specified attributes for error if
        // that function with attribute can not be called from sycl kernel.  The
        // info is in ParsedAttr. We don't have to map from Attr to ParsedAttr
        // currently. Erich is currently working on that in LLVM, once that is
        // committed we need to change this".
        if (FD->hasAttr<DLLImportAttr>()) {
          SemaRef.Diag(e->getExprLoc(), diag::err_sycl_restrict)
              << Sema::KernelCallDllimportFunction;
          SemaRef.Diag(FD->getLocation(), diag::note_callee_decl) << FD;
        }
      }
      // Specifically check if the math library function corresponding to this
      // builtin is supported for SYCL
      unsigned BuiltinID = Callee->getBuiltinID();
      if (BuiltinID && !IsSyclMathFunc(BuiltinID)) {
        StringRef Name = SemaRef.Context.BuiltinInfo.getName(BuiltinID);
        SemaRef.Diag(e->getExprLoc(), diag::err_builtin_target_unsupported)
            << Name << "SYCL device";
      }
    } else if (!SemaRef.getLangOpts().SYCLAllowFuncPtr &&
               !e->isTypeDependent() &&
               !isa<CXXPseudoDestructorExpr>(e->getCallee()))
      SemaRef.Diag(e->getExprLoc(), diag::err_sycl_restrict)
          << Sema::KernelCallFunctionPointer;
    return true;
  }

  bool VisitCXXTypeidExpr(CXXTypeidExpr *E) {
    SemaRef.Diag(E->getExprLoc(), diag::err_sycl_restrict) << Sema::KernelRTTI;
    return true;
  }

  bool VisitCXXDynamicCastExpr(const CXXDynamicCastExpr *E) {
    SemaRef.Diag(E->getExprLoc(), diag::err_sycl_restrict) << Sema::KernelRTTI;
    return true;
  }

  // Skip checking rules on variables initialized during constant evaluation.
  bool TraverseVarDecl(VarDecl *VD) {
    ConstexprDepthRAII R(*this, VD->isConstexpr());
    return RecursiveASTVisitor::TraverseVarDecl(VD);
  }

  // Skip checking rules on template arguments, since these are constant
  // expressions.
  bool TraverseTemplateArgumentLoc(const TemplateArgumentLoc &ArgLoc) {
    ConstexprDepthRAII R(*this);
    return RecursiveASTVisitor::TraverseTemplateArgumentLoc(ArgLoc);
  }

  // Skip checking the static assert, both components are required to be
  // constant expressions.
  bool TraverseStaticAssertDecl(StaticAssertDecl *D) {
    ConstexprDepthRAII R(*this);
    return RecursiveASTVisitor::TraverseStaticAssertDecl(D);
  }

  // Make sure we skip the condition of the case, since that is a constant
  // expression.
  bool TraverseCaseStmt(CaseStmt *S) {
    {
      ConstexprDepthRAII R(*this);
      if (!TraverseStmt(S->getLHS()))
        return false;
      if (!TraverseStmt(S->getRHS()))
        return false;
    }
    return TraverseStmt(S->getSubStmt());
  }

  // Skip checking the size expr, since a constant array type loc's size expr is
  // a constant expression.
  bool TraverseConstantArrayTypeLoc(const ConstantArrayTypeLoc &ArrLoc) {
    if (!TraverseTypeLoc(ArrLoc.getElementLoc()))
      return false;

    ConstexprDepthRAII R(*this);
    return TraverseStmt(ArrLoc.getSizeExpr());
  }

  // The call graph for this translation unit.
  CallGraph SYCLCG;
  // The set of functions called by a kernel function.
  llvm::SmallPtrSet<FunctionDecl *, 10> KernelSet;
  // The set of recursive functions identified while building the
  // kernel set, this is used for error diagnostics.
  llvm::SmallPtrSet<FunctionDecl *, 10> RecursiveSet;
  // Determines whether the function FD is recursive.
  // CalleeNode is a function which is called either directly
  // or indirectly from FD.  If recursion is detected then create
  // diagnostic notes on each function as the callstack is unwound.
  void CollectKernelSet(FunctionDecl *CalleeNode, FunctionDecl *FD,
                        llvm::SmallPtrSet<FunctionDecl *, 10> VisitedSet) {
    // We're currently checking CalleeNode on a different
    // trace through the CallGraph, we avoid infinite recursion
    // by using KernelSet to keep track of this.
    if (!KernelSet.insert(CalleeNode).second)
      // Previously seen, stop recursion.
      return;
    if (CallGraphNode *N = SYCLCG.getNode(CalleeNode)) {
      for (const CallGraphNode *CI : *N) {
        if (FunctionDecl *Callee = dyn_cast<FunctionDecl>(CI->getDecl())) {
          Callee = Callee->getCanonicalDecl();
          if (VisitedSet.count(Callee)) {
            // There's a stack frame to visit this Callee above
            // this invocation. Do not recurse here.
            RecursiveSet.insert(Callee);
            RecursiveSet.insert(CalleeNode);
          } else {
            VisitedSet.insert(Callee);
            CollectKernelSet(Callee, FD, VisitedSet);
            VisitedSet.erase(Callee);
          }
        }
      }
    }
  }

  // Traverses over CallGraph to collect list of attributes applied to
  // functions called by SYCLKernel (either directly and indirectly) which needs
  // to be propagated down to callers and applied to SYCL kernels.
  // For example, reqd_work_group_size, vec_len_hint, reqd_sub_group_size
  // Attributes applied to SYCLKernel are also included
  // Returns the kernel body function found during traversal.
  FunctionDecl *
  CollectPossibleKernelAttributes(FunctionDecl *SYCLKernel,
                                  llvm::SmallPtrSet<Attr *, 4> &Attrs) {
    typedef std::pair<FunctionDecl *, FunctionDecl *> ChildParentPair;
    llvm::SmallPtrSet<FunctionDecl *, 16> Visited;
    llvm::SmallVector<ChildParentPair, 16> WorkList;
    WorkList.push_back({SYCLKernel, nullptr});
    FunctionDecl *KernelBody = nullptr;

    while (!WorkList.empty()) {
      FunctionDecl *FD = WorkList.back().first;
      FunctionDecl *ParentFD = WorkList.back().second;

      // To implement rounding-up of a parallel-for range the
      // SYCL header implementation modifies the kernel call like this:
      // auto Wrapper = [=](TransformedArgType Arg) {
      //  if (Arg[0] >= NumWorkItems[0])
      //    return;
      //  Arg.set_allowed_range(NumWorkItems);
      //  KernelFunc(Arg);
      // };
      //
      // This transformation leads to a condition where a kernel body
      // function becomes callable from a new kernel body function.
      // Hence this test.
      if ((ParentFD == KernelBody) && isSYCLKernelBodyFunction(FD))
        KernelBody = FD;

      if ((ParentFD == SYCLKernel) && isSYCLKernelBodyFunction(FD)) {
        assert(!KernelBody && "inconsistent call graph - only one kernel body "
                              "function can be called");
        KernelBody = FD;
      }
      WorkList.pop_back();
      if (!Visited.insert(FD).second)
        continue; // We've already seen this Decl

      if (auto *A = FD->getAttr<IntelReqdSubGroupSizeAttr>())
        Attrs.insert(A);

      if (auto *A = FD->getAttr<ReqdWorkGroupSizeAttr>())
        Attrs.insert(A);

      if (auto *A = FD->getAttr<SYCLIntelKernelArgsRestrictAttr>())
        Attrs.insert(A);

      if (auto *A = FD->getAttr<SYCLIntelNumSimdWorkItemsAttr>())
        Attrs.insert(A);

      if (auto *A = FD->getAttr<SYCLIntelSchedulerTargetFmaxMhzAttr>())
        Attrs.insert(A);

      if (auto *A = FD->getAttr<SYCLIntelMaxWorkGroupSizeAttr>())
        Attrs.insert(A);

      if (auto *A = FD->getAttr<SYCLIntelMaxGlobalWorkDimAttr>())
        Attrs.insert(A);

      if (auto *A = FD->getAttr<SYCLIntelNoGlobalWorkOffsetAttr>())
        Attrs.insert(A);

      if (auto *A = FD->getAttr<SYCLSimdAttr>())
        Attrs.insert(A);

      // Allow the kernel attribute "use_stall_enable_clusters" only on lambda
      // functions and function objects that are called directly from a kernel
      // (i.e. the one passed to the single_task or parallel_for functions).
      // For all other cases, emit a warning and ignore.
      if (auto *A = FD->getAttr<SYCLIntelUseStallEnableClustersAttr>()) {
        if (ParentFD == SYCLKernel) {
          Attrs.insert(A);
        } else {
          SemaRef.Diag(A->getLocation(), diag::warn_attribute_ignored) << A;
          FD->dropAttr<SYCLIntelUseStallEnableClustersAttr>();
        }
      }

      // Attribute "loop_fuse" can be applied explicitly on kernel function.
      // Attribute should not be propagated from device functions to kernel.
      if (auto *A = FD->getAttr<SYCLIntelLoopFuseAttr>()) {
        if (ParentFD == SYCLKernel) {
          Attrs.insert(A);
        }
      }

      // TODO: vec_len_hint should be handled here

      CallGraphNode *N = SYCLCG.getNode(FD);
      if (!N)
        continue;

      for (const CallGraphNode *CI : *N) {
        if (auto *Callee = dyn_cast<FunctionDecl>(CI->getDecl())) {
          Callee = Callee->getMostRecentDecl();
          if (!Visited.count(Callee))
            WorkList.push_back({Callee, FD});
        }
      }
    }
    return KernelBody;
  }

private:
  Sema &SemaRef;
};

class KernelBodyTransform : public TreeTransform<KernelBodyTransform> {
public:
  KernelBodyTransform(std::pair<DeclaratorDecl *, DeclaratorDecl *> &MPair,
                      Sema &S)
      : TreeTransform<KernelBodyTransform>(S), MappingPair(MPair), SemaRef(S) {}
  bool AlwaysRebuild() { return true; }

  ExprResult TransformDeclRefExpr(DeclRefExpr *DRE) {
    auto Ref = dyn_cast<DeclaratorDecl>(DRE->getDecl());
    if (Ref && Ref == MappingPair.first) {
      auto NewDecl = MappingPair.second;
      auto Ty = NewDecl->getType()->isReferenceType()
                    ? NewDecl->getType()->getPointeeType()
                    : NewDecl->getType();
      return DeclRefExpr::Create(SemaRef.getASTContext(),
                                 DRE->getQualifierLoc(),
                                 DRE->getTemplateKeywordLoc(), NewDecl, false,
                                 DRE->getNameInfo(), Ty, DRE->getValueKind());
    }
    return DRE;
  }

private:
  std::pair<DeclaratorDecl *, DeclaratorDecl *> MappingPair;
  Sema &SemaRef;
};

// Searches for a call to PFWG lambda function and captures it.
class FindPFWGLambdaFnVisitor
    : public RecursiveASTVisitor<FindPFWGLambdaFnVisitor> {
public:
  // LambdaObjTy - lambda type of the PFWG lambda object
  FindPFWGLambdaFnVisitor(const CXXRecordDecl *LambdaObjTy)
      : LambdaFn(nullptr), LambdaObjTy(LambdaObjTy) {}

  bool VisitCallExpr(CallExpr *Call) {
    auto *M = dyn_cast<CXXMethodDecl>(Call->getDirectCallee());
    if (!M || (M->getOverloadedOperator() != OO_Call))
      return true;
    const int NumPFWGLambdaArgs = 2; // group and lambda obj
    if (Call->getNumArgs() != NumPFWGLambdaArgs)
      return true;
    if (!Util::isSyclType(Call->getArg(1)->getType(), "group", true /*Tmpl*/))
      return true;
    if (Call->getArg(0)->getType()->getAsCXXRecordDecl() != LambdaObjTy)
      return true;
    LambdaFn = M; // call to PFWG lambda found - record the lambda
    return false; // ... and stop searching
  }

  // Returns the captured lambda function or nullptr;
  CXXMethodDecl *getLambdaFn() const { return LambdaFn; }

private:
  CXXMethodDecl *LambdaFn;
  const CXXRecordDecl *LambdaObjTy;
};

class MarkWIScopeFnVisitor : public RecursiveASTVisitor<MarkWIScopeFnVisitor> {
public:
  MarkWIScopeFnVisitor(ASTContext &Ctx) : Ctx(Ctx) {}

  bool VisitCXXMemberCallExpr(CXXMemberCallExpr *Call) {
    FunctionDecl *Callee = Call->getDirectCallee();
    if (!Callee)
      // not a direct call - continue search
      return true;
    QualType Ty = Ctx.getRecordType(Call->getRecordDecl());
    if (!Util::isSyclType(Ty, "group", true /*Tmpl*/))
      // not a member of cl::sycl::group - continue search
      return true;
    auto Name = Callee->getName();
    if (((Name != "parallel_for_work_item") && (Name != "wait_for")) ||
        Callee->hasAttr<SYCLScopeAttr>())
      return true;
    // it is a call to cl::sycl::group::parallel_for_work_item/wait_for -
    // mark the callee
    Callee->addAttr(
        SYCLScopeAttr::CreateImplicit(Ctx, SYCLScopeAttr::Level::WorkItem));
    // continue search as there can be other PFWI or wait_for calls
    return true;
  }

private:
  ASTContext &Ctx;
};

static bool isSYCLPrivateMemoryVar(VarDecl *VD) {
  return Util::isSyclType(VD->getType(), "private_memory", true /*Tmpl*/);
}

static void addScopeAttrToLocalVars(CXXMethodDecl &F) {
  for (Decl *D : F.decls()) {
    VarDecl *VD = dyn_cast<VarDecl>(D);

    if (!VD || isa<ParmVarDecl>(VD) ||
        VD->getStorageDuration() != StorageDuration::SD_Automatic)
      continue;
    // Local variables of private_memory type in the WG scope still have WI
    // scope, all the rest - WG scope. Simple logic
    // "if no scope than it is WG scope" won't work, because compiler may add
    // locals not declared in user code (lambda object parameter, byval
    // arguments) which will result in alloca w/o any attribute, so need WI
    // scope too.
    SYCLScopeAttr::Level L = isSYCLPrivateMemoryVar(VD)
                                 ? SYCLScopeAttr::Level::WorkItem
                                 : SYCLScopeAttr::Level::WorkGroup;
    VD->addAttr(SYCLScopeAttr::CreateImplicit(F.getASTContext(), L));
  }
}

/// Return method by name
static CXXMethodDecl *getMethodByName(const CXXRecordDecl *CRD,
                                      StringRef MethodName) {
  CXXMethodDecl *Method;
  auto It = std::find_if(CRD->methods().begin(), CRD->methods().end(),
                         [MethodName](const CXXMethodDecl *Method) {
                           return Method->getNameAsString() == MethodName;
                         });
  Method = (It != CRD->methods().end()) ? *It : nullptr;
  return Method;
}

static KernelInvocationKind
getKernelInvocationKind(FunctionDecl *KernelCallerFunc) {
  return llvm::StringSwitch<KernelInvocationKind>(KernelCallerFunc->getName())
      .Case("kernel_single_task", InvokeSingleTask)
      .Case("kernel_parallel_for", InvokeParallelFor)
      .Case("kernel_parallel_for_work_group", InvokeParallelForWorkGroup)
      .Default(InvokeUnknown);
}

static const CXXRecordDecl *getKernelObjectType(FunctionDecl *Caller) {
  assert(Caller->getNumParams() > 0 && "Insufficient kernel parameters");

  QualType KernelParamTy = Caller->getParamDecl(0)->getType();
  // In SYCL 2020 kernels are now passed by reference.
  if (KernelParamTy->isReferenceType())
    return KernelParamTy->getPointeeCXXRecordDecl();

  // SYCL 1.2.1
  return KernelParamTy->getAsCXXRecordDecl();
}

/// Creates a kernel parameter descriptor
/// \param Src  field declaration to construct name from
/// \param Ty   the desired parameter type
/// \return     the constructed descriptor
static ParamDesc makeParamDesc(const FieldDecl *Src, QualType Ty) {
  ASTContext &Ctx = Src->getASTContext();
  std::string Name = (Twine("_arg_") + Src->getName()).str();
  return std::make_tuple(Ty, &Ctx.Idents.get(Name),
                         Ctx.getTrivialTypeSourceInfo(Ty));
}

static ParamDesc makeParamDesc(ASTContext &Ctx, const CXXBaseSpecifier &Src,
                               QualType Ty) {
  // TODO: There is no name for the base available, but duplicate names are
  // seemingly already possible, so we'll give them all the same name for now.
  // This only happens with the accessor types.
  std::string Name = "_arg__base";
  return std::make_tuple(Ty, &Ctx.Idents.get(Name),
                         Ctx.getTrivialTypeSourceInfo(Ty));
}

/// \return the target of given SYCL accessor type
static target getAccessTarget(const ClassTemplateSpecializationDecl *AccTy) {
  return static_cast<target>(
      AccTy->getTemplateArgs()[3].getAsIntegral().getExtValue());
}

// The first template argument to the kernel caller function is used to identify
// the kernel itself.
static QualType calculateKernelNameType(ASTContext &Ctx,
                                        FunctionDecl *KernelCallerFunc) {
  const TemplateArgumentList *TAL =
      KernelCallerFunc->getTemplateSpecializationArgs();
  assert(TAL && "No template argument info");
  return TAL->get(0).getAsType().getCanonicalType();
}

<<<<<<< HEAD
// First pass at a name gen function currently just inefficently rips all
// illegal function name characters from the type to make the name.
// e.g:
// ::prog< ::trisycl::vendor::xilinx::acap::aie::array<
//    ::trisycl::vendor::xilinx::acap::aie::layout::size<2, 2>,
//      ::prog, ::trisycl::vendor::xilinx::acap::aie::memory>, 1, 1>
// ->
// progtrisyclvendorxilinxacapaiearraytrisyclvendorxilinxacapaielayoutsize2_2_...
//
// TODO Come up with a better naming convention, the problem is it needs to be:
// 1) a) An unmangled function name so it can link to the main file
//      OR
//    b) something the main file can be mangled to without it being some form of
//       template instantiation as that would require some forward declaration
//       of the template inside of main (maybe possible as it's somewhat similar
//       to the header generation route)
// 2) Something the main file for the specific tile can be named with so it's
//    possible for the script to identify and link against
static std::string AIENameGen(std::string S) {
  // Delete all <, >, :: and white space and replace all commas with underscores
  // to make sure tile naming isn't off in cases like the following where
  // several position numbers are similar: Tile 11, 1 vs Tile 1, 11
  // If we just remove all commas we get 111 for both names, if we replace with
  // an underscore we get: 1_11, 11_1.
  for(StringRef s : { "::", "<", ">", ",", " " } )
    for (auto Pos = S.find(s.str()); Pos != StringRef::npos; Pos = S.find(s.str(), Pos))
      (s == ",") ? S.replace(Pos, s.size(), "_") : S.erase(Pos, s.size());

  // Append the user id string. This solves conflicts between users.
  // But the conflicts between applications within same user still remain,
  // which is hopefully easy to work through.
  S.append("_");
  S.append(getenv("USER"));

  return S;
}
=======
std::string computeUniqueSYCLXOCCName(StringRef Name, StringRef Demangle);
>>>>>>> 06c2eeee

// Gets a name for the OpenCL kernel function, calculated from the first
// template argument of the kernel caller function.
static std::pair<std::string, std::string>
constructKernelName(Sema &S, FunctionDecl *KernelCallerFunc,
                    MangleContext &MC) {
  QualType KernelNameType =
      calculateKernelNameType(S.getASTContext(), KernelCallerFunc);

  SmallString<256> Result;
  llvm::raw_svector_ostream Out(Result);

  // Tile kernel name can't be a mangled type name as it'll make linking
  // difficult, but it has to be unique so it doesn't clash with other kernels
  // inside the module.
  if (S.getASTContext().getTargetInfo().getTriple().isXilinxAIE())
     Out << AIENameGen(KernelNameType.getAsString());
  else
    MC.mangleTypeName(KernelNameType, Out);

  std::string Res = std::string(Out.str());
  std::string Str = PredefinedExpr::ComputeName(
      S.getASTContext(), PredefinedExpr::UniqueStableNameType, KernelNameType);
  Res = computeUniqueSYCLXOCCName(Res, KernelNameType.getAsString());
  return {Res, Str};
}

// Just rips the __global address space from a string as these are appended to
// Pointers inside of buildArgTys and we don't want them in our AI Engine main
//
// They currently degrade to no address space inside our LLVM IR because all
// Language AS Spaces are set to the default 0 for our targets. But they still
// pose a problem when we're trying to spit out our types as strings.
//
// An alternative fix to this is to just put the address space modificaiton
// section of the code in buildArgTys inside of an if (AIEngine) block or to
// create a temporary copy we can rip the address space qualifier off of.
//
// For now this keeps the change local to the generation of our main file,
// prevents conflicts and is easy to understand.
static std::string RemoveGlobalFromType(std::string S) {
  const char S1[] = "__global ";

  for (auto Pos = S.find(S1); Pos != StringRef::npos; Pos = S.find(S1, Pos))
    S.erase(Pos, sizeof(S1) - 1);

  return S;
}

// Creates the contents of a SYCL main file which wraps a kernel function and
// its parameters and invokes it. The idea for now is that creating a high
// level main file gives easier access to kernel information and a higher level
// way to alter the entry point. Writing it as an LLVM pass is probably possible
// but harder to make modifications to.
//
// Used for the AI Engine Tile entry point as it doesn't follow standard OpenCL
// kernel entry points.
//
// Currently restricted to a very OpenCL-esque idea of what a tile is e.g. 1
// Kernel Per Tile, so 1 single function inside of a main with no concept of
// connectivity to anything else. Unsure if this is the way to go long term but
// works for a first pass.
//
// TODO FIXME Hyun Kwon believes it might be possible to skip this and do some
// runtime magic to increment the program counter and fill the parameters as we
// need, this maybe a good thing to look into to get rid of a compiler
// dependency and it may allow complex scheduling from the runtime. This works
// as a simple first step for now.
// TODO If it's decide this direction is fine refactor this to perhaps behave
// more like the Integrated Header as we can keep some form of Module state and
// emit the files at the end of the module
// TODO Also clean it up in general, break it into reusable lambdas etc. a lot
// of repetition/readability issues
// TODO Fix double generation of main file, SYCL passes through here twice and
// generates two sets of main files, they overwrite each other which is fine.
// However, the second set happens after the script so it makes it impossible
// to automate the deletion from the script. Also a waste of processing time
// when you need to generate 400 main files a second time around.
static void populateMainEntryPoint(Sema& S, const StringRef Name,
                                   const FunctionDecl *KernelFunction) {
  SmallString<256> TmpDir;
  llvm::sys::path::system_temp_directory(true, TmpDir);
  auto MainFileName = std::string(TmpDir.str()) + "/" + Name.str() + ".cpp";

  int MainNameFD = 0;
  std::error_code EC =
      llvm::sys::fs::openFileForWrite(MainFileName, MainNameFD);
  if (EC) {
    llvm::errs() << "Error: " << EC.message() << "\n";
    llvm_unreachable("failed to generate main entry file");
  }
  llvm::raw_fd_ostream Out(MainNameFD, true /*close in destructor*/);

  Out << "// This is an auto-generated SYCL AIE Processor Tile Main.\n";
  Out << "#include <stdint.h>\n";

  Out << "// SYCL generated kernel wrapper function \n";
  Out << "extern \"C\" void " << Name << "(void*);\n";

  // TODO: Declare Kernel objects and external arrays
  Out << "// Declare Kernel objects and external arrays \n";
  Out << "\n";

  // TODO: Declare shared memory buffers
  Out << "// Declare shared memory buffers \n";
  Out << "\n";

  Out << "// SYCL Tile Address Register \n";
  Out << "uint32_t args[0x1000];\n";
  Out << "int main(void) {\n";
  Out << "  "<< Name << "((void*)&args);\n";
  Out << "  return 0;\n";
  Out << "}\n";
}

// anonymous namespace so these don't get linkage.
namespace {

template <typename T> struct bind_param { using type = T; };

template <> struct bind_param<CXXBaseSpecifier &> {
  using type = const CXXBaseSpecifier &;
};

template <> struct bind_param<FieldDecl *&> { using type = FieldDecl *; };

template <> struct bind_param<FieldDecl *const &> { using type = FieldDecl *; };

template <typename T> using bind_param_t = typename bind_param<T>::type;

class KernelObjVisitor {
  Sema &SemaRef;

  template <typename ParentTy, typename... HandlerTys>
  void VisitUnionImpl(const CXXRecordDecl *Owner, ParentTy &Parent,
                      const CXXRecordDecl *Wrapper, HandlerTys &... Handlers) {
    (void)std::initializer_list<int>{
        (Handlers.enterUnion(Owner, Parent), 0)...};
    VisitRecordHelper(Wrapper, Wrapper->fields(), Handlers...);
    (void)std::initializer_list<int>{
        (Handlers.leaveUnion(Owner, Parent), 0)...};
  }

  // These enable handler execution only when previous Handlers succeed.
  template <typename... Tn>
  bool handleField(FieldDecl *FD, QualType FDTy, Tn &&... tn) {
    bool result = true;
    (void)std::initializer_list<int>{(result = result && tn(FD, FDTy), 0)...};
    return result;
  }
  template <typename... Tn>
  bool handleField(const CXXBaseSpecifier &BD, QualType BDTy, Tn &&... tn) {
    bool result = true;
    std::initializer_list<int>{(result = result && tn(BD, BDTy), 0)...};
    return result;
  }

// This definition using std::bind is necessary because of a gcc 7.x bug.
#define KF_FOR_EACH(FUNC, Item, Qt)                                            \
  handleField(                                                                 \
      Item, Qt,                                                                \
      std::bind(static_cast<bool (std::decay_t<decltype(Handlers)>::*)(        \
                    bind_param_t<decltype(Item)>, QualType)>(                  \
                    &std::decay_t<decltype(Handlers)>::FUNC),                  \
                std::ref(Handlers), _1, _2)...)

  // The following simpler definition works with gcc 8.x and later.
  //#define KF_FOR_EACH(FUNC) \
//  handleField(Field, FieldTy, ([&](FieldDecl *FD, QualType FDTy) { \
//                return Handlers.f(FD, FDTy); \
//              })...)

  // Parent contains the FieldDecl or CXXBaseSpecifier that was used to enter
  // the Wrapper structure that we're currently visiting. Owner is the parent
  // type (which doesn't exist in cases where it is a FieldDecl in the
  // 'root'), and Wrapper is the current struct being unwrapped.
  template <typename ParentTy, typename... HandlerTys>
  void visitComplexRecord(const CXXRecordDecl *Owner, ParentTy &Parent,
                          const CXXRecordDecl *Wrapper, QualType RecordTy,
                          HandlerTys &... Handlers) {
    (void)std::initializer_list<int>{
        (Handlers.enterStruct(Owner, Parent, RecordTy), 0)...};
    VisitRecordHelper(Wrapper, Wrapper->bases(), Handlers...);
    VisitRecordHelper(Wrapper, Wrapper->fields(), Handlers...);
    (void)std::initializer_list<int>{
        (Handlers.leaveStruct(Owner, Parent, RecordTy), 0)...};
  }

  template <typename ParentTy, typename... HandlerTys>
  void visitSimpleRecord(const CXXRecordDecl *Owner, ParentTy &Parent,
                         const CXXRecordDecl *Wrapper, QualType RecordTy,
                         HandlerTys &... Handlers) {
    (void)std::initializer_list<int>{
        (Handlers.handleNonDecompStruct(Owner, Parent, RecordTy), 0)...};
  }

  template <typename ParentTy, typename... HandlerTys>
  void visitRecord(const CXXRecordDecl *Owner, ParentTy &Parent,
                   const CXXRecordDecl *Wrapper, QualType RecordTy,
                   HandlerTys &... Handlers);

  template <typename ParentTy, typename... HandlerTys>
  void VisitUnion(const CXXRecordDecl *Owner, ParentTy &Parent,
                  const CXXRecordDecl *Wrapper, HandlerTys &... Handlers);

  template <typename... HandlerTys>
  void VisitRecordHelper(const CXXRecordDecl *Owner,
                         clang::CXXRecordDecl::base_class_const_range Range,
                         HandlerTys &... Handlers) {
    for (const auto &Base : Range) {
      QualType BaseTy = Base.getType();
      // Handle accessor class as base
      if (Util::isSyclAccessorType(BaseTy)) {
        (void)std::initializer_list<int>{
            (Handlers.handleSyclAccessorType(Owner, Base, BaseTy), 0)...};
      } else if (Util::isSyclStreamType(BaseTy)) {
        // Handle stream class as base
        (void)std::initializer_list<int>{
            (Handlers.handleSyclStreamType(Owner, Base, BaseTy), 0)...};
      } else
        // For all other bases, visit the record
        visitRecord(Owner, Base, BaseTy->getAsCXXRecordDecl(), BaseTy,
                    Handlers...);
    }
  }

  template <typename... HandlerTys>
  void VisitRecordHelper(const CXXRecordDecl *Owner,
                         RecordDecl::field_range Range,
                         HandlerTys &... Handlers) {
    VisitRecordFields(Owner, Handlers...);
  }

  // FIXME: Can this be refactored/handled some other way?
  template <typename ParentTy, typename... HandlerTys>
  void visitStreamRecord(const CXXRecordDecl *Owner, ParentTy &Parent,
                         CXXRecordDecl *Wrapper, QualType RecordTy,
                         HandlerTys &... Handlers) {
    (void)std::initializer_list<int>{
        (Handlers.enterStream(Owner, Parent, RecordTy), 0)...};
    for (const auto &Field : Wrapper->fields()) {
      QualType FieldTy = Field->getType();
      // Required to initialize accessors inside streams.
      if (Util::isSyclAccessorType(FieldTy))
        KF_FOR_EACH(handleSyclAccessorType, Field, FieldTy);
    }
    (void)std::initializer_list<int>{
        (Handlers.leaveStream(Owner, Parent, RecordTy), 0)...};
  }

  template <typename... HandlerTys>
  void visitArrayElementImpl(const CXXRecordDecl *Owner, FieldDecl *ArrayField,
                             QualType ElementTy, uint64_t Index,
                             HandlerTys &... Handlers) {
    (void)std::initializer_list<int>{
        (Handlers.nextElement(ElementTy, Index), 0)...};
    visitField(Owner, ArrayField, ElementTy, Handlers...);
  }

  template <typename... HandlerTys>
  void visitFirstArrayElement(const CXXRecordDecl *Owner, FieldDecl *ArrayField,
                              QualType ElementTy, HandlerTys &... Handlers) {
    visitArrayElementImpl(Owner, ArrayField, ElementTy, 0, Handlers...);
  }
  template <typename... HandlerTys>
  void visitNthArrayElement(const CXXRecordDecl *Owner, FieldDecl *ArrayField,
                            QualType ElementTy, uint64_t Index,
                            HandlerTys &... Handlers);

  template <typename... HandlerTys>
  void visitSimpleArray(const CXXRecordDecl *Owner, FieldDecl *Field,
                        QualType ArrayTy, HandlerTys &... Handlers) {
    (void)std::initializer_list<int>{
        (Handlers.handleSimpleArrayType(Field, ArrayTy), 0)...};
  }

  template <typename... HandlerTys>
  void visitComplexArray(const CXXRecordDecl *Owner, FieldDecl *Field,
                         QualType ArrayTy, HandlerTys &... Handlers) {
    // Array workflow is:
    // handleArrayType
    // enterArray
    // nextElement
    // VisitField (same as before, note that The FieldDecl is the of array
    // itself, not the element)
    // ... repeat per element, opt-out for duplicates.
    // leaveArray

    if (!KF_FOR_EACH(handleArrayType, Field, ArrayTy))
      return;

    const ConstantArrayType *CAT =
        SemaRef.getASTContext().getAsConstantArrayType(ArrayTy);
    assert(CAT && "Should only be called on constant-size array.");
    QualType ET = CAT->getElementType();
    uint64_t ElemCount = CAT->getSize().getZExtValue();
    assert(ElemCount > 0 && "SYCL prohibits 0 sized arrays");

    (void)std::initializer_list<int>{
        (Handlers.enterArray(Field, ArrayTy, ET), 0)...};

    visitFirstArrayElement(Owner, Field, ET, Handlers...);
    for (uint64_t Index = 1; Index < ElemCount; ++Index)
      visitNthArrayElement(Owner, Field, ET, Index, Handlers...);

    (void)std::initializer_list<int>{
        (Handlers.leaveArray(Field, ArrayTy, ET), 0)...};
  }

  template <typename... HandlerTys>
  void visitArray(const CXXRecordDecl *Owner, FieldDecl *Field,
                  QualType ArrayTy, HandlerTys &... Handlers);

  template <typename... HandlerTys>
  void visitField(const CXXRecordDecl *Owner, FieldDecl *Field,
                  QualType FieldTy, HandlerTys &... Handlers) {
    if (Util::isSyclAccessorType(FieldTy))
      KF_FOR_EACH(handleSyclAccessorType, Field, FieldTy);
    else if (Util::isSyclSamplerType(FieldTy))
      KF_FOR_EACH(handleSyclSamplerType, Field, FieldTy);
    else if (Util::isSyclHalfType(FieldTy))
      KF_FOR_EACH(handleSyclHalfType, Field, FieldTy);
    else if (Util::isSyclSpecConstantType(FieldTy))
      KF_FOR_EACH(handleSyclSpecConstantType, Field, FieldTy);
    else if (Util::isSyclStreamType(FieldTy)) {
      CXXRecordDecl *RD = FieldTy->getAsCXXRecordDecl();
      // Handle accessors in stream class.
      KF_FOR_EACH(handleSyclStreamType, Field, FieldTy);
      visitStreamRecord(Owner, Field, RD, FieldTy, Handlers...);
    } else if (FieldTy->isStructureOrClassType()) {
      if (KF_FOR_EACH(handleStructType, Field, FieldTy)) {
        CXXRecordDecl *RD = FieldTy->getAsCXXRecordDecl();
        visitRecord(Owner, Field, RD, FieldTy, Handlers...);
      }
    } else if (FieldTy->isUnionType()) {
      if (KF_FOR_EACH(handleUnionType, Field, FieldTy)) {
        CXXRecordDecl *RD = FieldTy->getAsCXXRecordDecl();
        VisitUnion(Owner, Field, RD, Handlers...);
      }
    } else if (FieldTy->isReferenceType())
      KF_FOR_EACH(handleReferenceType, Field, FieldTy);
    else if (FieldTy->isPointerType())
      KF_FOR_EACH(handlePointerType, Field, FieldTy);
    else if (FieldTy->isArrayType())
      visitArray(Owner, Field, FieldTy, Handlers...);
    else if (FieldTy->isScalarType() || FieldTy->isVectorType())
      KF_FOR_EACH(handleScalarType, Field, FieldTy);
    else
      KF_FOR_EACH(handleOtherType, Field, FieldTy);
  }

public:
  KernelObjVisitor(Sema &S) : SemaRef(S) {}

  template <typename... HandlerTys>
  void VisitRecordBases(const CXXRecordDecl *KernelFunctor,
                        HandlerTys &... Handlers) {
    VisitRecordHelper(KernelFunctor, KernelFunctor->bases(), Handlers...);
  }

  // A visitor function that dispatches to functions as defined in
  // SyclKernelFieldHandler for the purposes of kernel generation.
  template <typename... HandlerTys>
  void VisitRecordFields(const CXXRecordDecl *Owner, HandlerTys &... Handlers) {
    for (const auto Field : Owner->fields())
      visitField(Owner, Field, Field->getType(), Handlers...);
  }
#undef KF_FOR_EACH
};

// A base type that the SYCL OpenCL Kernel construction task uses to implement
// individual tasks.
class SyclKernelFieldHandlerBase {
public:
  static constexpr const bool VisitUnionBody = false;
  static constexpr const bool VisitNthArrayElement = true;
  // Opt-in based on whether we should visit inside simple containers (structs,
  // arrays). All of the 'check' types should likely be true, the int-header,
  // and kernel decl creation types should not.
  static constexpr const bool VisitInsideSimpleContainers = true;
  // Mark these virtual so that we can use override in the implementer classes,
  // despite virtual dispatch never being used.

  // Accessor can be a base class or a field decl, so both must be handled.
  virtual bool handleSyclAccessorType(const CXXRecordDecl *,
                                      const CXXBaseSpecifier &, QualType) {
    return true;
  }
  virtual bool handleSyclAccessorType(FieldDecl *, QualType) { return true; }
  virtual bool handleSyclSamplerType(const CXXRecordDecl *,
                                     const CXXBaseSpecifier &, QualType) {
    return true;
  }
  virtual bool handleSyclSamplerType(FieldDecl *, QualType) { return true; }
  virtual bool handleSyclSpecConstantType(FieldDecl *, QualType) {
    return true;
  }
  virtual bool handleSyclStreamType(const CXXRecordDecl *,
                                    const CXXBaseSpecifier &, QualType) {
    return true;
  }
  virtual bool handleSyclStreamType(FieldDecl *, QualType) { return true; }
  virtual bool handleSyclHalfType(const CXXRecordDecl *,
                                  const CXXBaseSpecifier &, QualType) {
    return true;
  }
  virtual bool handleSyclHalfType(FieldDecl *, QualType) { return true; }
  virtual bool handleStructType(FieldDecl *, QualType) { return true; }
  virtual bool handleUnionType(FieldDecl *, QualType) { return true; }
  virtual bool handleReferenceType(FieldDecl *, QualType) { return true; }
  virtual bool handlePointerType(FieldDecl *, QualType) { return true; }
  virtual bool handleArrayType(FieldDecl *, QualType) { return true; }
  virtual bool handleScalarType(FieldDecl *, QualType) { return true; }
  // Most handlers shouldn't be handling this, just the field checker.
  virtual bool handleOtherType(FieldDecl *, QualType) { return true; }

  // Handle a simple struct that doesn't need to be decomposed, only called on
  // handlers with VisitInsideSimpleContainers as false.  Replaces
  // handleStructType, enterStruct, leaveStruct, and visiting of sub-elements.
  virtual bool handleNonDecompStruct(const CXXRecordDecl *, FieldDecl *,
                                     QualType) {
    return true;
  }
  virtual bool handleNonDecompStruct(const CXXRecordDecl *,
                                     const CXXBaseSpecifier &, QualType) {
    return true;
  }

  // Instead of handleArrayType, enterArray, leaveArray, and nextElement (plus
  // descending down the elements), this function gets called in the event of an
  // array containing simple elements (even in the case of an MD array).
  virtual bool handleSimpleArrayType(FieldDecl *, QualType) { return true; }

  // The following are only used for keeping track of where we are in the base
  // class/field graph. Int Headers use this to calculate offset, most others
  // don't have a need for these.

  virtual bool enterStruct(const CXXRecordDecl *, FieldDecl *, QualType) {
    return true;
  }
  virtual bool leaveStruct(const CXXRecordDecl *, FieldDecl *, QualType) {
    return true;
  }
  virtual bool enterStream(const CXXRecordDecl *, FieldDecl *, QualType) {
    return true;
  }
  virtual bool leaveStream(const CXXRecordDecl *, FieldDecl *, QualType) {
    return true;
  }
  virtual bool enterStruct(const CXXRecordDecl *, const CXXBaseSpecifier &,
                           QualType) {
    return true;
  }
  virtual bool leaveStruct(const CXXRecordDecl *, const CXXBaseSpecifier &,
                           QualType) {
    return true;
  }
  virtual bool enterUnion(const CXXRecordDecl *, FieldDecl *) { return true; }
  virtual bool leaveUnion(const CXXRecordDecl *, FieldDecl *) { return true; }

  // The following are used for stepping through array elements.
  virtual bool enterArray(FieldDecl *, QualType ArrayTy, QualType ElementTy) {
    return true;
  }
  virtual bool leaveArray(FieldDecl *, QualType ArrayTy, QualType ElementTy) {
    return true;
  }

  virtual bool nextElement(QualType, uint64_t) { return true; }

  virtual ~SyclKernelFieldHandlerBase() = default;
};

// A class to act as the direct base for all the SYCL OpenCL Kernel construction
// tasks that contains a reference to Sema (and potentially any other
// universally required data).
class SyclKernelFieldHandler : public SyclKernelFieldHandlerBase {
protected:
  Sema &SemaRef;
  SyclKernelFieldHandler(Sema &S) : SemaRef(S) {}
};

// A class to represent the 'do nothing' case for filtering purposes.
class SyclEmptyHandler final : public SyclKernelFieldHandlerBase {};
SyclEmptyHandler GlobalEmptyHandler;

template <bool Keep, typename H> struct HandlerFilter;
template <typename H> struct HandlerFilter<true, H> {
  H &Handler;
  HandlerFilter(H &Handler) : Handler(Handler) {}
};
template <typename H> struct HandlerFilter<false, H> {
  SyclEmptyHandler &Handler = GlobalEmptyHandler;
  HandlerFilter(H &Handler) {}
};

template <bool B, bool... Rest> struct AnyTrue;

template <bool B> struct AnyTrue<B> { static constexpr bool Value = B; };

template <bool B, bool... Rest> struct AnyTrue {
  static constexpr bool Value = B || AnyTrue<Rest...>::Value;
};

template <bool B, bool... Rest> struct AllTrue;

template <bool B> struct AllTrue<B> { static constexpr bool Value = B; };

template <bool B, bool... Rest> struct AllTrue {
  static constexpr bool Value = B && AllTrue<Rest...>::Value;
};

template <typename ParentTy, typename... Handlers>
void KernelObjVisitor::VisitUnion(const CXXRecordDecl *Owner, ParentTy &Parent,
                                  const CXXRecordDecl *Wrapper,
                                  Handlers &... handlers) {
  // Don't continue descending if none of the handlers 'care'. This could be 'if
  // constexpr' starting in C++17.  Until then, we have to count on the
  // optimizer to realize "if (false)" is a dead branch.
  if (AnyTrue<Handlers::VisitUnionBody...>::Value)
    VisitUnionImpl(
        Owner, Parent, Wrapper,
        HandlerFilter<Handlers::VisitUnionBody, Handlers>(handlers).Handler...);
}

template <typename... Handlers>
void KernelObjVisitor::visitNthArrayElement(const CXXRecordDecl *Owner,
                                            FieldDecl *ArrayField,
                                            QualType ElementTy, uint64_t Index,
                                            Handlers &... handlers) {
  // Don't continue descending if none of the handlers 'care'. This could be 'if
  // constexpr' starting in C++17.  Until then, we have to count on the
  // optimizer to realize "if (false)" is a dead branch.
  if (AnyTrue<Handlers::VisitNthArrayElement...>::Value)
    visitArrayElementImpl(
        Owner, ArrayField, ElementTy, Index,
        HandlerFilter<Handlers::VisitNthArrayElement, Handlers>(handlers)
            .Handler...);
}

template <typename ParentTy, typename... HandlerTys>
void KernelObjVisitor::visitRecord(const CXXRecordDecl *Owner, ParentTy &Parent,
                                   const CXXRecordDecl *Wrapper,
                                   QualType RecordTy,
                                   HandlerTys &... Handlers) {
  RecordDecl *RD = RecordTy->getAsRecordDecl();
  assert(RD && "should not be null.");
  if (RD->hasAttr<SYCLRequiresDecompositionAttr>()) {
    // If this container requires decomposition, we have to visit it as
    // 'complex', so all handlers are called in this case with the 'complex'
    // case.
    visitComplexRecord(Owner, Parent, Wrapper, RecordTy, Handlers...);
  } else {
    // "Simple" Containers are those that do NOT need to be decomposed,
    // "Complex" containers are those that DO. In the case where the container
    // does NOT need to be decomposed, we can call VisitSimpleRecord on the
    // handlers that have opted-out of VisitInsideSimpleContainers. The 'if'
    // makes sure we only do that if at least 1 has opted out.
    if (!AllTrue<HandlerTys::VisitInsideSimpleContainers...>::Value)
      visitSimpleRecord(
          Owner, Parent, Wrapper, RecordTy,
          HandlerFilter<!HandlerTys::VisitInsideSimpleContainers, HandlerTys>(
              Handlers)
              .Handler...);

    // Even though this is a 'simple' container, some handlers (via
    // VisitInsideSimpleContainers = true) need to treat it as if it needs
    // decomposing, so we call VisitComplexRecord iif at least one has.
    if (AnyTrue<HandlerTys::VisitInsideSimpleContainers...>::Value)
      visitComplexRecord(
          Owner, Parent, Wrapper, RecordTy,
          HandlerFilter<HandlerTys::VisitInsideSimpleContainers, HandlerTys>(
              Handlers)
              .Handler...);
  }
}

template <typename... HandlerTys>
void KernelObjVisitor::visitArray(const CXXRecordDecl *Owner, FieldDecl *Field,
                                  QualType ArrayTy, HandlerTys &... Handlers) {

  if (Field->hasAttr<SYCLRequiresDecompositionAttr>()) {
    visitComplexArray(Owner, Field, ArrayTy, Handlers...);
  } else {
    if (!AllTrue<HandlerTys::VisitInsideSimpleContainers...>::Value)
      visitSimpleArray(
          Owner, Field, ArrayTy,
          HandlerFilter<!HandlerTys::VisitInsideSimpleContainers, HandlerTys>(
              Handlers)
              .Handler...);

    if (AnyTrue<HandlerTys::VisitInsideSimpleContainers...>::Value)
      visitComplexArray(
          Owner, Field, ArrayTy,
          HandlerFilter<HandlerTys::VisitInsideSimpleContainers, HandlerTys>(
              Handlers)
              .Handler...);
  }
}

// A type to check the validity of all of the argument types.
class SyclKernelFieldChecker : public SyclKernelFieldHandler {
  bool IsInvalid = false;
  DiagnosticsEngine &Diag;
  // Check whether the object should be disallowed from being copied to kernel.
  // Return true if not copyable, false if copyable.
  bool checkNotCopyableToKernel(const FieldDecl *FD, const QualType &FieldTy) {
    if (FieldTy->isArrayType()) {
      if (const auto *CAT =
              SemaRef.getASTContext().getAsConstantArrayType(FieldTy)) {
        QualType ET = CAT->getElementType();
        return checkNotCopyableToKernel(FD, ET);
      }
      return Diag.Report(FD->getLocation(),
                         diag::err_sycl_non_constant_array_type)
             << FieldTy;
    }

    if (SemaRef.getASTContext().getLangOpts().SYCLStdLayoutKernelParams)
      if (!FieldTy->isStandardLayoutType())
        return Diag.Report(FD->getLocation(),
                           diag::err_sycl_non_std_layout_type)
               << FieldTy;

    if (!FieldTy->isStructureOrClassType())
      return false;

    CXXRecordDecl *RD =
        cast<CXXRecordDecl>(FieldTy->getAs<RecordType>()->getDecl());
    if (!RD->hasTrivialCopyConstructor())
      return Diag.Report(FD->getLocation(),
                         diag::err_sycl_non_trivially_copy_ctor_dtor_type)
             << 0 << FieldTy;
    if (!RD->hasTrivialDestructor())
      return Diag.Report(FD->getLocation(),
                         diag::err_sycl_non_trivially_copy_ctor_dtor_type)
             << 1 << FieldTy;

    return false;
  }

  void checkPropertyListType(TemplateArgument PropList, SourceLocation Loc) {
    if (PropList.getKind() != TemplateArgument::ArgKind::Type) {
      SemaRef.Diag(Loc,
                   diag::err_sycl_invalid_accessor_property_template_param);
      return;
    }
    QualType PropListTy = PropList.getAsType();
    if (!Util::isAccessorPropertyListType(PropListTy)) {
      SemaRef.Diag(Loc,
                   diag::err_sycl_invalid_accessor_property_template_param);
      return;
    }
    const auto *AccPropListDecl =
        cast<ClassTemplateSpecializationDecl>(PropListTy->getAsRecordDecl());
    if (AccPropListDecl->getTemplateArgs().size() != 1) {
      SemaRef.Diag(Loc, diag::err_sycl_invalid_property_list_param_number)
          << "accessor_property_list";
      return;
    }
    const auto TemplArg = AccPropListDecl->getTemplateArgs()[0];
    if (TemplArg.getKind() != TemplateArgument::ArgKind::Pack) {
      SemaRef.Diag(Loc,
                   diag::err_sycl_invalid_accessor_property_list_template_param)
          << /*accessor_property_list*/ 0 << /*parameter pack*/ 0;
      return;
    }
    for (TemplateArgument::pack_iterator Prop = TemplArg.pack_begin();
         Prop != TemplArg.pack_end(); ++Prop) {
      if (Prop->getKind() != TemplateArgument::ArgKind::Type) {
        SemaRef.Diag(
            Loc, diag::err_sycl_invalid_accessor_property_list_template_param)
            << /*accessor_property_list pack argument*/ 1 << /*type*/ 1;
        return;
      }
      QualType PropTy = Prop->getAsType();
      if (Util::isSyclBufferLocationType(PropTy))
        checkBufferLocationType(PropTy, Loc);
    }
  }

  void checkBufferLocationType(QualType PropTy, SourceLocation Loc) {
    const auto *PropDecl =
        cast<ClassTemplateSpecializationDecl>(PropTy->getAsRecordDecl());
    if (PropDecl->getTemplateArgs().size() != 1) {
      SemaRef.Diag(Loc, diag::err_sycl_invalid_property_list_param_number)
          << "buffer_location";
      return;
    }
    const auto BufferLoc = PropDecl->getTemplateArgs()[0];
    if (BufferLoc.getKind() != TemplateArgument::ArgKind::Integral) {
      SemaRef.Diag(Loc,
                   diag::err_sycl_invalid_accessor_property_list_template_param)
          << /*buffer_location*/ 2 << /*non-negative integer*/ 2;
      return;
    }
    int LocationID = static_cast<int>(BufferLoc.getAsIntegral().getExtValue());
    if (LocationID < 0) {
      SemaRef.Diag(Loc,
                   diag::err_sycl_invalid_accessor_property_list_template_param)
          << /*buffer_location*/ 2 << /*non-negative integer*/ 2;
      return;
    }
  }

  void checkAccessorType(QualType Ty, SourceRange Loc) {
    assert(Util::isSyclAccessorType(Ty) &&
           "Should only be called on SYCL accessor types.");

    const RecordDecl *RecD = Ty->getAsRecordDecl();
    if (const ClassTemplateSpecializationDecl *CTSD =
            dyn_cast<ClassTemplateSpecializationDecl>(RecD)) {
      const TemplateArgumentList &TAL = CTSD->getTemplateArgs();
      TemplateArgument TA = TAL.get(0);
      const QualType TemplateArgTy = TA.getAsType();

      if (TAL.size() > 5)
        checkPropertyListType(TAL.get(5), Loc.getBegin());
      llvm::DenseSet<QualType> Visited;
      checkSYCLType(SemaRef, TemplateArgTy, Loc, Visited);
    }
  }

public:
  SyclKernelFieldChecker(Sema &S)
      : SyclKernelFieldHandler(S), Diag(S.getASTContext().getDiagnostics()) {}
  static constexpr const bool VisitNthArrayElement = false;
  bool isValid() { return !IsInvalid; }

  bool handleReferenceType(FieldDecl *FD, QualType FieldTy) final {
    Diag.Report(FD->getLocation(), diag::err_bad_kernel_param_type) << FieldTy;
    IsInvalid = true;
    return isValid();
  }

  bool handleStructType(FieldDecl *FD, QualType FieldTy) final {
    IsInvalid |= checkNotCopyableToKernel(FD, FieldTy);
    return isValid();
  }

  bool handleSyclAccessorType(const CXXRecordDecl *, const CXXBaseSpecifier &BS,
                              QualType FieldTy) final {
    checkAccessorType(FieldTy, BS.getBeginLoc());
    return isValid();
  }

  bool handleSyclAccessorType(FieldDecl *FD, QualType FieldTy) final {
    checkAccessorType(FieldTy, FD->getLocation());
    return isValid();
  }

  bool handleArrayType(FieldDecl *FD, QualType FieldTy) final {
    IsInvalid |= checkNotCopyableToKernel(FD, FieldTy);
    return isValid();
  }

  bool handlePointerType(FieldDecl *FD, QualType FieldTy) final {
    while (FieldTy->isAnyPointerType()) {
      FieldTy = QualType{FieldTy->getPointeeOrArrayElementType(), 0};
      if (FieldTy->isVariableArrayType()) {
        Diag.Report(FD->getLocation(), diag::err_vla_unsupported);
        IsInvalid = true;
        break;
      }
    }
    return isValid();
  }

  bool handleOtherType(FieldDecl *FD, QualType FieldTy) final {
    Diag.Report(FD->getLocation(), diag::err_bad_kernel_param_type) << FieldTy;
    IsInvalid = true;
    return isValid();
  }
};

// A type to check the validity of accessing accessor/sampler/stream
// types as kernel parameters inside union.
class SyclKernelUnionChecker : public SyclKernelFieldHandler {
  int UnionCount = 0;
  bool IsInvalid = false;
  DiagnosticsEngine &Diag;

public:
  SyclKernelUnionChecker(Sema &S)
      : SyclKernelFieldHandler(S), Diag(S.getASTContext().getDiagnostics()) {}
  bool isValid() { return !IsInvalid; }
  static constexpr const bool VisitUnionBody = true;
  static constexpr const bool VisitNthArrayElement = false;

  bool checkType(SourceLocation Loc, QualType Ty) {
    if (UnionCount) {
      IsInvalid = true;
      Diag.Report(Loc, diag::err_bad_union_kernel_param_members) << Ty;
    }
    return isValid();
  }

  bool enterUnion(const CXXRecordDecl *RD, FieldDecl *FD) override {
    ++UnionCount;
    return true;
  }

  bool leaveUnion(const CXXRecordDecl *RD, FieldDecl *FD) override {
    --UnionCount;
    return true;
  }

  bool handleSyclAccessorType(FieldDecl *FD, QualType FieldTy) final {
    return checkType(FD->getLocation(), FieldTy);
  }

  bool handleSyclAccessorType(const CXXRecordDecl *, const CXXBaseSpecifier &BS,
                              QualType FieldTy) final {
    return checkType(BS.getBeginLoc(), FieldTy);
  }

  bool handleSyclSamplerType(FieldDecl *FD, QualType FieldTy) final {
    return checkType(FD->getLocation(), FieldTy);
  }

  bool handleSyclSamplerType(const CXXRecordDecl *, const CXXBaseSpecifier &BS,
                             QualType FieldTy) final {
    return checkType(BS.getBeginLoc(), FieldTy);
  }

  bool handleSyclStreamType(FieldDecl *FD, QualType FieldTy) final {
    return checkType(FD->getLocation(), FieldTy);
  }

  bool handleSyclStreamType(const CXXRecordDecl *, const CXXBaseSpecifier &BS,
                            QualType FieldTy) final {
    return checkType(BS.getBeginLoc(), FieldTy);
  }
};

// A type to mark whether a collection requires decomposition.
class SyclKernelDecompMarker : public SyclKernelFieldHandler {
  llvm::SmallVector<bool, 16> CollectionStack;

public:
  static constexpr const bool VisitUnionBody = false;
  static constexpr const bool VisitNthArrayElement = false;

  SyclKernelDecompMarker(Sema &S) : SyclKernelFieldHandler(S) {
    // In order to prevent checking this over and over, just add a dummy-base
    // entry.
    CollectionStack.push_back(true);
  }

  bool handleSyclAccessorType(const CXXRecordDecl *, const CXXBaseSpecifier &,
                              QualType) final {
    CollectionStack.back() = true;
    return true;
  }
  bool handleSyclAccessorType(FieldDecl *, QualType) final {
    CollectionStack.back() = true;
    return true;
  }

  bool handleSyclSamplerType(const CXXRecordDecl *, const CXXBaseSpecifier &,
                             QualType) final {
    CollectionStack.back() = true;
    return true;
  }
  bool handleSyclSamplerType(FieldDecl *, QualType) final {
    CollectionStack.back() = true;
    return true;
  }
  bool handleSyclSpecConstantType(FieldDecl *, QualType) final {
    CollectionStack.back() = true;
    return true;
  }
  bool handleSyclStreamType(const CXXRecordDecl *, const CXXBaseSpecifier &,
                            QualType) final {
    CollectionStack.back() = true;
    return true;
  }
  bool handleSyclStreamType(FieldDecl *, QualType) final {
    CollectionStack.back() = true;
    return true;
  }
  bool handleSyclHalfType(const CXXRecordDecl *, const CXXBaseSpecifier &,
                          QualType) final {
    CollectionStack.back() = true;
    return true;
  }
  bool handleSyclHalfType(FieldDecl *, QualType) final {
    CollectionStack.back() = true;
    return true;
  }

  bool handlePointerType(FieldDecl *, QualType) final {
    CollectionStack.back() = true;
    return true;
  }

  // Stream is always decomposed (and whether it gets decomposed is handled in
  // handleSyclStreamType), but we need a CollectionStack entry to capture the
  // accessors that get handled.
  bool enterStream(const CXXRecordDecl *, FieldDecl *, QualType) final {
    CollectionStack.push_back(false);
    return true;
  }
  bool leaveStream(const CXXRecordDecl *, FieldDecl *, QualType Ty) final {
    CollectionStack.pop_back();
    return true;
  }

  bool enterStruct(const CXXRecordDecl *, FieldDecl *, QualType) final {
    CollectionStack.push_back(false);
    return true;
  }

  bool leaveStruct(const CXXRecordDecl *, FieldDecl *, QualType Ty) final {
    if (CollectionStack.pop_back_val()) {
      RecordDecl *RD = Ty->getAsRecordDecl();
      assert(RD && "should not be null.");
      if (!RD->hasAttr<SYCLRequiresDecompositionAttr>())
        RD->addAttr(SYCLRequiresDecompositionAttr::CreateImplicit(
            SemaRef.getASTContext()));
      CollectionStack.back() = true;
    }
    return true;
  }

  bool enterStruct(const CXXRecordDecl *, const CXXBaseSpecifier &,
                   QualType) final {
    CollectionStack.push_back(false);
    return true;
  }

  bool leaveStruct(const CXXRecordDecl *, const CXXBaseSpecifier &,
                   QualType Ty) final {
    if (CollectionStack.pop_back_val()) {
      RecordDecl *RD = Ty->getAsRecordDecl();
      assert(RD && "should not be null.");
      if (!RD->hasAttr<SYCLRequiresDecompositionAttr>())
        RD->addAttr(SYCLRequiresDecompositionAttr::CreateImplicit(
            SemaRef.getASTContext()));
      CollectionStack.back() = true;
    }

    return true;
  }

  bool enterArray(FieldDecl *, QualType ArrayTy, QualType ElementTy) final {
    CollectionStack.push_back(false);
    return true;
  }

  bool leaveArray(FieldDecl *FD, QualType ArrayTy, QualType ElementTy) final {
    if (CollectionStack.pop_back_val()) {
      // Cannot assert, since in MD arrays we'll end up marking them multiple
      // times.
      if (!FD->hasAttr<SYCLRequiresDecompositionAttr>())
        FD->addAttr(SYCLRequiresDecompositionAttr::CreateImplicit(
            SemaRef.getASTContext()));
      CollectionStack.back() = true;
    }
    return true;
  }
};

static bool isSyclXilinxType(const QualType &Ty) {
  static std::array<StringRef, 3> Namespaces = {"cl", "sycl", "xilinx"};
  llvm::SmallVector<const DeclContext *, 8> CtxStack;
  CtxStack.push_back(cast<DeclContext>(Ty->getAsTagDecl()));
  while (!isa<TranslationUnitDecl>(CtxStack.back()->getParent()))
    CtxStack.push_back(CtxStack.back()->getParent());
  for (unsigned Idx = 0; Idx < Namespaces.size(); Idx++) {
    auto *NS = dyn_cast<NamespaceDecl>(CtxStack.pop_back_val());
    if (!NS)
      return false;
    IdentifierInfo *II = NS->getIdentifier();
    if (!II)
      return false;
    if (!II->isStr(Namespaces[Idx]))
      return false;
  }
  return true;
}

// A type to Create and own the FunctionDecl for the kernel.
class SyclKernelDeclCreator : public SyclKernelFieldHandler {
  FunctionDecl *KernelDecl;
  FunctionDecl *OldDecl;
  llvm::SmallVector<ParmVarDecl *, 8> Params;
  Sema::ContextRAII FuncContext;
  // Holds the last handled field's first parameter. This doesn't store an
  // iterator as push_back invalidates iterators.
  size_t LastParamIndex = 0;
  // Keeps track of whether we are currently handling fields inside a struct.
  int StructDepth = 0;

  void addParam(const FieldDecl *FD, QualType FieldTy) {
    ParamDesc newParamDesc = makeParamDesc(FD, FieldTy);
    addParam(newParamDesc, FieldTy);
  }

  void addParam(const CXXBaseSpecifier &BS, QualType FieldTy) {
    ParamDesc newParamDesc =
        makeParamDesc(SemaRef.getASTContext(), BS, FieldTy);
    addParam(newParamDesc, FieldTy);
  }

  void addParam(ParamDesc newParamDesc, QualType FieldTy) {
    // Create a new ParmVarDecl based on the new info.
    ASTContext &Ctx = SemaRef.getASTContext();
    auto *NewParam = ParmVarDecl::Create(
        Ctx, KernelDecl, SourceLocation(), SourceLocation(),
        std::get<1>(newParamDesc), std::get<0>(newParamDesc),
        std::get<2>(newParamDesc), SC_None, /*DefArg*/ nullptr);
    NewParam->setScopeInfo(0, Params.size());
    NewParam->setIsUsed();

    LastParamIndex = Params.size();
    Params.push_back(NewParam);
  }

  // Obtain an integer value stored in a template parameter of buffer_location
  // property to pass it to buffer_location kernel attribute
  void handleXilinxProperty(ParmVarDecl *Param, QualType PropTy,
                            SourceLocation Loc) {
    if (!isSyclXilinxType(PropTy))
      return;
    /// TODO: when D88645 lands update this code to use that instead.
    ASTContext &Ctx = SemaRef.getASTContext();
    const CXXRecordDecl *RD = PropTy->getAsCXXRecordDecl();
    const CXXRecordDecl *PRD = cast<CXXRecordDecl>(RD->getParent());
    std::string Str = "xilinx_" + PRD->getName().str();
    StringRef Annot = Str;
    llvm::SmallVector<Expr*, 4> Args;
    QualType ResTy;
    ResTy = Ctx.adjustStringLiteralBaseType(Ctx.CharTy.withConst());
    ResTy = Ctx.getConstantArrayType(ResTy, llvm::APInt(32, Annot.size()),
                                     nullptr, ArrayType::Normal,
                                     /*IndexTypeQuals*/ 0);
    if (const auto *PropDecl = dyn_cast<ClassTemplateSpecializationDecl>(RD)) {
      for (auto &Arg : PropDecl->getTemplateArgs().asArray()) {
        switch (Arg.getKind()) {
        case TemplateArgument::Integral:
          Args.push_back(ConstantExpr::Create(
              Ctx,
              IntegerLiteral::Create(Ctx,
                                     Arg.getAsIntegral(), Arg.getIntegralType(),
                                     Loc),
              APValue(Arg.getAsIntegral())));
          break;
        default:
          llvm_unreachable("unimplemented");
        }
      }
    }
    Param->addAttr(
        AnnotateAttr::CreateImplicit(Ctx, Annot, Args.data(), Args.size()));
  }

  // Handle accessor properties. If any properties were found in
  // the accessor_property_list - add the appropriate attributes to ParmVarDecl.
  void handleAccessorPropertyList(ParmVarDecl *Param,
                                  const CXXRecordDecl *RecordDecl,
                                  SourceLocation Loc) {
    const auto *AccTy = cast<ClassTemplateSpecializationDecl>(RecordDecl);
    if (AccTy->getTemplateArgs().size() < 6)
      return;
    const auto PropList = cast<TemplateArgument>(AccTy->getTemplateArgs()[5]);
    QualType PropListTy = PropList.getAsType();
    const auto *AccPropListDecl =
        cast<ClassTemplateSpecializationDecl>(PropListTy->getAsRecordDecl());
    const auto TemplArg = AccPropListDecl->getTemplateArgs()[0];
    // Move through TemplateArgs list of a property list and search for
    // properties. If found - apply the appropriate attribute to ParmVarDecl.
    for (TemplateArgument::pack_iterator Prop = TemplArg.pack_begin();
         Prop != TemplArg.pack_end(); ++Prop) {
      QualType PropTy = Prop->getAsType();
      if (Util::isSyclBufferLocationType(PropTy))
        handleBufferLocationProperty(Param, PropTy, Loc);
      handleXilinxProperty(Param, PropTy, Loc);
    }
  }

  // Obtain an integer value stored in a template parameter of buffer_location
  // property to pass it to buffer_location kernel attribute
  void handleBufferLocationProperty(ParmVarDecl *Param, QualType PropTy,
                                    SourceLocation Loc) {
    // If we have more than 1 buffer_location properties on a single
    // accessor - emit an error
    if (Param->hasAttr<SYCLIntelBufferLocationAttr>()) {
      SemaRef.Diag(Loc, diag::err_sycl_compiletime_property_duplication)
          << "buffer_location";
      return;
    }
    ASTContext &Ctx = SemaRef.getASTContext();
    const auto *PropDecl =
        cast<ClassTemplateSpecializationDecl>(PropTy->getAsRecordDecl());
    const auto BufferLoc = PropDecl->getTemplateArgs()[0];
    int LocationID = static_cast<int>(BufferLoc.getAsIntegral().getExtValue());
    Param->addAttr(
        SYCLIntelBufferLocationAttr::CreateImplicit(Ctx, LocationID));
  }

  // All special SYCL objects must have __init method. We extract types for
  // kernel parameters from __init method parameters. We will use __init method
  // and kernel parameters which we build here to initialize special objects in
  // the kernel body.
  bool handleSpecialType(FieldDecl *FD, QualType FieldTy,
                         bool isAccessorType = false) {
    const auto *RecordDecl = FieldTy->getAsCXXRecordDecl();
    assert(RecordDecl && "The accessor/sampler must be a RecordDecl");
    const std::string &MethodName =
        KernelDecl->hasAttr<SYCLSimdAttr>() && isAccessorType
            ? InitESIMDMethodName
            : InitMethodName;
    CXXMethodDecl *InitMethod = getMethodByName(RecordDecl, MethodName);
    assert(InitMethod && "The accessor/sampler must have the __init method");

    // Don't do -1 here because we count on this to be the first parameter added
    // (if any).
    size_t ParamIndex = Params.size();
    for (const ParmVarDecl *Param : InitMethod->parameters()) {
      QualType ParamTy = Param->getType();
      addParam(FD, ParamTy.getCanonicalType());
      if (ParamTy.getTypePtr()->isPointerType() && isAccessorType) {
        handleAccessorPropertyList(Params.back(), RecordDecl,
                                   FD->getLocation());
        if (KernelDecl->hasAttr<SYCLSimdAttr>())
          // In ESIMD kernels accessor's pointer argument needs to be marked
          Params.back()->addAttr(
              SYCLSimdAccessorPtrAttr::CreateImplicit(SemaRef.getASTContext()));
      }
    }
    LastParamIndex = ParamIndex;
    return true;
  }

  static void setKernelImplicitAttrs(ASTContext &Context, FunctionDecl *FD,
                                     StringRef Name, bool IsSIMDKernel) {
    // Set implicit attributes.
    FD->addAttr(OpenCLKernelAttr::CreateImplicit(Context));
    FD->addAttr(AsmLabelAttr::CreateImplicit(Context, Name));
    FD->addAttr(ArtificialAttr::CreateImplicit(Context));
    if (IsSIMDKernel)
      FD->addAttr(SYCLSimdAttr::CreateImplicit(Context));
  }

  static FunctionDecl *createKernelDecl(ASTContext &Ctx, StringRef Name,
                                        SourceLocation Loc, bool IsInline,
                                        bool IsSIMDKernel) {
    // Create this with no prototype, and we can fix this up after we've seen
    // all the params.
    FunctionProtoType::ExtProtoInfo Info(CC_OpenCLKernel);
    QualType FuncType = Ctx.getFunctionType(Ctx.VoidTy, {}, Info);

    FunctionDecl *FD = FunctionDecl::Create(
        Ctx, Ctx.getTranslationUnitDecl(), Loc, Loc, &Ctx.Idents.get(Name),
        FuncType, Ctx.getTrivialTypeSourceInfo(Ctx.VoidTy), SC_None);
    FD->setImplicitlyInline(IsInline);
    setKernelImplicitAttrs(Ctx, FD, Name, IsSIMDKernel);

    // Add kernel to translation unit to see it in AST-dump.
    Ctx.getTranslationUnitDecl()->addDecl(FD);
    return FD;
  }

public:
  static constexpr const bool VisitInsideSimpleContainers = false;
  SyclKernelDeclCreator(Sema &S, StringRef Name, SourceLocation Loc,
                        bool IsInline, bool IsSIMDKernel, FunctionDecl *FD)
      : SyclKernelFieldHandler(S),
        KernelDecl(createKernelDecl(S.getASTContext(), Name, Loc, IsInline,
                                    IsSIMDKernel)),
        OldDecl(FD), FuncContext(SemaRef, KernelDecl) {}

  ~SyclKernelDeclCreator() {
    ASTContext &Ctx = SemaRef.getASTContext();
    FunctionProtoType::ExtProtoInfo Info(CC_OpenCLKernel);

    if (Ctx.getTargetInfo().getTriple().isXilinxAIE()) {
      Params.clear();

      QualType Ty = OldDecl->getParamDecl(0)->getType();
      addParam({Ty, &Ctx.Idents.get("_arg_"), Ctx.getTrivialTypeSourceInfo(Ty)},
               Ty);
    }
    SmallVector<QualType, 8> ArgTys;
    std::transform(std::begin(Params), std::end(Params),
                   std::back_inserter(ArgTys),
                   [](const ParmVarDecl *PVD) { return PVD->getType(); });

    QualType FuncType = Ctx.getFunctionType(Ctx.VoidTy, ArgTys, Info);
    KernelDecl->setType(FuncType);
    KernelDecl->setParams(Params);
    if (Ctx.getTargetInfo().getTriple().isXilinxAIE()) {
      std::pair<DeclaratorDecl *, DeclaratorDecl *> P{
          OldDecl->param_begin()[0], KernelDecl->param_begin()[0]};
      KernelBodyTransform KBT(P, SemaRef);
      Stmt *NewBody = KBT.TransformStmt(OldDecl->getBody()).get();
      KernelDecl->setBody(NewBody);
      populateMainEntryPoint(SemaRef, KernelDecl->getName(), KernelDecl);
      if (OldDecl->hasAttr<AnnotateAttr>()) {
        auto* AA = OldDecl->getAttr<AnnotateAttr>();
        KernelDecl->addAttr(AA->clone(Ctx));
      }
    }

    SemaRef.addSyclDeviceDecl(KernelDecl);
  }

  bool enterStream(const CXXRecordDecl *RD, FieldDecl *FD, QualType Ty) final {
    return enterStruct(RD, FD, Ty);
  }

  bool leaveStream(const CXXRecordDecl *RD, FieldDecl *FD, QualType Ty) final {
    return leaveStruct(RD, FD, Ty);
  }

  bool enterStruct(const CXXRecordDecl *, FieldDecl *, QualType) final {
    ++StructDepth;
    return true;
  }

  bool leaveStruct(const CXXRecordDecl *, FieldDecl *, QualType) final {
    --StructDepth;
    return true;
  }

  bool enterStruct(const CXXRecordDecl *, const CXXBaseSpecifier &BS,
                   QualType FieldTy) final {
    ++StructDepth;
    return true;
  }

  bool leaveStruct(const CXXRecordDecl *, const CXXBaseSpecifier &BS,
                   QualType FieldTy) final {
    --StructDepth;
    return true;
  }

  bool handleSyclAccessorType(const CXXRecordDecl *, const CXXBaseSpecifier &BS,
                              QualType FieldTy) final {
    const auto *RecordDecl = FieldTy->getAsCXXRecordDecl();
    assert(RecordDecl && "The accessor/sampler must be a RecordDecl");
    const std::string MethodName = KernelDecl->hasAttr<SYCLSimdAttr>()
                                       ? InitESIMDMethodName
                                       : InitMethodName;
    CXXMethodDecl *InitMethod = getMethodByName(RecordDecl, MethodName);
    assert(InitMethod && "The accessor/sampler must have the __init method");

    // Don't do -1 here because we count on this to be the first parameter added
    // (if any).
    size_t ParamIndex = Params.size();
    for (const ParmVarDecl *Param : InitMethod->parameters()) {
      QualType ParamTy = Param->getType();
      addParam(BS, ParamTy.getCanonicalType());
      if (ParamTy.getTypePtr()->isPointerType())
        handleAccessorPropertyList(Params.back(), RecordDecl, BS.getBeginLoc());
    }
    LastParamIndex = ParamIndex;
    return true;
  }

  bool handleSyclAccessorType(FieldDecl *FD, QualType FieldTy) final {
    return handleSpecialType(FD, FieldTy, /*isAccessorType*/ true);
  }

  bool handleSyclSamplerType(FieldDecl *FD, QualType FieldTy) final {
    return handleSpecialType(FD, FieldTy);
  }

  RecordDecl *wrapField(FieldDecl *Field, QualType FieldTy) {
    RecordDecl *WrapperClass =
        SemaRef.getASTContext().buildImplicitRecord("__wrapper_class");
    WrapperClass->startDefinition();
    Field = FieldDecl::Create(
        SemaRef.getASTContext(), WrapperClass, SourceLocation(),
        SourceLocation(), /*Id=*/nullptr, FieldTy,
        SemaRef.getASTContext().getTrivialTypeSourceInfo(FieldTy,
                                                         SourceLocation()),
        /*BW=*/nullptr, /*Mutable=*/false, /*InitStyle=*/ICIS_NoInit);
    Field->setAccess(AS_public);
    WrapperClass->addDecl(Field);
    WrapperClass->completeDefinition();
    return WrapperClass;
  };

  bool handlePointerType(FieldDecl *FD, QualType FieldTy) final {
    // USM allows to use raw pointers instead of buffers/accessors, but these
    // pointers point to the specially allocated memory. For pointer fields we
    // add a kernel argument with the same type as field but global address
    // space, because OpenCL requires it.
    QualType PointeeTy = FieldTy->getPointeeType();
    Qualifiers Quals = PointeeTy.getQualifiers();
    auto AS = Quals.getAddressSpace();
    // Leave global_device and global_host address spaces as is to help FPGA
    // device in memory allocations
    if (AS != LangAS::opencl_global_device && AS != LangAS::opencl_global_host)
      Quals.setAddressSpace(LangAS::opencl_global);
    PointeeTy = SemaRef.getASTContext().getQualifiedType(
        PointeeTy.getUnqualifiedType(), Quals);
    QualType ModTy = SemaRef.getASTContext().getPointerType(PointeeTy);
    // When the kernel is generated, struct type kernel arguments are
    // decomposed; i.e. the parameters of the kernel are the fields of the
    // struct, and not the struct itself. This causes an error in the backend
    // when the struct field is a pointer, since non-USM pointers cannot be
    // passed directly. To work around this issue, all pointers inside the
    // struct are wrapped in a generated '__wrapper_class'.
    if (StructDepth) {
      RecordDecl *WrappedPointer = wrapField(FD, ModTy);
      ModTy = SemaRef.getASTContext().getRecordType(WrappedPointer);
    }

    addParam(FD, ModTy);
    return true;
  }

  bool handleSimpleArrayType(FieldDecl *FD, QualType FieldTy) final {
    // Arrays are always wrapped in a struct since they cannot be passed
    // directly.
    RecordDecl *WrappedArray = wrapField(FD, FieldTy);
    QualType ModTy = SemaRef.getASTContext().getRecordType(WrappedArray);
    addParam(FD, ModTy);
    return true;
  }

  bool handleScalarType(FieldDecl *FD, QualType FieldTy) final {
    addParam(FD, FieldTy);
    return true;
  }

  bool handleNonDecompStruct(const CXXRecordDecl *, FieldDecl *FD,
                             QualType Ty) final {
    addParam(FD, Ty);
    return true;
  }

  bool handleNonDecompStruct(const CXXRecordDecl *Base,
                             const CXXBaseSpecifier &BS, QualType Ty) final {
    addParam(BS, Ty);
    return true;
  }

  bool handleUnionType(FieldDecl *FD, QualType FieldTy) final {
    return handleScalarType(FD, FieldTy);
  }

  bool handleSyclHalfType(FieldDecl *FD, QualType FieldTy) final {
    addParam(FD, FieldTy);
    return true;
  }

  bool handleSyclStreamType(FieldDecl *FD, QualType FieldTy) final {
    addParam(FD, FieldTy);
    return true;
  }

  bool handleSyclStreamType(const CXXRecordDecl *, const CXXBaseSpecifier &,
                            QualType FieldTy) final {
    // FIXME SYCL stream should be usable as a base type
    // See https://github.com/intel/llvm/issues/1552
    return true;
  }

  void setBody(CompoundStmt *KB) { KernelDecl->setBody(KB); }

  FunctionDecl *getKernelDecl() { return KernelDecl; }

  llvm::ArrayRef<ParmVarDecl *> getParamVarDeclsForCurrentField() {
    return ArrayRef<ParmVarDecl *>(std::begin(Params) + LastParamIndex,
                                   std::end(Params));
  }
  using SyclKernelFieldHandler::handleSyclHalfType;
  using SyclKernelFieldHandler::handleSyclSamplerType;
};

class SyclKernelArgsSizeChecker : public SyclKernelFieldHandler {
  SourceLocation KernelLoc;
  unsigned SizeOfParams = 0;
  bool IsSIMD = false;

  void addParam(QualType ArgTy) {
    SizeOfParams +=
        SemaRef.getASTContext().getTypeSizeInChars(ArgTy).getQuantity();
  }

  bool handleSpecialType(QualType FieldTy) {
    const CXXRecordDecl *RecordDecl = FieldTy->getAsCXXRecordDecl();
    assert(RecordDecl && "The accessor/sampler must be a RecordDecl");
    const std::string &MethodName =
        IsSIMD ? InitESIMDMethodName : InitMethodName;
    CXXMethodDecl *InitMethod = getMethodByName(RecordDecl, MethodName);
    assert(InitMethod && "The accessor/sampler must have the __init method");
    for (const ParmVarDecl *Param : InitMethod->parameters())
      addParam(Param->getType());
    return true;
  }

public:
  static constexpr const bool VisitInsideSimpleContainers = false;
  SyclKernelArgsSizeChecker(Sema &S, SourceLocation Loc, bool IsSIMD)
      : SyclKernelFieldHandler(S), KernelLoc(Loc), IsSIMD(IsSIMD) {}

  ~SyclKernelArgsSizeChecker() {
    if (SizeOfParams > MaxKernelArgsSize)
      SemaRef.Diag(KernelLoc, diag::warn_sycl_kernel_too_big_args)
          << SizeOfParams << MaxKernelArgsSize;
  }

  bool handleSyclAccessorType(FieldDecl *FD, QualType FieldTy) final {
    return handleSpecialType(FieldTy);
  }

  bool handleSyclAccessorType(const CXXRecordDecl *, const CXXBaseSpecifier &,
                              QualType FieldTy) final {
    return handleSpecialType(FieldTy);
  }

  bool handleSyclSamplerType(FieldDecl *FD, QualType FieldTy) final {
    return handleSpecialType(FieldTy);
  }

  bool handleSyclSamplerType(const CXXRecordDecl *, const CXXBaseSpecifier &BS,
                             QualType FieldTy) final {
    return handleSpecialType(FieldTy);
  }

  bool handlePointerType(FieldDecl *FD, QualType FieldTy) final {
    addParam(FieldTy);
    return true;
  }

  bool handleScalarType(FieldDecl *FD, QualType FieldTy) final {
    addParam(FieldTy);
    return true;
  }

  bool handleSimpleArrayType(FieldDecl *FD, QualType FieldTy) final {
    addParam(FieldTy);
    return true;
  }

  bool handleNonDecompStruct(const CXXRecordDecl *, FieldDecl *FD,
                             QualType Ty) final {
    addParam(Ty);
    return true;
  }

  bool handleNonDecompStruct(const CXXRecordDecl *Base,
                             const CXXBaseSpecifier &BS, QualType Ty) final {
    addParam(Ty);
    return true;
  }

  bool handleUnionType(FieldDecl *FD, QualType FieldTy) final {
    return handleScalarType(FD, FieldTy);
  }

  bool handleSyclHalfType(FieldDecl *FD, QualType FieldTy) final {
    addParam(FieldTy);
    return true;
  }

  bool handleSyclStreamType(FieldDecl *FD, QualType FieldTy) final {
    addParam(FieldTy);
    return true;
  }
  bool handleSyclStreamType(const CXXRecordDecl *, const CXXBaseSpecifier &,
                            QualType FieldTy) final {
    addParam(FieldTy);
    return true;
  }
  using SyclKernelFieldHandler::handleSyclHalfType;
};

static const CXXMethodDecl *getOperatorParens(const CXXRecordDecl *Rec) {
  for (const auto *MD : Rec->methods()) {
    if (MD->getOverloadedOperator() == OO_Call)
      return MD;
  }
  return nullptr;
}

static bool isESIMDKernelType(const CXXRecordDecl *KernelObjType) {
  const CXXMethodDecl *OpParens = getOperatorParens(KernelObjType);
  return (OpParens != nullptr) && OpParens->hasAttr<SYCLSimdAttr>();
}

class SyclKernelBodyCreator : public SyclKernelFieldHandler {
  SyclKernelDeclCreator &DeclCreator;
  llvm::SmallVector<Stmt *, 16> BodyStmts;
  llvm::SmallVector<InitListExpr *, 16> CollectionInitExprs;
  llvm::SmallVector<Stmt *, 16> FinalizeStmts;
  // This collection contains the information required to add/remove information
  // about arrays as we enter them.  The InitializedEntity component is
  // necessary for initializing child members.  uin64_t is the index of the
  // current element being worked on, which is updated every time we visit
  // nextElement.
  llvm::SmallVector<std::pair<InitializedEntity, uint64_t>, 8> ArrayInfos;
  VarDecl *KernelObjClone;
  InitializedEntity VarEntity;
  const CXXRecordDecl *KernelObj;
  llvm::SmallVector<Expr *, 16> MemberExprBases;
  FunctionDecl *KernelCallerFunc;
  SourceLocation KernelCallerSrcLoc; // KernelCallerFunc source location.
  // Contains a count of how many containers we're in.  This is used by the
  // pointer-struct-wrapping code to ensure that we don't try to wrap
  // non-top-level pointers.
  uint64_t StructDepth = 0;

  // Using the statements/init expressions that we've created, this generates
  // the kernel body compound stmt. CompoundStmt needs to know its number of
  // statements in advance to allocate it, so we cannot do this as we go along.
  CompoundStmt *createKernelBody() {
    assert(CollectionInitExprs.size() == 1 &&
           "Should have been popped down to just the first one");
    KernelObjClone->setInit(CollectionInitExprs.back());
    Stmt *FunctionBody = KernelCallerFunc->getBody();

    ParmVarDecl *KernelObjParam = *(KernelCallerFunc->param_begin());

    // DeclRefExpr with valid source location but with decl which is not marked
    // as used is invalid.
    KernelObjClone->setIsUsed();
    std::pair<DeclaratorDecl *, DeclaratorDecl *> MappingPair =
        std::make_pair(KernelObjParam, KernelObjClone);

    // Push the Kernel function scope to ensure the scope isn't empty
    SemaRef.PushFunctionScope();
    KernelBodyTransform KBT(MappingPair, SemaRef);
    Stmt *NewBody = KBT.TransformStmt(FunctionBody).get();
    BodyStmts.push_back(NewBody);

    BodyStmts.insert(BodyStmts.end(), FinalizeStmts.begin(),
                     FinalizeStmts.end());
    return CompoundStmt::Create(SemaRef.getASTContext(), BodyStmts, {}, {});
  }

  void markParallelWorkItemCalls() {
    if (getKernelInvocationKind(KernelCallerFunc) ==
        InvokeParallelForWorkGroup) {
      FindPFWGLambdaFnVisitor V(KernelObj);
      V.TraverseStmt(KernelCallerFunc->getBody());
      CXXMethodDecl *WGLambdaFn = V.getLambdaFn();
      assert(WGLambdaFn && "PFWG lambda not found");
      // Mark the function that it "works" in a work group scope:
      // NOTE: In case of parallel_for_work_item the marker call itself is
      // marked with work item scope attribute, here  the '()' operator of the
      // object passed as parameter is marked. This is an optimization -
      // there are a lot of locals created at parallel_for_work_group
      // scope before calling the lambda - it is more efficient to have
      // all of them in the private address space rather then sharing via
      // the local AS. See parallel_for_work_group implementation in the
      // SYCL headers.
      if (!WGLambdaFn->hasAttr<SYCLScopeAttr>()) {
        WGLambdaFn->addAttr(SYCLScopeAttr::CreateImplicit(
            SemaRef.getASTContext(), SYCLScopeAttr::Level::WorkGroup));
        // Search and mark parallel_for_work_item calls:
        MarkWIScopeFnVisitor MarkWIScope(SemaRef.getASTContext());
        MarkWIScope.TraverseDecl(WGLambdaFn);
        // Now mark local variables declared in the PFWG lambda with work group
        // scope attribute
        addScopeAttrToLocalVars(*WGLambdaFn);
      }
    }
  }

  // Creates a DeclRefExpr to the ParmVar that represents the current field.
  Expr *createParamReferenceExpr() {
    ParmVarDecl *KernelParameter =
        DeclCreator.getParamVarDeclsForCurrentField()[0];

    QualType ParamType = KernelParameter->getOriginalType();
    Expr *DRE = SemaRef.BuildDeclRefExpr(KernelParameter, ParamType, VK_LValue,
                                         KernelCallerSrcLoc);
    return DRE;
  }

  // Creates a DeclRefExpr to the ParmVar that represents the current pointer
  // field.
  Expr *createPointerParamReferenceExpr(QualType PointerTy, bool Wrapped) {
    ParmVarDecl *KernelParameter =
        DeclCreator.getParamVarDeclsForCurrentField()[0];

    QualType ParamType = KernelParameter->getOriginalType();
    Expr *DRE = SemaRef.BuildDeclRefExpr(KernelParameter, ParamType, VK_LValue,
                                         KernelCallerSrcLoc);

    // Struct Type kernel arguments are decomposed. The pointer fields are
    // then wrapped inside a compiler generated struct. Therefore when
    // generating the initializers, we have to 'unwrap' the pointer.
    if (Wrapped) {
      CXXRecordDecl *WrapperStruct = ParamType->getAsCXXRecordDecl();
      // Pointer field wrapped inside __wrapper_class
      FieldDecl *Pointer = *(WrapperStruct->field_begin());
      DRE = buildMemberExpr(DRE, Pointer);
      ParamType = Pointer->getType();
    }

    DRE = ImplicitCastExpr::Create(SemaRef.Context, ParamType,
                                   CK_LValueToRValue, DRE, /*BasePath=*/nullptr,
                                   VK_RValue, FPOptionsOverride());

    if (PointerTy->getPointeeType().getAddressSpace() !=
        ParamType->getPointeeType().getAddressSpace())
      DRE = ImplicitCastExpr::Create(SemaRef.Context, PointerTy,
                                     CK_AddressSpaceConversion, DRE, nullptr,
                                     VK_RValue, FPOptionsOverride());

    return DRE;
  }

  Expr *createSimpleArrayParamReferenceExpr(QualType ArrayTy) {
    ParmVarDecl *KernelParameter =
        DeclCreator.getParamVarDeclsForCurrentField()[0];
    QualType ParamType = KernelParameter->getOriginalType();
    Expr *DRE = SemaRef.BuildDeclRefExpr(KernelParameter, ParamType, VK_LValue,
                                         KernelCallerSrcLoc);

    // Unwrap the array.
    CXXRecordDecl *WrapperStruct = ParamType->getAsCXXRecordDecl();
    FieldDecl *ArrayField = *(WrapperStruct->field_begin());
    return buildMemberExpr(DRE, ArrayField);
  }

  // Returns 'true' if the thing we're visiting (Based on the FD/QualType pair)
  // is an element of an array.  This will determine whether we do
  // MemberExprBases in some cases or not, AND determines how we initialize
  // values.
  bool isArrayElement(const FieldDecl *FD, QualType Ty) const {
    return !SemaRef.getASTContext().hasSameType(FD->getType(), Ty);
  }

  // Creates an initialized entity for a field/item. In the case where this is a
  // field, returns a normal member initializer, if we're in a sub-array of a MD
  // array, returns an element initializer.
  InitializedEntity getFieldEntity(FieldDecl *FD, QualType Ty) {
    if (isArrayElement(FD, Ty))
      return InitializedEntity::InitializeElement(SemaRef.getASTContext(),
                                                  ArrayInfos.back().second,
                                                  ArrayInfos.back().first);
    return InitializedEntity::InitializeMember(FD, &VarEntity);
  }

  void addFieldInit(FieldDecl *FD, QualType Ty, MultiExprArg ParamRef) {
    InitializationKind InitKind =
        InitializationKind::CreateCopy(KernelCallerSrcLoc, KernelCallerSrcLoc);
    addFieldInit(FD, Ty, ParamRef, InitKind);
  }

  void addFieldInit(FieldDecl *FD, QualType Ty, MultiExprArg ParamRef,
                    InitializationKind InitKind) {
    addFieldInit(FD, Ty, ParamRef, InitKind, getFieldEntity(FD, Ty));
  }

  void addFieldInit(FieldDecl *FD, QualType Ty, MultiExprArg ParamRef,
                    InitializationKind InitKind, InitializedEntity Entity) {
    InitializationSequence InitSeq(SemaRef, Entity, InitKind, ParamRef);
    ExprResult Init = InitSeq.Perform(SemaRef, Entity, InitKind, ParamRef);

    InitListExpr *ParentILE = CollectionInitExprs.back();
    ParentILE->updateInit(SemaRef.getASTContext(), ParentILE->getNumInits(),
                          Init.get());
  }

  void addBaseInit(const CXXBaseSpecifier &BS, QualType Ty,
                   InitializationKind InitKind) {
    InitializedEntity Entity = InitializedEntity::InitializeBase(
        SemaRef.Context, &BS, /*IsInheritedVirtualBase*/ false, &VarEntity);
    InitializationSequence InitSeq(SemaRef, Entity, InitKind, None);
    ExprResult Init = InitSeq.Perform(SemaRef, Entity, InitKind, None);

    InitListExpr *ParentILE = CollectionInitExprs.back();
    ParentILE->updateInit(SemaRef.getASTContext(), ParentILE->getNumInits(),
                          Init.get());
  }

  void addSimpleBaseInit(const CXXBaseSpecifier &BS, QualType Ty) {
    InitializationKind InitKind =
        InitializationKind::CreateCopy(KernelCallerSrcLoc, KernelCallerSrcLoc);

    InitializedEntity Entity = InitializedEntity::InitializeBase(
        SemaRef.Context, &BS, /*IsInheritedVirtualBase*/ false, &VarEntity);

    Expr *ParamRef = createParamReferenceExpr();
    InitializationSequence InitSeq(SemaRef, Entity, InitKind, ParamRef);
    ExprResult Init = InitSeq.Perform(SemaRef, Entity, InitKind, ParamRef);

    InitListExpr *ParentILE = CollectionInitExprs.back();
    ParentILE->updateInit(SemaRef.getASTContext(), ParentILE->getNumInits(),
                          Init.get());
  }

  // Adds an initializer that handles a simple initialization of a field.
  void addSimpleFieldInit(FieldDecl *FD, QualType Ty) {
    Expr *ParamRef = createParamReferenceExpr();
    addFieldInit(FD, Ty, ParamRef);
  }

  MemberExpr *buildMemberExpr(Expr *Base, ValueDecl *Member) {
    DeclAccessPair MemberDAP = DeclAccessPair::make(Member, AS_none);
    MemberExpr *Result = SemaRef.BuildMemberExpr(
        Base, /*IsArrow */ false, KernelCallerSrcLoc, NestedNameSpecifierLoc(),
        KernelCallerSrcLoc, Member, MemberDAP,
        /*HadMultipleCandidates*/ false,
        DeclarationNameInfo(Member->getDeclName(), KernelCallerSrcLoc),
        Member->getType(), VK_LValue, OK_Ordinary);
    return Result;
  }

  void addFieldMemberExpr(FieldDecl *FD, QualType Ty) {
    if (!isArrayElement(FD, Ty))
      MemberExprBases.push_back(buildMemberExpr(MemberExprBases.back(), FD));
  }

  void removeFieldMemberExpr(const FieldDecl *FD, QualType Ty) {
    if (!isArrayElement(FD, Ty))
      MemberExprBases.pop_back();
  }

  void createSpecialMethodCall(const CXXRecordDecl *RD, StringRef MethodName,
                               SmallVectorImpl<Stmt *> &AddTo) {
    CXXMethodDecl *Method = getMethodByName(RD, MethodName);
    if (!Method)
      return;

    unsigned NumParams = Method->getNumParams();
    llvm::SmallVector<Expr *, 4> ParamDREs(NumParams);
    llvm::ArrayRef<ParmVarDecl *> KernelParameters =
        DeclCreator.getParamVarDeclsForCurrentField();
    for (size_t I = 0; I < NumParams; ++I) {
      QualType ParamType = KernelParameters[I]->getOriginalType();
      ParamDREs[I] = SemaRef.BuildDeclRefExpr(KernelParameters[I], ParamType,
                                              VK_LValue, KernelCallerSrcLoc);
    }

    MemberExpr *MethodME = buildMemberExpr(MemberExprBases.back(), Method);

    QualType ResultTy = Method->getReturnType();
    ExprValueKind VK = Expr::getValueKindForType(ResultTy);
    ResultTy = ResultTy.getNonLValueExprType(SemaRef.Context);
    llvm::SmallVector<Expr *, 4> ParamStmts;
    const auto *Proto = cast<FunctionProtoType>(Method->getType());
    SemaRef.GatherArgumentsForCall(KernelCallerSrcLoc, Method, Proto, 0,
                                   ParamDREs, ParamStmts);
    // [kernel_obj or wrapper object].accessor.__init(_ValueType*,
    // range<int>, range<int>, id<int>)
    AddTo.push_back(CXXMemberCallExpr::Create(
        SemaRef.Context, MethodME, ParamStmts, ResultTy, VK, KernelCallerSrcLoc,
        FPOptionsOverride()));
  }

  // Creates an empty InitListExpr of the correct number of child-inits
  // of this to append into.
  void addCollectionInitListExpr(const CXXRecordDecl *RD) {
    const ASTRecordLayout &Info =
        SemaRef.getASTContext().getASTRecordLayout(RD);
    uint64_t NumInitExprs = Info.getFieldCount() + RD->getNumBases();
    addCollectionInitListExpr(QualType(RD->getTypeForDecl(), 0), NumInitExprs);
  }

  InitListExpr *createInitListExpr(const CXXRecordDecl *RD) {
    const ASTRecordLayout &Info =
        SemaRef.getASTContext().getASTRecordLayout(RD);
    uint64_t NumInitExprs = Info.getFieldCount() + RD->getNumBases();
    return createInitListExpr(QualType(RD->getTypeForDecl(), 0), NumInitExprs);
  }

  InitListExpr *createInitListExpr(QualType InitTy, uint64_t NumChildInits) {
    InitListExpr *ILE = new (SemaRef.getASTContext()) InitListExpr(
        SemaRef.getASTContext(), KernelCallerSrcLoc, {}, KernelCallerSrcLoc);
    ILE->reserveInits(SemaRef.getASTContext(), NumChildInits);
    ILE->setType(InitTy);

    return ILE;
  }

  // Create an empty InitListExpr of the type/size for the rest of the visitor
  // to append into.
  void addCollectionInitListExpr(QualType InitTy, uint64_t NumChildInits) {

    InitListExpr *ILE = createInitListExpr(InitTy, NumChildInits);
    InitListExpr *ParentILE = CollectionInitExprs.back();
    ParentILE->updateInit(SemaRef.getASTContext(), ParentILE->getNumInits(),
                          ILE);

    CollectionInitExprs.push_back(ILE);
  }

  // FIXME Avoid creation of kernel obj clone.
  // See https://github.com/intel/llvm/issues/1544 for details.
  static VarDecl *createKernelObjClone(ASTContext &Ctx, DeclContext *DC,
                                       const CXXRecordDecl *KernelObj) {
    TypeSourceInfo *TSInfo =
        KernelObj->isLambda() ? KernelObj->getLambdaTypeInfo() : nullptr;
    VarDecl *VD = VarDecl::Create(
        Ctx, DC, KernelObj->getLocation(), KernelObj->getLocation(),
        KernelObj->getIdentifier(), QualType(KernelObj->getTypeForDecl(), 0),
        TSInfo, SC_None);

    return VD;
  }

  const std::string &getInitMethodName() const {
    bool IsSIMDKernel = isESIMDKernelType(KernelObj);
    return IsSIMDKernel ? InitESIMDMethodName : InitMethodName;
  }

  // Default inits the type, then calls the init-method in the body.
  bool handleSpecialType(FieldDecl *FD, QualType Ty) {
    addFieldInit(FD, Ty, None,
                 InitializationKind::CreateDefault(KernelCallerSrcLoc));

    addFieldMemberExpr(FD, Ty);

    const auto *RecordDecl = Ty->getAsCXXRecordDecl();
    createSpecialMethodCall(RecordDecl, getInitMethodName(), BodyStmts);

    removeFieldMemberExpr(FD, Ty);

    return true;
  }

  bool handleSpecialType(const CXXBaseSpecifier &BS, QualType Ty) {
    const auto *RecordDecl = Ty->getAsCXXRecordDecl();
    addBaseInit(BS, Ty, InitializationKind::CreateDefault(KernelCallerSrcLoc));
    createSpecialMethodCall(RecordDecl, getInitMethodName(), BodyStmts);
    return true;
  }

public:
  static constexpr const bool VisitInsideSimpleContainers = false;
  SyclKernelBodyCreator(Sema &S, SyclKernelDeclCreator &DC,
                        const CXXRecordDecl *KernelObj,
                        FunctionDecl *KernelCallerFunc)
      : SyclKernelFieldHandler(S), DeclCreator(DC),
        KernelObjClone(createKernelObjClone(S.getASTContext(),
                                            DC.getKernelDecl(), KernelObj)),
        VarEntity(InitializedEntity::InitializeVariable(KernelObjClone)),
        KernelObj(KernelObj), KernelCallerFunc(KernelCallerFunc),
        KernelCallerSrcLoc(KernelCallerFunc->getLocation()) {
    CollectionInitExprs.push_back(createInitListExpr(KernelObj));
    markParallelWorkItemCalls();

    Stmt *DS = new (S.Context) DeclStmt(DeclGroupRef(KernelObjClone),
                                        KernelCallerSrcLoc, KernelCallerSrcLoc);
    BodyStmts.push_back(DS);
    DeclRefExpr *KernelObjCloneRef = DeclRefExpr::Create(
        S.Context, NestedNameSpecifierLoc(), KernelCallerSrcLoc, KernelObjClone,
        false, DeclarationNameInfo(), QualType(KernelObj->getTypeForDecl(), 0),
        VK_LValue);
    MemberExprBases.push_back(KernelObjCloneRef);
  }

  ~SyclKernelBodyCreator() {
    CompoundStmt *KernelBody = createKernelBody();
    DeclCreator.setBody(KernelBody);
  }

  bool handleSyclAccessorType(FieldDecl *FD, QualType Ty) final {
    return handleSpecialType(FD, Ty);
  }

  bool handleSyclAccessorType(const CXXRecordDecl *, const CXXBaseSpecifier &BS,
                              QualType Ty) final {
    return handleSpecialType(BS, Ty);
  }

  bool handleSyclSamplerType(FieldDecl *FD, QualType Ty) final {
    return handleSpecialType(FD, Ty);
  }

  bool handleSyclSpecConstantType(FieldDecl *FD, QualType Ty) final {
    return handleSpecialType(FD, Ty);
  }

  bool handleSyclStreamType(FieldDecl *FD, QualType Ty) final {
    // Streams just get copied as a new init.
    addSimpleFieldInit(FD, Ty);
    return true;
  }

  bool handleSyclStreamType(const CXXRecordDecl *, const CXXBaseSpecifier &BS,
                            QualType Ty) final {
    // FIXME SYCL stream should be usable as a base type
    // See https://github.com/intel/llvm/issues/1552
    return true;
  }

  bool handleSyclHalfType(FieldDecl *FD, QualType Ty) final {
    addSimpleFieldInit(FD, Ty);
    return true;
  }

  bool handlePointerType(FieldDecl *FD, QualType FieldTy) final {
    Expr *PointerRef =
        createPointerParamReferenceExpr(FieldTy, StructDepth != 0);
    addFieldInit(FD, FieldTy, PointerRef);
    return true;
  }

  bool handleSimpleArrayType(FieldDecl *FD, QualType FieldTy) final {
    Expr *ArrayRef = createSimpleArrayParamReferenceExpr(FieldTy);
    InitializationKind InitKind = InitializationKind::CreateDirect({}, {}, {});

    InitializedEntity Entity =
        InitializedEntity::InitializeMember(FD, &VarEntity, /*Implicit*/ true);

    addFieldInit(FD, FieldTy, ArrayRef, InitKind, Entity);
    return true;
  }

  bool handleNonDecompStruct(const CXXRecordDecl *, FieldDecl *FD,
                             QualType Ty) final {
    addSimpleFieldInit(FD, Ty);
    return true;
  }

  bool handleNonDecompStruct(const CXXRecordDecl *Base,
                             const CXXBaseSpecifier &BS, QualType Ty) final {
    addSimpleBaseInit(BS, Ty);
    return true;
  }

  bool handleScalarType(FieldDecl *FD, QualType FieldTy) final {
    addSimpleFieldInit(FD, FieldTy);
    return true;
  }

  bool handleUnionType(FieldDecl *FD, QualType FieldTy) final {
    addSimpleFieldInit(FD, FieldTy);
    return true;
  }

  bool enterStream(const CXXRecordDecl *RD, FieldDecl *FD, QualType Ty) final {
    ++StructDepth;
    // Add a dummy init expression to catch the accessor initializers.
    const auto *StreamDecl = Ty->getAsCXXRecordDecl();
    CollectionInitExprs.push_back(createInitListExpr(StreamDecl));

    addFieldMemberExpr(FD, Ty);
    return true;
  }

  bool leaveStream(const CXXRecordDecl *RD, FieldDecl *FD, QualType Ty) final {
    --StructDepth;
    // Stream requires that its 'init' calls happen after its accessors init
    // calls, so add them here instead.
    const auto *StreamDecl = Ty->getAsCXXRecordDecl();

    createSpecialMethodCall(StreamDecl, getInitMethodName(), BodyStmts);
    createSpecialMethodCall(StreamDecl, FinalizeMethodName, FinalizeStmts);

    removeFieldMemberExpr(FD, Ty);

    CollectionInitExprs.pop_back();
    return true;
  }

  bool enterStruct(const CXXRecordDecl *RD, FieldDecl *FD, QualType Ty) final {
    ++StructDepth;
    addCollectionInitListExpr(Ty->getAsCXXRecordDecl());

    addFieldMemberExpr(FD, Ty);
    return true;
  }

  bool leaveStruct(const CXXRecordDecl *, FieldDecl *FD, QualType Ty) final {
    --StructDepth;
    CollectionInitExprs.pop_back();

    removeFieldMemberExpr(FD, Ty);
    return true;
  }

  bool enterStruct(const CXXRecordDecl *RD, const CXXBaseSpecifier &BS,
                   QualType) final {
    ++StructDepth;

    CXXCastPath BasePath;
    QualType DerivedTy(RD->getTypeForDecl(), 0);
    QualType BaseTy = BS.getType();
    SemaRef.CheckDerivedToBaseConversion(DerivedTy, BaseTy, KernelCallerSrcLoc,
                                         SourceRange(), &BasePath,
                                         /*IgnoreBaseAccess*/ true);
    auto Cast = ImplicitCastExpr::Create(
        SemaRef.Context, BaseTy, CK_DerivedToBase, MemberExprBases.back(),
        /* CXXCastPath=*/&BasePath, VK_LValue, FPOptionsOverride());
    MemberExprBases.push_back(Cast);

    addCollectionInitListExpr(BaseTy->getAsCXXRecordDecl());
    return true;
  }

  bool leaveStruct(const CXXRecordDecl *RD, const CXXBaseSpecifier &BS,
                   QualType) final {
    --StructDepth;
    MemberExprBases.pop_back();
    CollectionInitExprs.pop_back();
    return true;
  }

  bool enterArray(FieldDecl *FD, QualType ArrayType,
                  QualType ElementType) final {
    uint64_t ArraySize = SemaRef.getASTContext()
                             .getAsConstantArrayType(ArrayType)
                             ->getSize()
                             .getZExtValue();
    addCollectionInitListExpr(ArrayType, ArraySize);
    ArrayInfos.emplace_back(getFieldEntity(FD, ArrayType), 0);

    // If this is the top-level array, we need to make a MemberExpr in addition
    // to an array subscript.
    addFieldMemberExpr(FD, ArrayType);
    return true;
  }

  bool nextElement(QualType, uint64_t Index) final {
    ArrayInfos.back().second = Index;

    // Pop off the last member expr base.
    if (Index != 0)
      MemberExprBases.pop_back();

    QualType SizeT = SemaRef.getASTContext().getSizeType();

    llvm::APInt IndexVal{
        static_cast<unsigned>(SemaRef.getASTContext().getTypeSize(SizeT)),
        Index, SizeT->isSignedIntegerType()};

    auto IndexLiteral = IntegerLiteral::Create(
        SemaRef.getASTContext(), IndexVal, SizeT, KernelCallerSrcLoc);

    ExprResult IndexExpr = SemaRef.CreateBuiltinArraySubscriptExpr(
        MemberExprBases.back(), KernelCallerSrcLoc, IndexLiteral,
        KernelCallerSrcLoc);

    assert(!IndexExpr.isInvalid());
    MemberExprBases.push_back(IndexExpr.get());
    return true;
  }

  bool leaveArray(FieldDecl *FD, QualType ArrayType,
                  QualType ElementType) final {
    CollectionInitExprs.pop_back();
    ArrayInfos.pop_back();

    assert(
        !SemaRef.getASTContext().getAsConstantArrayType(ArrayType)->getSize() ==
            0 &&
        "Constant arrays must have at least 1 element");
    // Remove the IndexExpr.
    MemberExprBases.pop_back();

    // Remove the field access expr as well.
    removeFieldMemberExpr(FD, ArrayType);
    return true;
  }

  using SyclKernelFieldHandler::handleSyclHalfType;
  using SyclKernelFieldHandler::handleSyclSamplerType;
};

class SyclKernelIntHeaderCreator : public SyclKernelFieldHandler {
  SYCLIntegrationHeader &Header;
  int64_t CurOffset = 0;
  llvm::SmallVector<size_t, 16> ArrayBaseOffsets;
  int StructDepth = 0;

  // A series of functions to calculate the change in offset based on the type.
  int64_t offsetOf(const FieldDecl *FD, QualType ArgTy) const {
    return isArrayElement(FD, ArgTy)
               ? 0
               : SemaRef.getASTContext().getFieldOffset(FD) / 8;
  }

  int64_t offsetOf(const CXXRecordDecl *RD, const CXXRecordDecl *Base) const {
    const ASTRecordLayout &Layout =
        SemaRef.getASTContext().getASTRecordLayout(RD);
    return Layout.getBaseClassOffset(Base).getQuantity();
  }

  void addParam(const FieldDecl *FD, QualType ArgTy,
                SYCLIntegrationHeader::kernel_param_kind_t Kind) {
    addParam(ArgTy, Kind, offsetOf(FD, ArgTy));
  }
  void addParam(QualType ArgTy, SYCLIntegrationHeader::kernel_param_kind_t Kind,
                uint64_t OffsetAdj) {
    uint64_t Size;
    Size = SemaRef.getASTContext().getTypeSizeInChars(ArgTy).getQuantity();
    Header.addParamDesc(Kind, static_cast<unsigned>(Size),
                        static_cast<unsigned>(CurOffset + OffsetAdj));
  }

  // Returns 'true' if the thing we're visiting (Based on the FD/QualType pair)
  // is an element of an array.  This will determine whether we do
  // MemberExprBases in some cases or not, AND determines how we initialize
  // values.
  bool isArrayElement(const FieldDecl *FD, QualType Ty) const {
    return !SemaRef.getASTContext().hasSameType(FD->getType(), Ty);
  }

  // Sets a flag if the kernel is a parallel_for that calls the
  // free function API "this_item".
  void setThisItemIsCalled(FunctionDecl *KernelFunc) {
    if (getKernelInvocationKind(KernelFunc) != InvokeParallelFor)
      return;

    // The call graph for this translation unit.
    CallGraph SYCLCG;
    SYCLCG.addToCallGraph(SemaRef.getASTContext().getTranslationUnitDecl());
    using ChildParentPair =
        std::pair<const FunctionDecl *, const FunctionDecl *>;
    llvm::SmallPtrSet<const FunctionDecl *, 16> Visited;
    llvm::SmallVector<ChildParentPair, 16> WorkList;
    WorkList.push_back({KernelFunc, nullptr});

    while (!WorkList.empty()) {
      const FunctionDecl *FD = WorkList.back().first;
      WorkList.pop_back();
      if (!Visited.insert(FD).second)
        continue; // We've already seen this Decl

      // Check whether this call is to free functions (sycl::this_item(),
      // this_id, etc.).
      if (Util::isSyclFunction(FD, "this_id")) {
        Header.setCallsThisId(true);
        return;
      }
      if (Util::isSyclFunction(FD, "this_item")) {
        Header.setCallsThisItem(true);
        return;
      }
      if (Util::isSyclFunction(FD, "this_nd_item")) {
        Header.setCallsThisNDItem(true);
        return;
      }
      if (Util::isSyclFunction(FD, "this_group")) {
        Header.setCallsThisGroup(true);
        return;
      }

      CallGraphNode *N = SYCLCG.getNode(FD);
      if (!N)
        continue;

      for (const CallGraphNode *CI : *N) {
        if (auto *Callee = dyn_cast<FunctionDecl>(CI->getDecl())) {
          Callee = Callee->getMostRecentDecl();
          if (!Visited.count(Callee))
            WorkList.push_back({Callee, FD});
        }
      }
    }
  }

public:
  static constexpr const bool VisitInsideSimpleContainers = false;
  SyclKernelIntHeaderCreator(Sema &S, SYCLIntegrationHeader &H,
                             const CXXRecordDecl *KernelObj, QualType NameType,
                             StringRef Name, StringRef StableName,
                             FunctionDecl *KernelFunc)
      : SyclKernelFieldHandler(S), Header(H) {
    bool IsSIMDKernel = isESIMDKernelType(KernelObj);
    Header.startKernel(Name, NameType, StableName, KernelObj->getLocation(),
                       IsSIMDKernel);
    setThisItemIsCalled(KernelFunc);
  }

  bool handleSyclAccessorType(const CXXRecordDecl *RD,
                              const CXXBaseSpecifier &BC,
                              QualType FieldTy) final {
    const auto *AccTy =
        cast<ClassTemplateSpecializationDecl>(FieldTy->getAsRecordDecl());
    assert(AccTy->getTemplateArgs().size() >= 2 &&
           "Incorrect template args for Accessor Type");
    int Dims = static_cast<int>(
        AccTy->getTemplateArgs()[1].getAsIntegral().getExtValue());
    int Info = getAccessTarget(AccTy) | (Dims << 11);
    Header.addParamDesc(SYCLIntegrationHeader::kind_accessor, Info,
                        CurOffset +
                            offsetOf(RD, BC.getType()->getAsCXXRecordDecl()));
    return true;
  }

  bool handleSyclAccessorType(FieldDecl *FD, QualType FieldTy) final {
    const auto *AccTy =
        cast<ClassTemplateSpecializationDecl>(FieldTy->getAsRecordDecl());
    assert(AccTy->getTemplateArgs().size() >= 2 &&
           "Incorrect template args for Accessor Type");
    int Dims = static_cast<int>(
        AccTy->getTemplateArgs()[1].getAsIntegral().getExtValue());
    int Info = getAccessTarget(AccTy) | (Dims << 11);

    Header.addParamDesc(SYCLIntegrationHeader::kind_accessor, Info,
                        CurOffset + offsetOf(FD, FieldTy));
    return true;
  }

  bool handleSyclSamplerType(FieldDecl *FD, QualType FieldTy) final {
    const auto *SamplerTy = FieldTy->getAsCXXRecordDecl();
    assert(SamplerTy && "Sampler type must be a C++ record type");
    CXXMethodDecl *InitMethod = getMethodByName(SamplerTy, InitMethodName);
    assert(InitMethod && "sampler must have __init method");

    // sampler __init method has only one argument
    const ParmVarDecl *SamplerArg = InitMethod->getParamDecl(0);
    assert(SamplerArg && "sampler __init method must have sampler parameter");

    // For samplers, we do some special work to ONLY initialize the first item
    // to the InitMethod as a performance improvement presumably, so the normal
    // offsetOf calculation wouldn't work correctly. Therefore, we need to call
    // a version of addParam where we calculate the offset based on the true
    // FieldDecl/FieldType pair, rather than the SampleArg type.
    addParam(SamplerArg->getType(), SYCLIntegrationHeader::kind_sampler,
             offsetOf(FD, FieldTy));
    return true;
  }

  bool handleSyclSpecConstantType(FieldDecl *FD, QualType FieldTy) final {
    const TemplateArgumentList &TemplateArgs =
        cast<ClassTemplateSpecializationDecl>(FieldTy->getAsRecordDecl())
            ->getTemplateInstantiationArgs();
    assert(TemplateArgs.size() == 2 &&
           "Incorrect template args for spec constant type");
    // Get specialization constant ID type, which is the second template
    // argument.
    QualType SpecConstIDTy = TemplateArgs.get(1).getAsType().getCanonicalType();
    const std::string SpecConstName = PredefinedExpr::ComputeName(
        SemaRef.getASTContext(), PredefinedExpr::UniqueStableNameType,
        SpecConstIDTy);
    Header.addSpecConstant(SpecConstName, SpecConstIDTy);
    return true;
  }

  bool handlePointerType(FieldDecl *FD, QualType FieldTy) final {
    addParam(FD, FieldTy,
             ((StructDepth) ? SYCLIntegrationHeader::kind_std_layout
                            : SYCLIntegrationHeader::kind_pointer));
    return true;
  }

  bool handleScalarType(FieldDecl *FD, QualType FieldTy) final {
    addParam(FD, FieldTy, SYCLIntegrationHeader::kind_std_layout);
    return true;
  }

  bool handleSimpleArrayType(FieldDecl *FD, QualType FieldTy) final {
    // Arrays are always wrapped inside of structs, so just treat it as a simple
    // struct.
    addParam(FD, FieldTy, SYCLIntegrationHeader::kind_std_layout);
    return true;
  }

  bool handleNonDecompStruct(const CXXRecordDecl *, FieldDecl *FD,
                             QualType Ty) final {
    addParam(FD, Ty, SYCLIntegrationHeader::kind_std_layout);
    return true;
  }

  bool handleNonDecompStruct(const CXXRecordDecl *Base,
                             const CXXBaseSpecifier &, QualType Ty) final {
    addParam(Ty, SYCLIntegrationHeader::kind_std_layout,
             offsetOf(Base, Ty->getAsCXXRecordDecl()));
    return true;
  }

  bool handleUnionType(FieldDecl *FD, QualType FieldTy) final {
    return handleScalarType(FD, FieldTy);
  }

  bool handleSyclStreamType(FieldDecl *FD, QualType FieldTy) final {
    addParam(FD, FieldTy, SYCLIntegrationHeader::kind_std_layout);
    return true;
  }

  bool handleSyclStreamType(const CXXRecordDecl *, const CXXBaseSpecifier &BC,
                            QualType FieldTy) final {
    // FIXME SYCL stream should be usable as a base type
    // See https://github.com/intel/llvm/issues/1552
    return true;
  }

  bool handleSyclHalfType(FieldDecl *FD, QualType FieldTy) final {
    addParam(FD, FieldTy, SYCLIntegrationHeader::kind_std_layout);
    return true;
  }

  bool enterStream(const CXXRecordDecl *, FieldDecl *FD, QualType Ty) final {
    ++StructDepth;
    CurOffset += offsetOf(FD, Ty);
    return true;
  }

  bool leaveStream(const CXXRecordDecl *, FieldDecl *FD, QualType Ty) final {
    --StructDepth;
    CurOffset -= offsetOf(FD, Ty);
    return true;
  }

  bool enterStruct(const CXXRecordDecl *, FieldDecl *FD, QualType Ty) final {
    ++StructDepth;
    CurOffset += offsetOf(FD, Ty);
    return true;
  }

  bool leaveStruct(const CXXRecordDecl *, FieldDecl *FD, QualType Ty) final {
    --StructDepth;
    CurOffset -= offsetOf(FD, Ty);
    return true;
  }

  bool enterStruct(const CXXRecordDecl *RD, const CXXBaseSpecifier &BS,
                   QualType) final {
    CurOffset += offsetOf(RD, BS.getType()->getAsCXXRecordDecl());
    return true;
  }

  bool leaveStruct(const CXXRecordDecl *RD, const CXXBaseSpecifier &BS,
                   QualType) final {
    CurOffset -= offsetOf(RD, BS.getType()->getAsCXXRecordDecl());
    return true;
  }

  bool enterArray(FieldDecl *FD, QualType ArrayTy, QualType) final {
    ArrayBaseOffsets.push_back(CurOffset + offsetOf(FD, ArrayTy));
    return true;
  }

  bool nextElement(QualType ET, uint64_t Index) final {
    int64_t Size = SemaRef.getASTContext().getTypeSizeInChars(ET).getQuantity();
    CurOffset = ArrayBaseOffsets.back() + Size * Index;
    return true;
  }

  bool leaveArray(FieldDecl *FD, QualType ArrayTy, QualType) final {
    CurOffset = ArrayBaseOffsets.pop_back_val();
    CurOffset -= offsetOf(FD, ArrayTy);
    return true;
  }

  using SyclKernelFieldHandler::enterStruct;
  using SyclKernelFieldHandler::handleSyclHalfType;
  using SyclKernelFieldHandler::handleSyclSamplerType;
  using SyclKernelFieldHandler::leaveStruct;
};

} // namespace

class SYCLKernelNameTypeVisitor
    : public TypeVisitor<SYCLKernelNameTypeVisitor>,
      public ConstTemplateArgumentVisitor<SYCLKernelNameTypeVisitor> {
  Sema &S;
  SourceLocation KernelInvocationFuncLoc;
  QualType KernelNameType;
  using InnerTypeVisitor = TypeVisitor<SYCLKernelNameTypeVisitor>;
  using InnerTemplArgVisitor =
      ConstTemplateArgumentVisitor<SYCLKernelNameTypeVisitor>;
  bool IsInvalid = false;

  void VisitTemplateArgs(ArrayRef<TemplateArgument> Args) {
    for (auto &A : Args)
      Visit(A);
  }

public:
  SYCLKernelNameTypeVisitor(Sema &S, SourceLocation KernelInvocationFuncLoc,
                            QualType KernelNameType)
      : S(S), KernelInvocationFuncLoc(KernelInvocationFuncLoc),
        KernelNameType(KernelNameType) {}

  bool isValid() { return !IsInvalid; }

  void Visit(QualType T) {
    if (T.isNull())
      return;
    const CXXRecordDecl *RD = T->getAsCXXRecordDecl();
    if (!RD) {
      if (T->isNullPtrType()) {
        S.Diag(KernelInvocationFuncLoc, diag::err_sycl_kernel_incorrectly_named)
            << KernelNameType;
        S.Diag(KernelInvocationFuncLoc, diag::note_invalid_type_in_sycl_kernel)
            << /* kernel name cannot be a type in the std namespace */ 2 << T;
        IsInvalid = true;
      }
      return;
    }
    // If KernelNameType has template args visit each template arg via
    // ConstTemplateArgumentVisitor
    if (const auto *TSD = dyn_cast<ClassTemplateSpecializationDecl>(RD)) {
      ArrayRef<TemplateArgument> Args = TSD->getTemplateArgs().asArray();
      VisitTemplateArgs(Args);
    } else {
      InnerTypeVisitor::Visit(T.getTypePtr());
    }
  }

  void Visit(const TemplateArgument &TA) {
    if (TA.isNull())
      return;
    InnerTemplArgVisitor::Visit(TA);
  }

  void VisitEnumType(const EnumType *T) {
    const EnumDecl *ED = T->getDecl();
    if (!ED->isScoped() && !ED->isFixed()) {
      S.Diag(KernelInvocationFuncLoc, diag::err_sycl_kernel_incorrectly_named)
          << KernelNameType;
      S.Diag(KernelInvocationFuncLoc, diag::note_invalid_type_in_sycl_kernel)
          << /* Unscoped enum requires fixed underlying type */ 1
          << QualType(ED->getTypeForDecl(), 0);
      IsInvalid = true;
    }
  }

  void VisitRecordType(const RecordType *T) {
    return VisitTagDecl(T->getDecl());
  }

  void VisitTagDecl(const TagDecl *Tag) {
    bool UnnamedLambdaEnabled =
        S.getASTContext().getLangOpts().SYCLUnnamedLambda;
    const DeclContext *DeclCtx = Tag->getDeclContext();
    if (DeclCtx && !UnnamedLambdaEnabled) {
      auto *NameSpace = dyn_cast_or_null<NamespaceDecl>(DeclCtx);
      if (NameSpace && NameSpace->isStdNamespace()) {
        S.Diag(KernelInvocationFuncLoc, diag::err_sycl_kernel_incorrectly_named)
            << KernelNameType;
        S.Diag(KernelInvocationFuncLoc, diag::note_invalid_type_in_sycl_kernel)
            << /* kernel name cannot be a type in the std namespace */ 2
            << QualType(Tag->getTypeForDecl(), 0);
        IsInvalid = true;
        return;
      }
      if (!DeclCtx->isTranslationUnit() && !isa<NamespaceDecl>(DeclCtx)) {
        const bool KernelNameIsMissing = Tag->getName().empty();
        if (KernelNameIsMissing) {
          S.Diag(KernelInvocationFuncLoc,
                 diag::err_sycl_kernel_incorrectly_named)
              << KernelNameType;
          S.Diag(KernelInvocationFuncLoc,
                 diag::note_invalid_type_in_sycl_kernel)
              << /* unnamed type used in a SYCL kernel name */ 3;
          IsInvalid = true;
          return;
        }
        if (Tag->isCompleteDefinition()) {
          S.Diag(KernelInvocationFuncLoc,
                 diag::err_sycl_kernel_incorrectly_named)
              << KernelNameType;
          S.Diag(KernelInvocationFuncLoc,
                 diag::note_invalid_type_in_sycl_kernel)
              << /* kernel name is not globally-visible */ 0
              << QualType(Tag->getTypeForDecl(), 0);
          IsInvalid = true;
        } else {
          S.Diag(KernelInvocationFuncLoc, diag::warn_sycl_implicit_decl);
          S.Diag(Tag->getSourceRange().getBegin(), diag::note_previous_decl)
              << Tag->getName();
        }
      }
    }
  }

  void VisitTypeTemplateArgument(const TemplateArgument &TA) {
    QualType T = TA.getAsType();
    if (const auto *ET = T->getAs<EnumType>())
      VisitEnumType(ET);
    else
      Visit(T);
  }

  void VisitIntegralTemplateArgument(const TemplateArgument &TA) {
    QualType T = TA.getIntegralType();
    if (const EnumType *ET = T->getAs<EnumType>())
      VisitEnumType(ET);
  }

  void VisitTemplateTemplateArgument(const TemplateArgument &TA) {
    TemplateDecl *TD = TA.getAsTemplate().getAsTemplateDecl();
    assert(TD && "template declaration must be available");
    TemplateParameterList *TemplateParams = TD->getTemplateParameters();
    for (NamedDecl *P : *TemplateParams) {
      if (NonTypeTemplateParmDecl *TemplateParam =
              dyn_cast<NonTypeTemplateParmDecl>(P))
        if (const EnumType *ET = TemplateParam->getType()->getAs<EnumType>())
          VisitEnumType(ET);
    }
  }

  void VisitPackTemplateArgument(const TemplateArgument &TA) {
    VisitTemplateArgs(TA.getPackAsArray());
  }
};

void Sema::CheckSYCLKernelCall(FunctionDecl *KernelFunc, SourceRange CallLoc,
                               ArrayRef<const Expr *> Args) {
  const CXXRecordDecl *KernelObj = getKernelObjectType(KernelFunc);
  QualType KernelNameType =
      calculateKernelNameType(getASTContext(), KernelFunc);
  if (!KernelObj) {
    Diag(Args[0]->getExprLoc(), diag::err_sycl_kernel_not_function_object);
    KernelFunc->setInvalidDecl();
    return;
  }

  if (KernelObj->isLambda()) {
    for (const LambdaCapture &LC : KernelObj->captures())
      if (LC.capturesThis() && LC.isImplicit()) {
        Diag(LC.getLocation(), diag::err_implicit_this_capture);
        Diag(CallLoc.getBegin(), diag::note_used_here);
        KernelFunc->setInvalidDecl();
      }
  }

  // check that calling kernel conforms to spec
  QualType KernelParamTy = KernelFunc->getParamDecl(0)->getType();
  if (KernelParamTy->isReferenceType()) {
    // passing by reference, so emit warning if not using SYCL 2020
    if (LangOpts.getSYCLVersion() < LangOptions::SYCL_2020)
      Diag(KernelFunc->getLocation(), diag::warn_sycl_pass_by_reference_future);
  } else {
    // passing by value.  emit warning if using SYCL 2020 or greater
    if (LangOpts.getSYCLVersion() > LangOptions::SYCL_2017)
      Diag(KernelFunc->getLocation(), diag::warn_sycl_pass_by_value_deprecated);
  }

  // Do not visit invalid kernel object.
  if (KernelObj->isInvalidDecl())
    return;

  SyclKernelDecompMarker DecompMarker(*this);
  SyclKernelFieldChecker FieldChecker(*this);
  SyclKernelUnionChecker UnionChecker(*this);

  bool IsSIMDKernel = isESIMDKernelType(KernelObj);
  SyclKernelArgsSizeChecker ArgsSizeChecker(*this, Args[0]->getExprLoc(),
                                            IsSIMDKernel);

  KernelObjVisitor Visitor{*this};
  SYCLKernelNameTypeVisitor KernelNameTypeVisitor(*this, Args[0]->getExprLoc(),
                                                  KernelNameType);

  DiagnosingSYCLKernel = true;

  // Emit diagnostics for SYCL device kernels only
  if (LangOpts.SYCLIsDevice)
    KernelNameTypeVisitor.Visit(KernelNameType);
  Visitor.VisitRecordBases(KernelObj, FieldChecker, UnionChecker, DecompMarker);
  Visitor.VisitRecordFields(KernelObj, FieldChecker, UnionChecker,
                            DecompMarker);
  // ArgSizeChecker needs to happen after DecompMarker has completed, since it
  // cares about the decomp attributes. DecompMarker cannot run before the
  // others, since it counts on the FieldChecker to make sure it is visiting
  // valid arrays/etc. Thus, ArgSizeChecker has its own visitation.
  if (FieldChecker.isValid() && UnionChecker.isValid()) {
    Visitor.VisitRecordBases(KernelObj, ArgsSizeChecker);
    Visitor.VisitRecordFields(KernelObj, ArgsSizeChecker);
  }
  DiagnosingSYCLKernel = false;
  // Set the kernel function as invalid, if any of the checkers fail validation.
  if (!FieldChecker.isValid() || !UnionChecker.isValid() ||
      !KernelNameTypeVisitor.isValid())
    KernelFunc->setInvalidDecl();
}

// Generates the OpenCL kernel using KernelCallerFunc (kernel caller
// function) defined is SYCL headers.
// Generated OpenCL kernel contains the body of the kernel caller function,
// receives OpenCL like parameters and additionally does some manipulation to
// initialize captured lambda/functor fields with these parameters.
// SYCL runtime marks kernel caller function with sycl_kernel attribute.
// To be able to generate OpenCL kernel from KernelCallerFunc we put
// the following requirements to the function which SYCL runtime can mark with
// sycl_kernel attribute:
//   - Must be template function with at least two template parameters.
//     First parameter must represent "unique kernel name"
//     Second parameter must be the function object type
//   - Must have only one function parameter - function object.
//
// Example of kernel caller function:
//   template <typename KernelName, typename KernelType/*, ...*/>
//   __attribute__((sycl_kernel)) void kernel_caller_function(KernelType
//                                                            KernelFuncObj) {
//     KernelFuncObj();
//   }
//
//
void Sema::ConstructOpenCLKernel(FunctionDecl *KernelCallerFunc,
                                 MangleContext &MC) {
  // The first argument to the KernelCallerFunc is the lambda object.
  const CXXRecordDecl *KernelObj = getKernelObjectType(KernelCallerFunc);
  assert(KernelObj && "invalid kernel caller");

  // Do not visit invalid kernel object.
  if (KernelObj->isInvalidDecl())
    return;

  bool IsSIMDKernel = isESIMDKernelType(KernelObj);

  // Calculate both names, since Integration headers need both.
  std::string CalculatedName, StableName;
  std::tie(CalculatedName, StableName) =
      constructKernelName(*this, KernelCallerFunc, MC);
  StringRef KernelName(getLangOpts().SYCLUnnamedLambda ? StableName
                                                       : CalculatedName);
  SyclKernelDeclCreator kernel_decl(*this, KernelName, KernelObj->getLocation(),
                                    KernelCallerFunc->isInlined(),
                                    IsSIMDKernel, KernelCallerFunc);
  
  SyclKernelBodyCreator kernel_body(*this, kernel_decl, KernelObj,
                                    KernelCallerFunc);
  SyclKernelIntHeaderCreator int_header(
      *this, getSyclIntegrationHeader(), KernelObj,
      calculateKernelNameType(Context, KernelCallerFunc), KernelName,
      StableName, KernelCallerFunc);

  KernelObjVisitor Visitor{*this};
  Visitor.VisitRecordBases(KernelObj, kernel_decl, kernel_body, int_header);
  Visitor.VisitRecordFields(KernelObj, kernel_decl, kernel_body, int_header);
}

void Sema::MarkDevice(void) {
  // Create the call graph so we can detect recursion and check the validity
  // of new operator overrides. Add the kernel function itself in case
  // it is recursive.
  MarkDeviceFunction Marker(*this);
  Marker.SYCLCG.addToCallGraph(getASTContext().getTranslationUnitDecl());

  // Iterate through SYCL_EXTERNAL functions and add them to the device decls.
  for (const auto &entry : *Marker.SYCLCG.getRoot()) {
    if (auto *FD = dyn_cast<FunctionDecl>(entry.Callee->getDecl())) {
      if (FD->hasAttr<SYCLDeviceAttr>() && !FD->hasAttr<SYCLKernelAttr>() &&
          FD->hasBody())
        addSyclDeviceDecl(FD);
    }
  }

  for (Decl *D : syclDeviceDecls()) {
    if (auto SYCLKernel = dyn_cast<FunctionDecl>(D)) {
      llvm::SmallPtrSet<FunctionDecl *, 10> VisitedSet;
      Marker.CollectKernelSet(SYCLKernel, SYCLKernel, VisitedSet);

      // Let's propagate attributes from device functions to a SYCL kernels
      llvm::SmallPtrSet<Attr *, 4> Attrs;
      // This function collects all kernel attributes which might be applied to
      // a device functions, but need to be propagated down to callers, i.e.
      // SYCL kernels
      FunctionDecl *KernelBody =
          Marker.CollectPossibleKernelAttributes(SYCLKernel, Attrs);

      for (auto *A : Attrs) {
        switch (A->getKind()) {
        case attr::Kind::IntelReqdSubGroupSize: {
          auto *Attr = cast<IntelReqdSubGroupSizeAttr>(A);
          const auto *KBSimdAttr =
              KernelBody ? KernelBody->getAttr<SYCLSimdAttr>() : nullptr;
          if (auto *Existing =
                  SYCLKernel->getAttr<IntelReqdSubGroupSizeAttr>()) {
            if (getIntExprValue(Existing->getValue(), getASTContext()) !=
                getIntExprValue(Attr->getValue(), getASTContext())) {
              Diag(SYCLKernel->getLocation(),
                   diag::err_conflicting_sycl_kernel_attributes);
              Diag(Existing->getLocation(), diag::note_conflicting_attribute);
              Diag(Attr->getLocation(), diag::note_conflicting_attribute);
              SYCLKernel->setInvalidDecl();
            }
          } else if (KBSimdAttr && (getIntExprValue(Attr->getValue(),
                                                    getASTContext()) != 1)) {
            reportConflictingAttrs(*this, KernelBody, KBSimdAttr, Attr);
          } else {
            SYCLKernel->addAttr(A);
          }
          break;
        }
        case attr::Kind::ReqdWorkGroupSize: {
          auto *RWGSA = cast<ReqdWorkGroupSizeAttr>(A);
          if (auto *Existing = SYCLKernel->getAttr<ReqdWorkGroupSizeAttr>()) {
            ASTContext &Ctx = getASTContext();
            if (Existing->getXDimVal(Ctx) != RWGSA->getXDimVal(Ctx) ||
                Existing->getYDimVal(Ctx) != RWGSA->getYDimVal(Ctx) ||
                Existing->getZDimVal(Ctx) != RWGSA->getZDimVal(Ctx)) {
              Diag(SYCLKernel->getLocation(),
                   diag::err_conflicting_sycl_kernel_attributes);
              Diag(Existing->getLocation(), diag::note_conflicting_attribute);
              Diag(RWGSA->getLocation(), diag::note_conflicting_attribute);
              SYCLKernel->setInvalidDecl();
            }
          } else if (auto *Existing =
                         SYCLKernel->getAttr<SYCLIntelMaxWorkGroupSizeAttr>()) {
            ASTContext &Ctx = getASTContext();
            if (Existing->getXDimVal(Ctx) < RWGSA->getXDimVal(Ctx) ||
                Existing->getYDimVal(Ctx) < RWGSA->getYDimVal(Ctx) ||
                Existing->getZDimVal(Ctx) < RWGSA->getZDimVal(Ctx)) {
              Diag(SYCLKernel->getLocation(),
                   diag::err_conflicting_sycl_kernel_attributes);
              Diag(Existing->getLocation(), diag::note_conflicting_attribute);
              Diag(RWGSA->getLocation(), diag::note_conflicting_attribute);
              SYCLKernel->setInvalidDecl();
            } else {
              SYCLKernel->addAttr(A);
            }
          } else {
            SYCLKernel->addAttr(A);
          }
          break;
        }
        case attr::Kind::SYCLIntelMaxWorkGroupSize: {
          auto *SIMWGSA = cast<SYCLIntelMaxWorkGroupSizeAttr>(A);
          if (auto *Existing = SYCLKernel->getAttr<ReqdWorkGroupSizeAttr>()) {
            ASTContext &Ctx = getASTContext();
            if (Existing->getXDimVal(Ctx) > SIMWGSA->getXDimVal(Ctx) ||
                Existing->getYDimVal(Ctx) > SIMWGSA->getYDimVal(Ctx) ||
                Existing->getZDimVal(Ctx) > SIMWGSA->getZDimVal(Ctx)) {
              Diag(SYCLKernel->getLocation(),
                   diag::err_conflicting_sycl_kernel_attributes);
              Diag(Existing->getLocation(), diag::note_conflicting_attribute);
              Diag(SIMWGSA->getLocation(), diag::note_conflicting_attribute);
              SYCLKernel->setInvalidDecl();
            } else {
              SYCLKernel->addAttr(A);
            }
          } else {
            SYCLKernel->addAttr(A);
          }
          break;
        }
        case attr::Kind::SYCLIntelKernelArgsRestrict:
        case attr::Kind::SYCLIntelNumSimdWorkItems:
        case attr::Kind::SYCLIntelSchedulerTargetFmaxMhz:
        case attr::Kind::SYCLIntelMaxGlobalWorkDim:
        case attr::Kind::SYCLIntelNoGlobalWorkOffset:
        case attr::Kind::SYCLIntelUseStallEnableClusters:
        case attr::Kind::SYCLIntelLoopFuse:
        case attr::Kind::SYCLSimd: {
          if ((A->getKind() == attr::Kind::SYCLSimd) && KernelBody &&
              !KernelBody->getAttr<SYCLSimdAttr>()) {
            // Usual kernel can't call ESIMD functions.
            Diag(KernelBody->getLocation(),
                 diag::err_sycl_function_attribute_mismatch)
                << A;
            Diag(A->getLocation(), diag::note_attribute);
            KernelBody->setInvalidDecl();
          } else
            SYCLKernel->addAttr(A);
          break;
        }
        // TODO: vec_len_hint should be handled here
        default:
          // Seeing this means that CollectPossibleKernelAttributes was
          // updated while this switch wasn't...or something went wrong
          llvm_unreachable("Unexpected attribute was collected by "
                           "CollectPossibleKernelAttributes");
        }
      }
    }
  }
  for (const auto &elt : Marker.KernelSet) {
    if (FunctionDecl *Def = elt->getDefinition())
      Marker.TraverseStmt(Def->getBody());
  }
}

// -----------------------------------------------------------------------------
// SYCL device specific diagnostics implementation
// -----------------------------------------------------------------------------

Sema::SemaDiagnosticBuilder Sema::SYCLDiagIfDeviceCode(SourceLocation Loc,
                                                       unsigned DiagID) {
  assert(getLangOpts().SYCLIsDevice &&
         "Should only be called during SYCL compilation");
  FunctionDecl *FD = dyn_cast<FunctionDecl>(getCurLexicalContext());
  SemaDiagnosticBuilder::Kind DiagKind = [this, FD] {
    if (DiagnosingSYCLKernel)
      return SemaDiagnosticBuilder::K_ImmediateWithCallStack;
    if (!FD)
      return SemaDiagnosticBuilder::K_Nop;
    if (getEmissionStatus(FD) == Sema::FunctionEmissionStatus::Emitted)
      return SemaDiagnosticBuilder::K_ImmediateWithCallStack;
    return SemaDiagnosticBuilder::K_Deferred;
  }();
  return SemaDiagnosticBuilder(DiagKind, Loc, DiagID, FD, *this);
}

bool Sema::checkSYCLDeviceFunction(SourceLocation Loc, FunctionDecl *Callee) {
  assert(getLangOpts().SYCLIsDevice &&
         "Should only be called during SYCL compilation");
  assert(Callee && "Callee may not be null.");

  // Errors in unevaluated context don't need to be generated,
  // so we can safely skip them.
  if (isUnevaluatedContext() || isConstantEvaluated())
    return true;

  FunctionDecl *Caller = dyn_cast<FunctionDecl>(getCurLexicalContext());

  if (!Caller)
    return true;

  SemaDiagnosticBuilder::Kind DiagKind = SemaDiagnosticBuilder::K_Nop;

  // TODO Set DiagKind to K_Immediate/K_Deferred to emit diagnostics for Callee

  SemaDiagnosticBuilder(DiagKind, Loc, diag::err_sycl_restrict, Caller, *this)
      << Sema::KernelCallUndefinedFunction;
  SemaDiagnosticBuilder(DiagKind, Callee->getLocation(), diag::note_previous_decl,
                    Caller, *this)
      << Callee;

  return DiagKind != SemaDiagnosticBuilder::K_Immediate &&
         DiagKind != SemaDiagnosticBuilder::K_ImmediateWithCallStack;
}

void Sema::finalizeSYCLDelayedAnalysis(const FunctionDecl *Caller,
                                       const FunctionDecl *Callee,
                                       SourceLocation Loc) {
  // Somehow an unspecialized template appears to be in callgraph or list of
  // device functions. We don't want to emit diagnostic here.
  if (Callee->getTemplatedKind() == FunctionDecl::TK_FunctionTemplate)
    return;

  Callee = Callee->getMostRecentDecl();
  bool HasAttr =
      Callee->hasAttr<SYCLDeviceAttr>() || Callee->hasAttr<SYCLKernelAttr>();

  // Disallow functions with neither definition nor SYCL_EXTERNAL mark
  bool NotDefinedNoAttr = !Callee->isDefined() && !HasAttr;

  if (NotDefinedNoAttr && !Callee->getBuiltinID()) {
    Diag(Loc, diag::err_sycl_restrict)
        << Sema::KernelCallUndefinedFunction;
    Diag(Callee->getLocation(), diag::note_previous_decl) << Callee;
    Diag(Caller->getLocation(), diag::note_called_by) << Caller;
  }
}

bool Sema::checkAllowedSYCLInitializer(VarDecl *VD, bool CheckValueDependent) {
  assert(getLangOpts().SYCLIsDevice &&
         "Should only be called during SYCL compilation");

  if (VD->isInvalidDecl() || !VD->hasInit() || !VD->hasGlobalStorage())
    return true;

  const Expr *Init = VD->getInit();
  bool ValueDependent = CheckValueDependent && Init->isValueDependent();
  bool isConstantInit =
      Init && !ValueDependent && Init->isConstantInitializer(Context, false);
  if (!VD->isConstexpr() && Init && !ValueDependent && !isConstantInit)
    return false;

  return true;
}

// -----------------------------------------------------------------------------
// Integration header functionality implementation
// -----------------------------------------------------------------------------

/// Returns a string ID of given parameter kind - used in header
/// emission.
static const char *paramKind2Str(KernelParamKind K) {
#define CASE(x)                                                                \
  case SYCLIntegrationHeader::kind_##x:                                        \
    return "kind_" #x
  switch (K) {
    CASE(accessor);
    CASE(std_layout);
    CASE(sampler);
    CASE(pointer);
  }
  return "<ERROR>";

#undef CASE
}

// Emits forward declarations of classes and template classes on which
// declaration of given type depends.
// For example, consider SimpleVadd
// class specialization in parallel_for below:
//
//   template <typename T1, unsigned int N, typename ... T2>
//   class SimpleVadd;
//   ...
//   template <unsigned int N, typename T1, typename ... T2>
//   void simple_vadd(const std::array<T1, N>& VA, const std::array<T1, N>&
//   VB,
//     std::array<T1, N>& VC, int param, T2 ... varargs) {
//     ...
//     deviceQueue.submit([&](cl::sycl::handler& cgh) {
//       ...
//       cgh.parallel_for<class SimpleVadd<T1, N, T2...>>(...)
//       ...
//     }
//     ...
//   }
//   ...
//   class MyClass {...};
//   template <typename T> class MyInnerTmplClass { ... }
//   template <typename T> class MyTmplClass { ... }
//   ...
//   MyClass *c = new MyClass();
//   MyInnerTmplClass<MyClass**> c1(&c);
//   simple_vadd(A, B, C, 5, 'a', 1.f,
//     new MyTmplClass<MyInnerTmplClass<MyClass**>>(c1));
//
// it will generate the following forward declarations:
//   class MyClass;
//   template <typename T> class MyInnerTmplClass;
//   template <typename T> class MyTmplClass;
//   template <typename T1, unsigned int N, typename ...T2> class SimpleVadd;
//
class SYCLFwdDeclEmitter
    : public TypeVisitor<SYCLFwdDeclEmitter>,
      public ConstTemplateArgumentVisitor<SYCLFwdDeclEmitter> {
  using InnerTypeVisitor = TypeVisitor<SYCLFwdDeclEmitter>;
  using InnerTemplArgVisitor = ConstTemplateArgumentVisitor<SYCLFwdDeclEmitter>;
  raw_ostream &OS;
  llvm::SmallPtrSet<const NamedDecl *, 4> Printed;
  PrintingPolicy Policy;

  void printForwardDecl(NamedDecl *D) {
    // wrap the declaration into namespaces if needed
    unsigned NamespaceCnt = 0;
    std::string NSStr = "";
    const DeclContext *DC = D->getDeclContext();

    while (DC) {
      const auto *NS = dyn_cast_or_null<NamespaceDecl>(DC);

      if (!NS)
        break;

      ++NamespaceCnt;
      const StringRef NSInlinePrefix = NS->isInline() ? "inline " : "";
      NSStr.insert(
          0,
          Twine(NSInlinePrefix + "namespace " + NS->getName() + " { ").str());
      DC = NS->getDeclContext();
    }
    OS << NSStr;
    if (NamespaceCnt > 0)
      OS << "\n";

    D->print(OS, Policy);

    if (const auto *ED = dyn_cast<EnumDecl>(D)) {
      QualType T = ED->getIntegerType();
      // Backup since getIntegerType() returns null for enum forward
      // declaration with no fixed underlying type
      if (T.isNull())
        T = ED->getPromotionType();
      OS << " : " << T.getAsString();
    }

    OS << ";\n";

    // print closing braces for namespaces if needed
    for (unsigned I = 0; I < NamespaceCnt; ++I)
      OS << "}";
    if (NamespaceCnt > 0)
      OS << "\n";
  }

  // Checks if we've already printed forward declaration and prints it if not.
  void checkAndEmitForwardDecl(NamedDecl *D) {
    if (Printed.insert(D).second)
      printForwardDecl(D);
  }

  void VisitTemplateArgs(ArrayRef<TemplateArgument> Args) {
    for (size_t I = 0, E = Args.size(); I < E; ++I)
      Visit(Args[I]);
  }

public:
  SYCLFwdDeclEmitter(raw_ostream &OS, LangOptions LO) : OS(OS), Policy(LO) {
    Policy.adjustForCPlusPlusFwdDecl();
    Policy.SuppressTypedefs = true;
    Policy.SuppressUnwrittenScope = true;
  }

  void Visit(QualType T) {
    if (T.isNull())
      return;
    InnerTypeVisitor::Visit(T.getTypePtr());
  }

  void Visit(const TemplateArgument &TA) {
    if (TA.isNull())
      return;
    InnerTemplArgVisitor::Visit(TA);
  }

  void VisitPointerType(const PointerType *T) {
    // Peel off the pointer types.
    QualType PT = T->getPointeeType();
    while (PT->isPointerType())
      PT = PT->getPointeeType();
    Visit(PT);
  }

  void VisitTagType(const TagType *T) {
    TagDecl *TD = T->getDecl();
    if (const auto *TSD = dyn_cast<ClassTemplateSpecializationDecl>(TD)) {
      // - first, recurse into template parameters and emit needed forward
      //   declarations
      ArrayRef<TemplateArgument> Args = TSD->getTemplateArgs().asArray();
      VisitTemplateArgs(Args);
      // - second, emit forward declaration for the template class being
      //   specialized
      ClassTemplateDecl *CTD = TSD->getSpecializedTemplate();
      assert(CTD && "template declaration must be available");

      checkAndEmitForwardDecl(CTD);
      return;
    }
    checkAndEmitForwardDecl(TD);
  }

  void VisitTypeTemplateArgument(const TemplateArgument &TA) {
    QualType T = TA.getAsType();
    Visit(T);
  }

  void VisitIntegralTemplateArgument(const TemplateArgument &TA) {
    QualType T = TA.getIntegralType();
    if (const EnumType *ET = T->getAs<EnumType>())
      VisitTagType(ET);
  }

  void VisitTemplateTemplateArgument(const TemplateArgument &TA) {
    // recursion is not required, since the maximum possible nesting level
    // equals two for template argument
    //
    // for example:
    //   template <typename T> class Bar;
    //   template <template <typename> class> class Baz;
    //   template <template <template <typename> class> class T>
    //   class Foo;
    //
    // The Baz is a template class. The Baz<Bar> is a class. The class Foo
    // should be specialized with template class, not a class. The correct
    // specialization of template class Foo is Foo<Baz>. The incorrect
    // specialization of template class Foo is Foo<Baz<Bar>>. In this case
    // template class Foo specialized by class Baz<Bar>, not a template
    // class template <template <typename> class> class T as it should.
    TemplateDecl *TD = TA.getAsTemplate().getAsTemplateDecl();
    assert(TD && "template declaration must be available");
    TemplateParameterList *TemplateParams = TD->getTemplateParameters();
    for (NamedDecl *P : *TemplateParams) {
      // If template template parameter type has an enum value template
      // parameter, forward declaration of enum type is required. Only enum
      // values (not types) need to be handled. For example, consider the
      // following kernel name type:
      //
      // template <typename EnumTypeOut, template <EnumValueIn EnumValue,
      // typename TypeIn> class T> class Foo;
      //
      // The correct specialization for Foo (with enum type) is:
      // Foo<EnumTypeOut, Baz>, where Baz is a template class.
      //
      // Therefore the forward class declarations generated in the
      // integration header are:
      // template <EnumValueIn EnumValue, typename TypeIn> class Baz;
      // template <typename EnumTypeOut, template <EnumValueIn EnumValue,
      // typename EnumTypeIn> class T> class Foo;
      //
      // This requires the following enum forward declarations:
      // enum class EnumTypeOut : int; (Used to template Foo)
      // enum class EnumValueIn : int; (Used to template Baz)
      if (NonTypeTemplateParmDecl *TemplateParam =
              dyn_cast<NonTypeTemplateParmDecl>(P))
        if (const EnumType *ET = TemplateParam->getType()->getAs<EnumType>())
          VisitTagType(ET);
    }
    checkAndEmitForwardDecl(TD);
  }

  void VisitPackTemplateArgument(const TemplateArgument &TA) {
    VisitTemplateArgs(TA.getPackAsArray());
  }
};

class SYCLKernelNameTypePrinter
    : public TypeVisitor<SYCLKernelNameTypePrinter>,
      public ConstTemplateArgumentVisitor<SYCLKernelNameTypePrinter> {
  using InnerTypeVisitor = TypeVisitor<SYCLKernelNameTypePrinter>;
  using InnerTemplArgVisitor =
      ConstTemplateArgumentVisitor<SYCLKernelNameTypePrinter>;
  raw_ostream &OS;
  PrintingPolicy &Policy;

  void printTemplateArgs(ArrayRef<TemplateArgument> Args) {
    for (size_t I = 0, E = Args.size(); I < E; ++I) {
      const TemplateArgument &Arg = Args[I];
      // If argument is an empty pack argument, skip printing comma and
      // argument.
      if (Arg.getKind() == TemplateArgument::ArgKind::Pack && !Arg.pack_size())
        continue;

      if (I)
        OS << ", ";

      Visit(Arg);
    }
  }

  void VisitQualifiers(Qualifiers Quals) {
    Quals.print(OS, Policy, /*appendSpaceIfNotEmpty*/ true);
  }

public:
  SYCLKernelNameTypePrinter(raw_ostream &OS, PrintingPolicy &Policy)
      : OS(OS), Policy(Policy) {}

  void Visit(QualType T) {
    if (T.isNull())
      return;

    QualType CT = T.getCanonicalType();
    VisitQualifiers(CT.getQualifiers());

    InnerTypeVisitor::Visit(CT.getTypePtr());
  }

  void VisitType(const Type *T) {
    OS << QualType::getAsString(T, Qualifiers(), Policy);
  }

  void Visit(const TemplateArgument &TA) {
    if (TA.isNull())
      return;
    InnerTemplArgVisitor::Visit(TA);
  }

  void VisitTagType(const TagType *T) {
    TagDecl *RD = T->getDecl();
    if (const auto *TSD = dyn_cast<ClassTemplateSpecializationDecl>(RD)) {

      // Print template class name
      TSD->printQualifiedName(OS, Policy, /*WithGlobalNsPrefix*/ true);

      ArrayRef<TemplateArgument> Args = TSD->getTemplateArgs().asArray();
      OS << "<";
      printTemplateArgs(Args);
      OS << ">";

      return;
    }
    // TODO: Next part of code results in printing of "class" keyword before
    // class name in case if kernel name doesn't belong to some namespace. It
    // seems if we don't print it, the integration header still represents valid
    // c++ code. Probably we don't need to print it at all.
    if (RD->getDeclContext()->isFunctionOrMethod()) {
      OS << QualType::getAsString(T, Qualifiers(), Policy);
      return;
    }

    const NamespaceDecl *NS = dyn_cast<NamespaceDecl>(RD->getDeclContext());
    RD->printQualifiedName(OS, Policy, !(NS && NS->isAnonymousNamespace()));
  }

  void VisitTemplateArgument(const TemplateArgument &TA) {
    TA.print(Policy, OS);
  }

  void VisitTypeTemplateArgument(const TemplateArgument &TA) {
    Policy.SuppressTagKeyword = true;
    QualType T = TA.getAsType();
    Visit(T);
    Policy.SuppressTagKeyword = false;
  }

  void VisitIntegralTemplateArgument(const TemplateArgument &TA) {
    QualType T = TA.getIntegralType();
    if (const EnumType *ET = T->getAs<EnumType>()) {
      const llvm::APSInt &Val = TA.getAsIntegral();
      OS << "static_cast<";
      ET->getDecl()->printQualifiedName(OS, Policy,
                                        /*WithGlobalNsPrefix*/ true);
      OS << ">(" << Val << ")";
    } else {
      TA.print(Policy, OS);
    }
  }

  void VisitTemplateTemplateArgument(const TemplateArgument &TA) {
    TemplateDecl *TD = TA.getAsTemplate().getAsTemplateDecl();
    TD->printQualifiedName(OS, Policy);
  }

  void VisitPackTemplateArgument(const TemplateArgument &TA) {
    printTemplateArgs(TA.getPackAsArray());
  }
};

void SYCLIntegrationHeader::emit(raw_ostream &O) {
  bool IsAIE = S.getASTContext().getTargetInfo().getTriple().isXilinxAIE();
  O << "// This is auto-generated SYCL integration header.\n";
  O << "\n";

  if (IsAIE)
    O << "#include <triSYCL/detail/kernel_desc.hpp>\n";
  else {
    O << "#include <CL/sycl/detail/defines_elementary.hpp>\n";
    O << "#include <CL/sycl/detail/kernel_desc.hpp>\n";
  }

  O << "\n";

  LangOptions LO;
  PrintingPolicy Policy(LO);
  Policy.SuppressTypedefs = true;
  Policy.SuppressUnwrittenScope = true;
  SYCLFwdDeclEmitter FwdDeclEmitter(O, S.getLangOpts());

  if (SpecConsts.size() > 0) {
    O << "// Forward declarations of templated spec constant types:\n";
    for (const auto &SC : SpecConsts)
      FwdDeclEmitter.Visit(SC.first);
    O << "\n";

    // Remove duplicates.
    std::sort(SpecConsts.begin(), SpecConsts.end(),
              [](const SpecConstID &SC1, const SpecConstID &SC2) {
                // Sort by string IDs for stable spec consts order in the
                // header.
                return SC1.second.compare(SC2.second) < 0;
              });
    SpecConstID *End =
        std::unique(SpecConsts.begin(), SpecConsts.end(),
                    [](const SpecConstID &SC1, const SpecConstID &SC2) {
                      // Here can do faster comparison of types.
                      return SC1.first == SC2.first;
                    });

    O << "// Specialization constants IDs:\n";
    for (const auto &P : llvm::make_range(SpecConsts.begin(), End)) {
      if (IsAIE)
        O << "template <> struct trisycl::detail::SpecConstantInfo<";
      else
        O << "template <> struct sycl::detail::SpecConstantInfo<";
      O << P.first.getAsString(Policy);
      O << "> {\n";
      O << "  static constexpr const char* getName() {\n";
      O << "    return \"" << P.second << "\";\n";
      O << "  }\n";
      O << "};\n";
    }
  }

  if (!UnnamedLambdaSupport) {
    O << "// Forward declarations of templated kernel function types:\n";
    for (const KernelDesc &K : KernelDescs)
      FwdDeclEmitter.Visit(K.NameType);
  }
  O << "\n";

  if (IsAIE) {
    O << "namespace trisycl {\n";
  } else {
    O << "__SYCL_INLINE_NAMESPACE(cl) {\n";
    O << "namespace sycl {\n";
  }
  O << "namespace detail {\n";

  O << "\n";

  O << "// names of all kernels defined in the corresponding source\n";
  O << "static constexpr\n";
  O << "const char* const kernel_names[] = {\n";

  for (unsigned I = 0; I < KernelDescs.size(); I++) {
    O << "  \"" << KernelDescs[I].Name << "\"";

    if (I < KernelDescs.size() - 1)
      O << ",";
    O << "\n";
  }
  O << "};\n\n";

  O << "// array representing signatures of all kernels defined in the\n";
  O << "// corresponding source\n";
  O << "static constexpr\n";
  O << "const kernel_param_desc_t kernel_signatures[] = {\n";

  for (unsigned I = 0; I < KernelDescs.size(); I++) {
    auto &K = KernelDescs[I];
    O << "  //--- " << K.Name << "\n";

    for (const auto &P : K.Params) {
      std::string TyStr = paramKind2Str(P.Kind);
      O << "  { kernel_param_kind_t::" << TyStr << ", ";
      O << P.Info << ", " << P.Offset << " },\n";
    }
    O << "\n";
  }
  O << "};\n\n";

  O << "// Specializations of KernelInfo for kernel function types:\n";
  unsigned CurStart = 0;

  for (const KernelDesc &K : KernelDescs) {
    const size_t N = K.Params.size();
    if (UnnamedLambdaSupport) {
      O << "template <> struct KernelInfoData<";
      O << "'" << K.StableName.front();
      for (char c : StringRef(K.StableName).substr(1))
        O << "', '" << c;
      O << "'> {\n";
    } else {
      O << "template <> struct KernelInfo<";
      SYCLKernelNameTypePrinter Printer(O, Policy);
      Printer.Visit(K.NameType);
      O << "> {\n";
    }
    O << "  __SYCL_DLL_LOCAL\n";
    O << "  static constexpr const char* getName() { return \"" << K.Name
      << "\"; }\n";
    O << "  __SYCL_DLL_LOCAL\n";
    O << "  static constexpr unsigned getNumParams() { return " << N << "; }\n";
    O << "  __SYCL_DLL_LOCAL\n";
    O << "  static constexpr const kernel_param_desc_t& ";
    O << "getParamDesc(unsigned i) {\n";
    O << "    return kernel_signatures[i+" << CurStart << "];\n";
    O << "  }\n";
    O << "  __SYCL_DLL_LOCAL\n";
    O << "  static constexpr bool isESIMD() { return " << K.IsESIMDKernel
      << "; }\n";
    O << "  __SYCL_DLL_LOCAL\n";
    O << "  static constexpr bool callsThisItem() { return ";
    O << K.FreeFunctionCalls.CallsThisItem << "; }\n";
    O << "  __SYCL_DLL_LOCAL\n";
    O << "  static constexpr bool callsAnyThisFreeFunction() { return ";
    O << (K.FreeFunctionCalls.CallsThisId ||
          K.FreeFunctionCalls.CallsThisItem ||
          K.FreeFunctionCalls.CallsThisNDItem ||
          K.FreeFunctionCalls.CallsThisGroup)
      << "; }\n";
    O << "};\n";
    CurStart += N;
  }
  O << "\n";
  O << "} // namespace detail\n";
  O << "} // namespace sycl\n";
  if (!IsAIE)
    O << "} // __SYCL_INLINE_NAMESPACE(cl)\n";
  O << "\n";
}

bool SYCLIntegrationHeader::emit(const StringRef &IntHeaderName) {
  if (IntHeaderName.empty())
    return false;
  int IntHeaderFD = 0;
  std::error_code EC =
      llvm::sys::fs::openFileForWrite(IntHeaderName, IntHeaderFD);
  if (EC) {
    llvm::errs() << "Error: " << EC.message() << "\n";
    // compilation will fail on absent include file - don't need to fail here
    return false;
  }
  llvm::raw_fd_ostream Out(IntHeaderFD, true /*close in destructor*/);
  emit(Out);
  return true;
}

void SYCLIntegrationHeader::startKernel(StringRef KernelName,
                                        QualType KernelNameType,
                                        StringRef KernelStableName,
                                        SourceLocation KernelLocation,
                                        bool IsESIMDKernel) {
  KernelDescs.resize(KernelDescs.size() + 1);
  KernelDescs.back().Name = std::string(KernelName);
  KernelDescs.back().NameType = KernelNameType;
  KernelDescs.back().StableName = std::string(KernelStableName);
  KernelDescs.back().KernelLocation = KernelLocation;
  KernelDescs.back().IsESIMDKernel = IsESIMDKernel;
}

void SYCLIntegrationHeader::addParamDesc(kernel_param_kind_t Kind, int Info,
                                         unsigned Offset) {
  auto *K = getCurKernelDesc();
  assert(K && "no kernels");
  K->Params.push_back(KernelParamDesc());
  KernelParamDesc &PD = K->Params.back();
  PD.Kind = Kind;
  PD.Info = Info;
  PD.Offset = Offset;
}

void SYCLIntegrationHeader::endKernel() {
  // nop for now
}

void SYCLIntegrationHeader::addSpecConstant(StringRef IDName, QualType IDType) {
  SpecConsts.emplace_back(std::make_pair(IDType, IDName.str()));
}

void SYCLIntegrationHeader::setCallsThisId(bool B) {
  KernelDesc *K = getCurKernelDesc();
  assert(K && "no kernel");
  K->FreeFunctionCalls.CallsThisId = B;
}

void SYCLIntegrationHeader::setCallsThisItem(bool B) {
  KernelDesc *K = getCurKernelDesc();
  assert(K && "no kernel");
  K->FreeFunctionCalls.CallsThisItem = B;
}

void SYCLIntegrationHeader::setCallsThisNDItem(bool B) {
  KernelDesc *K = getCurKernelDesc();
  assert(K && "no kernel");
  K->FreeFunctionCalls.CallsThisNDItem = B;
}

void SYCLIntegrationHeader::setCallsThisGroup(bool B) {
  KernelDesc *K = getCurKernelDesc();
  assert(K && "no kernel");
  K->FreeFunctionCalls.CallsThisGroup = B;
}

SYCLIntegrationHeader::SYCLIntegrationHeader(DiagnosticsEngine &_Diag,
                                             bool _UnnamedLambdaSupport,
                                             Sema &_S)
    : UnnamedLambdaSupport(_UnnamedLambdaSupport), S(_S) {}

// -----------------------------------------------------------------------------
// Utility class methods
// -----------------------------------------------------------------------------

bool Util::isSyclAccessorType(const QualType &Ty) {
  return isSyclType(Ty, "accessor", true /*Tmpl*/);
}

bool Util::isSyclSamplerType(const QualType &Ty) {
  return isSyclType(Ty, "sampler");
}

bool Util::isSyclStreamType(const QualType &Ty) {
  return isSyclType(Ty, "stream");
}

bool Util::isSyclHalfType(const QualType &Ty) {
  const StringRef &Name = "half";
  std::array<DeclContextDesc, 5> Scopes = {
      Util::DeclContextDesc{clang::Decl::Kind::Namespace, "cl"},
      Util::DeclContextDesc{clang::Decl::Kind::Namespace, "sycl"},
      Util::DeclContextDesc{clang::Decl::Kind::Namespace, "detail"},
      Util::DeclContextDesc{clang::Decl::Kind::Namespace, "half_impl"},
      Util::DeclContextDesc{Decl::Kind::CXXRecord, Name}};
  return matchQualifiedTypeName(Ty, Scopes);
}

bool Util::isSyclSpecConstantType(const QualType &Ty) {
  const StringRef &Name = "spec_constant";
  std::array<DeclContextDesc, 5> Scopes = {
      Util::DeclContextDesc{clang::Decl::Kind::Namespace, "cl"},
      Util::DeclContextDesc{clang::Decl::Kind::Namespace, "sycl"},
      Util::DeclContextDesc{clang::Decl::Kind::Namespace, "ONEAPI"},
      Util::DeclContextDesc{clang::Decl::Kind::Namespace, "experimental"},
      Util::DeclContextDesc{Decl::Kind::ClassTemplateSpecialization, Name}};
  return matchQualifiedTypeName(Ty, Scopes);
}

bool Util::isSyclBufferLocationType(const QualType &Ty) {
  const StringRef &PropertyName = "buffer_location";
  const StringRef &InstanceName = "instance";
  std::array<DeclContextDesc, 6> Scopes = {
      Util::DeclContextDesc{Decl::Kind::Namespace, "cl"},
      Util::DeclContextDesc{Decl::Kind::Namespace, "sycl"},
      Util::DeclContextDesc{Decl::Kind::Namespace, "INTEL"},
      Util::DeclContextDesc{Decl::Kind::Namespace, "property"},
      Util::DeclContextDesc{Decl::Kind::CXXRecord, PropertyName},
      Util::DeclContextDesc{Decl::Kind::ClassTemplateSpecialization,
                            InstanceName}};
  return matchQualifiedTypeName(Ty, Scopes);
}

bool Util::isSyclType(const QualType &Ty, StringRef Name, bool Tmpl) {
  Decl::Kind ClassDeclKind =
      Tmpl ? Decl::Kind::ClassTemplateSpecialization : Decl::Kind::CXXRecord;
  std::array<DeclContextDesc, 3> Scopes = {
      Util::DeclContextDesc{clang::Decl::Kind::Namespace, "cl"},
      Util::DeclContextDesc{clang::Decl::Kind::Namespace, "sycl"},
      Util::DeclContextDesc{ClassDeclKind, Name}};
  return matchQualifiedTypeName(Ty, Scopes);
}

bool Util::isSyclFunction(const FunctionDecl *FD, StringRef Name) {
  if (!FD->isFunctionOrMethod() || !FD->getIdentifier() ||
      FD->getName().empty() || Name != FD->getName())
    return false;

  const DeclContext *DC = FD->getDeclContext();
  if (DC->isTranslationUnit())
    return false;

  std::array<DeclContextDesc, 2> Scopes = {
      Util::DeclContextDesc{clang::Decl::Kind::Namespace, "cl"},
      Util::DeclContextDesc{clang::Decl::Kind::Namespace, "sycl"}};
  return matchContext(DC, Scopes);
}

bool Util::isAccessorPropertyListType(const QualType &Ty) {
  const StringRef &Name = "accessor_property_list";
  std::array<DeclContextDesc, 4> Scopes = {
      Util::DeclContextDesc{clang::Decl::Kind::Namespace, "cl"},
      Util::DeclContextDesc{clang::Decl::Kind::Namespace, "sycl"},
      Util::DeclContextDesc{clang::Decl::Kind::Namespace, "ONEAPI"},
      Util::DeclContextDesc{Decl::Kind::ClassTemplateSpecialization, Name}};
  return matchQualifiedTypeName(Ty, Scopes);
}

bool Util::matchContext(const DeclContext *Ctx,
                        ArrayRef<Util::DeclContextDesc> Scopes) {
  // The idea: check the declaration context chain starting from the item
  // itself. At each step check the context is of expected kind
  // (namespace) and name.
  StringRef Name = "";

  for (const auto &Scope : llvm::reverse(Scopes)) {
    clang::Decl::Kind DK = Ctx->getDeclKind();
    if (DK != Scope.first)
      return false;

    switch (DK) {
    case clang::Decl::Kind::ClassTemplateSpecialization:
      // ClassTemplateSpecializationDecl inherits from CXXRecordDecl
    case clang::Decl::Kind::CXXRecord:
      Name = cast<CXXRecordDecl>(Ctx)->getName();
      break;
    case clang::Decl::Kind::Namespace:
      Name = cast<NamespaceDecl>(Ctx)->getName();
      break;
    default:
      llvm_unreachable("matchContext: decl kind not supported");
    }
    if (Name != Scope.second)
      return false;
    Ctx = Ctx->getParent();
  }
  return Ctx->isTranslationUnit();
}

bool Util::matchQualifiedTypeName(const QualType &Ty,
                                  ArrayRef<Util::DeclContextDesc> Scopes) {
  const CXXRecordDecl *RecTy = Ty->getAsCXXRecordDecl();

  if (!RecTy)
    return false; // only classes/structs supported
  const auto *Ctx = cast<DeclContext>(RecTy);
  return Util::matchContext(Ctx, Scopes);
}<|MERGE_RESOLUTION|>--- conflicted
+++ resolved
@@ -763,7 +763,6 @@
   return TAL->get(0).getAsType().getCanonicalType();
 }
 
-<<<<<<< HEAD
 // First pass at a name gen function currently just inefficently rips all
 // illegal function name characters from the type to make the name.
 // e.g:
@@ -800,9 +799,8 @@
 
   return S;
 }
-=======
+
 std::string computeUniqueSYCLXOCCName(StringRef Name, StringRef Demangle);
->>>>>>> 06c2eeee
 
 // Gets a name for the OpenCL kernel function, calculated from the first
 // template argument of the kernel caller function.
