//===- SemaSYCL.cpp - Semantic Analysis for SYCL constructs ---------------===//
//
// Part of the LLVM Project, under the Apache License v2.0 with LLVM Exceptions.
// See https://llvm.org/LICENSE.txt for license information.
// SPDX-License-Identifier: Apache-2.0 WITH LLVM-exception
//
//===----------------------------------------------------------------------===//
// This implements Semantic Analysis for SYCL constructs.
//===----------------------------------------------------------------------===//

#include "TreeTransform.h"
#include "clang/AST/AST.h"
#include "clang/AST/Mangle.h"
#include "clang/AST/QualTypeNames.h"
#include "clang/AST/RecordLayout.h"
#include "clang/AST/RecursiveASTVisitor.h"
#include "clang/Analysis/CallGraph.h"
#include "clang/Basic/Attributes.h"
#include "clang/Basic/Builtins.h"
#include "clang/Basic/Diagnostic.h"
#include "clang/Sema/Initialization.h"
#include "clang/Sema/Sema.h"
#include "llvm/ADT/SmallPtrSet.h"
#include "llvm/ADT/SmallVector.h"
#include "llvm/Support/FileSystem.h"
#include "llvm/Support/Path.h"
#include "llvm/Support/raw_ostream.h"

#include <array>
#include <functional>
#include <initializer_list>

using namespace clang;
using namespace std::placeholders;

using KernelParamKind = SYCLIntegrationHeader::kernel_param_kind_t;

enum target {
  global_buffer = 2014,
  constant_buffer,
  local,
  image,
  host_buffer,
  host_image,
  image_array
};

using ParamDesc = std::tuple<QualType, IdentifierInfo *, TypeSourceInfo *>;

enum KernelInvocationKind {
  InvokeUnknown,
  InvokeSingleTask,
  InvokeParallelFor,
  InvokeParallelForWorkGroup
};

const static std::string InitMethodName = "__init";
const static std::string FinalizeMethodName = "__finalize";

namespace {

/// Various utilities.
class Util {
public:
  using DeclContextDesc = std::pair<clang::Decl::Kind, StringRef>;

  /// Checks whether given clang type is a full specialization of the SYCL
  /// accessor class.
  static bool isSyclAccessorType(const QualType &Ty);

  /// Checks whether given clang type is a full specialization of the SYCL
  /// sampler class.
  static bool isSyclSamplerType(const QualType &Ty);

  /// Checks whether given clang type is a full specialization of the SYCL
  /// stream class.
  static bool isSyclStreamType(const QualType &Ty);

  /// Checks whether given clang type is a full specialization of the SYCL
  /// half class.
  static bool isSyclHalfType(const QualType &Ty);

  /// Checks whether given clang type is a standard SYCL API class with given
  /// name.
  /// \param Ty    the clang type being checked
  /// \param Name  the class name checked against
  /// \param Tmpl  whether the class is template instantiation or simple record
  static bool isSyclType(const QualType &Ty, StringRef Name, bool Tmpl = false);

  /// Checks whether given clang type is a full specialization of the SYCL
  /// specialization constant class.
  static bool isSyclSpecConstantType(const QualType &Ty);

  /// Checks whether given clang type is declared in the given hierarchy of
  /// declaration contexts.
  /// \param Ty         the clang type being checked
  /// \param Scopes     the declaration scopes leading from the type to the
  ///     translation unit (excluding the latter)
  static bool matchQualifiedTypeName(const QualType &Ty,
                                     ArrayRef<Util::DeclContextDesc> Scopes);
};

} // anonymous namespace

// This information is from Section 4.13 of the SYCL spec
// https://www.khronos.org/registry/SYCL/specs/sycl-1.2.1.pdf
// This function returns false if the math lib function
// corresponding to the input builtin is not supported
// for SYCL
static bool IsSyclMathFunc(unsigned BuiltinID) {
  switch (BuiltinID) {
  case Builtin::BIlround:
  case Builtin::BI__builtin_lround:
  case Builtin::BIceill:
  case Builtin::BI__builtin_ceill:
  case Builtin::BIcopysignl:
  case Builtin::BI__builtin_copysignl:
  case Builtin::BIcosl:
  case Builtin::BI__builtin_cosl:
  case Builtin::BIexpl:
  case Builtin::BI__builtin_expl:
  case Builtin::BIexp2l:
  case Builtin::BI__builtin_exp2l:
  case Builtin::BIfabsl:
  case Builtin::BI__builtin_fabsl:
  case Builtin::BIfloorl:
  case Builtin::BI__builtin_floorl:
  case Builtin::BIfmal:
  case Builtin::BI__builtin_fmal:
  case Builtin::BIfmaxl:
  case Builtin::BI__builtin_fmaxl:
  case Builtin::BIfminl:
  case Builtin::BI__builtin_fminl:
  case Builtin::BIfmodl:
  case Builtin::BI__builtin_fmodl:
  case Builtin::BIlogl:
  case Builtin::BI__builtin_logl:
  case Builtin::BIlog10l:
  case Builtin::BI__builtin_log10l:
  case Builtin::BIlog2l:
  case Builtin::BI__builtin_log2l:
  case Builtin::BIpowl:
  case Builtin::BI__builtin_powl:
  case Builtin::BIrintl:
  case Builtin::BI__builtin_rintl:
  case Builtin::BIroundl:
  case Builtin::BI__builtin_roundl:
  case Builtin::BIsinl:
  case Builtin::BI__builtin_sinl:
  case Builtin::BIsqrtl:
  case Builtin::BI__builtin_sqrtl:
  case Builtin::BItruncl:
  case Builtin::BI__builtin_truncl:
  case Builtin::BIlroundl:
  case Builtin::BI__builtin_lroundl:
  case Builtin::BIcopysign:
  case Builtin::BI__builtin_copysign:
  case Builtin::BIfloor:
  case Builtin::BI__builtin_floor:
  case Builtin::BIfmax:
  case Builtin::BI__builtin_fmax:
  case Builtin::BIfmin:
  case Builtin::BI__builtin_fmin:
  case Builtin::BInearbyint:
  case Builtin::BI__builtin_nearbyint:
  case Builtin::BIrint:
  case Builtin::BI__builtin_rint:
  case Builtin::BIround:
  case Builtin::BI__builtin_round:
  case Builtin::BItrunc:
  case Builtin::BI__builtin_trunc:
  case Builtin::BIcopysignf:
  case Builtin::BI__builtin_copysignf:
  case Builtin::BIfloorf:
  case Builtin::BI__builtin_floorf:
  case Builtin::BIfmaxf:
  case Builtin::BI__builtin_fmaxf:
  case Builtin::BIfminf:
  case Builtin::BI__builtin_fminf:
  case Builtin::BInearbyintf:
  case Builtin::BI__builtin_nearbyintf:
  case Builtin::BIrintf:
  case Builtin::BI__builtin_rintf:
  case Builtin::BIroundf:
  case Builtin::BI__builtin_roundf:
  case Builtin::BItruncf:
  case Builtin::BI__builtin_truncf:
  case Builtin::BIlroundf:
  case Builtin::BI__builtin_lroundf:
  case Builtin::BI__builtin_fpclassify:
  case Builtin::BI__builtin_isfinite:
  case Builtin::BI__builtin_isinf:
  case Builtin::BI__builtin_isnormal:
    return false;
  default:
    break;
  }
  return true;
}

bool Sema::isKnownGoodSYCLDecl(const Decl *D) {
  if (const FunctionDecl *FD = dyn_cast<FunctionDecl>(D)) {
    const IdentifierInfo *II = FD->getIdentifier();
    const DeclContext *DC = FD->getDeclContext();
    if (II && II->isStr("__spirv_ocl_printf") &&
        !FD->isDefined() &&
        FD->getLanguageLinkage() == CXXLanguageLinkage &&
        DC->getEnclosingNamespaceContext()->isTranslationUnit())
      return true;
  }
  return false;
}

static bool isZeroSizedArray(QualType Ty) {
  if (const auto *CATy = dyn_cast<ConstantArrayType>(Ty))
    return CATy->getSize() == 0;
  return false;
}

static void checkSYCLType(Sema &S, QualType Ty, SourceRange Loc,
                          llvm::DenseSet<QualType> Visited,
                          SourceRange UsedAtLoc = SourceRange()) {
  // Not all variable types are supported inside SYCL kernels,
  // for example the quad type __float128 will cause errors in the
  // SPIR-V translation phase.
  // Here we check any potentially unsupported declaration and issue
  // a deferred diagnostic, which will be emitted iff the declaration
  // is discovered to reside in kernel code.
  // The optional UsedAtLoc param is used when the SYCL usage is at a
  // different location than the variable declaration and we need to
  // inform the user of both, e.g. struct member usage vs declaration.

  bool Emitting = false;

  //--- check types ---

  // zero length arrays
  if (isZeroSizedArray(Ty)) {
    S.SYCLDiagIfDeviceCode(Loc.getBegin(), diag::err_typecheck_zero_array_size);
    Emitting = true;
  }

  // variable length arrays
  if (Ty->isVariableArrayType()) {
    S.SYCLDiagIfDeviceCode(Loc.getBegin(), diag::err_vla_unsupported);
    Emitting = true;
  }

  // Sub-reference array or pointer, then proceed with that type.
  while (Ty->isAnyPointerType() || Ty->isArrayType())
    Ty = QualType{Ty->getPointeeOrArrayElementType(), 0};

  // __int128, __int128_t, __uint128_t, long double, __float128
  if (Ty->isSpecificBuiltinType(BuiltinType::Int128) ||
      Ty->isSpecificBuiltinType(BuiltinType::UInt128) ||
      Ty->isSpecificBuiltinType(BuiltinType::LongDouble) ||
      (Ty->isSpecificBuiltinType(BuiltinType::Float128) &&
       !S.Context.getTargetInfo().hasFloat128Type())) {
    S.SYCLDiagIfDeviceCode(Loc.getBegin(), diag::err_type_unsupported)
        << Ty.getUnqualifiedType().getCanonicalType();
    Emitting = true;
  }

  if (Emitting && UsedAtLoc.isValid())
    S.SYCLDiagIfDeviceCode(UsedAtLoc.getBegin(), diag::note_used_here);

  //--- now recurse ---
  // Pointers complicate recursion. Add this type to Visited.
  // If already there, bail out.
  if (!Visited.insert(Ty).second)
    return;

  if (const auto *ATy = dyn_cast<AttributedType>(Ty))
    return checkSYCLType(S, ATy->getModifiedType(), Loc, Visited);

  if (const auto *RD = Ty->getAsRecordDecl()) {
    for (const auto &Field : RD->fields())
      checkSYCLType(S, Field->getType(), Field->getSourceRange(), Visited, Loc);
  } else if (const auto *FPTy = dyn_cast<FunctionProtoType>(Ty)) {
    for (const auto &ParamTy : FPTy->param_types())
      checkSYCLType(S, ParamTy, Loc, Visited);
    checkSYCLType(S, FPTy->getReturnType(), Loc, Visited);
  }
}

void Sema::checkSYCLDeviceVarDecl(VarDecl *Var) {
  assert(getLangOpts().SYCLIsDevice &&
         "Should only be called during SYCL compilation");
  QualType Ty = Var->getType();
  SourceRange Loc = Var->getLocation();
  llvm::DenseSet<QualType> Visited;

  checkSYCLType(*this, Ty, Loc, Visited);
}

// Tests whether given function is a lambda function or '()' operator used as
// SYCL kernel body function (e.g. in parallel_for).
// NOTE: This is incomplete implemenation. See TODO in the FE TODO list for the
// ESIMD extension.
static bool isSYCLKernelBodyFunction(FunctionDecl *FD) {
  return FD->getOverloadedOperator() == OO_Call;
}

// Helper function to report conflicting function attributes.
// F - the function, A1 - function attribute, A2 - the attribute it conflicts
// with.
static void reportConflictingAttrs(Sema &S, FunctionDecl *F, const Attr *A1,
                                   const Attr *A2) {
  S.Diag(F->getLocation(), diag::err_conflicting_sycl_kernel_attributes);
  S.Diag(A1->getLocation(), diag::note_conflicting_attribute);
  S.Diag(A2->getLocation(), diag::note_conflicting_attribute);
  F->setInvalidDecl();
}

/// Returns the signed constant integer value represented by given expression
static int64_t getIntExprValue(const Expr *E, ASTContext &Ctx) {
  return E->getIntegerConstantExpr(Ctx)->getSExtValue();
}

class MarkDeviceFunction : public RecursiveASTVisitor<MarkDeviceFunction> {
  // Used to keep track of the constexpr depth, so we know whether to skip
  // diagnostics.
  unsigned ConstexprDepth = 0;
  struct ConstexprDepthRAII {
    MarkDeviceFunction &MDF;
    bool Increment;

    ConstexprDepthRAII(MarkDeviceFunction &MDF, bool Increment = true)
        : MDF(MDF), Increment(Increment) {
      if (Increment)
        ++MDF.ConstexprDepth;
    }
    ~ConstexprDepthRAII() {
      if (Increment)
        --MDF.ConstexprDepth;
    }
  };

public:
  MarkDeviceFunction(Sema &S)
      : RecursiveASTVisitor<MarkDeviceFunction>(), SemaRef(S) {}

  bool VisitCallExpr(CallExpr *e) {
    if (FunctionDecl *Callee = e->getDirectCallee()) {
      Callee = Callee->getCanonicalDecl();
      assert(Callee && "Device function canonical decl must be available");

      // Remember that all SYCL kernel functions have deferred
      // instantiation as template functions. It means that
      // all functions used by kernel have already been parsed and have
      // definitions.
      if (RecursiveSet.count(Callee) && !ConstexprDepth) {
        SemaRef.Diag(e->getExprLoc(), diag::warn_sycl_restrict_recursion);
        SemaRef.Diag(Callee->getSourceRange().getBegin(),
                     diag::note_sycl_recursive_function_declared_here)
            << Sema::KernelCallRecursiveFunction;
      }

      if (const CXXMethodDecl *Method = dyn_cast<CXXMethodDecl>(Callee))
        if (!SemaRef.getLangOpts().SYCLAllowVirtual && Method->isVirtual())
          SemaRef.Diag(e->getExprLoc(), diag::err_sycl_restrict)
              << Sema::KernelCallVirtualFunction;

      if (auto const *FD = dyn_cast<FunctionDecl>(Callee)) {
        // FIXME: We need check all target specified attributes for error if
        // that function with attribute can not be called from sycl kernel.  The
        // info is in ParsedAttr. We don't have to map from Attr to ParsedAttr
        // currently. Erich is currently working on that in LLVM, once that is
        // committed we need to change this".
        if (FD->hasAttr<DLLImportAttr>()) {
          SemaRef.Diag(e->getExprLoc(), diag::err_sycl_restrict)
              << Sema::KernelCallDllimportFunction;
          SemaRef.Diag(FD->getLocation(), diag::note_callee_decl) << FD;
        }
      }
      // Specifically check if the math library function corresponding to this
      // builtin is supported for SYCL
      unsigned BuiltinID = Callee->getBuiltinID();
      if (BuiltinID && !IsSyclMathFunc(BuiltinID)) {
        StringRef Name = SemaRef.Context.BuiltinInfo.getName(BuiltinID);
        SemaRef.Diag(e->getExprLoc(), diag::err_builtin_target_unsupported)
            << Name << "SYCL device";
      }
    } else if (!SemaRef.getLangOpts().SYCLAllowFuncPtr &&
               !e->isTypeDependent() &&
               !isa<CXXPseudoDestructorExpr>(e->getCallee()))
      SemaRef.Diag(e->getExprLoc(), diag::err_sycl_restrict)
          << Sema::KernelCallFunctionPointer;
    return true;
  }

  bool VisitCXXTypeidExpr(CXXTypeidExpr *E) {
    SemaRef.Diag(E->getExprLoc(), diag::err_sycl_restrict) << Sema::KernelRTTI;
    return true;
  }

  bool VisitCXXDynamicCastExpr(const CXXDynamicCastExpr *E) {
    SemaRef.Diag(E->getExprLoc(), diag::err_sycl_restrict) << Sema::KernelRTTI;
    return true;
  }

  // Skip checking rules on variables initialized during constant evaluation.
  bool TraverseVarDecl(VarDecl *VD) {
    ConstexprDepthRAII R(*this, VD->isConstexpr());
    return RecursiveASTVisitor::TraverseVarDecl(VD);
  }

  // Skip checking rules on template arguments, since these are constant
  // expressions.
  bool TraverseTemplateArgumentLoc(const TemplateArgumentLoc &ArgLoc) {
    ConstexprDepthRAII R(*this);
    return RecursiveASTVisitor::TraverseTemplateArgumentLoc(ArgLoc);
  }

  // Skip checking the static assert, both components are required to be
  // constant expressions.
  bool TraverseStaticAssertDecl(StaticAssertDecl *D) {
    ConstexprDepthRAII R(*this);
    return RecursiveASTVisitor::TraverseStaticAssertDecl(D);
  }

  // Make sure we skip the condition of the case, since that is a constant
  // expression.
  bool TraverseCaseStmt(CaseStmt *S) {
    {
      ConstexprDepthRAII R(*this);
      if (!TraverseStmt(S->getLHS()))
        return false;
      if (!TraverseStmt(S->getRHS()))
        return false;
    }
    return TraverseStmt(S->getSubStmt());
  }

  // Skip checking the size expr, since a constant array type loc's size expr is
  // a constant expression.
  bool TraverseConstantArrayTypeLoc(const ConstantArrayTypeLoc &ArrLoc) {
    if (!TraverseTypeLoc(ArrLoc.getElementLoc()))
      return false;

    ConstexprDepthRAII R(*this);
    return TraverseStmt(ArrLoc.getSizeExpr());
  }

  // The call graph for this translation unit.
  CallGraph SYCLCG;
  // The set of functions called by a kernel function.
  llvm::SmallPtrSet<FunctionDecl *, 10> KernelSet;
  // The set of recursive functions identified while building the
  // kernel set, this is used for error diagnostics.
  llvm::SmallPtrSet<FunctionDecl *, 10> RecursiveSet;
  // Determines whether the function FD is recursive.
  // CalleeNode is a function which is called either directly
  // or indirectly from FD.  If recursion is detected then create
  // diagnostic notes on each function as the callstack is unwound.
  void CollectKernelSet(FunctionDecl *CalleeNode, FunctionDecl *FD,
                        llvm::SmallPtrSet<FunctionDecl *, 10> VisitedSet) {
    // We're currently checking CalleeNode on a different
    // trace through the CallGraph, we avoid infinite recursion
    // by using KernelSet to keep track of this.
    if (!KernelSet.insert(CalleeNode).second)
      // Previously seen, stop recursion.
      return;
    if (CallGraphNode *N = SYCLCG.getNode(CalleeNode)) {
      for (const CallGraphNode *CI : *N) {
        if (FunctionDecl *Callee = dyn_cast<FunctionDecl>(CI->getDecl())) {
          Callee = Callee->getCanonicalDecl();
          if (VisitedSet.count(Callee)) {
            // There's a stack frame to visit this Callee above
            // this invocation. Do not recurse here.
            RecursiveSet.insert(Callee);
            RecursiveSet.insert(CalleeNode);
          } else {
            VisitedSet.insert(Callee);
            CollectKernelSet(Callee, FD, VisitedSet);
            VisitedSet.erase(Callee);
          }
        }
      }
    }
  }

  // Traverses over CallGraph to collect list of attributes applied to
  // functions called by SYCLKernel (either directly and indirectly) which needs
  // to be propagated down to callers and applied to SYCL kernels.
  // For example, reqd_work_group_size, vec_len_hint, reqd_sub_group_size
  // Attributes applied to SYCLKernel are also included
  // Returns the kernel body function found during traversal.
  FunctionDecl *
  CollectPossibleKernelAttributes(FunctionDecl *SYCLKernel,
                                  llvm::SmallPtrSet<Attr *, 4> &Attrs) {
    typedef std::pair<FunctionDecl *, FunctionDecl *> ChildParentPair;
    llvm::SmallPtrSet<FunctionDecl *, 16> Visited;
    llvm::SmallVector<ChildParentPair, 16> WorkList;
    WorkList.push_back({SYCLKernel, nullptr});
    FunctionDecl *KernelBody = nullptr;

    while (!WorkList.empty()) {
      FunctionDecl *FD = WorkList.back().first;
      FunctionDecl *ParentFD = WorkList.back().second;

      if ((ParentFD == SYCLKernel) && isSYCLKernelBodyFunction(FD)) {
        assert(!KernelBody && "inconsistent call graph - only one kernel body "
                              "function can be called");
        KernelBody = FD;
      }
      WorkList.pop_back();
      if (!Visited.insert(FD).second)
        continue; // We've already seen this Decl

      if (auto *A = FD->getAttr<IntelReqdSubGroupSizeAttr>())
        Attrs.insert(A);

      if (auto *A = FD->getAttr<ReqdWorkGroupSizeAttr>())
        Attrs.insert(A);

      if (auto *A = FD->getAttr<SYCLIntelKernelArgsRestrictAttr>())
        Attrs.insert(A);

      if (auto *A = FD->getAttr<SYCLIntelNumSimdWorkItemsAttr>())
        Attrs.insert(A);

      if (auto *A = FD->getAttr<SYCLIntelMaxWorkGroupSizeAttr>())
        Attrs.insert(A);

      if (auto *A = FD->getAttr<SYCLIntelMaxGlobalWorkDimAttr>())
        Attrs.insert(A);

      if (auto *A = FD->getAttr<SYCLIntelNoGlobalWorkOffsetAttr>())
        Attrs.insert(A);

      if (auto *A = FD->getAttr<SYCLSimdAttr>())
        Attrs.insert(A);
      // Propagate the explicit SIMD attribute through call graph - it is used
      // to distinguish ESIMD code in ESIMD LLVM passes.
      if (KernelBody && KernelBody->hasAttr<SYCLSimdAttr>() &&
          (KernelBody != FD) && !FD->hasAttr<SYCLSimdAttr>())
        FD->addAttr(SYCLSimdAttr::CreateImplicit(SemaRef.getASTContext()));

      // TODO: vec_len_hint should be handled here

      CallGraphNode *N = SYCLCG.getNode(FD);
      if (!N)
        continue;

      for (const CallGraphNode *CI : *N) {
        if (auto *Callee = dyn_cast<FunctionDecl>(CI->getDecl())) {
          Callee = Callee->getCanonicalDecl();
          if (!Visited.count(Callee))
            WorkList.push_back({Callee, FD});
        }
      }
    }
    return KernelBody;
  }

private:
  Sema &SemaRef;
};

class KernelBodyTransform : public TreeTransform<KernelBodyTransform> {
public:
  KernelBodyTransform(std::pair<DeclaratorDecl *, DeclaratorDecl *> &MPair,
                      Sema &S)
      : TreeTransform<KernelBodyTransform>(S), MappingPair(MPair), SemaRef(S) {}
  bool AlwaysRebuild() { return true; }

  ExprResult TransformDeclRefExpr(DeclRefExpr *DRE) {
    auto Ref = dyn_cast<DeclaratorDecl>(DRE->getDecl());
    if (Ref && Ref == MappingPair.first) {
      auto NewDecl = MappingPair.second;
      return DeclRefExpr::Create(
          SemaRef.getASTContext(), DRE->getQualifierLoc(),
          DRE->getTemplateKeywordLoc(), NewDecl, false,
          DeclarationNameInfo(DRE->getNameInfo().getName(), SourceLocation(),
                              DRE->getNameInfo().getInfo()),
          NewDecl->getType(), DRE->getValueKind());
    }
    return DRE;
  }

  StmtResult RebuildCompoundStmt(SourceLocation LBraceLoc,
                                 MultiStmtArg Statements,
                                 SourceLocation RBraceLoc, bool IsStmtExpr) {
    // Build a new compound statement but clear the source locations.
    return getSema().ActOnCompoundStmt(SourceLocation(), SourceLocation(),
                                       Statements, IsStmtExpr);
  }

private:
  std::pair<DeclaratorDecl *, DeclaratorDecl *> MappingPair;
  Sema &SemaRef;
};

// Searches for a call to PFWG lambda function and captures it.
class FindPFWGLambdaFnVisitor
    : public RecursiveASTVisitor<FindPFWGLambdaFnVisitor> {
public:
  // LambdaObjTy - lambda type of the PFWG lambda object
  FindPFWGLambdaFnVisitor(const CXXRecordDecl *LambdaObjTy)
      : LambdaFn(nullptr), LambdaObjTy(LambdaObjTy) {}

  bool VisitCallExpr(CallExpr *Call) {
    auto *M = dyn_cast<CXXMethodDecl>(Call->getDirectCallee());
    if (!M || (M->getOverloadedOperator() != OO_Call))
      return true;
    const int NumPFWGLambdaArgs = 2; // group and lambda obj
    if (Call->getNumArgs() != NumPFWGLambdaArgs)
      return true;
    if (!Util::isSyclType(Call->getArg(1)->getType(), "group", true /*Tmpl*/))
      return true;
    if (Call->getArg(0)->getType()->getAsCXXRecordDecl() != LambdaObjTy)
      return true;
    LambdaFn = M; // call to PFWG lambda found - record the lambda
    return false; // ... and stop searching
  }

  // Returns the captured lambda function or nullptr;
  CXXMethodDecl *getLambdaFn() const { return LambdaFn; }

private:
  CXXMethodDecl *LambdaFn;
  const CXXRecordDecl *LambdaObjTy;
};

class MarkWIScopeFnVisitor : public RecursiveASTVisitor<MarkWIScopeFnVisitor> {
public:
  MarkWIScopeFnVisitor(ASTContext &Ctx) : Ctx(Ctx) {}

  bool VisitCXXMemberCallExpr(CXXMemberCallExpr *Call) {
    FunctionDecl *Callee = Call->getDirectCallee();
    if (!Callee)
      // not a direct call - continue search
      return true;
    QualType Ty = Ctx.getRecordType(Call->getRecordDecl());
    if (!Util::isSyclType(Ty, "group", true /*Tmpl*/))
      // not a member of cl::sycl::group - continue search
      return true;
    auto Name = Callee->getName();
    if (((Name != "parallel_for_work_item") && (Name != "wait_for")) ||
        Callee->hasAttr<SYCLScopeAttr>())
      return true;
    // it is a call to cl::sycl::group::parallel_for_work_item/wait_for -
    // mark the callee
    Callee->addAttr(
        SYCLScopeAttr::CreateImplicit(Ctx, SYCLScopeAttr::Level::WorkItem));
    // continue search as there can be other PFWI or wait_for calls
    return true;
  }

private:
  ASTContext &Ctx;
};

static bool isSYCLPrivateMemoryVar(VarDecl *VD) {
  return Util::isSyclType(VD->getType(), "private_memory", true /*Tmpl*/);
}

static void addScopeAttrToLocalVars(CXXMethodDecl &F) {
  for (Decl *D : F.decls()) {
    VarDecl *VD = dyn_cast<VarDecl>(D);

    if (!VD || isa<ParmVarDecl>(VD) ||
        VD->getStorageDuration() != StorageDuration::SD_Automatic)
      continue;
    // Local variables of private_memory type in the WG scope still have WI
    // scope, all the rest - WG scope. Simple logic
    // "if no scope than it is WG scope" won't work, because compiler may add
    // locals not declared in user code (lambda object parameter, byval
    // arguments) which will result in alloca w/o any attribute, so need WI
    // scope too.
    SYCLScopeAttr::Level L = isSYCLPrivateMemoryVar(VD)
                                 ? SYCLScopeAttr::Level::WorkItem
                                 : SYCLScopeAttr::Level::WorkGroup;
    VD->addAttr(SYCLScopeAttr::CreateImplicit(F.getASTContext(), L));
  }
}

<<<<<<< HEAD
// Creates body for new OpenCL kernel. This body contains initialization of SYCL
// kernel object fields with kernel parameters and a little bit transformed body
// of the kernel caller function.
static CompoundStmt *CreateOpenCLKernelBody(Sema &S,
                                            FunctionDecl *KernelCallerFunc,
                                            DeclContext *KernelDecl) {
  llvm::SmallVector<Stmt *, 16> BodyStmts;
  CXXRecordDecl *LC = getKernelObjectType(KernelCallerFunc);
  assert(LC && "Kernel object must be available");

  if (getKernelInvocationKind(KernelCallerFunc) == InvokeParallelForWorkGroup) {
    CXXRecordDecl *LambdaObjTy =
        KernelCallerFunc->getParamDecl(0)->getType()->getAsCXXRecordDecl();
    assert(LambdaObjTy &&
           "unexpected kernel_parallel_for_work_group parameter type");
    FindPFWGLambdaFnVisitor V(LambdaObjTy);
    V.TraverseStmt(KernelCallerFunc->getBody());
    CXXMethodDecl *WGLambdaFn = V.getLambdaFn();
    assert(WGLambdaFn && "PFWG lambda not found");
    // Mark the function that it "works" in a work group scope:
    // NOTE: In case of parallel_for_work_item the marker call itself is marked
    //       with work item scope attribute, here  the '()' operator of the
    //       object passed as parameter is marked. This is an optimization -
    //       there are a lot of locals created at parallel_for_work_group scope
    //       before calling the lambda - it is more efficient to have all of
    //       them in the private address space rather then sharing via the local
    //       AS. See parallel_for_work_group implementation in the SYCL headers.
    if (!WGLambdaFn->hasAttr<SYCLScopeAttr>()) {
      WGLambdaFn->addAttr(SYCLScopeAttr::CreateImplicit(
          S.getASTContext(), SYCLScopeAttr::Level::WorkGroup));
      // Search and mark parallel_for_work_item calls:
      MarkWIScopeFnVisitor MarkWIScope(S.getASTContext());
      MarkWIScope.TraverseDecl(WGLambdaFn);
      // Now mark local variables declared in the PFWG lambda with work group
      // scope attribute
      addScopeAttrToLocalVars(*WGLambdaFn);
    }
  }

  TypeSourceInfo *TSInfo = LC->isLambda() ? LC->getLambdaTypeInfo() : nullptr;

  // Create a local kernel object (lambda or functor) assembled from the
  // incoming formal parameters
  auto KernelObjClone = VarDecl::Create(
      S.Context, KernelDecl, SourceLocation(), SourceLocation(),
      LC->getIdentifier(), QualType(LC->getTypeForDecl(), 0), TSInfo, SC_None);
  Stmt *DS = new (S.Context) DeclStmt(DeclGroupRef(KernelObjClone),
                                      SourceLocation(), SourceLocation());
  BodyStmts.push_back(DS);
  auto KernelObjCloneRef =
      DeclRefExpr::Create(S.Context, NestedNameSpecifierLoc(), SourceLocation(),
                          KernelObjClone, false, DeclarationNameInfo(),
                          QualType(LC->getTypeForDecl(), 0), VK_LValue);

  auto KernelFuncDecl = cast<FunctionDecl>(KernelDecl);
  auto KernelFuncParam =
      KernelFuncDecl->param_begin(); // Iterator to ParamVarDecl (VarDecl)
  if (KernelFuncParam) {
    llvm::SmallVector<Expr *, 16> InitExprs;
    InitializedEntity VarEntity =
        InitializedEntity::InitializeVariable(KernelObjClone);
    // Use Default Initialization because passing a million arguments for each
    // functor is a little too complex for now.
    // The base class aggregate initialization/code gen is done before Fields
    // which is why this precedes it.
    for (const auto Base : LC->bases()) {
      // Parent should probably point to whatever this base classes parent is,
      // I know it has a parent i.e. tile_base so it should probably be that.
      InitializedEntity Entity =
          InitializedEntity::InitializeBase(S.Context, &Base,
            /*IsInheritedVirtualBase*/false/*,Parent=nullptr*/);

      InitializationKind InitKind =
          InitializationKind::CreateDefault(SourceLocation());
      InitializationSequence InitSeq(S, Entity, InitKind, None);
      ExprResult BaseInit = InitSeq.Perform(S, Entity, InitKind, None);
      InitExprs.push_back(BaseInit.get());
    }

    for (auto Field : LC->fields()) {
      // Creates Expression for special SYCL object: accessor or sampler.
      // All special SYCL objects must have __init method, here we use it to
      // initialize them. We create call of __init method and pass built kernel
      // arguments as parameters to the __init method.
      auto getExprForSpecialSYCLObj = [&](const QualType &paramTy,
                                          FieldDecl *Field,
                                          const CXXRecordDecl *CRD,
                                          Expr *Base) {
        // All special SYCL objects must have __init method
        CXXMethodDecl *InitMethod = getInitMethod(CRD);
        assert(InitMethod &&
               "The accessor/sampler must have the __init method");
        unsigned NumParams = InitMethod->getNumParams();
        llvm::SmallVector<Expr *, 4> ParamDREs(NumParams);
        auto KFP = KernelFuncParam;
        for (size_t I = 0; I < NumParams; ++KFP, ++I) {
          QualType ParamType = (*KFP)->getOriginalType();
          ParamDREs[I] = DeclRefExpr::Create(
              S.Context, NestedNameSpecifierLoc(), SourceLocation(), *KFP,
              false, DeclarationNameInfo(), ParamType, VK_LValue);
        }
        std::advance(KernelFuncParam, NumParams - 1);

        DeclAccessPair FieldDAP = DeclAccessPair::make(Field, AS_none);
        // [kernel_obj or wrapper object].special_obj
        auto SpecialObjME = MemberExpr::Create(
            S.Context, Base, false, SourceLocation(), NestedNameSpecifierLoc(),
            SourceLocation(), Field, FieldDAP,
            DeclarationNameInfo(Field->getDeclName(), SourceLocation()),
            nullptr, Field->getType(), VK_LValue, OK_Ordinary, NOUR_None);

        // [kernel_obj or wrapper object].special_obj.__init
        DeclAccessPair MethodDAP = DeclAccessPair::make(InitMethod, AS_none);
        auto ME = MemberExpr::Create(
            S.Context, SpecialObjME, false, SourceLocation(),
            NestedNameSpecifierLoc(), SourceLocation(), InitMethod, MethodDAP,
            DeclarationNameInfo(InitMethod->getDeclName(), SourceLocation()),
            nullptr, InitMethod->getType(), VK_LValue, OK_Ordinary, NOUR_None);

        // Not referenced -> not emitted
        S.MarkFunctionReferenced(SourceLocation(), InitMethod, true);

        QualType ResultTy = InitMethod->getReturnType();
        ExprValueKind VK = Expr::getValueKindForType(ResultTy);
        ResultTy = ResultTy.getNonLValueExprType(S.Context);

        llvm::SmallVector<Expr *, 4> ParamStmts;
        const auto *Proto = cast<FunctionProtoType>(InitMethod->getType());
        S.GatherArgumentsForCall(SourceLocation(), InitMethod, Proto, 0,
                                 ParamDREs, ParamStmts);
        // [kernel_obj or wrapper object].accessor.__init(_ValueType*,
        // range<int>, range<int>, id<int>)
        CXXMemberCallExpr *Call = CXXMemberCallExpr::Create(
            S.Context, ME, ParamStmts, ResultTy, VK, SourceLocation());
        BodyStmts.push_back(Call);
      };

      // Recursively search for accessor fields to initialize them with kernel
      // parameters
      std::function<void(const CXXRecordDecl *, Expr *)>
          getExprForWrappedAccessorInit = [&](const CXXRecordDecl *CRD,
                                              Expr *Base) {
            for (auto *WrapperFld : CRD->fields()) {
              QualType FldType = WrapperFld->getType();
              CXXRecordDecl *WrapperFldCRD = FldType->getAsCXXRecordDecl();
              if (FldType->isStructureOrClassType()) {
                if (Util::isSyclAccessorType(FldType)) {
                  // Accessor field found - create expr to initialize this
                  // accessor object. Need to start from the next target
                  // function parameter, since current one is the wrapper object
                  // or parameter of the previous processed accessor object.
                  KernelFuncParam++;
                  getExprForSpecialSYCLObj(FldType, WrapperFld, WrapperFldCRD,
                                           Base);
                } else {
                  // Field is a structure or class so change the wrapper object
                  // and recursively search for accessor field.
                  DeclAccessPair WrapperFieldDAP =
                      DeclAccessPair::make(WrapperFld, AS_none);
                  auto NewBase = MemberExpr::Create(
                      S.Context, Base, false, SourceLocation(),
                      NestedNameSpecifierLoc(), SourceLocation(), WrapperFld,
                      WrapperFieldDAP,
                      DeclarationNameInfo(WrapperFld->getDeclName(),
                                          SourceLocation()),
                      nullptr, WrapperFld->getType(), VK_LValue, OK_Ordinary,
                      NOUR_None);
                  getExprForWrappedAccessorInit(WrapperFldCRD, NewBase);
                }
              }
            }
          };

      // Run through kernel object fields and add initialization for them using
      // built kernel parameters. There are a several possible cases:
      //   - Kernel object field is a SYCL special object (SYCL accessor or SYCL
      //     sampler). These objects has a special initialization scheme - using
      //     __init method.
      //   - Kernel object field has a scalar type. In this case we should add
      //     simple initialization.
      //   - Kernel object field has a structure or class type. Same handling as
      //     a scalar but we should check if this structure/class contains
      //     accessors and add initialization for them properly.
      QualType FieldType = Field->getType();
      CXXRecordDecl *CRD = FieldType->getAsCXXRecordDecl();
      InitializedEntity Entity =
          InitializedEntity::InitializeMember(Field, &VarEntity);
      if (Util::isSyclAccessorType(FieldType) ||
          Util::isSyclSamplerType(FieldType)) {
        // Initialize with the default constructor.
        InitializationKind InitKind =
            InitializationKind::CreateDefault(SourceLocation());
        InitializationSequence InitSeq(S, Entity, InitKind, None);
        ExprResult MemberInit = InitSeq.Perform(S, Entity, InitKind, None);
        InitExprs.push_back(MemberInit.get());
        getExprForSpecialSYCLObj(FieldType, Field, CRD, KernelObjCloneRef);
      } else if (CRD || FieldType->isScalarType()) {
        // If field has built-in or a structure/class type just initialize
        // this field with corresponding kernel argument using copy
        // initialization.
        QualType ParamType = (*KernelFuncParam)->getOriginalType();
        Expr *DRE =
            DeclRefExpr::Create(S.Context, NestedNameSpecifierLoc(),
                                SourceLocation(), *KernelFuncParam, false,
                                DeclarationNameInfo(), ParamType, VK_LValue);

        if (FieldType->isPointerType() &&
            FieldType->getPointeeType().getAddressSpace() !=
                ParamType->getPointeeType().getAddressSpace())
          DRE = ImplicitCastExpr::Create(S.Context, FieldType,
                                         CK_AddressSpaceConversion, DRE,
                                         nullptr, VK_LValue);
        InitializationKind InitKind =
            InitializationKind::CreateCopy(SourceLocation(), SourceLocation());
        InitializationSequence InitSeq(S, Entity, InitKind, DRE);

        ExprResult MemberInit = InitSeq.Perform(S, Entity, InitKind, DRE);
        InitExprs.push_back(MemberInit.get());

        if (CRD) {
          // If a structure/class type has accessor fields then we need to
          // initialize these accessors in proper way by calling __init method
          // of the accessor and passing corresponding kernel parameters.
          DeclAccessPair FieldDAP = DeclAccessPair::make(Field, AS_none);
          auto Lhs = MemberExpr::Create(
              S.Context, KernelObjCloneRef, false, SourceLocation(),
              NestedNameSpecifierLoc(), SourceLocation(), Field, FieldDAP,
              DeclarationNameInfo(Field->getDeclName(), SourceLocation()),
              nullptr, Field->getType(), VK_LValue, OK_Ordinary, NOUR_None);
          getExprForWrappedAccessorInit(CRD, Lhs);
        }
      } else {
        llvm_unreachable("Unsupported field type");
      }
      KernelFuncParam++;
    }
    Expr *ILE = new (S.Context)
        InitListExpr(S.Context, SourceLocation(), InitExprs, SourceLocation());
    ILE->setType(QualType(LC->getTypeForDecl(), 0));
    KernelObjClone->setInit(ILE);
  }
=======
/// Return method by name
static CXXMethodDecl *getMethodByName(const CXXRecordDecl *CRD,
                                      const std::string &MethodName) {
  CXXMethodDecl *Method;
  auto It = std::find_if(CRD->methods().begin(), CRD->methods().end(),
                         [&MethodName](const CXXMethodDecl *Method) {
                           return Method->getNameAsString() == MethodName;
                         });
  Method = (It != CRD->methods().end()) ? *It : nullptr;
  return Method;
}
>>>>>>> 2cdbf729

static KernelInvocationKind
getKernelInvocationKind(FunctionDecl *KernelCallerFunc) {
  return llvm::StringSwitch<KernelInvocationKind>(KernelCallerFunc->getName())
      .Case("kernel_single_task", InvokeSingleTask)
      .Case("kernel_parallel_for", InvokeParallelFor)
      .Case("kernel_parallel_for_work_group", InvokeParallelForWorkGroup)
      .Default(InvokeUnknown);
}

static const CXXRecordDecl *getKernelObjectType(FunctionDecl *Caller) {
  return (*Caller->param_begin())->getType()->getAsCXXRecordDecl();
}

/// Creates a kernel parameter descriptor
/// \param Src  field declaration to construct name from
/// \param Ty   the desired parameter type
/// \return     the constructed descriptor
static ParamDesc makeParamDesc(const FieldDecl *Src, QualType Ty) {
  ASTContext &Ctx = Src->getASTContext();
  std::string Name = (Twine("_arg_") + Src->getName()).str();
  return std::make_tuple(Ty, &Ctx.Idents.get(Name),
                         Ctx.getTrivialTypeSourceInfo(Ty));
}

static ParamDesc makeParamDesc(ASTContext &Ctx, const CXXBaseSpecifier &Src,
                               QualType Ty) {
  // TODO: There is no name for the base available, but duplicate names are
  // seemingly already possible, so we'll give them all the same name for now.
  // This only happens with the accessor types.
  std::string Name = "_arg__base";
  return std::make_tuple(Ty, &Ctx.Idents.get(Name),
                         Ctx.getTrivialTypeSourceInfo(Ty));
}

/// \return the target of given SYCL accessor type
static target getAccessTarget(const ClassTemplateSpecializationDecl *AccTy) {
  return static_cast<target>(
      AccTy->getTemplateArgs()[3].getAsIntegral().getExtValue());
}

// The first template argument to the kernel caller function is used to identify
// the kernel itself.
static QualType calculateKernelNameType(ASTContext &Ctx,
                                        FunctionDecl *KernelCallerFunc) {
  const TemplateArgumentList *TAL =
      KernelCallerFunc->getTemplateSpecializationArgs();
  assert(TAL && "No template argument info");
  return TAL->get(0).getAsType().getCanonicalType();
}

// Gets a name for the OpenCL kernel function, calculated from the first
// template argument of the kernel caller function.
static std::pair<std::string, std::string>
constructKernelName(Sema &S, FunctionDecl *KernelCallerFunc,
                    MangleContext &MC) {
  QualType KernelNameType =
      calculateKernelNameType(S.getASTContext(), KernelCallerFunc);

  SmallString<256> Result;
  llvm::raw_svector_ostream Out(Result);

  MC.mangleTypeName(KernelNameType, Out);

  return {std::string(Out.str()),
          PredefinedExpr::ComputeName(S.getASTContext(),
                                      PredefinedExpr::UniqueStableNameType,
                                      KernelNameType)};
}

<<<<<<< HEAD

// First pass at a name gen function currently just inefficently rips all
// illegal function name characters from the type to make the name.
// e.g:
// ::prog< ::trisycl::vendor::xilinx::acap::aie::array<
//    ::trisycl::vendor::xilinx::acap::aie::layout::size<2, 2>,
//      ::prog, ::trisycl::vendor::xilinx::acap::aie::memory>, 1, 1>
// ->
// progtrisyclvendorxilinxacapaiearraytrisyclvendorxilinxacapaielayoutsize2_2_...
//
// TODO Come up with a better naming convention, the problem is it needs to be:
// 1) a) An unmangled function name so it can link to the main file
//      OR
//    b) something the main file can be mangled to without it being some form of
//       template instantiation as that would require some forward declaration
//       of the template inside of main (maybe possible as it's somewhat similar
//       to the header generation route)
// 2) Something the main file for the specific tile can be named with so it's
//    possible for the script to identify and link against
static std::string AIENameGen(std::string S) {
  // Delete all <, >, :: and white space and replace all commas with underscores
  // to make sure tile naming isn't off in cases like the following where
  // several position numbers are similar: Tile 11, 1 vs Tile 1, 11
  // If we just remove all commas we get 111 for both names, if we replace with
  // an underscore we get: 1_11, 11_1.
  for(StringRef s : { "::", "<", ">", ",", " " } )
    for (auto Pos = S.find(s); Pos != StringRef::npos; Pos = S.find(s, Pos))
      (s == ",") ? S.replace(Pos, s.size(), "_") : S.erase(Pos, s.size());

  return S;
}

// Just rips the __global address space from a string as these are appended to
// Pointers inside of buildArgTys and we don't want them in our AI Engine main
//
// They currently degrade to no address space inside our LLVM IR because all
// Language AS Spaces are set to the default 0 for our targets. But they still
// pose a problem when we're trying to spit out our types as strings.
//
// An alternative fix to this is to just put the address space modificaiton
// section of the code in buildArgTys inside of an if (AIEngine) block or to
// create a temporary copy we can rip the address space qualifier off of.
//
// For now this keeps the change local to the generation of our main file,
// prevents conflicts and is easy to understand.
static std::string RemoveGlobalFromType(std::string S) {
  const char S1[] = "__global ";

  for (auto Pos = S.find(S1); Pos != StringRef::npos; Pos = S.find(S1, Pos))
    S.erase(Pos, sizeof(S1) - 1);

  return S;
}

// Creates the contents of a SYCL main file which wraps a kernel function and
// its parameters and invokes it. The idea for now is that creating a high
// level main file gives easier access to kernel information and a higher level
// way to alter the entry point. Writing it as an LLVM pass is probably possible
// but harder to make modifications to.
//
// Used for the AI Engine Tile entry point as it doesn't follow standard OpenCL
// kernel entry points.
//
// Currently restricted to a very OpenCL-esque idea of what a tile is e.g. 1
// Kernel Per Tile, so 1 single function inside of a main with no concept of
// connectivity to anything else. Unsure if this is the way to go long term but
// works for a first pass.
//
// TODO FIXME Hyun Kwon believes it might be possible to skip this and do some
// runtime magic to increment the program counter and fill the parameters as we
// need, this maybe a good thing to look into to get rid of a compiler
// dependency and it may allow complex scheduling from the runtime. This works
// as a simple first step for now.
// TODO If it's decide this direction is fine refactor this to perhaps behave
// more like the Integrated Header as we can keep some form of Module state and
// emit the files at the end of the module
// TODO Also clean it up in general, break it into reusable lambdas etc. a lot
// of repetition/readability issues
// TODO Fix double generation of main file, SYCL passes through here twice and
// generates two sets of main files, they overwrite each other which is fine.
// However, the second set happens after the script so it makes it impossible
// to automate the deletion from the script. Also a waste of processing time
// when you need to generate 400 main files a second time around.
static void populateMainEntryPoint(const StringRef Name,
                                   const FunctionDecl *KernelFunction) {
  SmallString<256> TmpDir;
  llvm::sys::path::system_temp_directory(true, TmpDir);
  auto MainFileName = std::string(TmpDir.str()) + "/" + Name.str() + ".cpp";

  int MainNameFD = 0;
  std::error_code EC =
      llvm::sys::fs::openFileForWrite(MainFileName, MainNameFD);
  if (EC) {
    llvm::errs() << "Error: " << EC.message() << "\n";
    return;
  }
  llvm::raw_fd_ostream Out(MainNameFD, true /*close in destructor*/);

  Out << "// This is an auto-generated SYCL AIE Processor Tile Main.\n";
  Out << "#include <stdint.h>\n";

  Out << "// SYCL generated kernel wrapper function \n";
  // Output Kernel Wrapper Function Declaracation
  // e.g.
  // void f(uint16_t *input, uint8_t *output, uint32_t width, uint32_t height);
  // FIXME: We can probably mangle this eventually if we'd like, but extern C
  // makes life simpler for now
  Out << "extern \"C\" void " << Name << "(";
  // loop over parameter types
  auto ParamCount = KernelFunction->param_size();
  for (size_t i = 0; i < ParamCount; ++i) {
    Out << RemoveGlobalFromType(
      KernelFunction->getParamDecl(i)->getOriginalType().getAsString());
    Out << " " << KernelFunction->getParamDecl(i)->getNameAsString();
    if (i < ParamCount - 1)
      Out << ", ";
  }
  Out << ");" << "\n";

  // TODO: Declare Kernel objects and external arrays
  Out << "// Declare Kernel objects and external arrays \n";
  Out << "\n";

  // TODO: Declare shared memory buffers
  Out << "// Declare shared memory buffers \n";
  Out << "\n";

  Out << "// SYCL Tile Address Register \n";
  Out << "uint32_t args[256];" << "\n";
  Out << "int main(void) {" << "\n";

  // Assign arg registers to parameters
  // e.g. uint16_t *input = (uint16_t *)args[0];
  for (size_t i = 0; i < ParamCount; ++i) {
    Out << "  "<< RemoveGlobalFromType(
      KernelFunction->getParamDecl(i)->getOriginalType().getAsString());
    Out << " " << KernelFunction->getParamDecl(i)->getNameAsString();
    Out << " = ("
        << RemoveGlobalFromType(KernelFunction->getParamDecl(i)->
                                  getOriginalType().getAsString())
        << ") args[" << i << "];" << "\n";
  }
  Out << "\n";
  // Kernel Invocation
  // e.g. f(input, output, width, height);
  Out << "  "<< Name << "(";
  // loop over parameter types
  for (size_t i = 0; i < ParamCount; ++i) {
    Out << KernelFunction->getParamDecl(i)->getNameAsString();
    if (i < ParamCount - 1)
      Out << ", ";
  }
  Out << ");" << "\n";

  Out << "\n";
  Out << "  return 0;";
  Out << "\n";
  Out << "}";
  Out << "\n";
}

/// Adds necessary data describing given kernel to the integration header.
/// \param H           the integration header object
/// \param Name        kernel name
/// \param NameType    type representing kernel name (first template argument
/// of
///                      single_task, parallel_for, etc)
/// \param KernelObjTy kernel object type
static void populateIntHeader(SYCLIntegrationHeader &H, const StringRef Name,
                              QualType NameType, CXXRecordDecl *KernelObjTy) {

  ASTContext &Ctx = KernelObjTy->getASTContext();
  const ASTRecordLayout &Layout = Ctx.getASTRecordLayout(KernelObjTy);
  const std::string StableName = PredefinedExpr::ComputeName(
      Ctx, PredefinedExpr::UniqueStableNameExpr, NameType);
  H.startKernel(Name, NameType, StableName);

  auto populateHeaderForAccessor = [&](const QualType &ArgTy, uint64_t Offset) {
    // The parameter is a SYCL accessor object.
    // The Info field of the parameter descriptor for accessor contains
    // two template parameters packed into an integer field:
    //   - target (e.g. global_buffer, constant_buffer, local);
    //   - dimension of the accessor.
    const auto *AccTy = ArgTy->getAsCXXRecordDecl();
    assert(AccTy && "accessor must be of a record type");
    const auto *AccTmplTy = cast<ClassTemplateSpecializationDecl>(AccTy);
    int Dims = static_cast<int>(
        AccTmplTy->getTemplateArgs()[1].getAsIntegral().getExtValue());
    int Info = getAccessTarget(AccTmplTy) | (Dims << 11);
    H.addParamDesc(SYCLIntegrationHeader::kind_accessor, Info, Offset);
  };

  std::function<void(const QualType &, uint64_t Offset)>
      populateHeaderForWrappedAccessors = [&](const QualType &ArgTy,
                                              uint64_t Offset) {
        const auto *Wrapper = ArgTy->getAsCXXRecordDecl();
        for (const auto *WrapperFld : Wrapper->fields()) {
          QualType FldType = WrapperFld->getType();
          if (FldType->isStructureOrClassType()) {
            ASTContext &WrapperCtx = Wrapper->getASTContext();
            const ASTRecordLayout &WrapperLayout =
                WrapperCtx.getASTRecordLayout(Wrapper);
            // Get offset (in bytes) of the field in wrapper class or struct
            uint64_t OffsetInWrapper =
                WrapperLayout.getFieldOffset(WrapperFld->getFieldIndex()) / 8;
            if (Util::isSyclAccessorType(FldType)) {
              // This is an accesor - populate the header appropriately
              populateHeaderForAccessor(FldType, Offset + OffsetInWrapper);
            } else {
              // This is an other class or struct - recursively search for an
              // accessor field
              populateHeaderForWrappedAccessors(FldType,
                                                Offset + OffsetInWrapper);
            }
          }
        }
      };

  for (const auto Fld : KernelObjTy->fields()) {
    QualType ActualArgType;
    QualType ArgTy = Fld->getType();

    // Get offset in bytes
    uint64_t Offset = Layout.getFieldOffset(Fld->getFieldIndex()) / 8;

    if (Util::isSyclAccessorType(ArgTy)) {
      populateHeaderForAccessor(ArgTy, Offset);
    } else if (Util::isSyclSamplerType(ArgTy)) {
      // The parameter is a SYCL sampler object
      const auto *SamplerTy = ArgTy->getAsCXXRecordDecl();
      assert(SamplerTy && "sampler must be of a record type");

      CXXMethodDecl *InitMethod = getInitMethod(SamplerTy);
      assert(InitMethod && "sampler must have __init method");

      // sampler __init method has only one argument
      auto *FuncDecl = cast<FunctionDecl>(InitMethod);
      ParmVarDecl *SamplerArg = FuncDecl->getParamDecl(0);
      assert(SamplerArg && "sampler __init method must have sampler parameter");
      uint64_t Sz = Ctx.getTypeSizeInChars(SamplerArg->getType()).getQuantity();
      H.addParamDesc(SYCLIntegrationHeader::kind_sampler,
                     static_cast<unsigned>(Sz), static_cast<unsigned>(Offset));
    } else if (ArgTy->isPointerType()) {
      uint64_t Sz = Ctx.getTypeSizeInChars(Fld->getType()).getQuantity();
      H.addParamDesc(SYCLIntegrationHeader::kind_pointer,
                     static_cast<unsigned>(Sz), static_cast<unsigned>(Offset));
    } else if (ArgTy->isStructureOrClassType() || ArgTy->isScalarType()) {
      // the parameter is an object of standard layout type or scalar;
      // the check for standard layout is done elsewhere
      uint64_t Sz = Ctx.getTypeSizeInChars(Fld->getType()).getQuantity();
      H.addParamDesc(SYCLIntegrationHeader::kind_std_layout,
                     static_cast<unsigned>(Sz), static_cast<unsigned>(Offset));

      // check for accessor fields in structure or class and populate the
      // integration header appropriately
      if (ArgTy->isStructureOrClassType()) {
        populateHeaderForWrappedAccessors(ArgTy, Offset);
      }
    } else {
      llvm_unreachable("unsupported kernel parameter type");
    }
  }
}
=======
// anonymous namespace so these don't get linkage.
namespace {
>>>>>>> 2cdbf729

template <typename T> struct bind_param { using type = T; };

template <> struct bind_param<CXXBaseSpecifier &> {
  using type = const CXXBaseSpecifier &;
};

template <> struct bind_param<FieldDecl *&> { using type = FieldDecl *; };

template <> struct bind_param<FieldDecl *const &> { using type = FieldDecl *; };

template <typename T> using bind_param_t = typename bind_param<T>::type;

class KernelObjVisitor {
  Sema &SemaRef;

public:
  KernelObjVisitor(Sema &S) : SemaRef(S) {}

  // These enable handler execution only when previous handlers succeed.
  template <typename... Tn>
  bool handleField(FieldDecl *FD, QualType FDTy, Tn &&... tn) {
    bool result = true;
    std::initializer_list<int>{(result = result && tn(FD, FDTy), 0)...};
    return result;
  }
  template <typename... Tn>
  bool handleField(const CXXBaseSpecifier &BD, QualType BDTy, Tn &&... tn) {
    bool result = true;
    std::initializer_list<int>{(result = result && tn(BD, BDTy), 0)...};
    return result;
  }

// This definition using std::bind is necessary because of a gcc 7.x bug.
#define KF_FOR_EACH(FUNC, Item, Qt)                                            \
  handleField(                                                                 \
      Item, Qt,                                                                \
      std::bind(static_cast<bool (std::decay_t<decltype(handlers)>::*)(        \
                    bind_param_t<decltype(Item)>, QualType)>(                  \
                    &std::decay_t<decltype(handlers)>::FUNC),                  \
                std::ref(handlers), _1, _2)...)

  // The following simpler definition works with gcc 8.x and later.
  //#define KF_FOR_EACH(FUNC) \
//  handleField(Field, FieldTy, ([&](FieldDecl *FD, QualType FDTy) { \
//                return handlers.f(FD, FDTy); \
//              })...)

  // Implements the 'for-each-visitor'  pattern.
  template <typename... Handlers>
  void VisitElement(CXXRecordDecl *Owner, FieldDecl *ArrayField,
                    QualType ElementTy, Handlers &... handlers) {
    if (Util::isSyclAccessorType(ElementTy))
      KF_FOR_EACH(handleSyclAccessorType, ArrayField, ElementTy);
    else if (Util::isSyclStreamType(ElementTy))
      KF_FOR_EACH(handleSyclStreamType, ArrayField, ElementTy);
    else if (Util::isSyclSamplerType(ElementTy))
      KF_FOR_EACH(handleSyclSamplerType, ArrayField, ElementTy);
    else if (Util::isSyclHalfType(ElementTy))
      KF_FOR_EACH(handleSyclHalfType, ArrayField, ElementTy);
    else if (ElementTy->isStructureOrClassType())
      VisitRecord(Owner, ArrayField, ElementTy->getAsCXXRecordDecl(),
                  handlers...);
    else if (ElementTy->isArrayType())
      VisitArrayElements(ArrayField, ElementTy, handlers...);
    else if (ElementTy->isScalarType())
      KF_FOR_EACH(handleScalarType, ArrayField, ElementTy);
  }

  template <typename... Handlers>
  void VisitArrayElements(FieldDecl *FD, QualType FieldTy,
                          Handlers &... handlers) {
    const ConstantArrayType *CAT =
        SemaRef.getASTContext().getAsConstantArrayType(FieldTy);
    assert(CAT && "Should only be called on constant-size array.");
    QualType ET = CAT->getElementType();
    int64_t ElemCount = CAT->getSize().getSExtValue();
    std::initializer_list<int>{(handlers.enterArray(), 0)...};
    for (int64_t Count = 0; Count < ElemCount; Count++) {
      VisitElement(nullptr, FD, ET, handlers...);
      (void)std::initializer_list<int>{(handlers.nextElement(ET), 0)...};
    }
    (void)std::initializer_list<int>{
        (handlers.leaveArray(FD, ET, ElemCount), 0)...};
  }

<<<<<<< HEAD

  // Tile kernel name can't be a mangled type name as it'll make linking
  // difficult, but it has to be unique so it doesn't clash with other kernels
  // inside the module.
  if (getLangOpts().SYCLAIEDevice)
    Name = AIENameGen(KernelNameType.getAsString());

  // TODO Maybe don't emit integration header inside the Sema?
  populateIntHeader(getSyclIntegrationHeader(), Name, KernelNameType, LE);
=======
  template <typename ParentTy, typename... Handlers>
  void VisitRecord(const CXXRecordDecl *Owner, ParentTy &Parent,
                   const CXXRecordDecl *Wrapper, Handlers &... handlers);

  template <typename... Handlers>
  void VisitRecordHelper(const CXXRecordDecl *Owner,
                         clang::CXXRecordDecl::base_class_const_range Range,
                         Handlers &... handlers) {
    for (const auto &Base : Range) {
      (void)std::initializer_list<int>{
          (handlers.enterField(Owner, Base), 0)...};
      QualType BaseTy = Base.getType();
      // Handle accessor class as base
      if (Util::isSyclAccessorType(BaseTy)) {
        (void)std::initializer_list<int>{
            (handlers.handleSyclAccessorType(Base, BaseTy), 0)...};
      } else if (Util::isSyclStreamType(BaseTy)) {
        // Handle stream class as base
        (void)std::initializer_list<int>{
            (handlers.handleSyclStreamType(Base, BaseTy), 0)...};
      } else
        // For all other bases, visit the record
        VisitRecord(Owner, Base, BaseTy->getAsCXXRecordDecl(), handlers...);
      (void)std::initializer_list<int>{
          (handlers.leaveField(Owner, Base), 0)...};
    }
  }
>>>>>>> 2cdbf729

  template <typename... Handlers>
  void VisitRecordHelper(const CXXRecordDecl *Owner,
                         RecordDecl::field_range Range,
                         Handlers &... handlers) {
    VisitRecordFields(Owner, handlers...);
  }

<<<<<<< HEAD
  // Generate Main prior to header gen in-case we need to pass across any
  // information to the header.
  if (getLangOpts().SYCLAIEDevice)
    populateMainEntryPoint(Name, OpenCLKernel);

  // Let's copy source location of a functor/lambda to emit nicer diagnostics
  OpenCLKernel->setLocation(LE->getLocation());
=======
  // FIXME: Can this be refactored/handled some other way?
  template <typename ParentTy, typename... Handlers>
  void VisitStreamRecord(const CXXRecordDecl *Owner, ParentTy &Parent,
                         CXXRecordDecl *Wrapper, Handlers &... handlers) {
    (void)std::initializer_list<int>{
        (handlers.enterStruct(Owner, Parent), 0)...};
    for (const auto &Field : Wrapper->fields()) {
      QualType FieldTy = Field->getType();
      (void)std::initializer_list<int>{
          (handlers.enterField(Wrapper, Field), 0)...};
      // Required to initialize accessors inside streams.
      if (Util::isSyclAccessorType(FieldTy))
        KF_FOR_EACH(handleSyclAccessorType, Field, FieldTy);
      (void)std::initializer_list<int>{
          (handlers.leaveField(Wrapper, Field), 0)...};
    }
    (void)std::initializer_list<int>{
        (handlers.leaveStruct(Owner, Parent), 0)...};
  }
>>>>>>> 2cdbf729

  template <typename... Handlers>
  void VisitRecordBases(const CXXRecordDecl *KernelFunctor,
                        Handlers &... handlers) {
    VisitRecordHelper(KernelFunctor, KernelFunctor->bases(), handlers...);
  }

  // A visitor function that dispatches to functions as defined in
  // SyclKernelFieldHandler for the purposes of kernel generation.
  template <typename... Handlers>
  void VisitRecordFields(const CXXRecordDecl *Owner, Handlers &... handlers) {

    for (const auto Field : Owner->fields()) {
      (void)std::initializer_list<int>{
          (handlers.enterField(Owner, Field), 0)...};
      QualType FieldTy = Field->getType();

      if (Util::isSyclAccessorType(FieldTy))
        KF_FOR_EACH(handleSyclAccessorType, Field, FieldTy);
      else if (Util::isSyclSamplerType(FieldTy))
        KF_FOR_EACH(handleSyclSamplerType, Field, FieldTy);
      else if (Util::isSyclHalfType(FieldTy))
        KF_FOR_EACH(handleSyclHalfType, Field, FieldTy);
      else if (Util::isSyclSpecConstantType(FieldTy))
        KF_FOR_EACH(handleSyclSpecConstantType, Field, FieldTy);
      else if (Util::isSyclStreamType(FieldTy)) {
        CXXRecordDecl *RD = FieldTy->getAsCXXRecordDecl();
        // Handle accessors in stream class.
        VisitStreamRecord(Owner, Field, RD, handlers...);
        KF_FOR_EACH(handleSyclStreamType, Field, FieldTy);
      } else if (FieldTy->isStructureOrClassType()) {
        if (KF_FOR_EACH(handleStructType, Field, FieldTy)) {
          CXXRecordDecl *RD = FieldTy->getAsCXXRecordDecl();
          VisitRecord(Owner, Field, RD, handlers...);
        }
      } else if (FieldTy->isReferenceType())
        KF_FOR_EACH(handleReferenceType, Field, FieldTy);
      else if (FieldTy->isPointerType())
        KF_FOR_EACH(handlePointerType, Field, FieldTy);
      else if (FieldTy->isArrayType()) {
        if (KF_FOR_EACH(handleArrayType, Field, FieldTy))
          VisitArrayElements(Field, FieldTy, handlers...);
      } else if (FieldTy->isScalarType() || FieldTy->isVectorType())
        KF_FOR_EACH(handleScalarType, Field, FieldTy);
      else
        KF_FOR_EACH(handleOtherType, Field, FieldTy);
      (void)std::initializer_list<int>{
          (handlers.leaveField(Owner, Field), 0)...};
    }
  }
#undef KF_FOR_EACH
};
// Parent contains the FieldDecl or CXXBaseSpecifier that was used to enter
// the Wrapper structure that we're currently visiting. Owner is the parent
// type (which doesn't exist in cases where it is a FieldDecl in the
// 'root'), and Wrapper is the current struct being unwrapped.
template <typename ParentTy, typename... Handlers>
void KernelObjVisitor::VisitRecord(const CXXRecordDecl *Owner, ParentTy &Parent,
                                   const CXXRecordDecl *Wrapper,
                                   Handlers &... handlers) {
  (void)std::initializer_list<int>{(handlers.enterStruct(Owner, Parent), 0)...};
  VisitRecordHelper(Wrapper, Wrapper->bases(), handlers...);
  VisitRecordHelper(Wrapper, Wrapper->fields(), handlers...);
  (void)std::initializer_list<int>{(handlers.leaveStruct(Owner, Parent), 0)...};
}

// A base type that the SYCL OpenCL Kernel construction task uses to implement
// individual tasks.
class SyclKernelFieldHandler {
protected:
  Sema &SemaRef;
  SyclKernelFieldHandler(Sema &S) : SemaRef(S) {}

public:
  // Mark these virtual so that we can use override in the implementer classes,
  // despite virtual dispatch never being used.

  // Accessor can be a base class or a field decl, so both must be handled.
  virtual bool handleSyclAccessorType(const CXXBaseSpecifier &, QualType) {
    return true;
  }
  virtual bool handleSyclAccessorType(FieldDecl *, QualType) { return true; }
  virtual bool handleSyclSamplerType(const CXXBaseSpecifier &, QualType) {
    return true;
  }
  virtual bool handleSyclSamplerType(FieldDecl *, QualType) { return true; }
  virtual bool handleSyclSpecConstantType(FieldDecl *, QualType) {
    return true;
  }
  virtual bool handleSyclStreamType(const CXXBaseSpecifier &, QualType) {
    return true;
  }
  virtual bool handleSyclStreamType(FieldDecl *, QualType) { return true; }
  virtual bool handleSyclHalfType(const CXXBaseSpecifier &, QualType) {
    return true;
  }
  virtual bool handleSyclHalfType(FieldDecl *, QualType) { return true; }
  virtual bool handleStructType(FieldDecl *, QualType) { return true; }
  virtual bool handleReferenceType(FieldDecl *, QualType) { return true; }
  virtual bool handlePointerType(FieldDecl *, QualType) { return true; }
  virtual bool handleArrayType(FieldDecl *, QualType) { return true; }
  virtual bool handleScalarType(FieldDecl *, QualType) { return true; }
  // Most handlers shouldn't be handling this, just the field checker.
  virtual bool handleOtherType(FieldDecl *, QualType) { return true; }

  // The following are only used for keeping track of where we are in the base
  // class/field graph. Int Headers use this to calculate offset, most others
  // don't have a need for these.

  virtual bool enterStruct(const CXXRecordDecl *, FieldDecl *) { return true; }
  virtual bool leaveStruct(const CXXRecordDecl *, FieldDecl *) { return true; }
  virtual bool enterStruct(const CXXRecordDecl *, const CXXBaseSpecifier &) {
    return true;
  }
  virtual bool leaveStruct(const CXXRecordDecl *, const CXXBaseSpecifier &) {
    return true;
  }

  // The following are used for stepping through array elements.

  virtual bool enterField(const CXXRecordDecl *, const CXXBaseSpecifier &) {
    return true;
  }
  virtual bool leaveField(const CXXRecordDecl *, const CXXBaseSpecifier &) {
    return true;
  }
  virtual bool enterField(const CXXRecordDecl *, FieldDecl *) { return true; }
  virtual bool leaveField(const CXXRecordDecl *, FieldDecl *) { return true; }
  virtual bool enterArray() { return true; }
  virtual bool nextElement(QualType) { return true; }
  virtual bool leaveArray(FieldDecl *, QualType, int64_t) { return true; }

  virtual ~SyclKernelFieldHandler() = default;
};

// A type to check the validity of all of the argument types.
class SyclKernelFieldChecker : public SyclKernelFieldHandler {
  bool IsInvalid = false;
  DiagnosticsEngine &Diag;

  // Check whether the object should be disallowed from being copied to kernel.
  // Return true if not copyable, false if copyable.
  bool checkNotCopyableToKernel(const FieldDecl *FD, const QualType &FieldTy) {
    if (FieldTy->isArrayType()) {
      if (const auto *CAT =
              SemaRef.getASTContext().getAsConstantArrayType(FieldTy)) {
        QualType ET = CAT->getElementType();
        return checkNotCopyableToKernel(FD, ET);
      }
      return Diag.Report(FD->getLocation(),
                         diag::err_sycl_non_constant_array_type)
             << FieldTy;
    }

    if (SemaRef.getASTContext().getLangOpts().SYCLStdLayoutKernelParams)
      if (!FieldTy->isStandardLayoutType())
        return Diag.Report(FD->getLocation(),
                           diag::err_sycl_non_std_layout_type)
               << FieldTy;

    if (!FieldTy->isStructureOrClassType())
      return false;

    CXXRecordDecl *RD =
        cast<CXXRecordDecl>(FieldTy->getAs<RecordType>()->getDecl());
    if (!RD->hasTrivialCopyConstructor())
      return Diag.Report(FD->getLocation(),
                         diag::err_sycl_non_trivially_copy_ctor_dtor_type)
             << 0 << FieldTy;
    if (!RD->hasTrivialDestructor())
      return Diag.Report(FD->getLocation(),
                         diag::err_sycl_non_trivially_copy_ctor_dtor_type)
             << 1 << FieldTy;

    return false;
  }

  void checkAccessorType(QualType Ty, SourceRange Loc) {
    assert(Util::isSyclAccessorType(Ty) &&
           "Should only be called on SYCL accessor types.");

    const RecordDecl *RecD = Ty->getAsRecordDecl();
    if (const ClassTemplateSpecializationDecl *CTSD =
            dyn_cast<ClassTemplateSpecializationDecl>(RecD)) {
      const TemplateArgumentList &TAL = CTSD->getTemplateArgs();
      TemplateArgument TA = TAL.get(0);
      const QualType TemplateArgTy = TA.getAsType();

      llvm::DenseSet<QualType> Visited;
      checkSYCLType(SemaRef, TemplateArgTy, Loc, Visited);
    }
  }

public:
  SyclKernelFieldChecker(Sema &S)
      : SyclKernelFieldHandler(S), Diag(S.getASTContext().getDiagnostics()) {}
  bool isValid() { return !IsInvalid; }

  bool handleReferenceType(FieldDecl *FD, QualType FieldTy) final {
    Diag.Report(FD->getLocation(), diag::err_bad_kernel_param_type) << FieldTy;
    IsInvalid = true;
    return isValid();
  }

  bool handleStructType(FieldDecl *FD, QualType FieldTy) final {
    IsInvalid |= checkNotCopyableToKernel(FD, FieldTy);
    return isValid();
  }

  bool handleSyclAccessorType(const CXXBaseSpecifier &BS,
                              QualType FieldTy) final {
    checkAccessorType(FieldTy, BS.getBeginLoc());
    return isValid();
  }

  bool handleSyclAccessorType(FieldDecl *FD, QualType FieldTy) final {
    checkAccessorType(FieldTy, FD->getLocation());
    return isValid();
  }

  bool handleArrayType(FieldDecl *FD, QualType FieldTy) final {
    IsInvalid |= checkNotCopyableToKernel(FD, FieldTy);
    return isValid();
  }

  bool handleOtherType(FieldDecl *FD, QualType FieldTy) final {
    Diag.Report(FD->getLocation(), diag::err_bad_kernel_param_type) << FieldTy;
    IsInvalid = true;
    return isValid();
  }
};

// A type to Create and own the FunctionDecl for the kernel.
class SyclKernelDeclCreator : public SyclKernelFieldHandler {
  FunctionDecl *KernelDecl;
  llvm::SmallVector<ParmVarDecl *, 8> Params;
  SyclKernelFieldChecker &ArgChecker;
  Sema::ContextRAII FuncContext;
  // Holds the last handled field's first parameter. This doesn't store an
  // iterator as push_back invalidates iterators.
  size_t LastParamIndex = 0;

  void addParam(const FieldDecl *FD, QualType FieldTy) {
    const ConstantArrayType *CAT =
        SemaRef.getASTContext().getAsConstantArrayType(FieldTy);
    if (CAT)
      FieldTy = CAT->getElementType();
    ParamDesc newParamDesc = makeParamDesc(FD, FieldTy);
    addParam(newParamDesc, FieldTy);
  }

  void addParam(const CXXBaseSpecifier &BS, QualType FieldTy) {
    ParamDesc newParamDesc =
        makeParamDesc(SemaRef.getASTContext(), BS, FieldTy);
    addParam(newParamDesc, FieldTy);
  }

  void addParam(ParamDesc newParamDesc, QualType FieldTy) {
    // Create a new ParmVarDecl based on the new info.
    auto *NewParam = ParmVarDecl::Create(
        SemaRef.getASTContext(), KernelDecl, SourceLocation(), SourceLocation(),
        std::get<1>(newParamDesc), std::get<0>(newParamDesc),
        std::get<2>(newParamDesc), SC_None, /*DefArg*/ nullptr);
    NewParam->setScopeInfo(0, Params.size());
    NewParam->setIsUsed();

    LastParamIndex = Params.size();
    Params.push_back(NewParam);
  }

  // All special SYCL objects must have __init method. We extract types for
  // kernel parameters from __init method parameters. We will use __init method
  // and kernel parameters which we build here to initialize special objects in
  // the kernel body.
  bool handleSpecialType(FieldDecl *FD, QualType FieldTy) {
    const auto *RecordDecl = FieldTy->getAsCXXRecordDecl();
    assert(RecordDecl && "The accessor/sampler must be a RecordDecl");
    CXXMethodDecl *InitMethod = getMethodByName(RecordDecl, InitMethodName);
    assert(InitMethod && "The accessor/sampler must have the __init method");

    // Don't do -1 here because we count on this to be the first parameter added
    // (if any).
    size_t ParamIndex = Params.size();
    for (const ParmVarDecl *Param : InitMethod->parameters())
      addParam(FD, Param->getType().getCanonicalType());
    LastParamIndex = ParamIndex;
    return true;
  }

  static void setKernelImplicitAttrs(ASTContext &Context, FunctionDecl *FD,
                                     StringRef Name, bool IsSIMDKernel) {
    // Set implicit attributes.
    FD->addAttr(OpenCLKernelAttr::CreateImplicit(Context));
    FD->addAttr(AsmLabelAttr::CreateImplicit(Context, Name));
    FD->addAttr(ArtificialAttr::CreateImplicit(Context));
    if (IsSIMDKernel)
      FD->addAttr(SYCLSimdAttr::CreateImplicit(Context));
  }

  static FunctionDecl *createKernelDecl(ASTContext &Ctx, StringRef Name,
                                        SourceLocation Loc, bool IsInline,
                                        bool IsSIMDKernel) {
    // Create this with no prototype, and we can fix this up after we've seen
    // all the params.
    FunctionProtoType::ExtProtoInfo Info(CC_OpenCLKernel);
    QualType FuncType = Ctx.getFunctionType(Ctx.VoidTy, {}, Info);

    FunctionDecl *FD = FunctionDecl::Create(
        Ctx, Ctx.getTranslationUnitDecl(), Loc, Loc, &Ctx.Idents.get(Name),
        FuncType, Ctx.getTrivialTypeSourceInfo(Ctx.VoidTy), SC_None);
    FD->setImplicitlyInline(IsInline);
    setKernelImplicitAttrs(Ctx, FD, Name, IsSIMDKernel);

    // Add kernel to translation unit to see it in AST-dump.
    Ctx.getTranslationUnitDecl()->addDecl(FD);
    return FD;
  }

public:
  SyclKernelDeclCreator(Sema &S, SyclKernelFieldChecker &ArgChecker,
                        StringRef Name, SourceLocation Loc, bool IsInline,
                        bool IsSIMDKernel)
      : SyclKernelFieldHandler(S),
        KernelDecl(createKernelDecl(S.getASTContext(), Name, Loc, IsInline,
                                    IsSIMDKernel)),
        ArgChecker(ArgChecker), FuncContext(SemaRef, KernelDecl) {}

  ~SyclKernelDeclCreator() {
    ASTContext &Ctx = SemaRef.getASTContext();
    FunctionProtoType::ExtProtoInfo Info(CC_OpenCLKernel);

    SmallVector<QualType, 8> ArgTys;
    std::transform(std::begin(Params), std::end(Params),
                   std::back_inserter(ArgTys),
                   [](const ParmVarDecl *PVD) { return PVD->getType(); });

    QualType FuncType = Ctx.getFunctionType(Ctx.VoidTy, ArgTys, Info);
    KernelDecl->setType(FuncType);
    KernelDecl->setParams(Params);

    if (ArgChecker.isValid())
      SemaRef.addSyclDeviceDecl(KernelDecl);
  }

  bool handleSyclAccessorType(const CXXBaseSpecifier &BS,
                              QualType FieldTy) final {
    const auto *RecordDecl = FieldTy->getAsCXXRecordDecl();
    assert(RecordDecl && "The accessor/sampler must be a RecordDecl");
    CXXMethodDecl *InitMethod = getMethodByName(RecordDecl, InitMethodName);
    assert(InitMethod && "The accessor/sampler must have the __init method");

    // Don't do -1 here because we count on this to be the first parameter added
    // (if any).
    size_t ParamIndex = Params.size();
    for (const ParmVarDecl *Param : InitMethod->parameters())
      addParam(BS, Param->getType().getCanonicalType());
    LastParamIndex = ParamIndex;
    return true;
  }

  bool handleSyclAccessorType(FieldDecl *FD, QualType FieldTy) final {
    return handleSpecialType(FD, FieldTy);
  }

  bool handleSyclSamplerType(FieldDecl *FD, QualType FieldTy) final {
    return handleSpecialType(FD, FieldTy);
  }

  bool handlePointerType(FieldDecl *FD, QualType FieldTy) final {
    // USM allows to use raw pointers instead of buffers/accessors, but these
    // pointers point to the specially allocated memory. For pointer fields we
    // add a kernel argument with the same type as field but global address
    // space, because OpenCL requires it.
    QualType PointeeTy = FieldTy->getPointeeType();
    Qualifiers Quals = PointeeTy.getQualifiers();
    auto AS = Quals.getAddressSpace();
    // Leave global_device and global_host address spaces as is to help FPGA
    // device in memory allocations
    if (AS != LangAS::opencl_global_device && AS != LangAS::opencl_global_host)
      Quals.setAddressSpace(LangAS::opencl_global);
    PointeeTy = SemaRef.getASTContext().getQualifiedType(
        PointeeTy.getUnqualifiedType(), Quals);
    QualType ModTy = SemaRef.getASTContext().getPointerType(PointeeTy);
    addParam(FD, ModTy);
    return true;
  }

  bool handleScalarType(FieldDecl *FD, QualType FieldTy) final {
    addParam(FD, FieldTy);
    return true;
  }

  bool handleSyclHalfType(FieldDecl *FD, QualType FieldTy) final {
    addParam(FD, FieldTy);
    return true;
  }

  bool handleSyclStreamType(FieldDecl *FD, QualType FieldTy) final {
    addParam(FD, FieldTy);
    return true;
  }

  bool handleSyclStreamType(const CXXBaseSpecifier &, QualType FieldTy) final {
    // FIXME SYCL stream should be usable as a base type
    // See https://github.com/intel/llvm/issues/1552
    return true;
  }

  void setBody(CompoundStmt *KB) { KernelDecl->setBody(KB); }

  FunctionDecl *getKernelDecl() { return KernelDecl; }

  llvm::ArrayRef<ParmVarDecl *> getParamVarDeclsForCurrentField() {
    return ArrayRef<ParmVarDecl *>(std::begin(Params) + LastParamIndex,
                                   std::end(Params));
  }
  using SyclKernelFieldHandler::handleSyclHalfType;
  using SyclKernelFieldHandler::handleSyclSamplerType;
};

class SyclKernelBodyCreator : public SyclKernelFieldHandler {
  SyclKernelDeclCreator &DeclCreator;
  llvm::SmallVector<Stmt *, 16> BodyStmts;
  llvm::SmallVector<Stmt *, 16> FinalizeStmts;
  llvm::SmallVector<Expr *, 16> InitExprs;
  VarDecl *KernelObjClone;
  InitializedEntity VarEntity;
  const CXXRecordDecl *KernelObj;
  llvm::SmallVector<Expr *, 16> MemberExprBases;
  uint64_t ArrayIndex;
  FunctionDecl *KernelCallerFunc;

  // Using the statements/init expressions that we've created, this generates
  // the kernel body compound stmt. CompoundStmt needs to know its number of
  // statements in advance to allocate it, so we cannot do this as we go along.
  CompoundStmt *createKernelBody() {

    Expr *ILE = new (SemaRef.getASTContext()) InitListExpr(
        SemaRef.getASTContext(), SourceLocation(), InitExprs, SourceLocation());
    ILE->setType(QualType(KernelObj->getTypeForDecl(), 0));
    KernelObjClone->setInit(ILE);
    Stmt *FunctionBody = KernelCallerFunc->getBody();

    ParmVarDecl *KernelObjParam = *(KernelCallerFunc->param_begin());

    // DeclRefExpr with valid source location but with decl which is not marked
    // as used is invalid.
    KernelObjClone->setIsUsed();
    std::pair<DeclaratorDecl *, DeclaratorDecl *> MappingPair =
        std::make_pair(KernelObjParam, KernelObjClone);

    // Push the Kernel function scope to ensure the scope isn't empty
    SemaRef.PushFunctionScope();
    KernelBodyTransform KBT(MappingPair, SemaRef);
    Stmt *NewBody = KBT.TransformStmt(FunctionBody).get();
    BodyStmts.push_back(NewBody);

    BodyStmts.insert(BodyStmts.end(), FinalizeStmts.begin(),
                     FinalizeStmts.end());
    return CompoundStmt::Create(SemaRef.getASTContext(), BodyStmts, {}, {});
  }

  void markParallelWorkItemCalls() {
    if (getKernelInvocationKind(KernelCallerFunc) ==
        InvokeParallelForWorkGroup) {
      FindPFWGLambdaFnVisitor V(KernelObj);
      V.TraverseStmt(KernelCallerFunc->getBody());
      CXXMethodDecl *WGLambdaFn = V.getLambdaFn();
      assert(WGLambdaFn && "PFWG lambda not found");
      // Mark the function that it "works" in a work group scope:
      // NOTE: In case of parallel_for_work_item the marker call itself is
      // marked with work item scope attribute, here  the '()' operator of the
      // object passed as parameter is marked. This is an optimization -
      // there are a lot of locals created at parallel_for_work_group
      // scope before calling the lambda - it is more efficient to have
      // all of them in the private address space rather then sharing via
      // the local AS. See parallel_for_work_group implementation in the
      // SYCL headers.
      if (!WGLambdaFn->hasAttr<SYCLScopeAttr>()) {
        WGLambdaFn->addAttr(SYCLScopeAttr::CreateImplicit(
            SemaRef.getASTContext(), SYCLScopeAttr::Level::WorkGroup));
        // Search and mark parallel_for_work_item calls:
        MarkWIScopeFnVisitor MarkWIScope(SemaRef.getASTContext());
        MarkWIScope.TraverseDecl(WGLambdaFn);
        // Now mark local variables declared in the PFWG lambda with work group
        // scope attribute
        addScopeAttrToLocalVars(*WGLambdaFn);
      }
    }
  }

  MemberExpr *BuildMemberExpr(Expr *Base, ValueDecl *Member) {
    DeclAccessPair MemberDAP = DeclAccessPair::make(Member, AS_none);
    MemberExpr *Result = SemaRef.BuildMemberExpr(
        Base, /*IsArrow */ false, SourceLocation(), NestedNameSpecifierLoc(),
        SourceLocation(), Member, MemberDAP,
        /*HadMultipleCandidates*/ false,
        DeclarationNameInfo(Member->getDeclName(), SourceLocation()),
        Member->getType(), VK_LValue, OK_Ordinary);
    return Result;
  }

  Expr *createInitExpr(FieldDecl *FD) {
    ParmVarDecl *KernelParameter =
        DeclCreator.getParamVarDeclsForCurrentField()[0];
    QualType ParamType = KernelParameter->getOriginalType();
    Expr *DRE = SemaRef.BuildDeclRefExpr(KernelParameter, ParamType, VK_LValue,
                                         SourceLocation());
    if (FD->getType()->isPointerType() &&
        FD->getType()->getPointeeType().getAddressSpace() !=
            ParamType->getPointeeType().getAddressSpace())
      DRE = ImplicitCastExpr::Create(SemaRef.Context, FD->getType(),
                                     CK_AddressSpaceConversion, DRE, nullptr,
                                     VK_RValue);
    return DRE;
  }

  void createExprForStructOrScalar(FieldDecl *FD) {
    InitializedEntity Entity =
        InitializedEntity::InitializeMember(FD, &VarEntity);
    InitializationKind InitKind =
        InitializationKind::CreateCopy(SourceLocation(), SourceLocation());
    Expr *DRE = createInitExpr(FD);
    InitializationSequence InitSeq(SemaRef, Entity, InitKind, DRE);
    ExprResult MemberInit = InitSeq.Perform(SemaRef, Entity, InitKind, DRE);
    InitExprs.push_back(MemberInit.get());
  }

  void createExprForScalarElement(FieldDecl *FD) {
    InitializedEntity ArrayEntity =
        InitializedEntity::InitializeMember(FD, &VarEntity);
    InitializationKind InitKind =
        InitializationKind::CreateCopy(SourceLocation(), SourceLocation());
    Expr *DRE = createInitExpr(FD);
    InitializedEntity Entity = InitializedEntity::InitializeElement(
        SemaRef.getASTContext(), ArrayIndex, ArrayEntity);
    ArrayIndex++;
    InitializationSequence InitSeq(SemaRef, Entity, InitKind, DRE);
    ExprResult MemberInit = InitSeq.Perform(SemaRef, Entity, InitKind, DRE);
    InitExprs.push_back(MemberInit.get());
  }

  void addArrayInit(FieldDecl *FD, int64_t Count) {
    llvm::SmallVector<Expr *, 16> ArrayInitExprs;
    for (int64_t I = 0; I < Count; I++) {
      ArrayInitExprs.push_back(InitExprs.back());
      InitExprs.pop_back();
    }
    std::reverse(ArrayInitExprs.begin(), ArrayInitExprs.end());
    Expr *ILE = new (SemaRef.getASTContext())
        InitListExpr(SemaRef.getASTContext(), SourceLocation(), ArrayInitExprs,
                     SourceLocation());
    ILE->setType(FD->getType());
    InitExprs.push_back(ILE);
  }

  void createSpecialMethodCall(const CXXRecordDecl *SpecialClass, Expr *Base,
                               const std::string &MethodName,
                               FieldDecl *Field) {
    CXXMethodDecl *Method = getMethodByName(SpecialClass, MethodName);
    assert(Method &&
           "The accessor/sampler/stream must have the __init method. Stream"
           " must also have __finalize method");
    unsigned NumParams = Method->getNumParams();
    llvm::SmallVector<Expr *, 4> ParamDREs(NumParams);
    llvm::ArrayRef<ParmVarDecl *> KernelParameters =
        DeclCreator.getParamVarDeclsForCurrentField();
    for (size_t I = 0; I < NumParams; ++I) {
      QualType ParamType = KernelParameters[I]->getOriginalType();
      ParamDREs[I] = SemaRef.BuildDeclRefExpr(KernelParameters[I], ParamType,
                                              VK_LValue, SourceLocation());
    }
    MemberExpr *MethodME = BuildMemberExpr(Base, Method);

    QualType ResultTy = Method->getReturnType();
    ExprValueKind VK = Expr::getValueKindForType(ResultTy);
    ResultTy = ResultTy.getNonLValueExprType(SemaRef.Context);
    llvm::SmallVector<Expr *, 4> ParamStmts;
    const auto *Proto = cast<FunctionProtoType>(Method->getType());
    SemaRef.GatherArgumentsForCall(SourceLocation(), Method, Proto, 0,
                                   ParamDREs, ParamStmts);
    // [kernel_obj or wrapper object].accessor.__init(_ValueType*,
    // range<int>, range<int>, id<int>)
    CXXMemberCallExpr *Call = CXXMemberCallExpr::Create(
        SemaRef.Context, MethodME, ParamStmts, ResultTy, VK, SourceLocation(),
        FPOptionsOverride());
    if (MethodName == FinalizeMethodName)
      FinalizeStmts.push_back(Call);
    else
      BodyStmts.push_back(Call);
  }

  // FIXME Avoid creation of kernel obj clone.
  // See https://github.com/intel/llvm/issues/1544 for details.
  static VarDecl *createKernelObjClone(ASTContext &Ctx, DeclContext *DC,
                                       const CXXRecordDecl *KernelObj) {
    TypeSourceInfo *TSInfo =
        KernelObj->isLambda() ? KernelObj->getLambdaTypeInfo() : nullptr;
    VarDecl *VD = VarDecl::Create(
        Ctx, DC, SourceLocation(), SourceLocation(), KernelObj->getIdentifier(),
        QualType(KernelObj->getTypeForDecl(), 0), TSInfo, SC_None);

    return VD;
  }

  bool handleSpecialType(FieldDecl *FD, QualType Ty) {
    const auto *RecordDecl = Ty->getAsCXXRecordDecl();
    // TODO: VarEntity is initialized entity for KernelObjClone, I guess we need
    // to create new one when enter new struct.
    InitializedEntity Entity =
        InitializedEntity::InitializeMember(FD, &VarEntity);
    // Initialize with the default constructor.
    InitializationKind InitKind =
        InitializationKind::CreateDefault(SourceLocation());
    InitializationSequence InitSeq(SemaRef, Entity, InitKind, None);
    ExprResult MemberInit = InitSeq.Perform(SemaRef, Entity, InitKind, None);
    InitExprs.push_back(MemberInit.get());

    createSpecialMethodCall(RecordDecl, MemberExprBases.back(), InitMethodName,
                            FD);
    return true;
  }

  bool handleSpecialType(const CXXBaseSpecifier &BS, QualType Ty) {
    const auto *RecordDecl = Ty->getAsCXXRecordDecl();
    // TODO: VarEntity is initialized entity for KernelObjClone, I guess we need
    // to create new one when enter new struct.
    InitializedEntity Entity = InitializedEntity::InitializeBase(
        SemaRef.Context, &BS, /*IsInheritedVirtualBase*/ false, &VarEntity);
    // Initialize with the default constructor.
    InitializationKind InitKind =
        InitializationKind::CreateDefault(SourceLocation());
    InitializationSequence InitSeq(SemaRef, Entity, InitKind, None);
    ExprResult MemberInit = InitSeq.Perform(SemaRef, Entity, InitKind, None);
    InitExprs.push_back(MemberInit.get());

    createSpecialMethodCall(RecordDecl, MemberExprBases.back(), InitMethodName,
                            nullptr);
    return true;
  }

public:
  SyclKernelBodyCreator(Sema &S, SyclKernelDeclCreator &DC,
                        const CXXRecordDecl *KernelObj,
                        FunctionDecl *KernelCallerFunc)
      : SyclKernelFieldHandler(S), DeclCreator(DC),
        KernelObjClone(createKernelObjClone(S.getASTContext(),
                                            DC.getKernelDecl(), KernelObj)),
        VarEntity(InitializedEntity::InitializeVariable(KernelObjClone)),
        KernelObj(KernelObj), KernelCallerFunc(KernelCallerFunc) {
    markParallelWorkItemCalls();

    Stmt *DS = new (S.Context) DeclStmt(DeclGroupRef(KernelObjClone),
                                        SourceLocation(), SourceLocation());
    BodyStmts.push_back(DS);
    DeclRefExpr *KernelObjCloneRef = DeclRefExpr::Create(
        S.Context, NestedNameSpecifierLoc(), SourceLocation(), KernelObjClone,
        false, DeclarationNameInfo(), QualType(KernelObj->getTypeForDecl(), 0),
        VK_LValue);
    MemberExprBases.push_back(KernelObjCloneRef);
  }

  ~SyclKernelBodyCreator() {
    CompoundStmt *KernelBody = createKernelBody();
    DeclCreator.setBody(KernelBody);
  }

  bool handleSyclAccessorType(FieldDecl *FD, QualType Ty) final {
    return handleSpecialType(FD, Ty);
  }

  bool handleSyclAccessorType(const CXXBaseSpecifier &BS, QualType Ty) final {
    return handleSpecialType(BS, Ty);
  }

  bool handleSyclSamplerType(FieldDecl *FD, QualType Ty) final {
    return handleSpecialType(FD, Ty);
  }

  bool handleSyclStreamType(FieldDecl *FD, QualType Ty) final {
    const auto *StreamDecl = Ty->getAsCXXRecordDecl();
    createExprForStructOrScalar(FD);
    size_t NumBases = MemberExprBases.size();
    createSpecialMethodCall(StreamDecl, MemberExprBases[NumBases - 2],
                            InitMethodName, FD);
    createSpecialMethodCall(StreamDecl, MemberExprBases[NumBases - 2],
                            FinalizeMethodName, FD);
    return true;
  }

  bool handleSyclStreamType(const CXXBaseSpecifier &BS, QualType Ty) final {
    // FIXME SYCL stream should be usable as a base type
    // See https://github.com/intel/llvm/issues/1552
    return true;
  }

  bool handleSyclHalfType(FieldDecl *FD, QualType Ty) final {
    createExprForStructOrScalar(FD);
    return true;
  }

  bool handlePointerType(FieldDecl *FD, QualType FieldTy) final {
    createExprForStructOrScalar(FD);
    return true;
  }

  bool handleScalarType(FieldDecl *FD, QualType FieldTy) final {
    if (dyn_cast<ArraySubscriptExpr>(MemberExprBases.back()))
      createExprForScalarElement(FD);
    else
      createExprForStructOrScalar(FD);
    return true;
  }

  bool enterStruct(const CXXRecordDecl *RD, const CXXBaseSpecifier &BS) final {
    CXXCastPath BasePath;
    QualType DerivedTy(RD->getTypeForDecl(), 0);
    QualType BaseTy = BS.getType();
    SemaRef.CheckDerivedToBaseConversion(DerivedTy, BaseTy, SourceLocation(),
                                         SourceRange(), &BasePath,
                                         /*IgnoreBaseAccess*/ true);
    auto Cast = ImplicitCastExpr::Create(
        SemaRef.Context, BaseTy, CK_DerivedToBase, MemberExprBases.back(),
        /* CXXCastPath=*/&BasePath, VK_LValue);
    MemberExprBases.push_back(Cast);
    return true;
  }

  void addStructInit(const CXXRecordDecl *RD) {
    const ASTRecordLayout &Info =
        SemaRef.getASTContext().getASTRecordLayout(RD);
    int NumberOfFields = Info.getFieldCount();
    int popOut = NumberOfFields + RD->getNumBases();

    llvm::SmallVector<Expr *, 16> BaseInitExprs;
    for (int I = 0; I < popOut; I++) {
      BaseInitExprs.push_back(InitExprs.back());
      InitExprs.pop_back();
    }
    std::reverse(BaseInitExprs.begin(), BaseInitExprs.end());

    Expr *ILE = new (SemaRef.getASTContext())
        InitListExpr(SemaRef.getASTContext(), SourceLocation(), BaseInitExprs,
                     SourceLocation());
    ILE->setType(QualType(RD->getTypeForDecl(), 0));
    InitExprs.push_back(ILE);
  }

  bool leaveStruct(const CXXRecordDecl *, FieldDecl *FD) final {
    // Handle struct when kernel object field is struct type or array of
    // structs.
    const CXXRecordDecl *RD =
        FD->getType()->getBaseElementTypeUnsafe()->getAsCXXRecordDecl();

    // Initializers for accessors inside stream not added.
    if (!Util::isSyclStreamType(FD->getType()))
      addStructInit(RD);
    // Pop out unused initializers created in handleSyclAccesorType
    // for accessors inside stream class.
    else {
      for (const auto &Field : RD->fields()) {
        QualType FieldTy = Field->getType();
        if (Util::isSyclAccessorType(FieldTy))
          InitExprs.pop_back();
      }
    }
    return true;
  }

  bool leaveStruct(const CXXRecordDecl *RD, const CXXBaseSpecifier &BS) final {
    const CXXRecordDecl *BaseClass = BS.getType()->getAsCXXRecordDecl();
    addStructInit(BaseClass);
    MemberExprBases.pop_back();
    return true;
  }

  bool enterField(const CXXRecordDecl *RD, FieldDecl *FD) final {
    if (!FD->getType()->isReferenceType())
      MemberExprBases.push_back(BuildMemberExpr(MemberExprBases.back(), FD));
    return true;
  }

  bool leaveField(const CXXRecordDecl *, FieldDecl *FD) final {
    if (!FD->getType()->isReferenceType())
      MemberExprBases.pop_back();
    return true;
  }

  bool enterArray() final {
    Expr *ArrayBase = MemberExprBases.back();
    ExprResult IndexExpr = SemaRef.ActOnIntegerConstant(SourceLocation(), 0);
    ExprResult ElementBase = SemaRef.CreateBuiltinArraySubscriptExpr(
        ArrayBase, SourceLocation(), IndexExpr.get(), SourceLocation());
    MemberExprBases.push_back(ElementBase.get());
    ArrayIndex = 0;
    return true;
  }

  bool nextElement(QualType ET) final {
    ArraySubscriptExpr *LastArrayRef =
        cast<ArraySubscriptExpr>(MemberExprBases.back());
    MemberExprBases.pop_back();
    Expr *LastIdx = LastArrayRef->getIdx();
    llvm::APSInt Result;
    SemaRef.VerifyIntegerConstantExpression(LastIdx, &Result);
    Expr *ArrayBase = MemberExprBases.back();
    ExprResult IndexExpr = SemaRef.ActOnIntegerConstant(
        SourceLocation(), Result.getExtValue() + 1);
    ExprResult ElementBase = SemaRef.CreateBuiltinArraySubscriptExpr(
        ArrayBase, SourceLocation(), IndexExpr.get(), SourceLocation());
    MemberExprBases.push_back(ElementBase.get());
    return true;
  }

  bool leaveArray(FieldDecl *FD, QualType, int64_t Count) final {
    addArrayInit(FD, Count);
    MemberExprBases.pop_back();
    return true;
  }

  using SyclKernelFieldHandler::enterArray;
  using SyclKernelFieldHandler::enterField;
  using SyclKernelFieldHandler::enterStruct;
  using SyclKernelFieldHandler::handleSyclHalfType;
  using SyclKernelFieldHandler::handleSyclSamplerType;
  using SyclKernelFieldHandler::leaveField;
  using SyclKernelFieldHandler::leaveStruct;
};

class SyclKernelIntHeaderCreator : public SyclKernelFieldHandler {
  SYCLIntegrationHeader &Header;
  int64_t CurOffset = 0;

  void addParam(const FieldDecl *FD, QualType ArgTy,
                SYCLIntegrationHeader::kernel_param_kind_t Kind) {
    uint64_t Size;
    const ConstantArrayType *CAT =
        SemaRef.getASTContext().getAsConstantArrayType(ArgTy);
    if (CAT)
      ArgTy = CAT->getElementType();
    Size = SemaRef.getASTContext().getTypeSizeInChars(ArgTy).getQuantity();
    Header.addParamDesc(Kind, static_cast<unsigned>(Size),
                        static_cast<unsigned>(CurOffset));
  }

public:
  SyclKernelIntHeaderCreator(Sema &S, SYCLIntegrationHeader &H,
                             const CXXRecordDecl *KernelObj, QualType NameType,
                             StringRef Name, StringRef StableName)
      : SyclKernelFieldHandler(S), Header(H) {
    Header.startKernel(Name, NameType, StableName, KernelObj->getLocation());
  }

  bool handleSyclAccessorType(const CXXBaseSpecifier &BC,
                              QualType FieldTy) final {
    const auto *AccTy =
        cast<ClassTemplateSpecializationDecl>(FieldTy->getAsRecordDecl());
    assert(AccTy->getTemplateArgs().size() >= 2 &&
           "Incorrect template args for Accessor Type");
    int Dims = static_cast<int>(
        AccTy->getTemplateArgs()[1].getAsIntegral().getExtValue());
    int Info = getAccessTarget(AccTy) | (Dims << 11);
    Header.addParamDesc(SYCLIntegrationHeader::kind_accessor, Info, CurOffset);
    return true;
  }

  bool handleSyclAccessorType(FieldDecl *FD, QualType FieldTy) final {
    const auto *AccTy =
        cast<ClassTemplateSpecializationDecl>(FieldTy->getAsRecordDecl());
    assert(AccTy->getTemplateArgs().size() >= 2 &&
           "Incorrect template args for Accessor Type");
    int Dims = static_cast<int>(
        AccTy->getTemplateArgs()[1].getAsIntegral().getExtValue());
    int Info = getAccessTarget(AccTy) | (Dims << 11);
    Header.addParamDesc(SYCLIntegrationHeader::kind_accessor, Info, CurOffset);
    return true;
  }

  bool handleSyclSamplerType(FieldDecl *FD, QualType FieldTy) final {
    const auto *SamplerTy = FieldTy->getAsCXXRecordDecl();
    assert(SamplerTy && "Sampler type must be a C++ record type");
    CXXMethodDecl *InitMethod = getMethodByName(SamplerTy, InitMethodName);
    assert(InitMethod && "sampler must have __init method");

    // sampler __init method has only one argument
    const ParmVarDecl *SamplerArg = InitMethod->getParamDecl(0);
    assert(SamplerArg && "sampler __init method must have sampler parameter");

    addParam(FD, SamplerArg->getType(), SYCLIntegrationHeader::kind_sampler);
    return true;
  }

  bool handleSyclSpecConstantType(FieldDecl *FD, QualType FieldTy) final {
    const TemplateArgumentList &TemplateArgs =
        cast<ClassTemplateSpecializationDecl>(FieldTy->getAsRecordDecl())
            ->getTemplateInstantiationArgs();
    assert(TemplateArgs.size() == 2 &&
           "Incorrect template args for Accessor Type");
    // Get specialization constant ID type, which is the second template
    // argument.
    QualType SpecConstIDTy = TemplateArgs.get(1).getAsType().getCanonicalType();
    const std::string SpecConstName = PredefinedExpr::ComputeName(
        SemaRef.getASTContext(), PredefinedExpr::UniqueStableNameType,
        SpecConstIDTy);
    Header.addSpecConstant(SpecConstName, SpecConstIDTy);
    return true;
  }

  bool handlePointerType(FieldDecl *FD, QualType FieldTy) final {
    addParam(FD, FieldTy, SYCLIntegrationHeader::kind_pointer);
    return true;
  }

  bool handleScalarType(FieldDecl *FD, QualType FieldTy) final {
    addParam(FD, FieldTy, SYCLIntegrationHeader::kind_std_layout);
    return true;
  }

  bool handleSyclStreamType(FieldDecl *FD, QualType FieldTy) final {
    addParam(FD, FieldTy, SYCLIntegrationHeader::kind_std_layout);
    return true;
  }

  bool handleSyclStreamType(const CXXBaseSpecifier &BC,
                            QualType FieldTy) final {
    // FIXME SYCL stream should be usable as a base type
    // See https://github.com/intel/llvm/issues/1552
    return true;
  }

  bool handleSyclHalfType(FieldDecl *FD, QualType FieldTy) final {
    addParam(FD, FieldTy, SYCLIntegrationHeader::kind_std_layout);
    return true;
  }

  bool enterField(const CXXRecordDecl *RD, FieldDecl *FD) final {
    CurOffset += SemaRef.getASTContext().getFieldOffset(FD) / 8;
    return true;
  }

  bool leaveField(const CXXRecordDecl *, FieldDecl *FD) final {
    CurOffset -= SemaRef.getASTContext().getFieldOffset(FD) / 8;
    return true;
  }

  bool enterField(const CXXRecordDecl *RD, const CXXBaseSpecifier &BS) final {
    const ASTRecordLayout &Layout =
        SemaRef.getASTContext().getASTRecordLayout(RD);
    CurOffset += Layout.getBaseClassOffset(BS.getType()->getAsCXXRecordDecl())
                     .getQuantity();
    return true;
  }

  bool leaveField(const CXXRecordDecl *RD, const CXXBaseSpecifier &BS) final {
    const ASTRecordLayout &Layout =
        SemaRef.getASTContext().getASTRecordLayout(RD);
    CurOffset -= Layout.getBaseClassOffset(BS.getType()->getAsCXXRecordDecl())
                     .getQuantity();
    return true;
  }

  bool nextElement(QualType ET) final {
    CurOffset += SemaRef.getASTContext().getTypeSizeInChars(ET).getQuantity();
    return true;
  }

  bool leaveArray(FieldDecl *, QualType ET, int64_t Count) final {
    int64_t ArraySize =
        SemaRef.getASTContext().getTypeSizeInChars(ET).getQuantity();
    if (!ET->isArrayType()) {
      ArraySize *= Count;
    }
    CurOffset -= ArraySize;
    return true;
  }
  using SyclKernelFieldHandler::handleSyclHalfType;
  using SyclKernelFieldHandler::handleSyclSamplerType;
};
} // namespace

// Generates the OpenCL kernel using KernelCallerFunc (kernel caller
// function) defined is SYCL headers.
// Generated OpenCL kernel contains the body of the kernel caller function,
// receives OpenCL like parameters and additionally does some manipulation to
// initialize captured lambda/functor fields with these parameters.
// SYCL runtime marks kernel caller function with sycl_kernel attribute.
// To be able to generate OpenCL kernel from KernelCallerFunc we put
// the following requirements to the function which SYCL runtime can mark with
// sycl_kernel attribute:
//   - Must be template function with at least two template parameters.
//     First parameter must represent "unique kernel name"
//     Second parameter must be the function object type
//   - Must have only one function parameter - function object.
//
// Example of kernel caller function:
//   template <typename KernelName, typename KernelType/*, ...*/>
//   __attribute__((sycl_kernel)) void kernel_caller_function(KernelType
//                                                            KernelFuncObj) {
//     KernelFuncObj();
//   }
//
//
void Sema::ConstructOpenCLKernel(FunctionDecl *KernelCallerFunc,
                                 MangleContext &MC) {
  // The first argument to the KernelCallerFunc is the lambda object.
  const CXXRecordDecl *KernelObj = getKernelObjectType(KernelCallerFunc);
  assert(KernelObj && "invalid kernel caller");

  // Calculate both names, since Integration headers need both.
  std::string CalculatedName, StableName;
  std::tie(CalculatedName, StableName) =
      constructKernelName(*this, KernelCallerFunc, MC);
  StringRef KernelName(getLangOpts().SYCLUnnamedLambda ? StableName
                                                       : CalculatedName);
  if (KernelObj->isLambda()) {
    for (const LambdaCapture &LC : KernelObj->captures())
      if (LC.capturesThis() && LC.isImplicit())
        Diag(LC.getLocation(), diag::err_implicit_this_capture);
  }
  SyclKernelFieldChecker checker(*this);
  SyclKernelDeclCreator kernel_decl(
      *this, checker, KernelName, KernelObj->getLocation(),
      KernelCallerFunc->isInlined(), KernelCallerFunc->hasAttr<SYCLSimdAttr>());
  SyclKernelBodyCreator kernel_body(*this, kernel_decl, KernelObj,
                                    KernelCallerFunc);
  SyclKernelIntHeaderCreator int_header(
      *this, getSyclIntegrationHeader(), KernelObj,
      calculateKernelNameType(Context, KernelCallerFunc), KernelName,
      StableName);

  ConstructingOpenCLKernel = true;
  KernelObjVisitor Visitor{*this};
  Visitor.VisitRecordBases(KernelObj, checker, kernel_decl, kernel_body,
                           int_header);
  Visitor.VisitRecordFields(KernelObj, checker, kernel_decl, kernel_body,
                            int_header);
  ConstructingOpenCLKernel = false;
}

// This function marks all the callees of explicit SIMD kernel
// with !sycl_explicit_simd. We want to have different semantics
// for functions that are called from SYCL and E-SIMD contexts.
// Later, functions marked with !sycl_explicit_simd will be cloned
// to maintain two different semantics.
void Sema::MarkSyclSimd() {
  for (Decl *D : syclDeviceDecls())
    if (auto SYCLKernel = dyn_cast<FunctionDecl>(D))
      if (SYCLKernel->hasAttr<SYCLSimdAttr>()) {
        MarkDeviceFunction Marker(*this);
        Marker.SYCLCG.addToCallGraph(getASTContext().getTranslationUnitDecl());
        llvm::SmallPtrSet<FunctionDecl *, 10> VisitedSet;
        Marker.CollectKernelSet(SYCLKernel, SYCLKernel, VisitedSet);
        for (const auto &elt : Marker.KernelSet) {
          if (FunctionDecl *Def = elt->getDefinition())
            if (!Def->hasAttr<SYCLSimdAttr>())
              Def->addAttr(SYCLSimdAttr::CreateImplicit(getASTContext()));
        }
      }
}

void Sema::MarkDevice(void) {
  // Create the call graph so we can detect recursion and check the validity
  // of new operator overrides. Add the kernel function itself in case
  // it is recursive.
  MarkDeviceFunction Marker(*this);
  Marker.SYCLCG.addToCallGraph(getASTContext().getTranslationUnitDecl());

  // Iterate through SYCL_EXTERNAL functions and add them to the device decls.
  for (const auto &entry : *Marker.SYCLCG.getRoot()) {
    if (auto *FD = dyn_cast<FunctionDecl>(entry.Callee->getDecl())) {
      if (FD->hasAttr<SYCLDeviceAttr>() && !FD->hasAttr<SYCLKernelAttr>() &&
          FD->hasBody())
        addSyclDeviceDecl(FD);
    }
  }

  for (Decl *D : syclDeviceDecls()) {
    if (auto SYCLKernel = dyn_cast<FunctionDecl>(D)) {
      llvm::SmallPtrSet<FunctionDecl *, 10> VisitedSet;
      Marker.CollectKernelSet(SYCLKernel, SYCLKernel, VisitedSet);

      // Let's propagate attributes from device functions to a SYCL kernels
      llvm::SmallPtrSet<Attr *, 4> Attrs;
      // This function collects all kernel attributes which might be applied to
      // a device functions, but need to be propagated down to callers, i.e.
      // SYCL kernels
      FunctionDecl *KernelBody =
          Marker.CollectPossibleKernelAttributes(SYCLKernel, Attrs);

      for (auto *A : Attrs) {
        switch (A->getKind()) {
        case attr::Kind::IntelReqdSubGroupSize: {
          auto *Attr = cast<IntelReqdSubGroupSizeAttr>(A);
          const auto *KBSimdAttr =
              KernelBody ? KernelBody->getAttr<SYCLSimdAttr>() : nullptr;
          if (auto *Existing =
                  SYCLKernel->getAttr<IntelReqdSubGroupSizeAttr>()) {
            if (getIntExprValue(Existing->getSubGroupSize(), getASTContext()) !=
                getIntExprValue(Attr->getSubGroupSize(), getASTContext())) {
              Diag(SYCLKernel->getLocation(),
                   diag::err_conflicting_sycl_kernel_attributes);
              Diag(Existing->getLocation(), diag::note_conflicting_attribute);
              Diag(Attr->getLocation(), diag::note_conflicting_attribute);
              SYCLKernel->setInvalidDecl();
            }
          } else if (KBSimdAttr && (getIntExprValue(Attr->getSubGroupSize(),
                                                    getASTContext()) != 1)) {
            reportConflictingAttrs(*this, KernelBody, KBSimdAttr, Attr);
          } else {
            SYCLKernel->addAttr(A);
          }
          break;
        }
        case attr::Kind::ReqdWorkGroupSize: {
          auto *Attr = cast<ReqdWorkGroupSizeAttr>(A);
          if (auto *Existing = SYCLKernel->getAttr<ReqdWorkGroupSizeAttr>()) {
            if (Existing->getXDim() != Attr->getXDim() ||
                Existing->getYDim() != Attr->getYDim() ||
                Existing->getZDim() != Attr->getZDim()) {
              Diag(SYCLKernel->getLocation(),
                   diag::err_conflicting_sycl_kernel_attributes);
              Diag(Existing->getLocation(), diag::note_conflicting_attribute);
              Diag(Attr->getLocation(), diag::note_conflicting_attribute);
              SYCLKernel->setInvalidDecl();
            }
          } else if (auto *Existing =
                         SYCLKernel->getAttr<SYCLIntelMaxWorkGroupSizeAttr>()) {
            if (Existing->getXDim() < Attr->getXDim() ||
                Existing->getYDim() < Attr->getYDim() ||
                Existing->getZDim() < Attr->getZDim()) {
              Diag(SYCLKernel->getLocation(),
                   diag::err_conflicting_sycl_kernel_attributes);
              Diag(Existing->getLocation(), diag::note_conflicting_attribute);
              Diag(Attr->getLocation(), diag::note_conflicting_attribute);
              SYCLKernel->setInvalidDecl();
            } else {
              SYCLKernel->addAttr(A);
            }
          } else {
            SYCLKernel->addAttr(A);
          }
          break;
        }
        case attr::Kind::SYCLIntelMaxWorkGroupSize: {
          auto *Attr = cast<SYCLIntelMaxWorkGroupSizeAttr>(A);
          if (auto *Existing = SYCLKernel->getAttr<ReqdWorkGroupSizeAttr>()) {
            if (Existing->getXDim() > Attr->getXDim() ||
                Existing->getYDim() > Attr->getYDim() ||
                Existing->getZDim() > Attr->getZDim()) {
              Diag(SYCLKernel->getLocation(),
                   diag::err_conflicting_sycl_kernel_attributes);
              Diag(Existing->getLocation(), diag::note_conflicting_attribute);
              Diag(Attr->getLocation(), diag::note_conflicting_attribute);
              SYCLKernel->setInvalidDecl();
            } else {
              SYCLKernel->addAttr(A);
            }
          } else {
            SYCLKernel->addAttr(A);
          }
          break;
        }
        case attr::Kind::SYCLIntelKernelArgsRestrict:
        case attr::Kind::SYCLIntelNumSimdWorkItems:
        case attr::Kind::SYCLIntelMaxGlobalWorkDim:
        case attr::Kind::SYCLIntelNoGlobalWorkOffset:
        case attr::Kind::SYCLSimd: {
          if ((A->getKind() == attr::Kind::SYCLSimd) && KernelBody &&
              !KernelBody->getAttr<SYCLSimdAttr>()) {
            // Usual kernel can't call ESIMD functions.
            Diag(KernelBody->getLocation(),
                 diag::err_sycl_function_attribute_mismatch)
                << A;
            Diag(A->getLocation(), diag::note_attribute);
            KernelBody->setInvalidDecl();
          } else
            SYCLKernel->addAttr(A);
          break;
        }
        // TODO: vec_len_hint should be handled here
        default:
          // Seeing this means that CollectPossibleKernelAttributes was
          // updated while this switch wasn't...or something went wrong
          llvm_unreachable("Unexpected attribute was collected by "
                           "CollectPossibleKernelAttributes");
        }
      }
    }
  }
  for (const auto &elt : Marker.KernelSet) {
    if (FunctionDecl *Def = elt->getDefinition())
      Marker.TraverseStmt(Def->getBody());
  }
}

// -----------------------------------------------------------------------------
// SYCL device specific diagnostics implementation
// -----------------------------------------------------------------------------

Sema::DeviceDiagBuilder Sema::SYCLDiagIfDeviceCode(SourceLocation Loc,
                                                   unsigned DiagID) {
  assert(getLangOpts().SYCLIsDevice &&
         "Should only be called during SYCL compilation");
  FunctionDecl *FD = dyn_cast<FunctionDecl>(getCurLexicalContext());
  DeviceDiagBuilder::Kind DiagKind = [this, FD] {
    if (ConstructingOpenCLKernel)
      return DeviceDiagBuilder::K_ImmediateWithCallStack;
    if (!FD)
      return DeviceDiagBuilder::K_Nop;
    if (getEmissionStatus(FD) == Sema::FunctionEmissionStatus::Emitted)
      return DeviceDiagBuilder::K_ImmediateWithCallStack;
    return DeviceDiagBuilder::K_Deferred;
  }();
  return DeviceDiagBuilder(DiagKind, Loc, DiagID, FD, *this);
}

bool Sema::checkSYCLDeviceFunction(SourceLocation Loc, FunctionDecl *Callee) {
  assert(getLangOpts().SYCLIsDevice &&
         "Should only be called during SYCL compilation");
  assert(Callee && "Callee may not be null.");

  // Errors in unevaluated context don't need to be generated,
  // so we can safely skip them.
  if (isUnevaluatedContext() || isConstantEvaluated())
    return true;

  FunctionDecl *Caller = dyn_cast<FunctionDecl>(getCurLexicalContext());

  if (!Caller)
    return true;

  DeviceDiagBuilder::Kind DiagKind = DeviceDiagBuilder::K_Nop;

  // TODO Set DiagKind to K_Immediate/K_Deferred to emit diagnostics for Callee

  DeviceDiagBuilder(DiagKind, Loc, diag::err_sycl_restrict, Caller, *this)
      << Sema::KernelCallUndefinedFunction;
  DeviceDiagBuilder(DiagKind, Callee->getLocation(), diag::note_previous_decl,
                    Caller, *this)
      << Callee;

  return DiagKind != DeviceDiagBuilder::K_Immediate &&
         DiagKind != DeviceDiagBuilder::K_ImmediateWithCallStack;
}

void Sema::finalizeSYCLDelayedAnalysis(const FunctionDecl *Caller,
                                       const FunctionDecl *Callee,
                                       SourceLocation Loc) {
  // Somehow an unspecialized template appears to be in callgraph or list of
  // device functions. We don't want to emit diagnostic here.
  if (Callee->getTemplatedKind() == FunctionDecl::TK_FunctionTemplate)
    return;

  Callee = Callee->getMostRecentDecl();
  bool HasAttr =
      Callee->hasAttr<SYCLDeviceAttr>() || Callee->hasAttr<SYCLKernelAttr>();

  // Disallow functions with neither definition nor SYCL_EXTERNAL mark
  bool NotDefinedNoAttr = !Callee->isDefined() && !HasAttr;

  if (NotDefinedNoAttr && !Callee->getBuiltinID()) {
    Diag(Loc, diag::err_sycl_restrict)
        << Sema::KernelCallUndefinedFunction;
    Diag(Callee->getLocation(), diag::note_previous_decl) << Callee;
    Diag(Caller->getLocation(), diag::note_called_by) << Caller;
  }
}

bool Sema::checkAllowedSYCLInitializer(VarDecl *VD, bool CheckValueDependent) {
  assert(getLangOpts().SYCLIsDevice &&
         "Should only be called during SYCL compilation");

  if (VD->isInvalidDecl() || !VD->hasInit() || !VD->hasGlobalStorage())
    return true;

  const Expr *Init = VD->getInit();
  bool ValueDependent = CheckValueDependent && Init->isValueDependent();
  bool isConstantInit =
      Init && !ValueDependent && Init->isConstantInitializer(Context, false);
  if (!VD->isConstexpr() && Init && !ValueDependent && !isConstantInit)
    return false;

  return true;
}

// -----------------------------------------------------------------------------
// Integration header functionality implementation
// -----------------------------------------------------------------------------

/// Returns a string ID of given parameter kind - used in header
/// emission.
static const char *paramKind2Str(KernelParamKind K) {
#define CASE(x)                                                                \
  case SYCLIntegrationHeader::kind_##x:                                        \
    return "kind_" #x
  switch (K) {
    CASE(accessor);
    CASE(std_layout);
    CASE(sampler);
    CASE(pointer);
  default:
    return "<ERROR>";
  }
#undef CASE
}

// Removes all "(anonymous namespace)::" substrings from given string, and emits
// it.
static void emitWithoutAnonNamespaces(llvm::raw_ostream &OS, StringRef Source) {
  const char S1[] = "(anonymous namespace)::";

  size_t Pos;

  while ((Pos = Source.find(S1)) != StringRef::npos) {
    OS << Source.take_front(Pos);
    Source = Source.drop_front(Pos + sizeof(S1) - 1);
  }

  OS << Source;
}

static bool checkEnumTemplateParameter(const EnumDecl *ED,
                                       DiagnosticsEngine &Diag,
                                       SourceLocation KernelLocation) {
  if (!ED->isScoped() && !ED->isFixed()) {
    Diag.Report(KernelLocation, diag::err_sycl_kernel_incorrectly_named) << 2;
    Diag.Report(ED->getSourceRange().getBegin(), diag::note_entity_declared_at)
        << ED;
    return true;
  }
  return false;
}

// Emits a forward declaration
void SYCLIntegrationHeader::emitFwdDecl(raw_ostream &O, const Decl *D,
                                        SourceLocation KernelLocation) {
  // wrap the declaration into namespaces if needed
  unsigned NamespaceCnt = 0;
  std::string NSStr = "";
  const DeclContext *DC = D->getDeclContext();

  while (DC) {
    auto *NS = dyn_cast_or_null<NamespaceDecl>(DC);

    if (!NS) {
      if (!DC->isTranslationUnit()) {
        const TagDecl *TD = isa<ClassTemplateDecl>(D)
                                ? cast<ClassTemplateDecl>(D)->getTemplatedDecl()
                                : dyn_cast<TagDecl>(D);

        if (TD && !UnnamedLambdaSupport) {
          // defined class constituting the kernel name is not globally
          // accessible - contradicts the spec
          const bool KernelNameIsMissing = TD->getName().empty();
          if (KernelNameIsMissing) {
            Diag.Report(KernelLocation, diag::err_sycl_kernel_incorrectly_named)
                << /* kernel name is missing */ 0;
            // Don't emit note if kernel name was completely omitted
          } else {
            if (TD->isCompleteDefinition())
              Diag.Report(KernelLocation,
                          diag::err_sycl_kernel_incorrectly_named)
                  << /* kernel name is not globally-visible */ 1;
            else
              Diag.Report(KernelLocation, diag::warn_sycl_implicit_decl);
            Diag.Report(D->getSourceRange().getBegin(),
                        diag::note_previous_decl)
                << TD->getName();
          }
        }
      }
      break;
    }
    ++NamespaceCnt;
    const StringRef NSInlinePrefix = NS->isInline() ? "inline " : "";
    NSStr.insert(
        0, Twine(NSInlinePrefix + "namespace " + NS->getName() + " { ").str());
    DC = NS->getDeclContext();
  }
  O << NSStr;
  if (NamespaceCnt > 0)
    O << "\n";
  // print declaration into a string:
  PrintingPolicy P(D->getASTContext().getLangOpts());
  P.adjustForCPlusPlusFwdDecl();
  P.SuppressTypedefs = true;
  P.SuppressUnwrittenScope = true;
  std::string S;
  llvm::raw_string_ostream SO(S);
  D->print(SO, P);
  O << SO.str();

  if (const auto *ED = dyn_cast<EnumDecl>(D)) {
    QualType T = ED->getIntegerType();
    // Backup since getIntegerType() returns null for enum forward
    // declaration with no fixed underlying type
    if (T.isNull())
      T = ED->getPromotionType();
    O << " : " << T.getAsString();
  }

  O << ";\n";

  // print closing braces for namespaces if needed
  for (unsigned I = 0; I < NamespaceCnt; ++I)
    O << "}";
  if (NamespaceCnt > 0)
    O << "\n";
}

// Emits forward declarations of classes and template classes on which
// declaration of given type depends.
// For example, consider SimpleVadd
// class specialization in parallel_for below:
//
//   template <typename T1, unsigned int N, typename ... T2>
//   class SimpleVadd;
//   ...
//   template <unsigned int N, typename T1, typename ... T2>
//   void simple_vadd(const std::array<T1, N>& VA, const std::array<T1, N>&
//   VB,
//     std::array<T1, N>& VC, int param, T2 ... varargs) {
//     ...
//     deviceQueue.submit([&](cl::sycl::handler& cgh) {
//       ...
//       cgh.parallel_for<class SimpleVadd<T1, N, T2...>>(...)
//       ...
//     }
//     ...
//   }
//   ...
//   class MyClass {...};
//   template <typename T> class MyInnerTmplClass { ... }
//   template <typename T> class MyTmplClass { ... }
//   ...
//   MyClass *c = new MyClass();
//   MyInnerTmplClass<MyClass**> c1(&c);
//   simple_vadd(A, B, C, 5, 'a', 1.f,
//     new MyTmplClass<MyInnerTmplClass<MyClass**>>(c1));
//
// it will generate the following forward declarations:
//   class MyClass;
//   template <typename T> class MyInnerTmplClass;
//   template <typename T> class MyTmplClass;
//   template <typename T1, unsigned int N, typename ...T2> class SimpleVadd;
//
void SYCLIntegrationHeader::emitForwardClassDecls(
    raw_ostream &O, QualType T, SourceLocation KernelLocation,
    llvm::SmallPtrSetImpl<const void *> &Printed) {

  // peel off the pointer types and get the class/struct type:
  for (; T->isPointerType(); T = T->getPointeeType())
    ;
  const CXXRecordDecl *RD = T->getAsCXXRecordDecl();

  if (!RD)
    return;

  // see if this is a template specialization ...
  if (const auto *TSD = dyn_cast<ClassTemplateSpecializationDecl>(RD)) {
    // ... yes, it is template specialization:
    // - first, recurse into template parameters and emit needed forward
    //   declarations
    const TemplateArgumentList &Args = TSD->getTemplateArgs();

    for (unsigned I = 0; I < Args.size(); I++) {
      const TemplateArgument &Arg = Args[I];

      switch (Arg.getKind()) {
      case TemplateArgument::ArgKind::Type:
      case TemplateArgument::ArgKind::Integral: {
        QualType T = (Arg.getKind() == TemplateArgument::ArgKind::Type)
                         ? Arg.getAsType()
                         : Arg.getIntegralType();

        // Handle Kernel Name Type templated using enum type and value.
        if (const auto *ET = T->getAs<EnumType>()) {
          const EnumDecl *ED = ET->getDecl();
          if (!checkEnumTemplateParameter(ED, Diag, KernelLocation))
            emitFwdDecl(O, ED, KernelLocation);
        } else if (Arg.getKind() == TemplateArgument::ArgKind::Type)
          emitForwardClassDecls(O, T, KernelLocation, Printed);
        break;
      }
      case TemplateArgument::ArgKind::Pack: {
        ArrayRef<TemplateArgument> Pack = Arg.getPackAsArray();

        for (const auto &T : Pack) {
          if (T.getKind() == TemplateArgument::ArgKind::Type) {
            emitForwardClassDecls(O, T.getAsType(), KernelLocation, Printed);
          }
        }
        break;
      }
      case TemplateArgument::ArgKind::Template: {
        // recursion is not required, since the maximum possible nesting level
        // equals two for template argument
        //
        // for example:
        //   template <typename T> class Bar;
        //   template <template <typename> class> class Baz;
        //   template <template <template <typename> class> class T>
        //   class Foo;
        //
        // The Baz is a template class. The Baz<Bar> is a class. The class Foo
        // should be specialized with template class, not a class. The correct
        // specialization of template class Foo is Foo<Baz>. The incorrect
        // specialization of template class Foo is Foo<Baz<Bar>>. In this case
        // template class Foo specialized by class Baz<Bar>, not a template
        // class template <template <typename> class> class T as it should.
        TemplateDecl *TD = Arg.getAsTemplate().getAsTemplateDecl();
        TemplateParameterList *TemplateParams = TD->getTemplateParameters();
        for (NamedDecl *P : *TemplateParams) {
          // If template template paramter type has an enum value template
          // parameter, forward declaration of enum type is required. Only enum
          // values (not types) need to be handled. For example, consider the
          // following kernel name type:
          //
          // template <typename EnumTypeOut, template <EnumValueIn EnumValue,
          // typename TypeIn> class T> class Foo;
          //
          // The correct specialization for Foo (with enum type) is:
          // Foo<EnumTypeOut, Baz>, where Baz is a template class.
          //
          // Therefore the forward class declarations generated in the
          // integration header are:
          // template <EnumValueIn EnumValue, typename TypeIn> class Baz;
          // template <typename EnumTypeOut, template <EnumValueIn EnumValue,
          // typename EnumTypeIn> class T> class Foo;
          //
          // This requires the following enum forward declarations:
          // enum class EnumTypeOut : int; (Used to template Foo)
          // enum class EnumValueIn : int; (Used to template Baz)
          if (NonTypeTemplateParmDecl *TemplateParam =
                  dyn_cast<NonTypeTemplateParmDecl>(P)) {
            QualType T = TemplateParam->getType();
            if (const auto *ET = T->getAs<EnumType>()) {
              const EnumDecl *ED = ET->getDecl();
              if (!checkEnumTemplateParameter(ED, Diag, KernelLocation))
                emitFwdDecl(O, ED, KernelLocation);
            }
          }
        }
        if (Printed.insert(TD).second) {
          emitFwdDecl(O, TD, KernelLocation);
        }
        break;
      }
      default:
        break; // nop
      }
    }
    // - second, emit forward declaration for the template class being
    //   specialized
    ClassTemplateDecl *CTD = TSD->getSpecializedTemplate();
    assert(CTD && "template declaration must be available");

    if (Printed.insert(CTD).second) {
      emitFwdDecl(O, CTD, KernelLocation);
    }
  } else if (Printed.insert(RD).second) {
    // emit forward declarations for "leaf" classes in the template parameter
    // tree;
    emitFwdDecl(O, RD, KernelLocation);
  }
}

static void emitCPPTypeString(raw_ostream &OS, QualType Ty) {
  LangOptions LO;
  PrintingPolicy P(LO);
  P.SuppressTypedefs = true;
  emitWithoutAnonNamespaces(OS, Ty.getAsString(P));
}

static void printArguments(ASTContext &Ctx, raw_ostream &ArgOS,
                           ArrayRef<TemplateArgument> Args,
                           const PrintingPolicy &P);

static void emitKernelNameType(QualType T, ASTContext &Ctx, raw_ostream &OS,
                               const PrintingPolicy &TypePolicy);

static void printArgument(ASTContext &Ctx, raw_ostream &ArgOS,
                          TemplateArgument Arg, const PrintingPolicy &P) {
  switch (Arg.getKind()) {
  case TemplateArgument::ArgKind::Pack: {
    printArguments(Ctx, ArgOS, Arg.getPackAsArray(), P);
    break;
  }
  case TemplateArgument::ArgKind::Integral: {
    QualType T = Arg.getIntegralType();
    const EnumType *ET = T->getAs<EnumType>();

    if (ET) {
      const llvm::APSInt &Val = Arg.getAsIntegral();
      ArgOS << "static_cast<"
            << ET->getDecl()->getQualifiedNameAsString(
                   /*WithGlobalNsPrefix*/ true)
            << ">"
            << "(" << Val << ")";
    } else {
      Arg.print(P, ArgOS);
    }
    break;
  }
  case TemplateArgument::ArgKind::Type: {
    LangOptions LO;
    PrintingPolicy TypePolicy(LO);
    TypePolicy.SuppressTypedefs = true;
    TypePolicy.SuppressTagKeyword = true;
    QualType T = Arg.getAsType();

    emitKernelNameType(T, Ctx, ArgOS, TypePolicy);
    break;
  }
  case TemplateArgument::ArgKind::Template: {
    TemplateDecl *TD = Arg.getAsTemplate().getAsTemplateDecl();
    ArgOS << TD->getQualifiedNameAsString();
    break;
  }
  default:
    Arg.print(P, ArgOS);
  }
}

static void printArguments(ASTContext &Ctx, raw_ostream &ArgOS,
                           ArrayRef<TemplateArgument> Args,
                           const PrintingPolicy &P) {
  for (unsigned I = 0; I < Args.size(); I++) {
    const TemplateArgument &Arg = Args[I];

    // If argument is an empty pack argument, skip printing comma and argument.
    if (Arg.getKind() == TemplateArgument::ArgKind::Pack && !Arg.pack_size())
      continue;

    if (I != 0)
      ArgOS << ", ";

    printArgument(Ctx, ArgOS, Arg, P);
  }
}

static void printTemplateArguments(ASTContext &Ctx, raw_ostream &ArgOS,
                                   ArrayRef<TemplateArgument> Args,
                                   const PrintingPolicy &P) {
  ArgOS << "<";
  printArguments(Ctx, ArgOS, Args, P);
  ArgOS << ">";
}

static void emitRecordType(raw_ostream &OS, QualType T, const CXXRecordDecl *RD,
                           const PrintingPolicy &TypePolicy) {
  SmallString<64> Buf;
  llvm::raw_svector_ostream RecOS(Buf);
  T.getCanonicalType().getQualifiers().print(RecOS, TypePolicy,
                                             /*appendSpaceIfNotEmpty*/ true);
  if (const auto *TSD = dyn_cast<ClassTemplateSpecializationDecl>(RD)) {

    // Print template class name
    TSD->printQualifiedName(RecOS, TypePolicy, /*WithGlobalNsPrefix*/ true);

    // Print template arguments substituting enumerators
    ASTContext &Ctx = RD->getASTContext();
    const TemplateArgumentList &Args = TSD->getTemplateArgs();
    printTemplateArguments(Ctx, RecOS, Args.asArray(), TypePolicy);

    emitWithoutAnonNamespaces(OS, RecOS.str());
    return;
  }
  if (RD->getDeclContext()->isFunctionOrMethod()) {
    emitWithoutAnonNamespaces(OS, T.getCanonicalType().getAsString(TypePolicy));
    return;
  }

  const NamespaceDecl *NS = dyn_cast<NamespaceDecl>(RD->getDeclContext());
  RD->printQualifiedName(RecOS, TypePolicy,
                         !(NS && NS->isAnonymousNamespace()));
  emitWithoutAnonNamespaces(OS, RecOS.str());
}

static void emitKernelNameType(QualType T, ASTContext &Ctx, raw_ostream &OS,
                               const PrintingPolicy &TypePolicy) {
  if (T->isRecordType()) {
    emitRecordType(OS, T, T->getAsCXXRecordDecl(), TypePolicy);
    return;
  }

  if (T->isEnumeralType())
    OS << "::";
  emitWithoutAnonNamespaces(OS, T.getCanonicalType().getAsString(TypePolicy));
}

void SYCLIntegrationHeader::emit(raw_ostream &O) {
  O << "// This is auto-generated SYCL integration header.\n";
  O << "\n";

  O << "#include <CL/sycl/detail/defines.hpp>\n";
  O << "#include <CL/sycl/detail/kernel_desc.hpp>\n";

  O << "\n";

  if (SpecConsts.size() > 0) {
    // Remove duplicates.
    std::sort(SpecConsts.begin(), SpecConsts.end(),
              [](const SpecConstID &SC1, const SpecConstID &SC2) {
                // Sort by string IDs for stable spec consts order in the
                // header.
                return SC1.second.compare(SC2.second) < 0;
              });
    SpecConstID *End =
        std::unique(SpecConsts.begin(), SpecConsts.end(),
                    [](const SpecConstID &SC1, const SpecConstID &SC2) {
                      // Here can do faster comparison of types.
                      return SC1.first == SC2.first;
                    });
    O << "// Specialization constants IDs:\n";
    for (const auto &P : llvm::make_range(SpecConsts.begin(), End)) {
      O << "template <> struct sycl::detail::SpecConstantInfo<";
      emitCPPTypeString(O, P.first);
      O << "> {\n";
      O << "  static constexpr const char* getName() {\n";
      O << "    return \"" << P.second << "\";\n";
      O << "  }\n";
      O << "};\n";
    }
  }

  if (!UnnamedLambdaSupport) {
    O << "// Forward declarations of templated kernel function types:\n";

    llvm::SmallPtrSet<const void *, 4> Printed;
    for (const KernelDesc &K : KernelDescs) {
      emitForwardClassDecls(O, K.NameType, K.KernelLocation, Printed);
    }
  }
  O << "\n";

  O << "__SYCL_INLINE_NAMESPACE(cl) {\n";
  O << "namespace sycl {\n";
  O << "namespace detail {\n";

  O << "\n";

  O << "// names of all kernels defined in the corresponding source\n";
  O << "static constexpr\n";
  O << "const char* const kernel_names[] = {\n";

  for (unsigned I = 0; I < KernelDescs.size(); I++) {
    O << "  \"" << KernelDescs[I].Name << "\"";

    if (I < KernelDescs.size() - 1)
      O << ",";
    O << "\n";
  }
  O << "};\n\n";

  O << "// array representing signatures of all kernels defined in the\n";
  O << "// corresponding source\n";
  O << "static constexpr\n";
  O << "const kernel_param_desc_t kernel_signatures[] = {\n";

  for (unsigned I = 0; I < KernelDescs.size(); I++) {
    auto &K = KernelDescs[I];
    O << "  //--- " << K.Name << "\n";

    for (const auto &P : K.Params) {
      std::string TyStr = paramKind2Str(P.Kind);
      O << "  { kernel_param_kind_t::" << TyStr << ", ";
      O << P.Info << ", " << P.Offset << " },\n";
    }
    O << "\n";
  }
  O << "};\n\n";

  O << "// indices into the kernel_signatures array, each representing a "
       "start"
       " of\n";
  O << "// kernel signature descriptor subarray of the kernel_signatures"
       " array;\n";
  O << "// the index order in this array corresponds to the kernel name order"
       " in the\n";
  O << "// kernel_names array\n";
  O << "static constexpr\n";
  O << "const unsigned kernel_signature_start[] = {\n";
  unsigned CurStart = 0;

  for (unsigned I = 0; I < KernelDescs.size(); I++) {
    auto &K = KernelDescs[I];
    O << "  " << CurStart;
    if (I < KernelDescs.size() - 1)
      O << ",";
    O << " // " << K.Name << "\n";
    CurStart += K.Params.size() + 1;
  }
  O << "};\n\n";

  O << "// Specializations of KernelInfo for kernel function types:\n";
  CurStart = 0;

  for (const KernelDesc &K : KernelDescs) {
    const size_t N = K.Params.size();
    if (UnnamedLambdaSupport) {
      O << "template <> struct KernelInfoData<";
      O << "'" << K.StableName.front();
      for (char c : StringRef(K.StableName).substr(1))
        O << "', '" << c;
      O << "'> {\n";
    } else {
      LangOptions LO;
      PrintingPolicy P(LO);
      P.SuppressTypedefs = true;
      O << "template <> struct KernelInfo<";
      emitKernelNameType(K.NameType, S.getASTContext(), O, P);
      O << "> {\n";
    }
    O << "  DLL_LOCAL\n";
    O << "  static constexpr const char* getName() { return \"" << K.Name
      << "\"; }\n";
    O << "  DLL_LOCAL\n";
    O << "  static constexpr unsigned getNumParams() { return " << N << "; }\n";
    O << "  DLL_LOCAL\n";
    O << "  static constexpr const kernel_param_desc_t& ";
    O << "getParamDesc(unsigned i) {\n";
    O << "    return kernel_signatures[i+" << CurStart << "];\n";
    O << "  }\n";
    O << "};\n";
    CurStart += N;
  }
  O << "\n";
  O << "} // namespace detail\n";
  O << "} // namespace sycl\n";
  O << "} // __SYCL_INLINE_NAMESPACE(cl)\n";
  O << "\n";
}

bool SYCLIntegrationHeader::emit(const StringRef &IntHeaderName) {
  if (IntHeaderName.empty())
    return false;
  int IntHeaderFD = 0;
  std::error_code EC =
      llvm::sys::fs::openFileForWrite(IntHeaderName, IntHeaderFD);
  if (EC) {
    llvm::errs() << "Error: " << EC.message() << "\n";
    // compilation will fail on absent include file - don't need to fail here
    return false;
  }
  llvm::raw_fd_ostream Out(IntHeaderFD, true /*close in destructor*/);
  emit(Out);
  return true;
}

void SYCLIntegrationHeader::startKernel(StringRef KernelName,
                                        QualType KernelNameType,
                                        StringRef KernelStableName,
                                        SourceLocation KernelLocation) {
  KernelDescs.resize(KernelDescs.size() + 1);
  KernelDescs.back().Name = std::string(KernelName);
  KernelDescs.back().NameType = KernelNameType;
  KernelDescs.back().StableName = std::string(KernelStableName);
  KernelDescs.back().KernelLocation = KernelLocation;
}

void SYCLIntegrationHeader::addParamDesc(kernel_param_kind_t Kind, int Info,
                                         unsigned Offset) {
  auto *K = getCurKernelDesc();
  assert(K && "no kernels");
  K->Params.push_back(KernelParamDesc());
  KernelParamDesc &PD = K->Params.back();
  PD.Kind = Kind;
  PD.Info = Info;
  PD.Offset = Offset;
}

void SYCLIntegrationHeader::endKernel() {
  // nop for now
}

void SYCLIntegrationHeader::addSpecConstant(StringRef IDName, QualType IDType) {
  SpecConsts.emplace_back(std::make_pair(IDType, IDName.str()));
}

SYCLIntegrationHeader::SYCLIntegrationHeader(DiagnosticsEngine &_Diag,
                                             bool _UnnamedLambdaSupport,
                                             Sema &_S)
    : Diag(_Diag), UnnamedLambdaSupport(_UnnamedLambdaSupport), S(_S) {}

// -----------------------------------------------------------------------------
// Utility class methods
// -----------------------------------------------------------------------------

bool Util::isSyclAccessorType(const QualType &Ty) {
  return isSyclType(Ty, "accessor", true /*Tmpl*/);
}

bool Util::isSyclSamplerType(const QualType &Ty) {
  return isSyclType(Ty, "sampler");
}

bool Util::isSyclStreamType(const QualType &Ty) {
  return isSyclType(Ty, "stream");
}

bool Util::isSyclHalfType(const QualType &Ty) {
  const StringRef &Name = "half";
  std::array<DeclContextDesc, 5> Scopes = {
      Util::DeclContextDesc{clang::Decl::Kind::Namespace, "cl"},
      Util::DeclContextDesc{clang::Decl::Kind::Namespace, "sycl"},
      Util::DeclContextDesc{clang::Decl::Kind::Namespace, "detail"},
      Util::DeclContextDesc{clang::Decl::Kind::Namespace, "half_impl"},
      Util::DeclContextDesc{Decl::Kind::CXXRecord, Name}};
  return matchQualifiedTypeName(Ty, Scopes);
}

bool Util::isSyclSpecConstantType(const QualType &Ty) {
  const StringRef &Name = "spec_constant";
  std::array<DeclContextDesc, 4> Scopes = {
      Util::DeclContextDesc{clang::Decl::Kind::Namespace, "cl"},
      Util::DeclContextDesc{clang::Decl::Kind::Namespace, "sycl"},
      Util::DeclContextDesc{clang::Decl::Kind::Namespace, "experimental"},
      Util::DeclContextDesc{Decl::Kind::ClassTemplateSpecialization, Name}};
  return matchQualifiedTypeName(Ty, Scopes);
}

bool Util::isSyclType(const QualType &Ty, StringRef Name, bool Tmpl) {
  Decl::Kind ClassDeclKind =
      Tmpl ? Decl::Kind::ClassTemplateSpecialization : Decl::Kind::CXXRecord;
  std::array<DeclContextDesc, 3> Scopes = {
      Util::DeclContextDesc{clang::Decl::Kind::Namespace, "cl"},
      Util::DeclContextDesc{clang::Decl::Kind::Namespace, "sycl"},
      Util::DeclContextDesc{ClassDeclKind, Name}};
  return matchQualifiedTypeName(Ty, Scopes);
}

bool Util::matchQualifiedTypeName(const QualType &Ty,
                                  ArrayRef<Util::DeclContextDesc> Scopes) {
  // The idea: check the declaration context chain starting from the type
  // itself. At each step check the context is of expected kind
  // (namespace) and name.
  const CXXRecordDecl *RecTy = Ty->getAsCXXRecordDecl();

  if (!RecTy)
    return false; // only classes/structs supported
  const auto *Ctx = cast<DeclContext>(RecTy);
  StringRef Name = "";

  for (const auto &Scope : llvm::reverse(Scopes)) {
    clang::Decl::Kind DK = Ctx->getDeclKind();

    if (DK != Scope.first)
      return false;

    switch (DK) {
    case clang::Decl::Kind::ClassTemplateSpecialization:
      // ClassTemplateSpecializationDecl inherits from CXXRecordDecl
    case clang::Decl::Kind::CXXRecord:
      Name = cast<CXXRecordDecl>(Ctx)->getName();
      break;
    case clang::Decl::Kind::Namespace:
      Name = cast<NamespaceDecl>(Ctx)->getName();
      break;
    default:
      llvm_unreachable("matchQualifiedTypeName: decl kind not supported");
    }
    if (Name != Scope.second)
      return false;
    Ctx = Ctx->getParent();
  }
  return Ctx->isTranslationUnit();
}<|MERGE_RESOLUTION|>--- conflicted
+++ resolved
@@ -676,249 +676,6 @@
   }
 }
 
-<<<<<<< HEAD
-// Creates body for new OpenCL kernel. This body contains initialization of SYCL
-// kernel object fields with kernel parameters and a little bit transformed body
-// of the kernel caller function.
-static CompoundStmt *CreateOpenCLKernelBody(Sema &S,
-                                            FunctionDecl *KernelCallerFunc,
-                                            DeclContext *KernelDecl) {
-  llvm::SmallVector<Stmt *, 16> BodyStmts;
-  CXXRecordDecl *LC = getKernelObjectType(KernelCallerFunc);
-  assert(LC && "Kernel object must be available");
-
-  if (getKernelInvocationKind(KernelCallerFunc) == InvokeParallelForWorkGroup) {
-    CXXRecordDecl *LambdaObjTy =
-        KernelCallerFunc->getParamDecl(0)->getType()->getAsCXXRecordDecl();
-    assert(LambdaObjTy &&
-           "unexpected kernel_parallel_for_work_group parameter type");
-    FindPFWGLambdaFnVisitor V(LambdaObjTy);
-    V.TraverseStmt(KernelCallerFunc->getBody());
-    CXXMethodDecl *WGLambdaFn = V.getLambdaFn();
-    assert(WGLambdaFn && "PFWG lambda not found");
-    // Mark the function that it "works" in a work group scope:
-    // NOTE: In case of parallel_for_work_item the marker call itself is marked
-    //       with work item scope attribute, here  the '()' operator of the
-    //       object passed as parameter is marked. This is an optimization -
-    //       there are a lot of locals created at parallel_for_work_group scope
-    //       before calling the lambda - it is more efficient to have all of
-    //       them in the private address space rather then sharing via the local
-    //       AS. See parallel_for_work_group implementation in the SYCL headers.
-    if (!WGLambdaFn->hasAttr<SYCLScopeAttr>()) {
-      WGLambdaFn->addAttr(SYCLScopeAttr::CreateImplicit(
-          S.getASTContext(), SYCLScopeAttr::Level::WorkGroup));
-      // Search and mark parallel_for_work_item calls:
-      MarkWIScopeFnVisitor MarkWIScope(S.getASTContext());
-      MarkWIScope.TraverseDecl(WGLambdaFn);
-      // Now mark local variables declared in the PFWG lambda with work group
-      // scope attribute
-      addScopeAttrToLocalVars(*WGLambdaFn);
-    }
-  }
-
-  TypeSourceInfo *TSInfo = LC->isLambda() ? LC->getLambdaTypeInfo() : nullptr;
-
-  // Create a local kernel object (lambda or functor) assembled from the
-  // incoming formal parameters
-  auto KernelObjClone = VarDecl::Create(
-      S.Context, KernelDecl, SourceLocation(), SourceLocation(),
-      LC->getIdentifier(), QualType(LC->getTypeForDecl(), 0), TSInfo, SC_None);
-  Stmt *DS = new (S.Context) DeclStmt(DeclGroupRef(KernelObjClone),
-                                      SourceLocation(), SourceLocation());
-  BodyStmts.push_back(DS);
-  auto KernelObjCloneRef =
-      DeclRefExpr::Create(S.Context, NestedNameSpecifierLoc(), SourceLocation(),
-                          KernelObjClone, false, DeclarationNameInfo(),
-                          QualType(LC->getTypeForDecl(), 0), VK_LValue);
-
-  auto KernelFuncDecl = cast<FunctionDecl>(KernelDecl);
-  auto KernelFuncParam =
-      KernelFuncDecl->param_begin(); // Iterator to ParamVarDecl (VarDecl)
-  if (KernelFuncParam) {
-    llvm::SmallVector<Expr *, 16> InitExprs;
-    InitializedEntity VarEntity =
-        InitializedEntity::InitializeVariable(KernelObjClone);
-    // Use Default Initialization because passing a million arguments for each
-    // functor is a little too complex for now.
-    // The base class aggregate initialization/code gen is done before Fields
-    // which is why this precedes it.
-    for (const auto Base : LC->bases()) {
-      // Parent should probably point to whatever this base classes parent is,
-      // I know it has a parent i.e. tile_base so it should probably be that.
-      InitializedEntity Entity =
-          InitializedEntity::InitializeBase(S.Context, &Base,
-            /*IsInheritedVirtualBase*/false/*,Parent=nullptr*/);
-
-      InitializationKind InitKind =
-          InitializationKind::CreateDefault(SourceLocation());
-      InitializationSequence InitSeq(S, Entity, InitKind, None);
-      ExprResult BaseInit = InitSeq.Perform(S, Entity, InitKind, None);
-      InitExprs.push_back(BaseInit.get());
-    }
-
-    for (auto Field : LC->fields()) {
-      // Creates Expression for special SYCL object: accessor or sampler.
-      // All special SYCL objects must have __init method, here we use it to
-      // initialize them. We create call of __init method and pass built kernel
-      // arguments as parameters to the __init method.
-      auto getExprForSpecialSYCLObj = [&](const QualType &paramTy,
-                                          FieldDecl *Field,
-                                          const CXXRecordDecl *CRD,
-                                          Expr *Base) {
-        // All special SYCL objects must have __init method
-        CXXMethodDecl *InitMethod = getInitMethod(CRD);
-        assert(InitMethod &&
-               "The accessor/sampler must have the __init method");
-        unsigned NumParams = InitMethod->getNumParams();
-        llvm::SmallVector<Expr *, 4> ParamDREs(NumParams);
-        auto KFP = KernelFuncParam;
-        for (size_t I = 0; I < NumParams; ++KFP, ++I) {
-          QualType ParamType = (*KFP)->getOriginalType();
-          ParamDREs[I] = DeclRefExpr::Create(
-              S.Context, NestedNameSpecifierLoc(), SourceLocation(), *KFP,
-              false, DeclarationNameInfo(), ParamType, VK_LValue);
-        }
-        std::advance(KernelFuncParam, NumParams - 1);
-
-        DeclAccessPair FieldDAP = DeclAccessPair::make(Field, AS_none);
-        // [kernel_obj or wrapper object].special_obj
-        auto SpecialObjME = MemberExpr::Create(
-            S.Context, Base, false, SourceLocation(), NestedNameSpecifierLoc(),
-            SourceLocation(), Field, FieldDAP,
-            DeclarationNameInfo(Field->getDeclName(), SourceLocation()),
-            nullptr, Field->getType(), VK_LValue, OK_Ordinary, NOUR_None);
-
-        // [kernel_obj or wrapper object].special_obj.__init
-        DeclAccessPair MethodDAP = DeclAccessPair::make(InitMethod, AS_none);
-        auto ME = MemberExpr::Create(
-            S.Context, SpecialObjME, false, SourceLocation(),
-            NestedNameSpecifierLoc(), SourceLocation(), InitMethod, MethodDAP,
-            DeclarationNameInfo(InitMethod->getDeclName(), SourceLocation()),
-            nullptr, InitMethod->getType(), VK_LValue, OK_Ordinary, NOUR_None);
-
-        // Not referenced -> not emitted
-        S.MarkFunctionReferenced(SourceLocation(), InitMethod, true);
-
-        QualType ResultTy = InitMethod->getReturnType();
-        ExprValueKind VK = Expr::getValueKindForType(ResultTy);
-        ResultTy = ResultTy.getNonLValueExprType(S.Context);
-
-        llvm::SmallVector<Expr *, 4> ParamStmts;
-        const auto *Proto = cast<FunctionProtoType>(InitMethod->getType());
-        S.GatherArgumentsForCall(SourceLocation(), InitMethod, Proto, 0,
-                                 ParamDREs, ParamStmts);
-        // [kernel_obj or wrapper object].accessor.__init(_ValueType*,
-        // range<int>, range<int>, id<int>)
-        CXXMemberCallExpr *Call = CXXMemberCallExpr::Create(
-            S.Context, ME, ParamStmts, ResultTy, VK, SourceLocation());
-        BodyStmts.push_back(Call);
-      };
-
-      // Recursively search for accessor fields to initialize them with kernel
-      // parameters
-      std::function<void(const CXXRecordDecl *, Expr *)>
-          getExprForWrappedAccessorInit = [&](const CXXRecordDecl *CRD,
-                                              Expr *Base) {
-            for (auto *WrapperFld : CRD->fields()) {
-              QualType FldType = WrapperFld->getType();
-              CXXRecordDecl *WrapperFldCRD = FldType->getAsCXXRecordDecl();
-              if (FldType->isStructureOrClassType()) {
-                if (Util::isSyclAccessorType(FldType)) {
-                  // Accessor field found - create expr to initialize this
-                  // accessor object. Need to start from the next target
-                  // function parameter, since current one is the wrapper object
-                  // or parameter of the previous processed accessor object.
-                  KernelFuncParam++;
-                  getExprForSpecialSYCLObj(FldType, WrapperFld, WrapperFldCRD,
-                                           Base);
-                } else {
-                  // Field is a structure or class so change the wrapper object
-                  // and recursively search for accessor field.
-                  DeclAccessPair WrapperFieldDAP =
-                      DeclAccessPair::make(WrapperFld, AS_none);
-                  auto NewBase = MemberExpr::Create(
-                      S.Context, Base, false, SourceLocation(),
-                      NestedNameSpecifierLoc(), SourceLocation(), WrapperFld,
-                      WrapperFieldDAP,
-                      DeclarationNameInfo(WrapperFld->getDeclName(),
-                                          SourceLocation()),
-                      nullptr, WrapperFld->getType(), VK_LValue, OK_Ordinary,
-                      NOUR_None);
-                  getExprForWrappedAccessorInit(WrapperFldCRD, NewBase);
-                }
-              }
-            }
-          };
-
-      // Run through kernel object fields and add initialization for them using
-      // built kernel parameters. There are a several possible cases:
-      //   - Kernel object field is a SYCL special object (SYCL accessor or SYCL
-      //     sampler). These objects has a special initialization scheme - using
-      //     __init method.
-      //   - Kernel object field has a scalar type. In this case we should add
-      //     simple initialization.
-      //   - Kernel object field has a structure or class type. Same handling as
-      //     a scalar but we should check if this structure/class contains
-      //     accessors and add initialization for them properly.
-      QualType FieldType = Field->getType();
-      CXXRecordDecl *CRD = FieldType->getAsCXXRecordDecl();
-      InitializedEntity Entity =
-          InitializedEntity::InitializeMember(Field, &VarEntity);
-      if (Util::isSyclAccessorType(FieldType) ||
-          Util::isSyclSamplerType(FieldType)) {
-        // Initialize with the default constructor.
-        InitializationKind InitKind =
-            InitializationKind::CreateDefault(SourceLocation());
-        InitializationSequence InitSeq(S, Entity, InitKind, None);
-        ExprResult MemberInit = InitSeq.Perform(S, Entity, InitKind, None);
-        InitExprs.push_back(MemberInit.get());
-        getExprForSpecialSYCLObj(FieldType, Field, CRD, KernelObjCloneRef);
-      } else if (CRD || FieldType->isScalarType()) {
-        // If field has built-in or a structure/class type just initialize
-        // this field with corresponding kernel argument using copy
-        // initialization.
-        QualType ParamType = (*KernelFuncParam)->getOriginalType();
-        Expr *DRE =
-            DeclRefExpr::Create(S.Context, NestedNameSpecifierLoc(),
-                                SourceLocation(), *KernelFuncParam, false,
-                                DeclarationNameInfo(), ParamType, VK_LValue);
-
-        if (FieldType->isPointerType() &&
-            FieldType->getPointeeType().getAddressSpace() !=
-                ParamType->getPointeeType().getAddressSpace())
-          DRE = ImplicitCastExpr::Create(S.Context, FieldType,
-                                         CK_AddressSpaceConversion, DRE,
-                                         nullptr, VK_LValue);
-        InitializationKind InitKind =
-            InitializationKind::CreateCopy(SourceLocation(), SourceLocation());
-        InitializationSequence InitSeq(S, Entity, InitKind, DRE);
-
-        ExprResult MemberInit = InitSeq.Perform(S, Entity, InitKind, DRE);
-        InitExprs.push_back(MemberInit.get());
-
-        if (CRD) {
-          // If a structure/class type has accessor fields then we need to
-          // initialize these accessors in proper way by calling __init method
-          // of the accessor and passing corresponding kernel parameters.
-          DeclAccessPair FieldDAP = DeclAccessPair::make(Field, AS_none);
-          auto Lhs = MemberExpr::Create(
-              S.Context, KernelObjCloneRef, false, SourceLocation(),
-              NestedNameSpecifierLoc(), SourceLocation(), Field, FieldDAP,
-              DeclarationNameInfo(Field->getDeclName(), SourceLocation()),
-              nullptr, Field->getType(), VK_LValue, OK_Ordinary, NOUR_None);
-          getExprForWrappedAccessorInit(CRD, Lhs);
-        }
-      } else {
-        llvm_unreachable("Unsupported field type");
-      }
-      KernelFuncParam++;
-    }
-    Expr *ILE = new (S.Context)
-        InitListExpr(S.Context, SourceLocation(), InitExprs, SourceLocation());
-    ILE->setType(QualType(LC->getTypeForDecl(), 0));
-    KernelObjClone->setInit(ILE);
-  }
-=======
 /// Return method by name
 static CXXMethodDecl *getMethodByName(const CXXRecordDecl *CRD,
                                       const std::string &MethodName) {
@@ -930,7 +687,6 @@
   Method = (It != CRD->methods().end()) ? *It : nullptr;
   return Method;
 }
->>>>>>> 2cdbf729
 
 static KernelInvocationKind
 getKernelInvocationKind(FunctionDecl *KernelCallerFunc) {
@@ -981,27 +737,6 @@
   assert(TAL && "No template argument info");
   return TAL->get(0).getAsType().getCanonicalType();
 }
-
-// Gets a name for the OpenCL kernel function, calculated from the first
-// template argument of the kernel caller function.
-static std::pair<std::string, std::string>
-constructKernelName(Sema &S, FunctionDecl *KernelCallerFunc,
-                    MangleContext &MC) {
-  QualType KernelNameType =
-      calculateKernelNameType(S.getASTContext(), KernelCallerFunc);
-
-  SmallString<256> Result;
-  llvm::raw_svector_ostream Out(Result);
-
-  MC.mangleTypeName(KernelNameType, Out);
-
-  return {std::string(Out.str()),
-          PredefinedExpr::ComputeName(S.getASTContext(),
-                                      PredefinedExpr::UniqueStableNameType,
-                                      KernelNameType)};
-}
-
-<<<<<<< HEAD
 
 // First pass at a name gen function currently just inefficently rips all
 // illegal function name characters from the type to make the name.
@@ -1028,10 +763,35 @@
   // If we just remove all commas we get 111 for both names, if we replace with
   // an underscore we get: 1_11, 11_1.
   for(StringRef s : { "::", "<", ">", ",", " " } )
-    for (auto Pos = S.find(s); Pos != StringRef::npos; Pos = S.find(s, Pos))
+    for (auto Pos = S.find(s.str()); Pos != StringRef::npos; Pos = S.find(s.str(), Pos))
       (s == ",") ? S.replace(Pos, s.size(), "_") : S.erase(Pos, s.size());
 
   return S;
+}
+
+// Gets a name for the OpenCL kernel function, calculated from the first
+// template argument of the kernel caller function.
+static std::pair<std::string, std::string>
+constructKernelName(Sema &S, FunctionDecl *KernelCallerFunc,
+                    MangleContext &MC) {
+  QualType KernelNameType =
+      calculateKernelNameType(S.getASTContext(), KernelCallerFunc);
+
+  SmallString<256> Result;
+  llvm::raw_svector_ostream Out(Result);
+
+  // Tile kernel name can't be a mangled type name as it'll make linking
+  // difficult, but it has to be unique so it doesn't clash with other kernels
+  // inside the module.
+  if (S.getLangOpts().SYCLAIEDevice)
+     Out << AIENameGen(KernelNameType.getAsString());
+  else
+    MC.mangleTypeName(KernelNameType, Out);
+
+  return {std::string(Out.str()),
+          PredefinedExpr::ComputeName(S.getASTContext(),
+                                      PredefinedExpr::UniqueStableNameType,
+                                      KernelNameType)};
 }
 
 // Just rips the __global address space from a string as these are appended to
@@ -1163,112 +923,8 @@
   Out << "\n";
 }
 
-/// Adds necessary data describing given kernel to the integration header.
-/// \param H           the integration header object
-/// \param Name        kernel name
-/// \param NameType    type representing kernel name (first template argument
-/// of
-///                      single_task, parallel_for, etc)
-/// \param KernelObjTy kernel object type
-static void populateIntHeader(SYCLIntegrationHeader &H, const StringRef Name,
-                              QualType NameType, CXXRecordDecl *KernelObjTy) {
-
-  ASTContext &Ctx = KernelObjTy->getASTContext();
-  const ASTRecordLayout &Layout = Ctx.getASTRecordLayout(KernelObjTy);
-  const std::string StableName = PredefinedExpr::ComputeName(
-      Ctx, PredefinedExpr::UniqueStableNameExpr, NameType);
-  H.startKernel(Name, NameType, StableName);
-
-  auto populateHeaderForAccessor = [&](const QualType &ArgTy, uint64_t Offset) {
-    // The parameter is a SYCL accessor object.
-    // The Info field of the parameter descriptor for accessor contains
-    // two template parameters packed into an integer field:
-    //   - target (e.g. global_buffer, constant_buffer, local);
-    //   - dimension of the accessor.
-    const auto *AccTy = ArgTy->getAsCXXRecordDecl();
-    assert(AccTy && "accessor must be of a record type");
-    const auto *AccTmplTy = cast<ClassTemplateSpecializationDecl>(AccTy);
-    int Dims = static_cast<int>(
-        AccTmplTy->getTemplateArgs()[1].getAsIntegral().getExtValue());
-    int Info = getAccessTarget(AccTmplTy) | (Dims << 11);
-    H.addParamDesc(SYCLIntegrationHeader::kind_accessor, Info, Offset);
-  };
-
-  std::function<void(const QualType &, uint64_t Offset)>
-      populateHeaderForWrappedAccessors = [&](const QualType &ArgTy,
-                                              uint64_t Offset) {
-        const auto *Wrapper = ArgTy->getAsCXXRecordDecl();
-        for (const auto *WrapperFld : Wrapper->fields()) {
-          QualType FldType = WrapperFld->getType();
-          if (FldType->isStructureOrClassType()) {
-            ASTContext &WrapperCtx = Wrapper->getASTContext();
-            const ASTRecordLayout &WrapperLayout =
-                WrapperCtx.getASTRecordLayout(Wrapper);
-            // Get offset (in bytes) of the field in wrapper class or struct
-            uint64_t OffsetInWrapper =
-                WrapperLayout.getFieldOffset(WrapperFld->getFieldIndex()) / 8;
-            if (Util::isSyclAccessorType(FldType)) {
-              // This is an accesor - populate the header appropriately
-              populateHeaderForAccessor(FldType, Offset + OffsetInWrapper);
-            } else {
-              // This is an other class or struct - recursively search for an
-              // accessor field
-              populateHeaderForWrappedAccessors(FldType,
-                                                Offset + OffsetInWrapper);
-            }
-          }
-        }
-      };
-
-  for (const auto Fld : KernelObjTy->fields()) {
-    QualType ActualArgType;
-    QualType ArgTy = Fld->getType();
-
-    // Get offset in bytes
-    uint64_t Offset = Layout.getFieldOffset(Fld->getFieldIndex()) / 8;
-
-    if (Util::isSyclAccessorType(ArgTy)) {
-      populateHeaderForAccessor(ArgTy, Offset);
-    } else if (Util::isSyclSamplerType(ArgTy)) {
-      // The parameter is a SYCL sampler object
-      const auto *SamplerTy = ArgTy->getAsCXXRecordDecl();
-      assert(SamplerTy && "sampler must be of a record type");
-
-      CXXMethodDecl *InitMethod = getInitMethod(SamplerTy);
-      assert(InitMethod && "sampler must have __init method");
-
-      // sampler __init method has only one argument
-      auto *FuncDecl = cast<FunctionDecl>(InitMethod);
-      ParmVarDecl *SamplerArg = FuncDecl->getParamDecl(0);
-      assert(SamplerArg && "sampler __init method must have sampler parameter");
-      uint64_t Sz = Ctx.getTypeSizeInChars(SamplerArg->getType()).getQuantity();
-      H.addParamDesc(SYCLIntegrationHeader::kind_sampler,
-                     static_cast<unsigned>(Sz), static_cast<unsigned>(Offset));
-    } else if (ArgTy->isPointerType()) {
-      uint64_t Sz = Ctx.getTypeSizeInChars(Fld->getType()).getQuantity();
-      H.addParamDesc(SYCLIntegrationHeader::kind_pointer,
-                     static_cast<unsigned>(Sz), static_cast<unsigned>(Offset));
-    } else if (ArgTy->isStructureOrClassType() || ArgTy->isScalarType()) {
-      // the parameter is an object of standard layout type or scalar;
-      // the check for standard layout is done elsewhere
-      uint64_t Sz = Ctx.getTypeSizeInChars(Fld->getType()).getQuantity();
-      H.addParamDesc(SYCLIntegrationHeader::kind_std_layout,
-                     static_cast<unsigned>(Sz), static_cast<unsigned>(Offset));
-
-      // check for accessor fields in structure or class and populate the
-      // integration header appropriately
-      if (ArgTy->isStructureOrClassType()) {
-        populateHeaderForWrappedAccessors(ArgTy, Offset);
-      }
-    } else {
-      llvm_unreachable("unsupported kernel parameter type");
-    }
-  }
-}
-=======
 // anonymous namespace so these don't get linkage.
 namespace {
->>>>>>> 2cdbf729
 
 template <typename T> struct bind_param { using type = T; };
 
@@ -1355,17 +1011,6 @@
         (handlers.leaveArray(FD, ET, ElemCount), 0)...};
   }
 
-<<<<<<< HEAD
-
-  // Tile kernel name can't be a mangled type name as it'll make linking
-  // difficult, but it has to be unique so it doesn't clash with other kernels
-  // inside the module.
-  if (getLangOpts().SYCLAIEDevice)
-    Name = AIENameGen(KernelNameType.getAsString());
-
-  // TODO Maybe don't emit integration header inside the Sema?
-  populateIntHeader(getSyclIntegrationHeader(), Name, KernelNameType, LE);
-=======
   template <typename ParentTy, typename... Handlers>
   void VisitRecord(const CXXRecordDecl *Owner, ParentTy &Parent,
                    const CXXRecordDecl *Wrapper, Handlers &... handlers);
@@ -1393,7 +1038,6 @@
           (handlers.leaveField(Owner, Base), 0)...};
     }
   }
->>>>>>> 2cdbf729
 
   template <typename... Handlers>
   void VisitRecordHelper(const CXXRecordDecl *Owner,
@@ -1402,15 +1046,6 @@
     VisitRecordFields(Owner, handlers...);
   }
 
-<<<<<<< HEAD
-  // Generate Main prior to header gen in-case we need to pass across any
-  // information to the header.
-  if (getLangOpts().SYCLAIEDevice)
-    populateMainEntryPoint(Name, OpenCLKernel);
-
-  // Let's copy source location of a functor/lambda to emit nicer diagnostics
-  OpenCLKernel->setLocation(LE->getLocation());
-=======
   // FIXME: Can this be refactored/handled some other way?
   template <typename ParentTy, typename... Handlers>
   void VisitStreamRecord(const CXXRecordDecl *Owner, ParentTy &Parent,
@@ -1430,7 +1065,6 @@
     (void)std::initializer_list<int>{
         (handlers.leaveStruct(Owner, Parent), 0)...};
   }
->>>>>>> 2cdbf729
 
   template <typename... Handlers>
   void VisitRecordBases(const CXXRecordDecl *KernelFunctor,
@@ -2460,6 +2094,11 @@
       *this, getSyclIntegrationHeader(), KernelObj,
       calculateKernelNameType(Context, KernelCallerFunc), KernelName,
       StableName);
+
+  // Generate Main prior to header gen in-case we need to pass across any
+  // information to the header.
+  if (getLangOpts().SYCLAIEDevice)
+    populateMainEntryPoint(KernelName, KernelCallerFunc);
 
   ConstructingOpenCLKernel = true;
   KernelObjVisitor Visitor{*this};
