--- conflicted
+++ resolved
@@ -75,108 +75,6 @@
   if (!RD)
     return false;
 
-<<<<<<< HEAD
-/// Various utilities.
-class Util {
-public:
-  using DeclContextDesc = std::pair<Decl::Kind, StringRef>;
-
-  template <size_t N>
-  static constexpr DeclContextDesc MakeDeclContextDesc(Decl::Kind K,
-                                                       const char (&Str)[N]) {
-    // FIXME: This SHOULD be able to use the StringLiteral constructor here
-    // instead, however this seems to fail with an 'invalid string literal' note
-    // on the correct constructor in some build configurations.  We need to
-    // figure that out before reverting this to use the StringLiteral
-    // constructor.
-    return DeclContextDesc{K, StringRef{Str, N - 1}};
-  }
-
-  static constexpr DeclContextDesc MakeDeclContextDesc(Decl::Kind K,
-                                                       StringRef SR) {
-    return DeclContextDesc{K, SR};
-  }
-
-  /// Checks whether given clang type is a full specialization of the SYCL
-  /// accessor class.
-  static bool isSyclAccessorType(QualType Ty);
-
-  /// Checks whether given clang type is a full specialization of the SYCL
-  /// sampler class.
-  static bool isSyclSamplerType(QualType Ty);
-
-  /// Checks whether given clang type is a full specialization of the SYCL
-  /// stream class.
-  static bool isSyclStreamType(QualType Ty);
-
-  /// Checks whether given clang type is a full specialization of the SYCL
-  /// half class.
-  static bool isSyclHalfType(QualType Ty);
-
-  /// Checks whether given clang type is a full specialization of the SYCL
-  /// accessor_property_list class.
-  static bool isAccessorPropertyListType(QualType Ty);
-
-  /// Checks whether given clang type is a full specialization of the SYCL
-  /// no_alias class.
-  static bool isSyclAccessorNoAliasPropertyType(QualType Ty);
-
-  /// Checks whether given clang type is a full specialization of the SYCL
-  /// buffer_location class.
-  static bool isSyclBufferLocationType(QualType Ty);
-
-  /// Checks whether given clang type is a standard SYCL API class with given
-  /// name.
-  /// \param Ty    the clang type being checked
-  /// \param Name  the class name checked against
-  /// \param Tmpl  whether the class is template instantiation or simple record
-  static bool isSyclType(QualType Ty, StringRef Name, bool Tmpl = false);
-
-  /// Checks whether given clang type is a standard ACAP API class with given
-  /// name.
-  /// \param Ty    the clang type being checked
-  /// \param Name  the class name checked against
-  /// \param Tmpl  whether the class is template instantiation or simple record
-  static bool isAcapSyclType(QualType Ty, StringRef Name, bool Tmpl = false);
-
-  /// Checks whether given clang type is a full specialization of the ACAP SYCL
-  /// accessor class
-  static bool isAcapAccessorType(QualType Ty);
-
-  /// Checks whether given function is a standard SYCL API function with given
-  /// name.
-  /// \param FD    the function being checked.
-  /// \param Name  the function name to be checked against.
-  static bool isSyclFunction(const FunctionDecl *FD, StringRef Name);
-
-  /// Checks whether given clang type is a full specialization of the SYCL
-  /// specialization constant class.
-  static bool isSyclSpecConstantType(QualType Ty);
-
-  /// Checks whether given clang type is a full specialization of the SYCL
-  /// specialization id class.
-  static bool isSyclSpecIdType(QualType Ty);
-
-  /// Checks whether given clang type is a full specialization of the SYCL
-  /// kernel_handler class.
-  static bool isSyclKernelHandlerType(QualType Ty);
-
-  // Checks declaration context hierarchy.
-  /// \param DC     the context of the item to be checked.
-  /// \param Scopes the declaration scopes leading from the item context to the
-  ///               translation unit (excluding the latter)
-  static bool matchContext(const DeclContext *DC,
-                           ArrayRef<Util::DeclContextDesc> Scopes);
-
-  /// Checks whether given clang type is declared in the given hierarchy of
-  /// declaration contexts.
-  /// \param Ty         the clang type being checked
-  /// \param Scopes     the declaration scopes leading from the type to the
-  ///     translation unit (excluding the latter)
-  static bool matchQualifiedTypeName(QualType Ty,
-                                     ArrayRef<Util::DeclContextDesc> Scopes);
-};
-=======
   if (const auto *Attr = RD->getAttr<SYCLTypeAttr>())
     return Attr->getType() == TypeName;
 
@@ -187,6 +85,10 @@
         return Attr->getType() == TypeName;
 
   return false;
+}
+
+static bool isAcapAccessorType(QualType Ty) {
+  return isSyclType(Ty, SYCLTypeAttr::acap_accessor);
 }
 
 static bool isSyclAccessorType(QualType Ty) {
@@ -204,7 +106,6 @@
     if (const auto *Parent = dyn_cast<CXXRecordDecl>(RD->getParent()))
       if (const auto *Attr = Parent->getAttr<SYCLTypeAttr>())
         return Attr->getType() == TypeName;
->>>>>>> 9c7d632a
 
   return false;
 }
@@ -856,19 +757,11 @@
     if (!CurrentDecl)
       return;
 
-<<<<<<< HEAD
-    /// This will print a uniqued call graph of function being complied for the device.
-    /// This is useful for debugging how a function ended up in device code.
-    LLVM_DEBUG(if (!DeviceFunctions.contains(CurrentDecl)) {
-      for (std::size_t i = 0; i < CallStack.size(); i++)
-        llvm::dbgs() << "  ";
-=======
     /// This will print a uniqued call graph of functions being complied for the
     /// device. This is useful for debugging how a function ended up in device
     /// code.
     LLVM_DEBUG(if (!DeviceFunctions.contains(CurrentDecl)) {
       llvm::dbgs() << std::string(CallStack.size(), ' ');
->>>>>>> 9c7d632a
       llvm::dbgs() << CurrentDecl->getQualifiedNameAsString() << "\n";
     });
 
@@ -1393,23 +1286,13 @@
       // Handle accessor class as base
       if (isSyclSpecialType(BaseTy, SemaRef))
         (void)std::initializer_list<int>{
-<<<<<<< HEAD
-            (Handlers.handleSyclAccessorType(Owner, Base, BaseTy), 0)...};
-      } else if (Util::isAcapAccessorType(BaseTy)) {
+            (Handlers.handleSyclSpecialType(Owner, Base, BaseTy), 0)...};
+      else if (isAcapAccessorType(BaseTy))
         (void)std::initializer_list<int>{
             (Handlers.handleAcapAccessorType(Owner, Base, BaseTy), 0)...};
-      } else if (Util::isSyclStreamType(BaseTy)) {
-        // Handle stream class as base
-        (void)std::initializer_list<int>{
-            (Handlers.handleSyclStreamType(Owner, Base, BaseTy), 0)...};
-      } else
-=======
-            (Handlers.handleSyclSpecialType(Owner, Base, BaseTy), 0)...};
-      else
->>>>>>> 9c7d632a
-        // For all other bases, visit the record
-        visitRecord(Owner, Base, BaseTy->getAsCXXRecordDecl(), BaseTy,
-                    Handlers...);
+      // For all other bases, visit the record
+      visitRecord(Owner, Base, BaseTy->getAsCXXRecordDecl(), BaseTy,
+                  Handlers...);
     }
   }
 
@@ -1481,21 +1364,11 @@
   template <typename... HandlerTys>
   void visitField(const CXXRecordDecl *Owner, FieldDecl *Field,
                   QualType FieldTy, HandlerTys &... Handlers) {
-<<<<<<< HEAD
-    if (Util::isSyclAccessorType(FieldTy))
-      KF_FOR_EACH(handleSyclAccessorType, Field, FieldTy);
-    else if (Util::isAcapAccessorType(FieldTy))
-      KF_FOR_EACH(handleAcapAccessorType, Field, FieldTy);
-    else if (Util::isSyclSamplerType(FieldTy))
-      KF_FOR_EACH(handleSyclSamplerType, Field, FieldTy);
-    else if (Util::isSyclHalfType(FieldTy))
-      KF_FOR_EACH(handleSyclHalfType, Field, FieldTy);
-    else if (Util::isSyclSpecConstantType(FieldTy))
-=======
     if (isSyclSpecialType(FieldTy, SemaRef))
       KF_FOR_EACH(handleSyclSpecialType, Field, FieldTy);
+    else if (isAcapAccessorType(FieldTy))
+      KF_FOR_EACH(handleAcapAccessorType, Field, FieldTy);
     else if (isSyclType(FieldTy, SYCLTypeAttr::spec_constant))
->>>>>>> 9c7d632a
       KF_FOR_EACH(handleSyclSpecConstantType, Field, FieldTy);
     else if (FieldTy->isStructureOrClassType()) {
       if (KF_FOR_EACH(handleStructType, Field, FieldTy)) {
@@ -1557,24 +1430,17 @@
   // Mark these virtual so that we can use override in the implementer classes,
   // despite virtual dispatch never being used.
 
-<<<<<<< HEAD
-  // Accessor can be a base class or a field decl, so both must be handled.
-  virtual bool handleSyclAccessorType(const CXXRecordDecl *,
-                                      const CXXBaseSpecifier &, QualType) {
-    return true;
-  }
-  virtual bool handleSyclAccessorType(FieldDecl *, QualType) { return true; }
   virtual bool handleAcapAccessorType(const CXXRecordDecl *,
                                       const CXXBaseSpecifier &, QualType) {
     return true;
   }
-  virtual bool handleAcapAccessorType(FieldDecl *, QualType) { return true; }
-  virtual bool handleSyclSamplerType(const CXXRecordDecl *,
-=======
+  virtual bool handleAcapAccessorType(FieldDecl *FD, QualType FieldTy) {
+    return true;
+  }
+
   // SYCL special class can be a base class or a field decl, so both must be
   // handled.
   virtual bool handleSyclSpecialType(const CXXRecordDecl *,
->>>>>>> 9c7d632a
                                      const CXXBaseSpecifier &, QualType) {
     return true;
   }
@@ -3925,54 +3791,6 @@
     return true;
   }
 
-<<<<<<< HEAD
-  bool handleSyclAccessorType(FieldDecl *FD, QualType FieldTy) final {
-    const auto *AccTy =
-        cast<ClassTemplateSpecializationDecl>(FieldTy->getAsRecordDecl());
-    assert(AccTy->getTemplateArgs().size() >= 2 &&
-           "Incorrect template args for Accessor Type");
-    int Dims = static_cast<int>(
-        AccTy->getTemplateArgs()[1].getAsIntegral().getExtValue());
-    int Info = getAccessTarget(AccTy) | (Dims << 11);
-
-    Header.addParamDesc(SYCLIntegrationHeader::kind_accessor, Info,
-                        CurOffset + offsetOf(FD, FieldTy));
-    return true;
-  }
-
-  bool handleAcapAccessorType(const CXXRecordDecl *RD,
-                              const CXXBaseSpecifier &BC,
-                              QualType FieldTy) final {
-    Header.addParamDesc(SYCLIntegrationHeader::kind_accessor, 0,
-                        CurOffset +
-                            offsetOf(RD, BC.getType()->getAsCXXRecordDecl()));
-    return true;
-  }
-
-  bool handleAcapAccessorType(FieldDecl *FD, QualType FieldTy) final {
-    Header.addParamDesc(SYCLIntegrationHeader::kind_accessor, 0,
-                        CurOffset + offsetOf(FD, FieldTy));
-    return true;
-  }
-
-  bool handleSyclSamplerType(FieldDecl *FD, QualType FieldTy) final {
-    const auto *SamplerTy = FieldTy->getAsCXXRecordDecl();
-    assert(SamplerTy && "Sampler type must be a C++ record type");
-    CXXMethodDecl *InitMethod = getMethodByName(SamplerTy, InitMethodName);
-    assert(InitMethod && "sampler must have __init method");
-
-    // sampler __init method has only one argument
-    const ParmVarDecl *SamplerArg = InitMethod->getParamDecl(0);
-    assert(SamplerArg && "sampler __init method must have sampler parameter");
-
-    // For samplers, we do some special work to ONLY initialize the first item
-    // to the InitMethod as a performance improvement presumably, so the normal
-    // offsetOf calculation wouldn't work correctly. Therefore, we need to call
-    // a version of addParam where we calculate the offset based on the true
-    // FieldDecl/FieldType pair, rather than the SampleArg type.
-    addParam(SamplerArg->getType(), SYCLIntegrationHeader::kind_sampler,
-             offsetOf(FD, FieldTy));
-=======
   bool handleSyclSpecialType(FieldDecl *FD, QualType FieldTy) final {
     const auto *ClassTy = FieldTy->getAsCXXRecordDecl();
     assert(ClassTy && "Type must be a C++ record type");
@@ -4007,7 +3825,21 @@
       llvm_unreachable(
           "Unexpected SYCL special class when generating integration header");
     }
->>>>>>> 9c7d632a
+    return true;
+  }
+
+  bool handleAcapAccessorType(const CXXRecordDecl *RD,
+                              const CXXBaseSpecifier &BC,
+                              QualType FieldTy) final {
+    Header.addParamDesc(SYCLIntegrationHeader::kind_accessor, 0,
+                        CurOffset +
+                            offsetOf(RD, BC.getType()->getAsCXXRecordDecl()));
+    return true;
+  }
+
+  bool handleAcapAccessorType(FieldDecl *FD, QualType FieldTy) final {
+    Header.addParamDesc(SYCLIntegrationHeader::kind_accessor, 0,
+                        CurOffset + offsetOf(FD, FieldTy));
     return true;
   }
 
@@ -5449,17 +5281,8 @@
   O << "// This is auto-generated SYCL integration header.\n";
   O << "\n";
 
-<<<<<<< HEAD
-  if (IsAIE)
-    O << "#include <triSYCL/detail/kernel_desc.hpp>\n";
-  else {
-    O << "#include <CL/sycl/detail/defines_elementary.hpp>\n";
-    O << "#include <CL/sycl/detail/kernel_desc.hpp>\n";
-  }
-=======
   O << "#include <sycl/detail/defines_elementary.hpp>\n";
   O << "#include <sycl/detail/kernel_desc.hpp>\n";
->>>>>>> 9c7d632a
 
   O << "\n";
 
@@ -5529,17 +5352,12 @@
       FwdDeclEmitter.Visit(K.NameType);
   O << "\n";
 
-<<<<<<< HEAD
   if (IsAIE) {
     O << "namespace trisycl {\n";
   } else {
-    O << "__SYCL_INLINE_NAMESPACE(cl) {\n";
-    O << "namespace sycl {\n";
-  }
-=======
   O << "namespace sycl {\n";
   O << "__SYCL_INLINE_VER_NAMESPACE(_V1) {\n";
->>>>>>> 9c7d632a
+  }
   O << "namespace detail {\n";
 
   // Generate declaration of variable of type __sycl_device_global_registration
@@ -5683,13 +5501,9 @@
   }
   O << "\n";
   O << "} // namespace detail\n";
-  O << "} // __SYCL_INLINE_VER_NAMESPACE(_V1)\n";
+  if (!IsAIE)
+    O << "} // __SYCL_INLINE_VER_NAMESPACE(_V1)\n";
   O << "} // namespace sycl\n";
-<<<<<<< HEAD
-  if (!IsAIE)
-    O << "} // __SYCL_INLINE_NAMESPACE(cl)\n";
-=======
->>>>>>> 9c7d632a
   O << "\n";
 }
 
@@ -5968,209 +5782,6 @@
                                                           VD);
       DeviceGlobOS << "\");\n";
     } else {
-<<<<<<< HEAD
-      OS << "::";
-      VD->getNameForDiagnostic(OS, Policy, true);
-    }
-
-    OS << ">() {\n";
-    OS << "  return \"";
-    OS << SYCLUniqueStableIdExpr::ComputeName(S.getASTContext(), VD);
-    OS << "\";\n";
-    OS << "}\n";
-    OS << "} // namespace detail\n";
-    OS << "} // namespace sycl\n";
-    OS << "} // __SYCL_INLINE_NAMESPACE(cl)\n";
-  }
-
-  if (EmittedFirstSpecConstant)
-    OS << "#include <CL/sycl/detail/spec_const_integration.hpp>\n";
-
-  return true;
-}
-
-// -----------------------------------------------------------------------------
-// Utility class methods
-// -----------------------------------------------------------------------------
-
-bool Util::isSyclAccessorType(QualType Ty) {
-  return isSyclType(Ty, "accessor", true /*Tmpl*/);
-}
-
-bool Util::isSyclSamplerType(QualType Ty) { return isSyclType(Ty, "sampler"); }
-
-bool Util::isSyclStreamType(QualType Ty) { return isSyclType(Ty, "stream"); }
-
-bool Util::isSyclHalfType(QualType Ty) {
-  std::array<DeclContextDesc, 5> Scopes = {
-      Util::MakeDeclContextDesc(Decl::Kind::Namespace, "cl"),
-      Util::MakeDeclContextDesc(Decl::Kind::Namespace, "sycl"),
-      Util::MakeDeclContextDesc(Decl::Kind::Namespace, "detail"),
-      Util::MakeDeclContextDesc(Decl::Kind::Namespace, "half_impl"),
-      Util::MakeDeclContextDesc(Decl::Kind::CXXRecord, "half")};
-  return matchQualifiedTypeName(Ty, Scopes);
-}
-
-bool Util::isSyclSpecConstantType(QualType Ty) {
-  std::array<DeclContextDesc, 6> Scopes = {
-      Util::MakeDeclContextDesc(Decl::Kind::Namespace, "cl"),
-      Util::MakeDeclContextDesc(Decl::Kind::Namespace, "sycl"),
-      Util::MakeDeclContextDesc(Decl::Kind::Namespace, "ext"),
-      Util::MakeDeclContextDesc(Decl::Kind::Namespace, "oneapi"),
-      Util::MakeDeclContextDesc(Decl::Kind::Namespace, "experimental"),
-      Util::MakeDeclContextDesc(Decl::Kind::ClassTemplateSpecialization,
-                                "spec_constant")};
-  std::array<DeclContextDesc, 5> ScopesDeprecated = {
-      Util::MakeDeclContextDesc(Decl::Kind::Namespace, "cl"),
-      Util::MakeDeclContextDesc(Decl::Kind::Namespace, "sycl"),
-      Util::MakeDeclContextDesc(Decl::Kind::Namespace, "ONEAPI"),
-      Util::MakeDeclContextDesc(Decl::Kind::Namespace, "experimental"),
-      Util::MakeDeclContextDesc(Decl::Kind::ClassTemplateSpecialization,
-                                "spec_constant")};
-  return matchQualifiedTypeName(Ty, Scopes) ||
-         matchQualifiedTypeName(Ty, ScopesDeprecated);
-}
-
-bool Util::isSyclSpecIdType(QualType Ty) {
-  std::array<DeclContextDesc, 3> Scopes = {
-      Util::MakeDeclContextDesc(clang::Decl::Kind::Namespace, "cl"),
-      Util::MakeDeclContextDesc(clang::Decl::Kind::Namespace, "sycl"),
-      Util::MakeDeclContextDesc(Decl::Kind::ClassTemplateSpecialization,
-                                "specialization_id")};
-  return matchQualifiedTypeName(Ty, Scopes);
-}
-
-bool Util::isSyclKernelHandlerType(QualType Ty) {
-  std::array<DeclContextDesc, 3> Scopes = {
-      Util::MakeDeclContextDesc(Decl::Kind::Namespace, "cl"),
-      Util::MakeDeclContextDesc(Decl::Kind::Namespace, "sycl"),
-      Util::MakeDeclContextDesc(Decl::Kind::CXXRecord, "kernel_handler")};
-  return matchQualifiedTypeName(Ty, Scopes);
-}
-
-bool Util::isSyclAccessorNoAliasPropertyType(QualType Ty) {
-  std::array<DeclContextDesc, 7> Scopes = {
-      Util::DeclContextDesc{Decl::Kind::Namespace, "cl"},
-      Util::DeclContextDesc{Decl::Kind::Namespace, "sycl"},
-      Util::DeclContextDesc{Decl::Kind::Namespace, "ext"},
-      Util::DeclContextDesc{Decl::Kind::Namespace, "oneapi"},
-      Util::DeclContextDesc{Decl::Kind::Namespace, "property"},
-      Util::DeclContextDesc{Decl::Kind::CXXRecord, "no_alias"},
-      Util::DeclContextDesc{Decl::Kind::ClassTemplateSpecialization,
-                            "instance"}};
-  std::array<DeclContextDesc, 6> ScopesDeprecated = {
-      Util::DeclContextDesc{Decl::Kind::Namespace, "cl"},
-      Util::DeclContextDesc{Decl::Kind::Namespace, "sycl"},
-      Util::DeclContextDesc{Decl::Kind::Namespace, "ONEAPI"},
-      Util::DeclContextDesc{Decl::Kind::Namespace, "property"},
-      Util::DeclContextDesc{Decl::Kind::CXXRecord, "no_alias"},
-      Util::DeclContextDesc{Decl::Kind::ClassTemplateSpecialization,
-                            "instance"}};
-  return matchQualifiedTypeName(Ty, Scopes) ||
-         matchQualifiedTypeName(Ty, ScopesDeprecated);
-}
-
-bool Util::isSyclBufferLocationType(QualType Ty) {
-  std::array<DeclContextDesc, 7> Scopes = {
-      Util::MakeDeclContextDesc(Decl::Kind::Namespace, "cl"),
-      Util::MakeDeclContextDesc(Decl::Kind::Namespace, "sycl"),
-      Util::MakeDeclContextDesc(Decl::Kind::Namespace, "ext"),
-      Util::MakeDeclContextDesc(Decl::Kind::Namespace, "intel"),
-      Util::MakeDeclContextDesc(Decl::Kind::Namespace, "property"),
-      Util::MakeDeclContextDesc(Decl::Kind::CXXRecord, "buffer_location"),
-      Util::MakeDeclContextDesc(Decl::Kind::ClassTemplateSpecialization,
-                                "instance")};
-  std::array<DeclContextDesc, 6> ScopesDeprecated = {
-      Util::MakeDeclContextDesc(Decl::Kind::Namespace, "cl"),
-      Util::MakeDeclContextDesc(Decl::Kind::Namespace, "sycl"),
-      Util::MakeDeclContextDesc(Decl::Kind::Namespace, "INTEL"),
-      Util::MakeDeclContextDesc(Decl::Kind::Namespace, "property"),
-      Util::MakeDeclContextDesc(Decl::Kind::CXXRecord, "buffer_location"),
-      Util::MakeDeclContextDesc(Decl::Kind::ClassTemplateSpecialization,
-                                "instance")};
-  return matchQualifiedTypeName(Ty, Scopes) ||
-         matchQualifiedTypeName(Ty, ScopesDeprecated);
-}
-
-bool Util::isSyclType(QualType Ty, StringRef Name, bool Tmpl) {
-  Decl::Kind ClassDeclKind =
-      Tmpl ? Decl::Kind::ClassTemplateSpecialization : Decl::Kind::CXXRecord;
-  std::array<DeclContextDesc, 3> Scopes = {
-      Util::MakeDeclContextDesc(Decl::Kind::Namespace, "cl"),
-      Util::MakeDeclContextDesc(Decl::Kind::Namespace, "sycl"),
-      Util::MakeDeclContextDesc(ClassDeclKind, Name)};
-  return matchQualifiedTypeName(Ty, Scopes);
-}
-
-bool Util::isAcapSyclType(QualType Ty, StringRef Name, bool Tmpl) {
-  Decl::Kind ClassDeclKind =
-      Tmpl ? Decl::Kind::ClassTemplateSpecialization : Decl::Kind::CXXRecord;
-  std::array<DeclContextDesc, 6> Scopes = {
-      Util::MakeDeclContextDesc(Decl::Kind::Namespace, "trisycl"),
-      Util::MakeDeclContextDesc(Decl::Kind::Namespace, "vendor"),
-      Util::MakeDeclContextDesc(Decl::Kind::Namespace, "xilinx"),
-      Util::MakeDeclContextDesc(Decl::Kind::Namespace, "acap"),
-      Util::MakeDeclContextDesc(Decl::Kind::Namespace, "aie"),
-      Util::MakeDeclContextDesc(ClassDeclKind, Name)};
-  return matchQualifiedTypeName(Ty, Scopes);
-}
-
-bool Util::isAcapAccessorType(QualType Ty) {
-  return isAcapSyclType(Ty, "accessor", true /*Tmpl*/);
-}
-
-bool Util::isSyclFunction(const FunctionDecl *FD, StringRef Name) {
-  if (!FD->isFunctionOrMethod() || !FD->getIdentifier() ||
-      FD->getName().empty() || Name != FD->getName())
-    return false;
-
-  const DeclContext *DC = FD->getDeclContext();
-  if (DC->isTranslationUnit())
-    return false;
-
-  std::array<DeclContextDesc, 2> ScopesSycl = {
-      Util::MakeDeclContextDesc(Decl::Kind::Namespace, "cl"),
-      Util::MakeDeclContextDesc(Decl::Kind::Namespace, "sycl")};
-  std::array<DeclContextDesc, 5> ScopesOneapiExp = {
-      Util::MakeDeclContextDesc(Decl::Kind::Namespace, "cl"),
-      Util::MakeDeclContextDesc(Decl::Kind::Namespace, "sycl"),
-      Util::MakeDeclContextDesc(Decl::Kind::Namespace, "ext"),
-      Util::MakeDeclContextDesc(Decl::Kind::Namespace, "oneapi"),
-      Util::MakeDeclContextDesc(Decl::Kind::Namespace, "experimental")};
-
-  return matchContext(DC, ScopesSycl) || matchContext(DC, ScopesOneapiExp);
-}
-
-bool Util::isAccessorPropertyListType(QualType Ty) {
-  std::array<DeclContextDesc, 5> Scopes = {
-      Util::MakeDeclContextDesc(Decl::Kind::Namespace, "cl"),
-      Util::MakeDeclContextDesc(Decl::Kind::Namespace, "sycl"),
-      Util::MakeDeclContextDesc(Decl::Kind::Namespace, "ext"),
-      Util::MakeDeclContextDesc(Decl::Kind::Namespace, "oneapi"),
-      Util::MakeDeclContextDesc(Decl::Kind::ClassTemplateSpecialization,
-                                "accessor_property_list")};
-  std::array<DeclContextDesc, 4> ScopesDeprecated = {
-      Util::MakeDeclContextDesc(Decl::Kind::Namespace, "cl"),
-      Util::MakeDeclContextDesc(Decl::Kind::Namespace, "sycl"),
-      Util::MakeDeclContextDesc(Decl::Kind::Namespace, "ONEAPI"),
-      Util::MakeDeclContextDesc(Decl::Kind::ClassTemplateSpecialization,
-                                "accessor_property_list")};
-  return matchQualifiedTypeName(Ty, Scopes) ||
-         matchQualifiedTypeName(Ty, ScopesDeprecated);
-}
-
-bool Util::matchContext(const DeclContext *Ctx,
-                        ArrayRef<Util::DeclContextDesc> Scopes) {
-  // The idea: check the declaration context chain starting from the item
-  // itself. At each step check the context is of expected kind
-  // (namespace) and name.
-  StringRef Name = "";
-
-  for (const auto &Scope : llvm::reverse(Scopes)) {
-    Decl::Kind DK = Ctx->getDeclKind();
-    if (DK != Scope.first)
-      return false;
-=======
       EmittedFirstSpecConstant = true;
       OS << "namespace sycl {\n";
       OS << "__SYCL_INLINE_VER_NAMESPACE(_V1) {\n";
@@ -6184,7 +5795,6 @@
         OS << "::";
         VD->getNameForDiagnostic(OS, Policy, true);
       }
->>>>>>> 9c7d632a
 
       OS << ">() {\n";
       OS << "  return \"";
