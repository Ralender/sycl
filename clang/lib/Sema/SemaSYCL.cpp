--- conflicted
+++ resolved
@@ -789,10 +789,6 @@
 
   void VisitCallNode(CallGraphNode *Node, FunctionDecl *CurrentDecl,
                      llvm::SmallVectorImpl<FunctionDecl *> &CallStack) {
-<<<<<<< HEAD
-    FunctionDecl *CurrentDecl = GetFDFromNode(Node);
-=======
->>>>>>> ba0779d8
     // If this isn't a function, I don't think there is anything we can do here.
     if (!CurrentDecl)
       return;
@@ -1104,7 +1100,6 @@
   return TAL->get(0).getAsType().getCanonicalType();
 }
 
-<<<<<<< HEAD
 // First pass at a name gen function currently just inefficently rips all
 // illegal function name characters from the type to make the name.
 // e.g:
@@ -1142,10 +1137,6 @@
   return S;
 }
 
-std::string computeUniqueSYCLXOCCName(StringRef Name, StringRef Demangle);
-
-=======
->>>>>>> ba0779d8
 // Gets a name for the OpenCL kernel function, calculated from the first
 // template argument of the kernel caller function.
 static std::pair<std::string, std::string>
@@ -1381,6 +1372,9 @@
       if (Util::isSyclAccessorType(BaseTy)) {
         (void)std::initializer_list<int>{
             (Handlers.handleSyclAccessorType(Owner, Base, BaseTy), 0)...};
+      } else if (Util::isAcapAccessorType(BaseTy)) {
+        (void)std::initializer_list<int>{
+            (Handlers.handleAcapAccessorType(Owner, Base, BaseTy), 0)...};
       } else if (Util::isSyclStreamType(BaseTy)) {
         // Handle stream class as base
         (void)std::initializer_list<int>{
@@ -1399,28 +1393,6 @@
     VisitRecordFields(Owner, Handlers...);
   }
 
-<<<<<<< HEAD
-  // FIXME: Can this be refactored/handled some other way?
-  template <typename ParentTy, typename... HandlerTys>
-  void visitStreamRecord(const CXXRecordDecl *Owner, ParentTy &Parent,
-                         CXXRecordDecl *Wrapper, QualType RecordTy,
-                         HandlerTys &... Handlers) {
-    (void)std::initializer_list<int>{
-        (Handlers.enterStream(Owner, Parent, RecordTy), 0)...};
-    for (const auto &Field : Wrapper->fields()) {
-      QualType FieldTy = Field->getType();
-      // Required to initialize accessors inside streams.
-      if (Util::isSyclAccessorType(FieldTy))
-        KF_FOR_EACH(handleSyclAccessorType, Field, FieldTy);
-      if (Util::isAcapAccessorType(FieldTy))
-        KF_FOR_EACH(handleAcapAccessorType, Field, FieldTy);
-    }
-    (void)std::initializer_list<int>{
-        (Handlers.leaveStream(Owner, Parent, RecordTy), 0)...};
-  }
-
-=======
->>>>>>> ba0779d8
   template <typename... HandlerTys>
   void visitArrayElementImpl(const CXXRecordDecl *Owner, FieldDecl *ArrayField,
                              QualType ElementTy, uint64_t Index,
@@ -2307,23 +2279,14 @@
 
 public:
   static constexpr const bool VisitInsideSimpleContainers = false;
-<<<<<<< HEAD
-  SyclKernelDeclCreator(Sema &S, StringRef Name, SourceLocation Loc,
-                        bool IsInline, bool IsSIMDKernel, FunctionDecl *FD)
-      : SyclKernelFieldHandler(S),
-        KernelDecl(createKernelDecl(S.getASTContext(), Name, Loc, IsInline,
-                                    IsSIMDKernel)),
-        OldDecl(FD), FuncContext(SemaRef, KernelDecl) {}
-=======
   SyclKernelDeclCreator(Sema &S, SourceLocation Loc, bool IsInline,
                         bool IsSIMDKernel, FunctionDecl *SYCLKernel)
       : SyclKernelFieldHandler(S),
         KernelDecl(
             createKernelDecl(S.getASTContext(), Loc, IsInline, IsSIMDKernel)),
-        FuncContext(SemaRef, KernelDecl) {
+        OldDecl(SYCLKernel), FuncContext(SemaRef, KernelDecl) {
     S.addSyclOpenCLKernel(SYCLKernel, KernelDecl);
   }
->>>>>>> ba0779d8
 
   ~SyclKernelDeclCreator() {
     ASTContext &Ctx = SemaRef.getASTContext();
@@ -4302,16 +4265,9 @@
 
   bool IsSIMDKernel = isESIMDKernelType(KernelObj);
 
-<<<<<<< HEAD
-  SyclKernelDeclCreator kernel_decl(*this, KernelName, KernelObj->getLocation(),
-                                    KernelCallerFunc->isInlined(),
-                                    IsSIMDKernel, KernelCallerFunc);
-  
-=======
   SyclKernelDeclCreator kernel_decl(*this, KernelObj->getLocation(),
                                     KernelCallerFunc->isInlined(), IsSIMDKernel,
                                     KernelCallerFunc);
->>>>>>> ba0779d8
   SyclKernelBodyCreator kernel_body(*this, kernel_decl, KernelObj,
                                     KernelCallerFunc);
   SyclKernelIntHeaderCreator int_header(
