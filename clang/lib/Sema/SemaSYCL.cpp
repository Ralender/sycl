//===- SemaSYCL.cpp - Semantic Analysis for SYCL constructs ---------------===//
//
// Part of the LLVM Project, under the Apache License v2.0 with LLVM Exceptions.
// See https://llvm.org/LICENSE.txt for license information.
// SPDX-License-Identifier: Apache-2.0 WITH LLVM-exception
//
//===----------------------------------------------------------------------===//
// This implements Semantic Analysis for SYCL constructs.
//===----------------------------------------------------------------------===//

#include "TreeTransform.h"
#include "clang/AST/AST.h"
#include "clang/AST/Mangle.h"
#include "clang/AST/QualTypeNames.h"
#include "clang/AST/RecordLayout.h"
#include "clang/AST/RecursiveASTVisitor.h"
#include "clang/AST/TemplateArgumentVisitor.h"
#include "clang/AST/TypeVisitor.h"
#include "clang/Analysis/CallGraph.h"
#include "clang/Basic/Attributes.h"
#include "clang/Basic/Builtins.h"
#include "clang/Basic/Diagnostic.h"
#include "clang/Sema/Initialization.h"
#include "clang/Sema/Sema.h"
#include "llvm/ADT/SmallPtrSet.h"
#include "llvm/ADT/SmallVector.h"
#include "llvm/Support/ErrorHandling.h"
#include "llvm/Support/FileSystem.h"
#include "llvm/Support/Path.h"
#include "llvm/Support/raw_ostream.h"

#include <array>
#include <functional>
#include <initializer_list>

using namespace clang;
using namespace std::placeholders;

using KernelParamKind = SYCLIntegrationHeader::kernel_param_kind_t;

enum target {
  global_buffer = 2014,
  constant_buffer,
  local,
  image,
  host_buffer,
  host_image,
  image_array
};

using ParamDesc = std::tuple<QualType, IdentifierInfo *, TypeSourceInfo *>;

enum KernelInvocationKind {
  InvokeUnknown,
  InvokeSingleTask,
  InvokeParallelFor,
  InvokeParallelForWorkGroup
};

static constexpr llvm::StringLiteral InitMethodName = "__init";
static constexpr llvm::StringLiteral InitESIMDMethodName = "__init_esimd";
static constexpr llvm::StringLiteral InitSpecConstantsBuffer =
    "__init_specialization_constants_buffer";
static constexpr llvm::StringLiteral FinalizeMethodName = "__finalize";
constexpr unsigned MaxKernelArgsSize = 2048;

namespace {

/// Various utilities.
class Util {
public:
  using DeclContextDesc = std::pair<Decl::Kind, StringRef>;

  template <size_t N>
  static constexpr DeclContextDesc MakeDeclContextDesc(Decl::Kind K,
                                                       const char (&Str)[N]) {
    // FIXME: This SHOULD be able to use the StringLiteral constructor here
    // instead, however this seems to fail with an 'invalid string literal' note
    // on the correct constructor in some build configurations.  We need to
    // figure that out before reverting this to use the StringLiteral
    // constructor.
    return DeclContextDesc{K, StringRef{Str, N - 1}};
  }

  static constexpr DeclContextDesc MakeDeclContextDesc(Decl::Kind K,
                                                       StringRef SR) {
    return DeclContextDesc{K, SR};
  }

  /// Checks whether given clang type is a full specialization of the SYCL
  /// accessor class.
  static bool isSyclAccessorType(QualType Ty);

  /// Checks whether given clang type is a full specialization of the SYCL
  /// sampler class.
  static bool isSyclSamplerType(QualType Ty);

  /// Checks whether given clang type is a full specialization of the SYCL
  /// stream class.
  static bool isSyclStreamType(QualType Ty);

  /// Checks whether given clang type is a full specialization of the SYCL
  /// half class.
  static bool isSyclHalfType(QualType Ty);

  /// Checks whether given clang type is a full specialization of the SYCL
  /// accessor_property_list class.
  static bool isAccessorPropertyListType(QualType Ty);

  /// Checks whether given clang type is a full specialization of the SYCL
  /// no_alias class.
  static bool isSyclAccessorNoAliasPropertyType(QualType Ty);

  /// Checks whether given clang type is a full specialization of the SYCL
  /// buffer_location class.
  static bool isSyclBufferLocationType(QualType Ty);

  /// Checks whether given clang type is a standard SYCL API class with given
  /// name.
  /// \param Ty    the clang type being checked
  /// \param Name  the class name checked against
  /// \param Tmpl  whether the class is template instantiation or simple record
  static bool isSyclType(QualType Ty, StringRef Name, bool Tmpl = false);

  /// Checks whether given function is a standard SYCL API function with given
  /// name.
  /// \param FD    the function being checked.
  /// \param Name  the function name to be checked against.
  static bool isSyclFunction(const FunctionDecl *FD, StringRef Name);

  /// Checks whether given clang type is a full specialization of the SYCL
  /// specialization constant class.
  static bool isSyclSpecConstantType(QualType Ty);

  /// Checks whether given clang type is a full specialization of the SYCL
  /// specialization id class.
  static bool isSyclSpecIdType(QualType Ty);

  /// Checks whether given clang type is a full specialization of the SYCL
  /// kernel_handler class.
  static bool isSyclKernelHandlerType(QualType Ty);

  // Checks declaration context hierarchy.
  /// \param DC     the context of the item to be checked.
  /// \param Scopes the declaration scopes leading from the item context to the
  ///               translation unit (excluding the latter)
  static bool matchContext(const DeclContext *DC,
                           ArrayRef<Util::DeclContextDesc> Scopes);

  /// Checks whether given clang type is declared in the given hierarchy of
  /// declaration contexts.
  /// \param Ty         the clang type being checked
  /// \param Scopes     the declaration scopes leading from the type to the
  ///     translation unit (excluding the latter)
  static bool matchQualifiedTypeName(QualType Ty,
                                     ArrayRef<Util::DeclContextDesc> Scopes);
};

} // anonymous namespace

// This information is from Section 4.13 of the SYCL spec
// https://www.khronos.org/registry/SYCL/specs/sycl-1.2.1.pdf
// This function returns false if the math lib function
// corresponding to the input builtin is not supported
// for SYCL
static bool IsSyclMathFunc(unsigned BuiltinID) {
  switch (BuiltinID) {
  case Builtin::BIlround:
  case Builtin::BI__builtin_lround:
  case Builtin::BIceill:
  case Builtin::BI__builtin_ceill:
  case Builtin::BIcopysignl:
  case Builtin::BI__builtin_copysignl:
  case Builtin::BIcosl:
  case Builtin::BI__builtin_cosl:
  case Builtin::BIexpl:
  case Builtin::BI__builtin_expl:
  case Builtin::BIexp2l:
  case Builtin::BI__builtin_exp2l:
  case Builtin::BIfabsl:
  case Builtin::BI__builtin_fabsl:
  case Builtin::BIfloorl:
  case Builtin::BI__builtin_floorl:
  case Builtin::BIfmal:
  case Builtin::BI__builtin_fmal:
  case Builtin::BIfmaxl:
  case Builtin::BI__builtin_fmaxl:
  case Builtin::BIfminl:
  case Builtin::BI__builtin_fminl:
  case Builtin::BIfmodl:
  case Builtin::BI__builtin_fmodl:
  case Builtin::BIlogl:
  case Builtin::BI__builtin_logl:
  case Builtin::BIlog10l:
  case Builtin::BI__builtin_log10l:
  case Builtin::BIlog2l:
  case Builtin::BI__builtin_log2l:
  case Builtin::BIpowl:
  case Builtin::BI__builtin_powl:
  case Builtin::BIrintl:
  case Builtin::BI__builtin_rintl:
  case Builtin::BIroundl:
  case Builtin::BI__builtin_roundl:
  case Builtin::BIsinl:
  case Builtin::BI__builtin_sinl:
  case Builtin::BIsqrtl:
  case Builtin::BI__builtin_sqrtl:
  case Builtin::BItruncl:
  case Builtin::BI__builtin_truncl:
  case Builtin::BIlroundl:
  case Builtin::BI__builtin_lroundl:
  case Builtin::BIlroundf:
  case Builtin::BI__builtin_lroundf:
    return false;
  default:
    break;
  }
  return true;
}

bool Sema::isKnownGoodSYCLDecl(const Decl *D) {
  if (const FunctionDecl *FD = dyn_cast<FunctionDecl>(D)) {
    const IdentifierInfo *II = FD->getIdentifier();
    const DeclContext *DC = FD->getDeclContext();
    if (II && II->isStr("__spirv_ocl_printf") &&
        !FD->isDefined() &&
        FD->getLanguageLinkage() == CXXLanguageLinkage &&
        DC->getEnclosingNamespaceContext()->isTranslationUnit())
      return true;
  }
  return false;
}

static bool isZeroSizedArray(QualType Ty) {
  if (const auto *CATy = dyn_cast<ConstantArrayType>(Ty))
    return CATy->getSize() == 0;
  return false;
}

static void checkSYCLType(Sema &S, QualType Ty, SourceRange Loc,
                          llvm::DenseSet<QualType> Visited,
                          SourceRange UsedAtLoc = SourceRange()) {
  // Not all variable types are supported inside SYCL kernels,
  // for example the quad type __float128 will cause errors in the
  // SPIR-V translation phase.
  // Here we check any potentially unsupported declaration and issue
  // a deferred diagnostic, which will be emitted iff the declaration
  // is discovered to reside in kernel code.
  // The optional UsedAtLoc param is used when the SYCL usage is at a
  // different location than the variable declaration and we need to
  // inform the user of both, e.g. struct member usage vs declaration.

  bool Emitting = false;

  //--- check types ---

  // zero length arrays
  if (isZeroSizedArray(Ty)) {
    S.SYCLDiagIfDeviceCode(Loc.getBegin(), diag::err_typecheck_zero_array_size);
    Emitting = true;
  }

  // variable length arrays
  if (Ty->isVariableArrayType()) {
    S.SYCLDiagIfDeviceCode(Loc.getBegin(), diag::err_vla_unsupported);
    Emitting = true;
  }

  // Sub-reference array or pointer, then proceed with that type.
  while (Ty->isAnyPointerType() || Ty->isArrayType())
    Ty = QualType{Ty->getPointeeOrArrayElementType(), 0};

  // __int128, __int128_t, __uint128_t, long double, __float128
  if (Ty->isSpecificBuiltinType(BuiltinType::Int128) ||
      Ty->isSpecificBuiltinType(BuiltinType::UInt128) ||
      Ty->isSpecificBuiltinType(BuiltinType::LongDouble) ||
      (Ty->isSpecificBuiltinType(BuiltinType::Float128) &&
       !S.Context.getTargetInfo().hasFloat128Type())) {
    S.SYCLDiagIfDeviceCode(Loc.getBegin(), diag::err_type_unsupported)
        << Ty.getUnqualifiedType().getCanonicalType();
    Emitting = true;
  }

  if (Emitting && UsedAtLoc.isValid())
    S.SYCLDiagIfDeviceCode(UsedAtLoc.getBegin(), diag::note_used_here);

  //--- now recurse ---
  // Pointers complicate recursion. Add this type to Visited.
  // If already there, bail out.
  if (!Visited.insert(Ty).second)
    return;

  if (const auto *ATy = dyn_cast<AttributedType>(Ty))
    return checkSYCLType(S, ATy->getModifiedType(), Loc, Visited);

  if (const auto *RD = Ty->getAsRecordDecl()) {
    for (const auto &Field : RD->fields())
      checkSYCLType(S, Field->getType(), Field->getSourceRange(), Visited, Loc);
  } else if (const auto *FPTy = dyn_cast<FunctionProtoType>(Ty)) {
    for (const auto &ParamTy : FPTy->param_types())
      checkSYCLType(S, ParamTy, Loc, Visited);
    checkSYCLType(S, FPTy->getReturnType(), Loc, Visited);
  }
}

void Sema::checkSYCLDeviceVarDecl(VarDecl *Var) {
  assert(getLangOpts().SYCLIsDevice &&
         "Should only be called during SYCL compilation");
  QualType Ty = Var->getType();
  SourceRange Loc = Var->getLocation();
  llvm::DenseSet<QualType> Visited;

  checkSYCLType(*this, Ty, Loc, Visited);
}

// Tests whether given function is a lambda function or '()' operator used as
// SYCL kernel body function (e.g. in parallel_for).
// NOTE: This is incomplete implemenation. See TODO in the FE TODO list for the
// ESIMD extension.
static bool isSYCLKernelBodyFunction(FunctionDecl *FD) {
  return FD->getOverloadedOperator() == OO_Call;
}

// Helper function to report conflicting function attributes.
// F - the function, A1 - function attribute, A2 - the attribute it conflicts
// with.
static void reportConflictingAttrs(Sema &S, FunctionDecl *F, const Attr *A1,
                                   const Attr *A2) {
  S.Diag(F->getLocation(), diag::err_conflicting_sycl_kernel_attributes);
  S.Diag(A1->getLocation(), diag::note_conflicting_attribute);
  S.Diag(A2->getLocation(), diag::note_conflicting_attribute);
  F->setInvalidDecl();
}

/// Returns the signed constant integer value represented by given expression
static int64_t getIntExprValue(const Expr *E, ASTContext &Ctx) {
  return E->getIntegerConstantExpr(Ctx)->getSExtValue();
}

// Collect function attributes related to SYCL.
static void collectSYCLAttributes(Sema &S, FunctionDecl *FD,
                                  llvm::SmallVectorImpl<Attr *> &Attrs,
                                  bool DirectlyCalled) {
  if (!FD->hasAttrs())
    return;

  llvm::copy_if(FD->getAttrs(), std::back_inserter(Attrs), [](Attr *A) {
    // FIXME: Make this list self-adapt as new SYCL attributes are added.
    return isa<IntelReqdSubGroupSizeAttr, IntelNamedSubGroupSizeAttr,
               ReqdWorkGroupSizeAttr, SYCLIntelKernelArgsRestrictAttr,
               SYCLIntelNumSimdWorkItemsAttr,
               SYCLIntelSchedulerTargetFmaxMhzAttr,
               SYCLIntelMaxWorkGroupSizeAttr, SYCLIntelMaxGlobalWorkDimAttr,
               SYCLIntelNoGlobalWorkOffsetAttr, SYCLSimdAttr>(A);
  });

  // Allow the kernel attribute "use_stall_enable_clusters" only on lambda
  // functions and function objects called directly from a kernel.
  // For all other cases, emit a warning and ignore.
  if (auto *A = FD->getAttr<SYCLIntelUseStallEnableClustersAttr>()) {
    if (DirectlyCalled) {
      Attrs.push_back(A);
    } else {
      S.Diag(A->getLocation(),
             diag::warn_attribute_on_direct_kernel_callee_only)
          << A;
      FD->dropAttr<SYCLIntelUseStallEnableClustersAttr>();
    }
  }

  // Attributes that should not be propagated from device functions to a kernel.
  if (DirectlyCalled) {
    llvm::copy_if(FD->getAttrs(), std::back_inserter(Attrs), [](Attr *A) {
      return isa<SYCLIntelLoopFuseAttr, SYCLIntelFPGAMaxConcurrencyAttr,
                 SYCLIntelFPGADisableLoopPipeliningAttr,
                 SYCLIntelFPGAInitiationIntervalAttr>(A);
    });
  }
}

class DiagDeviceFunction : public RecursiveASTVisitor<DiagDeviceFunction> {
  // Used to keep track of the constexpr depth, so we know whether to skip
  // diagnostics.
  unsigned ConstexprDepth = 0;
  Sema &SemaRef;
  const llvm::SmallPtrSetImpl<const FunctionDecl *> &RecursiveFuncs;

  struct ConstexprDepthRAII {
    DiagDeviceFunction &DDF;
    bool Increment;

    ConstexprDepthRAII(DiagDeviceFunction &DDF, bool Increment = true)
        : DDF(DDF), Increment(Increment) {
      if (Increment)
        ++DDF.ConstexprDepth;
    }
    ~ConstexprDepthRAII() {
      if (Increment)
        --DDF.ConstexprDepth;
    }
  };

public:
  DiagDeviceFunction(
      Sema &S,
      const llvm::SmallPtrSetImpl<const FunctionDecl *> &RecursiveFuncs)
      : RecursiveASTVisitor(), SemaRef(S), RecursiveFuncs(RecursiveFuncs) {}

  void CheckBody(Stmt *ToBeDiagnosed) { TraverseStmt(ToBeDiagnosed); }

  bool VisitCallExpr(CallExpr *e) {
    if (FunctionDecl *Callee = e->getDirectCallee()) {
      Callee = Callee->getCanonicalDecl();
      assert(Callee && "Device function canonical decl must be available");

      // Remember that all SYCL kernel functions have deferred
      // instantiation as template functions. It means that
      // all functions used by kernel have already been parsed and have
      // definitions.
      if (RecursiveFuncs.count(Callee) && !ConstexprDepth) {
        SemaRef.Diag(e->getExprLoc(), diag::err_sycl_restrict)
            << Sema::KernelCallRecursiveFunction;
        SemaRef.Diag(Callee->getSourceRange().getBegin(),
                     diag::note_sycl_recursive_function_declared_here)
            << Sema::KernelCallRecursiveFunction;
      }

      if (const CXXMethodDecl *Method = dyn_cast<CXXMethodDecl>(Callee))
        if (!SemaRef.getLangOpts().SYCLAllowVirtual && Method->isVirtual())
          SemaRef.Diag(e->getExprLoc(), diag::err_sycl_restrict)
              << Sema::KernelCallVirtualFunction;

      if (auto const *FD = dyn_cast<FunctionDecl>(Callee)) {
        // FIXME: We need check all target specified attributes for error if
        // that function with attribute can not be called from sycl kernel.  The
        // info is in ParsedAttr. We don't have to map from Attr to ParsedAttr
        // currently. Erich is currently working on that in LLVM, once that is
        // committed we need to change this".
        if (FD->hasAttr<DLLImportAttr>()) {
          SemaRef.Diag(e->getExprLoc(), diag::err_sycl_restrict)
              << Sema::KernelCallDllimportFunction;
          SemaRef.Diag(FD->getLocation(), diag::note_callee_decl) << FD;
        }
      }
      // Specifically check if the math library function corresponding to this
      // builtin is supported for SYCL
      unsigned BuiltinID = Callee->getBuiltinID();
      if (BuiltinID && !IsSyclMathFunc(BuiltinID)) {
        StringRef Name = SemaRef.Context.BuiltinInfo.getName(BuiltinID);
        SemaRef.Diag(e->getExprLoc(), diag::err_builtin_target_unsupported)
            << Name << "SYCL device";
      }
    } else if (!SemaRef.getLangOpts().SYCLAllowFuncPtr &&
               !e->isTypeDependent() &&
               !isa<CXXPseudoDestructorExpr>(e->getCallee()))
      SemaRef.Diag(e->getExprLoc(), diag::err_sycl_restrict)
          << Sema::KernelCallFunctionPointer;
    return true;
  }

  bool VisitCXXTypeidExpr(CXXTypeidExpr *E) {
    SemaRef.Diag(E->getExprLoc(), diag::err_sycl_restrict) << Sema::KernelRTTI;
    return true;
  }

  bool VisitCXXDynamicCastExpr(const CXXDynamicCastExpr *E) {
    SemaRef.Diag(E->getExprLoc(), diag::err_sycl_restrict) << Sema::KernelRTTI;
    return true;
  }

  // Skip checking rules on variables initialized during constant evaluation.
  bool TraverseVarDecl(VarDecl *VD) {
    ConstexprDepthRAII R(*this, VD->isConstexpr());
    return RecursiveASTVisitor::TraverseVarDecl(VD);
  }

  // Skip checking rules on template arguments, since these are constant
  // expressions.
  bool TraverseTemplateArgumentLoc(const TemplateArgumentLoc &ArgLoc) {
    ConstexprDepthRAII R(*this);
    return RecursiveASTVisitor::TraverseTemplateArgumentLoc(ArgLoc);
  }

  // Skip checking the static assert, both components are required to be
  // constant expressions.
  bool TraverseStaticAssertDecl(StaticAssertDecl *D) {
    ConstexprDepthRAII R(*this);
    return RecursiveASTVisitor::TraverseStaticAssertDecl(D);
  }

  // Make sure we skip the condition of the case, since that is a constant
  // expression.
  bool TraverseCaseStmt(CaseStmt *S) {
    {
      ConstexprDepthRAII R(*this);
      if (!TraverseStmt(S->getLHS()))
        return false;
      if (!TraverseStmt(S->getRHS()))
        return false;
    }
    return TraverseStmt(S->getSubStmt());
  }

  // Skip checking the size expr, since a constant array type loc's size expr is
  // a constant expression.
  bool TraverseConstantArrayTypeLoc(const ConstantArrayTypeLoc &ArrLoc) {
    if (!TraverseTypeLoc(ArrLoc.getElementLoc()))
      return false;

    ConstexprDepthRAII R(*this);
    return TraverseStmt(ArrLoc.getSizeExpr());
  }
};

// This type manages the list of device functions and recursive functions, as
// well as an entry point for attribute collection, for the translation unit
// during MarkDevices. On construction, this type makes sure that all of the
// root-device functions, (that is, those marked with SYCL_EXTERNAL) are
// collected.  On destruction, it manages and runs the diagnostics required.
// When processing individual kernel/external functions, the
// SingleDeviceFunctionTracker type updates this type.
class DeviceFunctionTracker {
  friend class SingleDeviceFunctionTracker;
  CallGraph CG;
  Sema &SemaRef;
  // The list of functions used on the device, kept so we can diagnose on them
  // later.
  llvm::SmallPtrSet<FunctionDecl *, 16> DeviceFunctions;
  llvm::SmallPtrSet<const FunctionDecl *, 16> RecursiveFunctions;

  void CollectSyclExternalFuncs() {
    for (CallGraphNode::CallRecord Record : CG.getRoot()->callees())
      if (auto *FD = dyn_cast<FunctionDecl>(Record.Callee->getDecl()))
        if (FD->hasBody() && FD->hasAttr<SYCLDeviceAttr>())
          SemaRef.addSyclDeviceDecl(FD);
  }

  CallGraphNode *getNodeForKernel(FunctionDecl *Kernel) {
    assert(CG.getNode(Kernel) && "No call graph entry for a kernel?");
    return CG.getNode(Kernel);
  }

  void AddSingleFunction(
      const llvm::SmallPtrSetImpl<FunctionDecl *> &DevFuncs,
      const llvm::SmallPtrSetImpl<const FunctionDecl *> &Recursive) {
    DeviceFunctions.insert(DevFuncs.begin(), DevFuncs.end());
    RecursiveFunctions.insert(Recursive.begin(), Recursive.end());
  }

public:
  DeviceFunctionTracker(Sema &S) : SemaRef(S) {
    CG.addToCallGraph(S.getASTContext().getTranslationUnitDecl());
    CollectSyclExternalFuncs();
  }

  ~DeviceFunctionTracker() {
    DiagDeviceFunction Diagnoser{SemaRef, RecursiveFunctions};
    for (const FunctionDecl *FD : DeviceFunctions)
      if (const FunctionDecl *Def = FD->getDefinition())
        Diagnoser.CheckBody(Def->getBody());
  }
};

// This type does the heavy lifting for the management of device functions,
// recursive function detection, and attribute collection for a single
// kernel/external function. It walks the callgraph to find all functions that
// are called, marks the recursive-functions, and figures out the list of
// attributes that apply to this kernel.
//
// Upon destruction, this type updates the DeviceFunctionTracker.
class SingleDeviceFunctionTracker {
  DeviceFunctionTracker &Parent;
  FunctionDecl *SYCLKernel = nullptr;
  FunctionDecl *KernelBody = nullptr;
  llvm::SmallPtrSet<FunctionDecl *, 16> DeviceFunctions;
  llvm::SmallPtrSet<const FunctionDecl *, 16> RecursiveFunctions;
  llvm::SmallVector<Attr *> CollectedAttributes;

  FunctionDecl *GetFDFromNode(CallGraphNode *Node) {
    FunctionDecl *FD = Node->getDecl()->getAsFunction();
    if (!FD)
      return nullptr;

    return FD->getMostRecentDecl();
  }

  void VisitCallNode(CallGraphNode *Node,
                     llvm::SmallVectorImpl<FunctionDecl *> &CallStack) {
    FunctionDecl *CurrentDecl = GetFDFromNode(Node);

    // If this isn't a function, I don't think there is anything we can do here.
    if (!CurrentDecl)
      return;

    // Determine if this is a recursive function. If so, we're done.
    if (llvm::is_contained(CallStack, CurrentDecl)) {
      RecursiveFunctions.insert(CurrentDecl->getCanonicalDecl());
      return;
    }

    // We previously thought we could skip this function if we'd seen it before,
    // but if we haven't seen it before in this call graph, we can end up
    // missing a recursive call.  SO, we have to revisit call-graphs we've
    // already seen, just in case it ALSO has recursion.  For example:
    // void recurse1();
    // void recurse2() { recurse1(); }
    // void recurse1() { recurse2(); }
    // void CallerInKernel() { recurse1(); recurse2(); }
    // When checking 'recurse1', we'd have ended up 'visiting' recurse2 without
    // realizing it was recursive, since we never went into the
    // child-of-its-child, since THAT was recursive and exited early out of
    // necessity.
    // Then when we go to visit the kernel's call to recurse2, we would
    // immediately escape not noticing it was recursive. SO, we have to do a
    // little extra work in this case, and make sure we visit the entire call
    // graph.
    DeviceFunctions.insert(CurrentDecl);

    // Collect attributes for functions that aren't the root kernel.
    if (!CallStack.empty()) {
      bool DirectlyCalled = CallStack.size() == 1;
      collectSYCLAttributes(Parent.SemaRef, CurrentDecl, CollectedAttributes,
                            DirectlyCalled);
    }

    // Calculate the kernel body.  Note the 'isSYCLKernelBodyFunction' only
    // tests that it is operator(), so hopefully this doesn't get us too many
    // false-positives.
    if (isSYCLKernelBodyFunction(CurrentDecl)) {
      // This is a direct callee of the kernel.
      if (CallStack.size() == 1) {
        assert(!KernelBody && "inconsistent call graph - only one kernel body "
                              "function can be called");
        KernelBody = CurrentDecl;
      } else if (CallStack.size() == 2 && KernelBody == CallStack.back()) {
        // To implement rounding-up of a parallel-for range the
        // SYCL header implementation modifies the kernel call like this:
        // auto Wrapper = [=](TransformedArgType Arg) {
        //  if (Arg[0] >= NumWorkItems[0])
        //    return;
        //  Arg.set_allowed_range(NumWorkItems);
        //  KernelFunc(Arg);
        // };
        //
        // This transformation leads to a condition where a kernel body
        // function becomes callable from a new kernel body function.
        // Hence this test.
        // FIXME: We need to be more selective here, this can be hit by simply
        // having a kernel lambda with a lambda call inside of it.
        KernelBody = CurrentDecl;
      }
    }

    // Recurse.
    CallStack.push_back(CurrentDecl);
    for (CallGraphNode *CI : Node->callees()) {
      VisitCallNode(CI, CallStack);
    }
    CallStack.pop_back();
  }

  // Function to walk the call graph and identify the important information.
  void Init() {
    CallGraphNode *KernelNode = Parent.getNodeForKernel(SYCLKernel);
    llvm::SmallVector<FunctionDecl *> CallStack;
    VisitCallNode(KernelNode, CallStack);
  }

public:
  SingleDeviceFunctionTracker(DeviceFunctionTracker &P, Decl *Kernel)
      : Parent(P), SYCLKernel(Kernel->getAsFunction()) {
    Init();
  }

  FunctionDecl *GetSYCLKernel() { return SYCLKernel; }

  FunctionDecl *GetKernelBody() { return KernelBody; }

  llvm::SmallVectorImpl<Attr *> &GetCollectedAttributes() {
    return CollectedAttributes;
  }

  llvm::SmallPtrSetImpl<FunctionDecl *> &GetDeviceFunctions() {
    return DeviceFunctions;
  }

  ~SingleDeviceFunctionTracker() {
    Parent.AddSingleFunction(DeviceFunctions, RecursiveFunctions);
  }
};

class KernelBodyTransform : public TreeTransform<KernelBodyTransform> {
public:
  KernelBodyTransform(std::pair<DeclaratorDecl *, DeclaratorDecl *> &MPair,
                      Sema &S)
      : TreeTransform<KernelBodyTransform>(S), MappingPair(MPair), SemaRef(S) {}
  bool AlwaysRebuild() { return true; }

  ExprResult TransformDeclRefExpr(DeclRefExpr *DRE) {
    auto Ref = dyn_cast<DeclaratorDecl>(DRE->getDecl());
    if (Ref && Ref == MappingPair.first) {
      auto NewDecl = MappingPair.second;
      return DeclRefExpr::Create(
          SemaRef.getASTContext(), DRE->getQualifierLoc(),
          DRE->getTemplateKeywordLoc(), NewDecl, false, DRE->getNameInfo(),
          NewDecl->getType(), DRE->getValueKind());
    }
    return DRE;
  }

private:
  std::pair<DeclaratorDecl *, DeclaratorDecl *> MappingPair;
  Sema &SemaRef;
};

// Searches for a call to PFWG lambda function and captures it.
class FindPFWGLambdaFnVisitor
    : public RecursiveASTVisitor<FindPFWGLambdaFnVisitor> {
public:
  // LambdaObjTy - lambda type of the PFWG lambda object
  FindPFWGLambdaFnVisitor(const CXXRecordDecl *LambdaObjTy)
      : LambdaFn(nullptr), LambdaObjTy(LambdaObjTy) {}

  bool VisitCallExpr(CallExpr *Call) {
    auto *M = dyn_cast<CXXMethodDecl>(Call->getDirectCallee());
    if (!M || (M->getOverloadedOperator() != OO_Call))
      return true;

    unsigned int NumPFWGLambdaArgs =
        M->getNumParams() + 1; // group, optional kernel_handler and lambda obj
    if (Call->getNumArgs() != NumPFWGLambdaArgs)
      return true;
    if (!Util::isSyclType(Call->getArg(1)->getType(), "group", true /*Tmpl*/))
      return true;
    if ((Call->getNumArgs() > 2) &&
        !Util::isSyclKernelHandlerType(Call->getArg(2)->getType()))
      return true;
    if (Call->getArg(0)->getType()->getAsCXXRecordDecl() != LambdaObjTy)
      return true;
    LambdaFn = M; // call to PFWG lambda found - record the lambda
    return false; // ... and stop searching
  }

  // Returns the captured lambda function or nullptr;
  CXXMethodDecl *getLambdaFn() const { return LambdaFn; }

private:
  CXXMethodDecl *LambdaFn;
  const CXXRecordDecl *LambdaObjTy;
};

class MarkWIScopeFnVisitor : public RecursiveASTVisitor<MarkWIScopeFnVisitor> {
public:
  MarkWIScopeFnVisitor(ASTContext &Ctx) : Ctx(Ctx) {}

  bool VisitCXXMemberCallExpr(CXXMemberCallExpr *Call) {
    FunctionDecl *Callee = Call->getDirectCallee();
    if (!Callee)
      // not a direct call - continue search
      return true;
    QualType Ty = Ctx.getRecordType(Call->getRecordDecl());
    if (!Util::isSyclType(Ty, "group", true /*Tmpl*/))
      // not a member of cl::sycl::group - continue search
      return true;
    auto Name = Callee->getName();
    if (((Name != "parallel_for_work_item") && (Name != "wait_for")) ||
        Callee->hasAttr<SYCLScopeAttr>())
      return true;
    // it is a call to cl::sycl::group::parallel_for_work_item/wait_for -
    // mark the callee
    Callee->addAttr(
        SYCLScopeAttr::CreateImplicit(Ctx, SYCLScopeAttr::Level::WorkItem));
    // continue search as there can be other PFWI or wait_for calls
    return true;
  }

private:
  ASTContext &Ctx;
};

static bool isSYCLPrivateMemoryVar(VarDecl *VD) {
  return Util::isSyclType(VD->getType(), "private_memory", true /*Tmpl*/);
}

static void addScopeAttrToLocalVars(CXXMethodDecl &F) {
  for (Decl *D : F.decls()) {
    VarDecl *VD = dyn_cast<VarDecl>(D);

    if (!VD || isa<ParmVarDecl>(VD) ||
        VD->getStorageDuration() != StorageDuration::SD_Automatic)
      continue;
    // Local variables of private_memory type in the WG scope still have WI
    // scope, all the rest - WG scope. Simple logic
    // "if no scope than it is WG scope" won't work, because compiler may add
    // locals not declared in user code (lambda object parameter, byval
    // arguments) which will result in alloca w/o any attribute, so need WI
    // scope too.
    SYCLScopeAttr::Level L = isSYCLPrivateMemoryVar(VD)
                                 ? SYCLScopeAttr::Level::WorkItem
                                 : SYCLScopeAttr::Level::WorkGroup;
    VD->addAttr(SYCLScopeAttr::CreateImplicit(F.getASTContext(), L));
  }
}

/// Return method by name
static CXXMethodDecl *getMethodByName(const CXXRecordDecl *CRD,
                                      StringRef MethodName) {
  CXXMethodDecl *Method;
  auto It = std::find_if(CRD->methods().begin(), CRD->methods().end(),
                         [MethodName](const CXXMethodDecl *Method) {
                           return Method->getNameAsString() == MethodName;
                         });
  Method = (It != CRD->methods().end()) ? *It : nullptr;
  return Method;
}

static KernelInvocationKind
getKernelInvocationKind(FunctionDecl *KernelCallerFunc) {
  return llvm::StringSwitch<KernelInvocationKind>(KernelCallerFunc->getName())
      .Case("kernel_single_task", InvokeSingleTask)
      .Case("kernel_parallel_for", InvokeParallelFor)
      .Case("kernel_parallel_for_work_group", InvokeParallelForWorkGroup)
      .Default(InvokeUnknown);
}

static const CXXRecordDecl *getKernelObjectType(FunctionDecl *Caller) {
  assert(Caller->getNumParams() > 0 && "Insufficient kernel parameters");

  QualType KernelParamTy = Caller->getParamDecl(0)->getType();
  // In SYCL 2020 kernels are now passed by reference.
  if (KernelParamTy->isReferenceType())
    return KernelParamTy->getPointeeCXXRecordDecl();

  // SYCL 1.2.1
  return KernelParamTy->getAsCXXRecordDecl();
}

/// Creates a kernel parameter descriptor
/// \param Src  field declaration to construct name from
/// \param Ty   the desired parameter type
/// \return     the constructed descriptor
static ParamDesc makeParamDesc(const FieldDecl *Src, QualType Ty) {
  ASTContext &Ctx = Src->getASTContext();
  std::string Name = (Twine("_arg_") + Src->getName()).str();
  return std::make_tuple(Ty, &Ctx.Idents.get(Name),
                         Ctx.getTrivialTypeSourceInfo(Ty));
}

static ParamDesc makeParamDesc(ASTContext &Ctx, StringRef Name, QualType Ty) {
  return std::make_tuple(Ty, &Ctx.Idents.get(Name),
                         Ctx.getTrivialTypeSourceInfo(Ty));
}

/// \return the target of given SYCL accessor type
static target getAccessTarget(const ClassTemplateSpecializationDecl *AccTy) {
  return static_cast<target>(
      AccTy->getTemplateArgs()[3].getAsIntegral().getExtValue());
}

// The first template argument to the kernel caller function is used to identify
// the kernel itself.
static QualType calculateKernelNameType(ASTContext &Ctx,
                                        FunctionDecl *KernelCallerFunc) {
  const TemplateArgumentList *TAL =
      KernelCallerFunc->getTemplateSpecializationArgs();
  assert(TAL && "No template argument info");
  return TAL->get(0).getAsType().getCanonicalType();
}

<<<<<<< HEAD
// First pass at a name gen function currently just inefficently rips all
// illegal function name characters from the type to make the name.
// e.g:
// ::prog< ::trisycl::vendor::xilinx::acap::aie::array<
//    ::trisycl::vendor::xilinx::acap::aie::layout::size<2, 2>,
//      ::prog, ::trisycl::vendor::xilinx::acap::aie::memory>, 1, 1>
// ->
// progtrisyclvendorxilinxacapaiearraytrisyclvendorxilinxacapaielayoutsize2_2_...
//
// TODO Come up with a better naming convention, the problem is it needs to be:
// 1) a) An unmangled function name so it can link to the main file
//      OR
//    b) something the main file can be mangled to without it being some form of
//       template instantiation as that would require some forward declaration
//       of the template inside of main (maybe possible as it's somewhat similar
//       to the header generation route)
// 2) Something the main file for the specific tile can be named with so it's
//    possible for the script to identify and link against
static std::string AIENameGen(std::string S) {
  // Delete all <, >, :: and white space and replace all commas with underscores
  // to make sure tile naming isn't off in cases like the following where
  // several position numbers are similar: Tile 11, 1 vs Tile 1, 11
  // If we just remove all commas we get 111 for both names, if we replace with
  // an underscore we get: 1_11, 11_1.
  for(StringRef s : { "::", "<", ">", ",", " " } )
    for (auto Pos = S.find(s.str()); Pos != StringRef::npos; Pos = S.find(s.str(), Pos))
      (s == ",") ? S.replace(Pos, s.size(), "_") : S.erase(Pos, s.size());

  // Append the user id string. This solves conflicts between users.
  // But the conflicts between applications within same user still remain,
  // which is hopefully easy to work through.
  S.append("_");
  S.append(getenv("USER"));

  return S;
}
=======
std::string computeUniqueSYCLXOCCName(StringRef Name, StringRef Demangle);
>>>>>>> a7d0f33c

// Gets a name for the OpenCL kernel function, calculated from the first
// template argument of the kernel caller function.
static std::pair<std::string, std::string>
constructKernelName(Sema &S, FunctionDecl *KernelCallerFunc,
                    MangleContext &MC) {
  QualType KernelNameType =
      calculateKernelNameType(S.getASTContext(), KernelCallerFunc);

  SmallString<256> Result;
  llvm::raw_svector_ostream Out(Result);

  // Tile kernel name can't be a mangled type name as it'll make linking
  // difficult, but it has to be unique so it doesn't clash with other kernels
  // inside the module.
  if (S.getASTContext().getTargetInfo().getTriple().isXilinxAIE())
     Out << AIENameGen(KernelNameType.getAsString());
  else
    MC.mangleTypeName(KernelNameType, Out);

  std::string Res = std::string(Out.str());
  std::string Str = PredefinedExpr::ComputeName(
      S.getASTContext(), PredefinedExpr::UniqueStableNameType, KernelNameType);
  Res = computeUniqueSYCLXOCCName(Res, KernelNameType.getAsString());
  return {Res, Str};
}

<<<<<<< HEAD
// Just rips the __global address space from a string as these are appended to
// Pointers inside of buildArgTys and we don't want them in our AI Engine main
//
// They currently degrade to no address space inside our LLVM IR because all
// Language AS Spaces are set to the default 0 for our targets. But they still
// pose a problem when we're trying to spit out our types as strings.
//
// An alternative fix to this is to just put the address space modificaiton
// section of the code in buildArgTys inside of an if (AIEngine) block or to
// create a temporary copy we can rip the address space qualifier off of.
//
// For now this keeps the change local to the generation of our main file,
// prevents conflicts and is easy to understand.
static std::string RemoveGlobalFromType(std::string S) {
  const char S1[] = "__global ";

  for (auto Pos = S.find(S1); Pos != StringRef::npos; Pos = S.find(S1, Pos))
    S.erase(Pos, sizeof(S1) - 1);

  return S;
}

// Creates the contents of a SYCL main file which wraps a kernel function and
// its parameters and invokes it. The idea for now is that creating a high
// level main file gives easier access to kernel information and a higher level
// way to alter the entry point. Writing it as an LLVM pass is probably possible
// but harder to make modifications to.
//
// Used for the AI Engine Tile entry point as it doesn't follow standard OpenCL
// kernel entry points.
//
// Currently restricted to a very OpenCL-esque idea of what a tile is e.g. 1
// Kernel Per Tile, so 1 single function inside of a main with no concept of
// connectivity to anything else. Unsure if this is the way to go long term but
// works for a first pass.
//
// TODO FIXME Hyun Kwon believes it might be possible to skip this and do some
// runtime magic to increment the program counter and fill the parameters as we
// need, this maybe a good thing to look into to get rid of a compiler
// dependency and it may allow complex scheduling from the runtime. This works
// as a simple first step for now.
// TODO If it's decide this direction is fine refactor this to perhaps behave
// more like the Integrated Header as we can keep some form of Module state and
// emit the files at the end of the module
// TODO Also clean it up in general, break it into reusable lambdas etc. a lot
// of repetition/readability issues
// TODO Fix double generation of main file, SYCL passes through here twice and
// generates two sets of main files, they overwrite each other which is fine.
// However, the second set happens after the script so it makes it impossible
// to automate the deletion from the script. Also a waste of processing time
// when you need to generate 400 main files a second time around.
static void populateMainEntryPoint(const StringRef Name,
                                   const FunctionDecl *KernelFunction) {
  SmallString<256> TmpDir;
  llvm::sys::path::system_temp_directory(true, TmpDir);
  auto MainFileName = std::string(TmpDir.str()) + "/" + Name.str() + ".cpp";

  int MainNameFD = 0;
  std::error_code EC =
      llvm::sys::fs::openFileForWrite(MainFileName, MainNameFD);
  if (EC) {
    llvm::errs() << "Error: " << EC.message() << "\n";
    llvm_unreachable("failed to generate main entry file");
  }
  llvm::raw_fd_ostream Out(MainNameFD, true /*close in destructor*/);

  Out << "// This is an auto-generated SYCL AIE Processor Tile Main.\n";
  Out << "#include <stdint.h>\n";

  Out << "// SYCL generated kernel wrapper function \n";
  // Output Kernel Wrapper Function Declaracation
  // e.g.
  // void f(uint16_t *input, uint8_t *output, uint32_t width, uint32_t height);
  // FIXME: We can probably mangle this eventually if we'd like, but extern C
  // makes life simpler for now
  Out << "extern \"C\" void " << Name << "(";
  // loop over parameter types
  // auto ParamCount = KernelFunction->param_size();
  // for (size_t i = 0; i < ParamCount; ++i) {
  //   Out << RemoveGlobalFromType(
  //     KernelFunction->getParamDecl(i)->getOriginalType().getAsString());
  //   Out << " " << KernelFunction->getParamDecl(i)->getNameAsString();
  //   if (i < ParamCount - 1)
  //     Out << ", ";
  // }
  Out << ");" << "\n";

  // TODO: Declare Kernel objects and external arrays
  Out << "// Declare Kernel objects and external arrays \n";
  Out << "\n";

  // TODO: Declare shared memory buffers
  Out << "// Declare shared memory buffers \n";
  Out << "\n";

  Out << "// SYCL Tile Address Register \n";
  Out << "uint32_t args[64];" << "\n";
  Out << "int main(void) {" << "\n";

  // Assign arg registers to parameters
  // e.g. uint16_t *input = (uint16_t *)args[0];
  // for (size_t i = 0; i < ParamCount; ++i) {
  //   Out << "  "<< RemoveGlobalFromType(
  //     KernelFunction->getParamDecl(i)->getOriginalType().getAsString());
  //   Out << " " << KernelFunction->getParamDecl(i)->getNameAsString();
  //   Out << " = ("
  //       << RemoveGlobalFromType(KernelFunction->getParamDecl(i)->
  //                                 getOriginalType().getAsString())
  //       << ") args[" << i << "];" << "\n";
  // }
  Out << "\n";
  // Kernel Invocation
  // e.g. f(input, output, width, height);
  Out << "  "<< Name << "(";
  // loop over parameter types
  // for (size_t i = 0; i < ParamCount; ++i) {
  //   Out << KernelFunction->getParamDecl(i)->getNameAsString();
  //   if (i < ParamCount - 1)
  //     Out << ", ";
  // }
  Out << ");" << "\n";

  Out << "\n";
  Out << "  return 0;";
  Out << "\n";
  Out << "}";
  Out << "\n";
=======
static bool isDefaultSPIRArch(ASTContext &Context) {
  llvm::Triple T = Context.getTargetInfo().getTriple();
  if (T.isSPIR() && T.getSubArch() == llvm::Triple::NoSubArch)
    return true;
  return false;
}

static ParmVarDecl *getSyclKernelHandlerArg(FunctionDecl *KernelCallerFunc) {
  // Specialization constants in SYCL 2020 are not captured by lambda and
  // accessed through new optional lambda argument kernel_handler
  auto IsHandlerLambda = [](ParmVarDecl *PVD) {
    return Util::isSyclKernelHandlerType(PVD->getType());
  };

  assert(llvm::count_if(KernelCallerFunc->parameters(), IsHandlerLambda) <= 1 &&
         "Multiple kernel_handler parameters");

  auto KHArg = llvm::find_if(KernelCallerFunc->parameters(), IsHandlerLambda);

  return (KHArg != KernelCallerFunc->param_end()) ? *KHArg : nullptr;
>>>>>>> a7d0f33c
}

// anonymous namespace so these don't get linkage.
namespace {

template <typename T> struct bind_param { using type = T; };

template <> struct bind_param<CXXBaseSpecifier &> {
  using type = const CXXBaseSpecifier &;
};

template <> struct bind_param<FieldDecl *&> { using type = FieldDecl *; };

template <> struct bind_param<FieldDecl *const &> { using type = FieldDecl *; };

template <typename T> using bind_param_t = typename bind_param<T>::type;

class KernelObjVisitor {
  Sema &SemaRef;

  template <typename ParentTy, typename... HandlerTys>
  void VisitUnionImpl(const CXXRecordDecl *Owner, ParentTy &Parent,
                      const CXXRecordDecl *Wrapper, HandlerTys &... Handlers) {
    (void)std::initializer_list<int>{
        (Handlers.enterUnion(Owner, Parent), 0)...};
    VisitRecordHelper(Wrapper, Wrapper->fields(), Handlers...);
    (void)std::initializer_list<int>{
        (Handlers.leaveUnion(Owner, Parent), 0)...};
  }

  // These enable handler execution only when previous Handlers succeed.
  template <typename... Tn>
  bool handleField(FieldDecl *FD, QualType FDTy, Tn &&... tn) {
    bool result = true;
    (void)std::initializer_list<int>{(result = result && tn(FD, FDTy), 0)...};
    return result;
  }
  template <typename... Tn>
  bool handleField(const CXXBaseSpecifier &BD, QualType BDTy, Tn &&... tn) {
    bool result = true;
    std::initializer_list<int>{(result = result && tn(BD, BDTy), 0)...};
    return result;
  }

// This definition using std::bind is necessary because of a gcc 7.x bug.
#define KF_FOR_EACH(FUNC, Item, Qt)                                            \
  handleField(                                                                 \
      Item, Qt,                                                                \
      std::bind(static_cast<bool (std::decay_t<decltype(Handlers)>::*)(        \
                    bind_param_t<decltype(Item)>, QualType)>(                  \
                    &std::decay_t<decltype(Handlers)>::FUNC),                  \
                std::ref(Handlers), _1, _2)...)

  // The following simpler definition works with gcc 8.x and later.
  //#define KF_FOR_EACH(FUNC) \
//  handleField(Field, FieldTy, ([&](FieldDecl *FD, QualType FDTy) { \
//                return Handlers.f(FD, FDTy); \
//              })...)

  // Parent contains the FieldDecl or CXXBaseSpecifier that was used to enter
  // the Wrapper structure that we're currently visiting. Owner is the parent
  // type (which doesn't exist in cases where it is a FieldDecl in the
  // 'root'), and Wrapper is the current struct being unwrapped.
  template <typename ParentTy, typename... HandlerTys>
  void visitComplexRecord(const CXXRecordDecl *Owner, ParentTy &Parent,
                          const CXXRecordDecl *Wrapper, QualType RecordTy,
                          HandlerTys &... Handlers) {
    (void)std::initializer_list<int>{
        (Handlers.enterStruct(Owner, Parent, RecordTy), 0)...};
    VisitRecordHelper(Wrapper, Wrapper->bases(), Handlers...);
    VisitRecordHelper(Wrapper, Wrapper->fields(), Handlers...);
    (void)std::initializer_list<int>{
        (Handlers.leaveStruct(Owner, Parent, RecordTy), 0)...};
  }

  template <typename ParentTy, typename... HandlerTys>
  void visitSimpleRecord(const CXXRecordDecl *Owner, ParentTy &Parent,
                         const CXXRecordDecl *Wrapper, QualType RecordTy,
                         HandlerTys &... Handlers) {
    (void)std::initializer_list<int>{
        (Handlers.handleNonDecompStruct(Owner, Parent, RecordTy), 0)...};
  }

  template <typename ParentTy, typename... HandlerTys>
  void visitRecord(const CXXRecordDecl *Owner, ParentTy &Parent,
                   const CXXRecordDecl *Wrapper, QualType RecordTy,
                   HandlerTys &... Handlers);

  template <typename ParentTy, typename... HandlerTys>
  void VisitUnion(const CXXRecordDecl *Owner, ParentTy &Parent,
                  const CXXRecordDecl *Wrapper, HandlerTys &... Handlers);

  template <typename... HandlerTys>
  void VisitRecordHelper(const CXXRecordDecl *Owner,
                         clang::CXXRecordDecl::base_class_const_range Range,
                         HandlerTys &... Handlers) {
    for (const auto &Base : Range) {
      QualType BaseTy = Base.getType();
      // Handle accessor class as base
      if (Util::isSyclAccessorType(BaseTy)) {
        (void)std::initializer_list<int>{
            (Handlers.handleSyclAccessorType(Owner, Base, BaseTy), 0)...};
      } else if (Util::isSyclStreamType(BaseTy)) {
        // Handle stream class as base
        (void)std::initializer_list<int>{
            (Handlers.handleSyclStreamType(Owner, Base, BaseTy), 0)...};
      } else
        // For all other bases, visit the record
        visitRecord(Owner, Base, BaseTy->getAsCXXRecordDecl(), BaseTy,
                    Handlers...);
    }
  }

  template <typename... HandlerTys>
  void VisitRecordHelper(const CXXRecordDecl *Owner,
                         RecordDecl::field_range Range,
                         HandlerTys &... Handlers) {
    VisitRecordFields(Owner, Handlers...);
  }

  // FIXME: Can this be refactored/handled some other way?
  template <typename ParentTy, typename... HandlerTys>
  void visitStreamRecord(const CXXRecordDecl *Owner, ParentTy &Parent,
                         CXXRecordDecl *Wrapper, QualType RecordTy,
                         HandlerTys &... Handlers) {
    (void)std::initializer_list<int>{
        (Handlers.enterStream(Owner, Parent, RecordTy), 0)...};
    for (const auto &Field : Wrapper->fields()) {
      QualType FieldTy = Field->getType();
      // Required to initialize accessors inside streams.
      if (Util::isSyclAccessorType(FieldTy))
        KF_FOR_EACH(handleSyclAccessorType, Field, FieldTy);
    }
    (void)std::initializer_list<int>{
        (Handlers.leaveStream(Owner, Parent, RecordTy), 0)...};
  }

  template <typename... HandlerTys>
  void visitArrayElementImpl(const CXXRecordDecl *Owner, FieldDecl *ArrayField,
                             QualType ElementTy, uint64_t Index,
                             HandlerTys &... Handlers) {
    (void)std::initializer_list<int>{
        (Handlers.nextElement(ElementTy, Index), 0)...};
    visitField(Owner, ArrayField, ElementTy, Handlers...);
  }

  template <typename... HandlerTys>
  void visitFirstArrayElement(const CXXRecordDecl *Owner, FieldDecl *ArrayField,
                              QualType ElementTy, HandlerTys &... Handlers) {
    visitArrayElementImpl(Owner, ArrayField, ElementTy, 0, Handlers...);
  }
  template <typename... HandlerTys>
  void visitNthArrayElement(const CXXRecordDecl *Owner, FieldDecl *ArrayField,
                            QualType ElementTy, uint64_t Index,
                            HandlerTys &... Handlers);

  template <typename... HandlerTys>
  void visitSimpleArray(const CXXRecordDecl *Owner, FieldDecl *Field,
                        QualType ArrayTy, HandlerTys &... Handlers) {
    (void)std::initializer_list<int>{
        (Handlers.handleSimpleArrayType(Field, ArrayTy), 0)...};
  }

  template <typename... HandlerTys>
  void visitComplexArray(const CXXRecordDecl *Owner, FieldDecl *Field,
                         QualType ArrayTy, HandlerTys &... Handlers) {
    // Array workflow is:
    // handleArrayType
    // enterArray
    // nextElement
    // VisitField (same as before, note that The FieldDecl is the of array
    // itself, not the element)
    // ... repeat per element, opt-out for duplicates.
    // leaveArray

    if (!KF_FOR_EACH(handleArrayType, Field, ArrayTy))
      return;

    const ConstantArrayType *CAT =
        SemaRef.getASTContext().getAsConstantArrayType(ArrayTy);
    assert(CAT && "Should only be called on constant-size array.");
    QualType ET = CAT->getElementType();
    uint64_t ElemCount = CAT->getSize().getZExtValue();
    assert(ElemCount > 0 && "SYCL prohibits 0 sized arrays");

    (void)std::initializer_list<int>{
        (Handlers.enterArray(Field, ArrayTy, ET), 0)...};

    visitFirstArrayElement(Owner, Field, ET, Handlers...);
    for (uint64_t Index = 1; Index < ElemCount; ++Index)
      visitNthArrayElement(Owner, Field, ET, Index, Handlers...);

    (void)std::initializer_list<int>{
        (Handlers.leaveArray(Field, ArrayTy, ET), 0)...};
  }

  template <typename... HandlerTys>
  void visitArray(const CXXRecordDecl *Owner, FieldDecl *Field,
                  QualType ArrayTy, HandlerTys &... Handlers);

  template <typename... HandlerTys>
  void visitField(const CXXRecordDecl *Owner, FieldDecl *Field,
                  QualType FieldTy, HandlerTys &... Handlers) {
    if (Util::isSyclAccessorType(FieldTy))
      KF_FOR_EACH(handleSyclAccessorType, Field, FieldTy);
    else if (Util::isSyclSamplerType(FieldTy))
      KF_FOR_EACH(handleSyclSamplerType, Field, FieldTy);
    else if (Util::isSyclHalfType(FieldTy))
      KF_FOR_EACH(handleSyclHalfType, Field, FieldTy);
    else if (Util::isSyclSpecConstantType(FieldTy))
      KF_FOR_EACH(handleSyclSpecConstantType, Field, FieldTy);
    else if (Util::isSyclStreamType(FieldTy)) {
      CXXRecordDecl *RD = FieldTy->getAsCXXRecordDecl();
      // Handle accessors in stream class.
      KF_FOR_EACH(handleSyclStreamType, Field, FieldTy);
      visitStreamRecord(Owner, Field, RD, FieldTy, Handlers...);
    } else if (FieldTy->isStructureOrClassType()) {
      if (KF_FOR_EACH(handleStructType, Field, FieldTy)) {
        CXXRecordDecl *RD = FieldTy->getAsCXXRecordDecl();
        visitRecord(Owner, Field, RD, FieldTy, Handlers...);
      }
    } else if (FieldTy->isUnionType()) {
      if (KF_FOR_EACH(handleUnionType, Field, FieldTy)) {
        CXXRecordDecl *RD = FieldTy->getAsCXXRecordDecl();
        VisitUnion(Owner, Field, RD, Handlers...);
      }
    } else if (FieldTy->isReferenceType())
      KF_FOR_EACH(handleReferenceType, Field, FieldTy);
    else if (FieldTy->isPointerType())
      KF_FOR_EACH(handlePointerType, Field, FieldTy);
    else if (FieldTy->isArrayType())
      visitArray(Owner, Field, FieldTy, Handlers...);
    else if (FieldTy->isScalarType() || FieldTy->isVectorType())
      KF_FOR_EACH(handleScalarType, Field, FieldTy);
    else
      KF_FOR_EACH(handleOtherType, Field, FieldTy);
  }

public:
  KernelObjVisitor(Sema &S) : SemaRef(S) {}

  template <typename... HandlerTys>
  void VisitRecordBases(const CXXRecordDecl *KernelFunctor,
                        HandlerTys &... Handlers) {
    VisitRecordHelper(KernelFunctor, KernelFunctor->bases(), Handlers...);
  }

  // A visitor function that dispatches to functions as defined in
  // SyclKernelFieldHandler for the purposes of kernel generation.
  template <typename... HandlerTys>
  void VisitRecordFields(const CXXRecordDecl *Owner, HandlerTys &... Handlers) {
    for (const auto Field : Owner->fields())
      visitField(Owner, Field, Field->getType(), Handlers...);
  }
#undef KF_FOR_EACH
};

// A base type that the SYCL OpenCL Kernel construction task uses to implement
// individual tasks.
class SyclKernelFieldHandlerBase {
public:
  static constexpr const bool VisitUnionBody = false;
  static constexpr const bool VisitNthArrayElement = true;
  // Opt-in based on whether we should visit inside simple containers (structs,
  // arrays). All of the 'check' types should likely be true, the int-header,
  // and kernel decl creation types should not.
  static constexpr const bool VisitInsideSimpleContainers = true;
  // Mark these virtual so that we can use override in the implementer classes,
  // despite virtual dispatch never being used.

  // Accessor can be a base class or a field decl, so both must be handled.
  virtual bool handleSyclAccessorType(const CXXRecordDecl *,
                                      const CXXBaseSpecifier &, QualType) {
    return true;
  }
  virtual bool handleSyclAccessorType(FieldDecl *, QualType) { return true; }
  virtual bool handleSyclSamplerType(const CXXRecordDecl *,
                                     const CXXBaseSpecifier &, QualType) {
    return true;
  }
  virtual bool handleSyclSamplerType(FieldDecl *, QualType) { return true; }
  virtual bool handleSyclSpecConstantType(FieldDecl *, QualType) {
    return true;
  }
  virtual bool handleSyclStreamType(const CXXRecordDecl *,
                                    const CXXBaseSpecifier &, QualType) {
    return true;
  }
  virtual bool handleSyclStreamType(FieldDecl *, QualType) { return true; }
  virtual bool handleSyclHalfType(const CXXRecordDecl *,
                                  const CXXBaseSpecifier &, QualType) {
    return true;
  }
  virtual bool handleSyclHalfType(FieldDecl *, QualType) { return true; }
  virtual bool handleStructType(FieldDecl *, QualType) { return true; }
  virtual bool handleUnionType(FieldDecl *, QualType) { return true; }
  virtual bool handleReferenceType(FieldDecl *, QualType) { return true; }
  virtual bool handlePointerType(FieldDecl *, QualType) { return true; }
  virtual bool handleArrayType(FieldDecl *, QualType) { return true; }
  virtual bool handleScalarType(FieldDecl *, QualType) { return true; }
  // Most handlers shouldn't be handling this, just the field checker.
  virtual bool handleOtherType(FieldDecl *, QualType) { return true; }

  // Handle a simple struct that doesn't need to be decomposed, only called on
  // handlers with VisitInsideSimpleContainers as false.  Replaces
  // handleStructType, enterStruct, leaveStruct, and visiting of sub-elements.
  virtual bool handleNonDecompStruct(const CXXRecordDecl *, FieldDecl *,
                                     QualType) {
    return true;
  }
  virtual bool handleNonDecompStruct(const CXXRecordDecl *,
                                     const CXXBaseSpecifier &, QualType) {
    return true;
  }

  // Instead of handleArrayType, enterArray, leaveArray, and nextElement (plus
  // descending down the elements), this function gets called in the event of an
  // array containing simple elements (even in the case of an MD array).
  virtual bool handleSimpleArrayType(FieldDecl *, QualType) { return true; }

  // The following are only used for keeping track of where we are in the base
  // class/field graph. Int Headers use this to calculate offset, most others
  // don't have a need for these.

  virtual bool enterStruct(const CXXRecordDecl *, FieldDecl *, QualType) {
    return true;
  }
  virtual bool leaveStruct(const CXXRecordDecl *, FieldDecl *, QualType) {
    return true;
  }
  virtual bool enterStream(const CXXRecordDecl *, FieldDecl *, QualType) {
    return true;
  }
  virtual bool leaveStream(const CXXRecordDecl *, FieldDecl *, QualType) {
    return true;
  }
  virtual bool enterStruct(const CXXRecordDecl *, const CXXBaseSpecifier &,
                           QualType) {
    return true;
  }
  virtual bool leaveStruct(const CXXRecordDecl *, const CXXBaseSpecifier &,
                           QualType) {
    return true;
  }
  virtual bool enterUnion(const CXXRecordDecl *, FieldDecl *) { return true; }
  virtual bool leaveUnion(const CXXRecordDecl *, FieldDecl *) { return true; }

  // The following are used for stepping through array elements.
  virtual bool enterArray(FieldDecl *, QualType ArrayTy, QualType ElementTy) {
    return true;
  }
  virtual bool leaveArray(FieldDecl *, QualType ArrayTy, QualType ElementTy) {
    return true;
  }

  virtual bool nextElement(QualType, uint64_t) { return true; }

  virtual ~SyclKernelFieldHandlerBase() = default;
};

// A class to act as the direct base for all the SYCL OpenCL Kernel construction
// tasks that contains a reference to Sema (and potentially any other
// universally required data).
class SyclKernelFieldHandler : public SyclKernelFieldHandlerBase {
protected:
  Sema &SemaRef;
  SyclKernelFieldHandler(Sema &S) : SemaRef(S) {}
};

// A class to represent the 'do nothing' case for filtering purposes.
class SyclEmptyHandler final : public SyclKernelFieldHandlerBase {};
SyclEmptyHandler GlobalEmptyHandler;

template <bool Keep, typename H> struct HandlerFilter;
template <typename H> struct HandlerFilter<true, H> {
  H &Handler;
  HandlerFilter(H &Handler) : Handler(Handler) {}
};
template <typename H> struct HandlerFilter<false, H> {
  SyclEmptyHandler &Handler = GlobalEmptyHandler;
  HandlerFilter(H &Handler) {}
};

template <bool B, bool... Rest> struct AnyTrue;

template <bool B> struct AnyTrue<B> { static constexpr bool Value = B; };

template <bool B, bool... Rest> struct AnyTrue {
  static constexpr bool Value = B || AnyTrue<Rest...>::Value;
};

template <bool B, bool... Rest> struct AllTrue;

template <bool B> struct AllTrue<B> { static constexpr bool Value = B; };

template <bool B, bool... Rest> struct AllTrue {
  static constexpr bool Value = B && AllTrue<Rest...>::Value;
};

template <typename ParentTy, typename... Handlers>
void KernelObjVisitor::VisitUnion(const CXXRecordDecl *Owner, ParentTy &Parent,
                                  const CXXRecordDecl *Wrapper,
                                  Handlers &... handlers) {
  // Don't continue descending if none of the handlers 'care'. This could be 'if
  // constexpr' starting in C++17.  Until then, we have to count on the
  // optimizer to realize "if (false)" is a dead branch.
  if (AnyTrue<Handlers::VisitUnionBody...>::Value)
    VisitUnionImpl(
        Owner, Parent, Wrapper,
        HandlerFilter<Handlers::VisitUnionBody, Handlers>(handlers).Handler...);
}

template <typename... Handlers>
void KernelObjVisitor::visitNthArrayElement(const CXXRecordDecl *Owner,
                                            FieldDecl *ArrayField,
                                            QualType ElementTy, uint64_t Index,
                                            Handlers &... handlers) {
  // Don't continue descending if none of the handlers 'care'. This could be 'if
  // constexpr' starting in C++17.  Until then, we have to count on the
  // optimizer to realize "if (false)" is a dead branch.
  if (AnyTrue<Handlers::VisitNthArrayElement...>::Value)
    visitArrayElementImpl(
        Owner, ArrayField, ElementTy, Index,
        HandlerFilter<Handlers::VisitNthArrayElement, Handlers>(handlers)
            .Handler...);
}

template <typename ParentTy, typename... HandlerTys>
void KernelObjVisitor::visitRecord(const CXXRecordDecl *Owner, ParentTy &Parent,
                                   const CXXRecordDecl *Wrapper,
                                   QualType RecordTy,
                                   HandlerTys &... Handlers) {
  RecordDecl *RD = RecordTy->getAsRecordDecl();
  assert(RD && "should not be null.");
  if (RD->hasAttr<SYCLRequiresDecompositionAttr>()) {
    // If this container requires decomposition, we have to visit it as
    // 'complex', so all handlers are called in this case with the 'complex'
    // case.
    visitComplexRecord(Owner, Parent, Wrapper, RecordTy, Handlers...);
  } else {
    // "Simple" Containers are those that do NOT need to be decomposed,
    // "Complex" containers are those that DO. In the case where the container
    // does NOT need to be decomposed, we can call VisitSimpleRecord on the
    // handlers that have opted-out of VisitInsideSimpleContainers. The 'if'
    // makes sure we only do that if at least 1 has opted out.
    if (!AllTrue<HandlerTys::VisitInsideSimpleContainers...>::Value)
      visitSimpleRecord(
          Owner, Parent, Wrapper, RecordTy,
          HandlerFilter<!HandlerTys::VisitInsideSimpleContainers, HandlerTys>(
              Handlers)
              .Handler...);

    // Even though this is a 'simple' container, some handlers (via
    // VisitInsideSimpleContainers = true) need to treat it as if it needs
    // decomposing, so we call VisitComplexRecord iif at least one has.
    if (AnyTrue<HandlerTys::VisitInsideSimpleContainers...>::Value)
      visitComplexRecord(
          Owner, Parent, Wrapper, RecordTy,
          HandlerFilter<HandlerTys::VisitInsideSimpleContainers, HandlerTys>(
              Handlers)
              .Handler...);
  }
}

template <typename... HandlerTys>
void KernelObjVisitor::visitArray(const CXXRecordDecl *Owner, FieldDecl *Field,
                                  QualType ArrayTy, HandlerTys &... Handlers) {

  if (Field->hasAttr<SYCLRequiresDecompositionAttr>()) {
    visitComplexArray(Owner, Field, ArrayTy, Handlers...);
  } else {
    if (!AllTrue<HandlerTys::VisitInsideSimpleContainers...>::Value)
      visitSimpleArray(
          Owner, Field, ArrayTy,
          HandlerFilter<!HandlerTys::VisitInsideSimpleContainers, HandlerTys>(
              Handlers)
              .Handler...);

    if (AnyTrue<HandlerTys::VisitInsideSimpleContainers...>::Value)
      visitComplexArray(
          Owner, Field, ArrayTy,
          HandlerFilter<HandlerTys::VisitInsideSimpleContainers, HandlerTys>(
              Handlers)
              .Handler...);
  }
}

// A type to check the validity of all of the argument types.
class SyclKernelFieldChecker : public SyclKernelFieldHandler {
  bool IsInvalid = false;
  DiagnosticsEngine &Diag;
  // Check whether the object should be disallowed from being copied to kernel.
  // Return true if not copyable, false if copyable.
  bool checkNotCopyableToKernel(const FieldDecl *FD, QualType FieldTy) {
    if (FieldTy->isArrayType()) {
      if (const auto *CAT =
              SemaRef.getASTContext().getAsConstantArrayType(FieldTy)) {
        QualType ET = CAT->getElementType();
        return checkNotCopyableToKernel(FD, ET);
      }
      return Diag.Report(FD->getLocation(),
                         diag::err_sycl_non_constant_array_type)
             << FieldTy;
    }

    if (SemaRef.getASTContext().getLangOpts().SYCLStdLayoutKernelParams)
      if (!FieldTy->isStandardLayoutType())
        return Diag.Report(FD->getLocation(),
                           diag::err_sycl_non_std_layout_type)
               << FieldTy;

    if (!FieldTy->isStructureOrClassType())
      return false;

    CXXRecordDecl *RD =
        cast<CXXRecordDecl>(FieldTy->getAs<RecordType>()->getDecl());
    if (!RD->hasTrivialCopyConstructor())
      return Diag.Report(FD->getLocation(),
                         diag::err_sycl_non_trivially_copy_ctor_dtor_type)
             << 0 << FieldTy;
    if (!RD->hasTrivialDestructor())
      return Diag.Report(FD->getLocation(),
                         diag::err_sycl_non_trivially_copy_ctor_dtor_type)
             << 1 << FieldTy;

    return false;
  }

  void checkPropertyListType(TemplateArgument PropList, SourceLocation Loc) {
    if (PropList.getKind() != TemplateArgument::ArgKind::Type) {
      SemaRef.Diag(Loc,
                   diag::err_sycl_invalid_accessor_property_template_param);
      return;
    }
    QualType PropListTy = PropList.getAsType();
    if (!Util::isAccessorPropertyListType(PropListTy)) {
      SemaRef.Diag(Loc,
                   diag::err_sycl_invalid_accessor_property_template_param);
      return;
    }
    const auto *AccPropListDecl =
        cast<ClassTemplateSpecializationDecl>(PropListTy->getAsRecordDecl());
    if (AccPropListDecl->getTemplateArgs().size() != 1) {
      SemaRef.Diag(Loc, diag::err_sycl_invalid_property_list_param_number)
          << "accessor_property_list";
      return;
    }
    const auto TemplArg = AccPropListDecl->getTemplateArgs()[0];
    if (TemplArg.getKind() != TemplateArgument::ArgKind::Pack) {
      SemaRef.Diag(Loc,
                   diag::err_sycl_invalid_accessor_property_list_template_param)
          << /*accessor_property_list*/ 0 << /*parameter pack*/ 0;
      return;
    }
    for (TemplateArgument::pack_iterator Prop = TemplArg.pack_begin();
         Prop != TemplArg.pack_end(); ++Prop) {
      if (Prop->getKind() != TemplateArgument::ArgKind::Type) {
        SemaRef.Diag(
            Loc, diag::err_sycl_invalid_accessor_property_list_template_param)
            << /*accessor_property_list pack argument*/ 1 << /*type*/ 1;
        return;
      }
      QualType PropTy = Prop->getAsType();
      if (Util::isSyclBufferLocationType(PropTy))
        checkBufferLocationType(PropTy, Loc);
    }
  }

  void checkBufferLocationType(QualType PropTy, SourceLocation Loc) {
    const auto *PropDecl =
        cast<ClassTemplateSpecializationDecl>(PropTy->getAsRecordDecl());
    if (PropDecl->getTemplateArgs().size() != 1) {
      SemaRef.Diag(Loc, diag::err_sycl_invalid_property_list_param_number)
          << "buffer_location";
      return;
    }
    const auto BufferLoc = PropDecl->getTemplateArgs()[0];
    if (BufferLoc.getKind() != TemplateArgument::ArgKind::Integral) {
      SemaRef.Diag(Loc,
                   diag::err_sycl_invalid_accessor_property_list_template_param)
          << /*buffer_location*/ 2 << /*non-negative integer*/ 2;
      return;
    }
    int LocationID = static_cast<int>(BufferLoc.getAsIntegral().getExtValue());
    if (LocationID < 0) {
      SemaRef.Diag(Loc,
                   diag::err_sycl_invalid_accessor_property_list_template_param)
          << /*buffer_location*/ 2 << /*non-negative integer*/ 2;
      return;
    }
  }

  void checkAccessorType(QualType Ty, SourceRange Loc) {
    assert(Util::isSyclAccessorType(Ty) &&
           "Should only be called on SYCL accessor types.");

    const RecordDecl *RecD = Ty->getAsRecordDecl();
    if (const ClassTemplateSpecializationDecl *CTSD =
            dyn_cast<ClassTemplateSpecializationDecl>(RecD)) {
      const TemplateArgumentList &TAL = CTSD->getTemplateArgs();
      TemplateArgument TA = TAL.get(0);
      const QualType TemplateArgTy = TA.getAsType();

      if (TAL.size() > 5)
        checkPropertyListType(TAL.get(5), Loc.getBegin());
      llvm::DenseSet<QualType> Visited;
      checkSYCLType(SemaRef, TemplateArgTy, Loc, Visited);
    }
  }

public:
  SyclKernelFieldChecker(Sema &S)
      : SyclKernelFieldHandler(S), Diag(S.getASTContext().getDiagnostics()) {}
  static constexpr const bool VisitNthArrayElement = false;
  bool isValid() { return !IsInvalid; }

  bool handleReferenceType(FieldDecl *FD, QualType FieldTy) final {
    Diag.Report(FD->getLocation(), diag::err_bad_kernel_param_type) << FieldTy;
    IsInvalid = true;
    return isValid();
  }

  bool handleStructType(FieldDecl *FD, QualType FieldTy) final {
    IsInvalid |= checkNotCopyableToKernel(FD, FieldTy);
    return isValid();
  }

  bool handleSyclAccessorType(const CXXRecordDecl *, const CXXBaseSpecifier &BS,
                              QualType FieldTy) final {
    checkAccessorType(FieldTy, BS.getBeginLoc());
    return isValid();
  }

  bool handleSyclAccessorType(FieldDecl *FD, QualType FieldTy) final {
    checkAccessorType(FieldTy, FD->getLocation());
    return isValid();
  }

  bool handleArrayType(FieldDecl *FD, QualType FieldTy) final {
    IsInvalid |= checkNotCopyableToKernel(FD, FieldTy);
    return isValid();
  }

  bool handlePointerType(FieldDecl *FD, QualType FieldTy) final {
    while (FieldTy->isAnyPointerType()) {
      FieldTy = QualType{FieldTy->getPointeeOrArrayElementType(), 0};
      if (FieldTy->isVariableArrayType()) {
        Diag.Report(FD->getLocation(), diag::err_vla_unsupported);
        IsInvalid = true;
        break;
      }
    }
    return isValid();
  }

  bool handleOtherType(FieldDecl *FD, QualType FieldTy) final {
    Diag.Report(FD->getLocation(), diag::err_bad_kernel_param_type) << FieldTy;
    IsInvalid = true;
    return isValid();
  }
};

// A type to check the validity of accessing accessor/sampler/stream
// types as kernel parameters inside union.
class SyclKernelUnionChecker : public SyclKernelFieldHandler {
  int UnionCount = 0;
  bool IsInvalid = false;
  DiagnosticsEngine &Diag;

public:
  SyclKernelUnionChecker(Sema &S)
      : SyclKernelFieldHandler(S), Diag(S.getASTContext().getDiagnostics()) {}
  bool isValid() { return !IsInvalid; }
  static constexpr const bool VisitUnionBody = true;
  static constexpr const bool VisitNthArrayElement = false;

  bool checkType(SourceLocation Loc, QualType Ty) {
    if (UnionCount) {
      IsInvalid = true;
      Diag.Report(Loc, diag::err_bad_union_kernel_param_members) << Ty;
    }
    return isValid();
  }

  bool enterUnion(const CXXRecordDecl *RD, FieldDecl *FD) override {
    ++UnionCount;
    return true;
  }

  bool leaveUnion(const CXXRecordDecl *RD, FieldDecl *FD) override {
    --UnionCount;
    return true;
  }

  bool handleSyclAccessorType(FieldDecl *FD, QualType FieldTy) final {
    return checkType(FD->getLocation(), FieldTy);
  }

  bool handleSyclAccessorType(const CXXRecordDecl *, const CXXBaseSpecifier &BS,
                              QualType FieldTy) final {
    return checkType(BS.getBeginLoc(), FieldTy);
  }

  bool handleSyclSamplerType(FieldDecl *FD, QualType FieldTy) final {
    return checkType(FD->getLocation(), FieldTy);
  }

  bool handleSyclSamplerType(const CXXRecordDecl *, const CXXBaseSpecifier &BS,
                             QualType FieldTy) final {
    return checkType(BS.getBeginLoc(), FieldTy);
  }

  bool handleSyclStreamType(FieldDecl *FD, QualType FieldTy) final {
    return checkType(FD->getLocation(), FieldTy);
  }

  bool handleSyclStreamType(const CXXRecordDecl *, const CXXBaseSpecifier &BS,
                            QualType FieldTy) final {
    return checkType(BS.getBeginLoc(), FieldTy);
  }
};

// A type to mark whether a collection requires decomposition.
class SyclKernelDecompMarker : public SyclKernelFieldHandler {
  llvm::SmallVector<bool, 16> CollectionStack;

public:
  static constexpr const bool VisitUnionBody = false;
  static constexpr const bool VisitNthArrayElement = false;

  SyclKernelDecompMarker(Sema &S) : SyclKernelFieldHandler(S) {
    // In order to prevent checking this over and over, just add a dummy-base
    // entry.
    CollectionStack.push_back(true);
  }

  bool handleSyclAccessorType(const CXXRecordDecl *, const CXXBaseSpecifier &,
                              QualType) final {
    CollectionStack.back() = true;
    return true;
  }
  bool handleSyclAccessorType(FieldDecl *, QualType) final {
    CollectionStack.back() = true;
    return true;
  }

  bool handleSyclSamplerType(const CXXRecordDecl *, const CXXBaseSpecifier &,
                             QualType) final {
    CollectionStack.back() = true;
    return true;
  }
  bool handleSyclSamplerType(FieldDecl *, QualType) final {
    CollectionStack.back() = true;
    return true;
  }
  bool handleSyclSpecConstantType(FieldDecl *, QualType) final {
    CollectionStack.back() = true;
    return true;
  }
  bool handleSyclStreamType(const CXXRecordDecl *, const CXXBaseSpecifier &,
                            QualType) final {
    CollectionStack.back() = true;
    return true;
  }
  bool handleSyclStreamType(FieldDecl *, QualType) final {
    CollectionStack.back() = true;
    return true;
  }
  bool handleSyclHalfType(const CXXRecordDecl *, const CXXBaseSpecifier &,
                          QualType) final {
    CollectionStack.back() = true;
    return true;
  }
  bool handleSyclHalfType(FieldDecl *, QualType) final {
    CollectionStack.back() = true;
    return true;
  }

  bool handlePointerType(FieldDecl *, QualType) final {
    CollectionStack.back() = true;
    return true;
  }

  // Stream is always decomposed (and whether it gets decomposed is handled in
  // handleSyclStreamType), but we need a CollectionStack entry to capture the
  // accessors that get handled.
  bool enterStream(const CXXRecordDecl *, FieldDecl *, QualType) final {
    CollectionStack.push_back(false);
    return true;
  }
  bool leaveStream(const CXXRecordDecl *, FieldDecl *, QualType Ty) final {
    CollectionStack.pop_back();
    return true;
  }

  bool enterStruct(const CXXRecordDecl *, FieldDecl *, QualType) final {
    CollectionStack.push_back(false);
    return true;
  }

  bool leaveStruct(const CXXRecordDecl *, FieldDecl *, QualType Ty) final {
    if (CollectionStack.pop_back_val()) {
      RecordDecl *RD = Ty->getAsRecordDecl();
      assert(RD && "should not be null.");
      if (!RD->hasAttr<SYCLRequiresDecompositionAttr>())
        RD->addAttr(SYCLRequiresDecompositionAttr::CreateImplicit(
            SemaRef.getASTContext()));
      CollectionStack.back() = true;
    }
    return true;
  }

  bool enterStruct(const CXXRecordDecl *, const CXXBaseSpecifier &,
                   QualType) final {
    CollectionStack.push_back(false);
    return true;
  }

  bool leaveStruct(const CXXRecordDecl *, const CXXBaseSpecifier &,
                   QualType Ty) final {
    if (CollectionStack.pop_back_val()) {
      RecordDecl *RD = Ty->getAsRecordDecl();
      assert(RD && "should not be null.");
      if (!RD->hasAttr<SYCLRequiresDecompositionAttr>())
        RD->addAttr(SYCLRequiresDecompositionAttr::CreateImplicit(
            SemaRef.getASTContext()));
      CollectionStack.back() = true;
    }

    return true;
  }

  bool enterArray(FieldDecl *, QualType ArrayTy, QualType ElementTy) final {
    CollectionStack.push_back(false);
    return true;
  }

  bool leaveArray(FieldDecl *FD, QualType ArrayTy, QualType ElementTy) final {
    if (CollectionStack.pop_back_val()) {
      // Cannot assert, since in MD arrays we'll end up marking them multiple
      // times.
      if (!FD->hasAttr<SYCLRequiresDecompositionAttr>())
        FD->addAttr(SYCLRequiresDecompositionAttr::CreateImplicit(
            SemaRef.getASTContext()));
      CollectionStack.back() = true;
    }
    return true;
  }
};

static bool isSyclXilinxType(const QualType &Ty) {
  static std::array<StringRef, 3> Namespaces = {"cl", "sycl", "xilinx"};
  llvm::SmallVector<const DeclContext *, 8> CtxStack;
  CtxStack.push_back(cast<DeclContext>(Ty->getAsTagDecl()));
  while (!isa<TranslationUnitDecl>(CtxStack.back()->getParent()))
    CtxStack.push_back(CtxStack.back()->getParent());
  for (unsigned Idx = 0; Idx < Namespaces.size(); Idx++) {
    auto *NS = dyn_cast<NamespaceDecl>(CtxStack.pop_back_val());
    if (!NS)
      return false;
    IdentifierInfo *II = NS->getIdentifier();
    if (!II)
      return false;
    if (!II->isStr(Namespaces[Idx]))
      return false;
  }
  return true;
}

// A type to Create and own the FunctionDecl for the kernel.
class SyclKernelDeclCreator : public SyclKernelFieldHandler {
  FunctionDecl *KernelDecl;
  llvm::SmallVector<ParmVarDecl *, 8> Params;
  Sema::ContextRAII FuncContext;
  // Holds the last handled field's first parameter. This doesn't store an
  // iterator as push_back invalidates iterators.
  size_t LastParamIndex = 0;
  // Keeps track of whether we are currently handling fields inside a struct.
  int StructDepth = 0;

  void addParam(const FieldDecl *FD, QualType FieldTy) {
    ParamDesc newParamDesc = makeParamDesc(FD, FieldTy);
    SemaRef.getDiagnostics().getSYCLOptReportHandler().AddKernelArgs(
        KernelDecl, FD->getName().data(), FieldTy.getAsString(),
        FD->getLocation());
    addParam(newParamDesc, FieldTy);
  }

  void addParam(const CXXBaseSpecifier &BS, QualType FieldTy) {
    // TODO: There is no name for the base available, but duplicate names are
    // seemingly already possible, so we'll give them all the same name for now.
    // This only happens with the accessor types.
    StringRef Name = "_arg__base";
    ParamDesc newParamDesc =
        makeParamDesc(SemaRef.getASTContext(), Name, FieldTy);
    SemaRef.getDiagnostics().getSYCLOptReportHandler().AddKernelArgs(
        KernelDecl, "", FieldTy.getAsString(), BS.getBaseTypeLoc());
    addParam(newParamDesc, FieldTy);
  }
  // Add a parameter with specified name and type
  void addParam(StringRef Name, QualType ParamTy) {
    ParamDesc newParamDesc =
        makeParamDesc(SemaRef.getASTContext(), Name, ParamTy);
    addParam(newParamDesc, ParamTy);
  }

  void addParam(ParamDesc newParamDesc, QualType FieldTy) {
    // Create a new ParmVarDecl based on the new info.
    ASTContext &Ctx = SemaRef.getASTContext();
    auto *NewParam = ParmVarDecl::Create(
        Ctx, KernelDecl, SourceLocation(), SourceLocation(),
        std::get<1>(newParamDesc), std::get<0>(newParamDesc),
        std::get<2>(newParamDesc), SC_None, /*DefArg*/ nullptr);
    NewParam->setScopeInfo(0, Params.size());
    NewParam->setIsUsed();

    LastParamIndex = Params.size();
    Params.push_back(NewParam);
  }

  // Obtain an integer value stored in a template parameter of buffer_location
  // property to pass it to buffer_location kernel attribute
  void handleXilinxProperty(ParmVarDecl *Param, QualType PropTy,
                            SourceLocation Loc) {
    if (!isSyclXilinxType(PropTy))
      return;
    /// TODO: when D88645 lands update this code to use that instead.
    ASTContext &Ctx = SemaRef.getASTContext();
    const CXXRecordDecl *RD = PropTy->getAsCXXRecordDecl();
    const CXXRecordDecl *PRD = cast<CXXRecordDecl>(RD->getParent());
    std::string Str = "xilinx_" + PRD->getName().str();
    StringRef Annot = Str;
    llvm::SmallVector<Expr*, 4> Args;
    QualType ResTy;
    ResTy = Ctx.adjustStringLiteralBaseType(Ctx.CharTy.withConst());
    ResTy = Ctx.getConstantArrayType(ResTy, llvm::APInt(32, Annot.size()),
                                     nullptr, ArrayType::Normal,
                                     /*IndexTypeQuals*/ 0);
    if (const auto *PropDecl = dyn_cast<ClassTemplateSpecializationDecl>(RD)) {
      for (auto &Arg : PropDecl->getTemplateArgs().asArray()) {
        switch (Arg.getKind()) {
        case TemplateArgument::Integral:
          Args.push_back(ConstantExpr::Create(
              Ctx,
              IntegerLiteral::Create(Ctx,
                                     Arg.getAsIntegral(), Arg.getIntegralType(),
                                     Loc),
              APValue(Arg.getAsIntegral())));
          break;
        default:
          llvm_unreachable("unimplemented");
        }
      }
    }
    Param->addAttr(
        AnnotateAttr::CreateImplicit(Ctx, Annot, Args.data(), Args.size()));
  }

  // Handle accessor properties. If any properties were found in
  // the accessor_property_list - add the appropriate attributes to ParmVarDecl.
  void handleAccessorPropertyList(ParmVarDecl *Param,
                                  const CXXRecordDecl *RecordDecl,
                                  SourceLocation Loc) {
    const auto *AccTy = cast<ClassTemplateSpecializationDecl>(RecordDecl);
    if (AccTy->getTemplateArgs().size() < 6)
      return;
    const auto PropList = cast<TemplateArgument>(AccTy->getTemplateArgs()[5]);
    QualType PropListTy = PropList.getAsType();
    const auto *AccPropListDecl =
        cast<ClassTemplateSpecializationDecl>(PropListTy->getAsRecordDecl());
    const auto TemplArg = AccPropListDecl->getTemplateArgs()[0];
    // Move through TemplateArgs list of a property list and search for
    // properties. If found - apply the appropriate attribute to ParmVarDecl.
    for (TemplateArgument::pack_iterator Prop = TemplArg.pack_begin();
         Prop != TemplArg.pack_end(); ++Prop) {
      QualType PropTy = Prop->getAsType();
      if (Util::isSyclAccessorNoAliasPropertyType(PropTy))
        handleNoAliasProperty(Param, PropTy, Loc);
      if (Util::isSyclBufferLocationType(PropTy))
        handleBufferLocationProperty(Param, PropTy, Loc);
      handleXilinxProperty(Param, PropTy, Loc);
    }
  }

  void handleNoAliasProperty(ParmVarDecl *Param, QualType PropTy,
                             SourceLocation Loc) {
    ASTContext &Ctx = SemaRef.getASTContext();
    Param->addAttr(RestrictAttr::CreateImplicit(Ctx, Loc));
  }

  // Obtain an integer value stored in a template parameter of buffer_location
  // property to pass it to buffer_location kernel attribute
  void handleBufferLocationProperty(ParmVarDecl *Param, QualType PropTy,
                                    SourceLocation Loc) {
    // If we have more than 1 buffer_location properties on a single
    // accessor - emit an error
    if (Param->hasAttr<SYCLIntelBufferLocationAttr>()) {
      SemaRef.Diag(Loc, diag::err_sycl_compiletime_property_duplication)
          << "buffer_location";
      return;
    }
    ASTContext &Ctx = SemaRef.getASTContext();
    const auto *PropDecl =
        cast<ClassTemplateSpecializationDecl>(PropTy->getAsRecordDecl());
    const auto BufferLoc = PropDecl->getTemplateArgs()[0];
    int LocationID = static_cast<int>(BufferLoc.getAsIntegral().getExtValue());
    Param->addAttr(
        SYCLIntelBufferLocationAttr::CreateImplicit(Ctx, LocationID));
  }

  // All special SYCL objects must have __init method. We extract types for
  // kernel parameters from __init method parameters. We will use __init method
  // and kernel parameters which we build here to initialize special objects in
  // the kernel body.
  bool handleSpecialType(FieldDecl *FD, QualType FieldTy,
                         bool isAccessorType = false) {
    const auto *RecordDecl = FieldTy->getAsCXXRecordDecl();
    assert(RecordDecl && "The accessor/sampler must be a RecordDecl");
    llvm::StringLiteral MethodName =
        KernelDecl->hasAttr<SYCLSimdAttr>() && isAccessorType
            ? InitESIMDMethodName
            : InitMethodName;
    CXXMethodDecl *InitMethod = getMethodByName(RecordDecl, MethodName);
    assert(InitMethod && "The accessor/sampler must have the __init method");

    // Don't do -1 here because we count on this to be the first parameter added
    // (if any).
    size_t ParamIndex = Params.size();
    for (const ParmVarDecl *Param : InitMethod->parameters()) {
      QualType ParamTy = Param->getType();
      addParam(FD, ParamTy.getCanonicalType());
      if (ParamTy.getTypePtr()->isPointerType() && isAccessorType) {
        handleAccessorPropertyList(Params.back(), RecordDecl,
                                   FD->getLocation());
        if (KernelDecl->hasAttr<SYCLSimdAttr>())
          // In ESIMD kernels accessor's pointer argument needs to be marked
          Params.back()->addAttr(
              SYCLSimdAccessorPtrAttr::CreateImplicit(SemaRef.getASTContext()));
      }
    }
    LastParamIndex = ParamIndex;
    return true;
  }

  static void setKernelImplicitAttrs(ASTContext &Context, FunctionDecl *FD,
                                     StringRef Name, bool IsSIMDKernel) {
    // Set implicit attributes.
    FD->addAttr(OpenCLKernelAttr::CreateImplicit(Context));
    FD->addAttr(AsmLabelAttr::CreateImplicit(Context, Name));
    FD->addAttr(ArtificialAttr::CreateImplicit(Context));
    if (IsSIMDKernel)
      FD->addAttr(SYCLSimdAttr::CreateImplicit(Context));
  }

  static FunctionDecl *createKernelDecl(ASTContext &Ctx, StringRef Name,
                                        SourceLocation Loc, bool IsInline,
                                        bool IsSIMDKernel) {
    // Create this with no prototype, and we can fix this up after we've seen
    // all the params.
    FunctionProtoType::ExtProtoInfo Info(CC_OpenCLKernel);
    QualType FuncType = Ctx.getFunctionType(Ctx.VoidTy, {}, Info);

    FunctionDecl *FD = FunctionDecl::Create(
        Ctx, Ctx.getTranslationUnitDecl(), Loc, Loc, &Ctx.Idents.get(Name),
        FuncType, Ctx.getTrivialTypeSourceInfo(Ctx.VoidTy), SC_None);
    FD->setImplicitlyInline(IsInline);
    setKernelImplicitAttrs(Ctx, FD, Name, IsSIMDKernel);

    // Add kernel to translation unit to see it in AST-dump.
    Ctx.getTranslationUnitDecl()->addDecl(FD);
    return FD;
  }

public:
  static constexpr const bool VisitInsideSimpleContainers = false;
  SyclKernelDeclCreator(Sema &S, StringRef Name, SourceLocation Loc,
                        bool IsInline, bool IsSIMDKernel)
      : SyclKernelFieldHandler(S),
        KernelDecl(createKernelDecl(S.getASTContext(), Name, Loc, IsInline,
                                    IsSIMDKernel)),
        FuncContext(SemaRef, KernelDecl) {}

  ~SyclKernelDeclCreator() {
    ASTContext &Ctx = SemaRef.getASTContext();
    FunctionProtoType::ExtProtoInfo Info(CC_OpenCLKernel);

    SmallVector<QualType, 8> ArgTys;
    std::transform(std::begin(Params), std::end(Params),
                   std::back_inserter(ArgTys),
                   [](const ParmVarDecl *PVD) { return PVD->getType(); });

    QualType FuncType = Ctx.getFunctionType(Ctx.VoidTy, ArgTys, Info);
    KernelDecl->setType(FuncType);
    KernelDecl->setParams(Params);

    // Make sure that this is marked as a kernel so that the code-gen can make
    // decisions based on that. We cannot add this earlier, otherwise the call
    // to TransformStmt in replaceWithLocalClone can diagnose something that got
    // diagnosed on the actual kernel.
    KernelDecl->addAttr(
        SYCLKernelAttr::CreateImplicit(SemaRef.getASTContext()));

    SemaRef.addSyclDeviceDecl(KernelDecl);
  }

  bool enterStream(const CXXRecordDecl *RD, FieldDecl *FD, QualType Ty) final {
    return enterStruct(RD, FD, Ty);
  }

  bool leaveStream(const CXXRecordDecl *RD, FieldDecl *FD, QualType Ty) final {
    return leaveStruct(RD, FD, Ty);
  }

  bool enterStruct(const CXXRecordDecl *, FieldDecl *, QualType) final {
    ++StructDepth;
    return true;
  }

  bool leaveStruct(const CXXRecordDecl *, FieldDecl *, QualType) final {
    --StructDepth;
    return true;
  }

  bool enterStruct(const CXXRecordDecl *, const CXXBaseSpecifier &BS,
                   QualType FieldTy) final {
    ++StructDepth;
    return true;
  }

  bool leaveStruct(const CXXRecordDecl *, const CXXBaseSpecifier &BS,
                   QualType FieldTy) final {
    --StructDepth;
    return true;
  }

  bool handleSyclAccessorType(const CXXRecordDecl *, const CXXBaseSpecifier &BS,
                              QualType FieldTy) final {
    const auto *RecordDecl = FieldTy->getAsCXXRecordDecl();
    assert(RecordDecl && "The accessor/sampler must be a RecordDecl");
    llvm::StringLiteral MethodName = KernelDecl->hasAttr<SYCLSimdAttr>()
                                         ? InitESIMDMethodName
                                         : InitMethodName;
    CXXMethodDecl *InitMethod = getMethodByName(RecordDecl, MethodName);
    assert(InitMethod && "The accessor/sampler must have the __init method");

    // Don't do -1 here because we count on this to be the first parameter added
    // (if any).
    size_t ParamIndex = Params.size();
    for (const ParmVarDecl *Param : InitMethod->parameters()) {
      QualType ParamTy = Param->getType();
      addParam(BS, ParamTy.getCanonicalType());
      if (ParamTy.getTypePtr()->isPointerType())
        handleAccessorPropertyList(Params.back(), RecordDecl, BS.getBeginLoc());
    }
    LastParamIndex = ParamIndex;
    return true;
  }

  bool handleSyclAccessorType(FieldDecl *FD, QualType FieldTy) final {
    return handleSpecialType(FD, FieldTy, /*isAccessorType*/ true);
  }

  bool handleSyclSamplerType(FieldDecl *FD, QualType FieldTy) final {
    return handleSpecialType(FD, FieldTy);
  }

  RecordDecl *wrapField(FieldDecl *Field, QualType FieldTy) {
    RecordDecl *WrapperClass =
        SemaRef.getASTContext().buildImplicitRecord("__wrapper_class");
    WrapperClass->startDefinition();
    Field = FieldDecl::Create(
        SemaRef.getASTContext(), WrapperClass, SourceLocation(),
        SourceLocation(), /*Id=*/nullptr, FieldTy,
        SemaRef.getASTContext().getTrivialTypeSourceInfo(FieldTy,
                                                         SourceLocation()),
        /*BW=*/nullptr, /*Mutable=*/false, /*InitStyle=*/ICIS_NoInit);
    Field->setAccess(AS_public);
    WrapperClass->addDecl(Field);
    WrapperClass->completeDefinition();
    return WrapperClass;
  };

  bool handlePointerType(FieldDecl *FD, QualType FieldTy) final {
    // USM allows to use raw pointers instead of buffers/accessors, but these
    // pointers point to the specially allocated memory. For pointer fields we
    // add a kernel argument with the same type as field but global address
    // space, because OpenCL requires it.
    QualType PointeeTy = FieldTy->getPointeeType();
    Qualifiers Quals = PointeeTy.getQualifiers();
    auto AS = Quals.getAddressSpace();
    // Leave global_device and global_host address spaces as is to help FPGA
    // device in memory allocations
    if (AS != LangAS::opencl_global_device && AS != LangAS::opencl_global_host)
      Quals.setAddressSpace(LangAS::opencl_global);
    PointeeTy = SemaRef.getASTContext().getQualifiedType(
        PointeeTy.getUnqualifiedType(), Quals);
    QualType ModTy = SemaRef.getASTContext().getPointerType(PointeeTy);
    // When the kernel is generated, struct type kernel arguments are
    // decomposed; i.e. the parameters of the kernel are the fields of the
    // struct, and not the struct itself. This causes an error in the backend
    // when the struct field is a pointer, since non-USM pointers cannot be
    // passed directly. To work around this issue, all pointers inside the
    // struct are wrapped in a generated '__wrapper_class'.
    if (StructDepth) {
      RecordDecl *WrappedPointer = wrapField(FD, ModTy);
      ModTy = SemaRef.getASTContext().getRecordType(WrappedPointer);
    }

    addParam(FD, ModTy);
    return true;
  }

  bool handleSimpleArrayType(FieldDecl *FD, QualType FieldTy) final {
    // Arrays are always wrapped in a struct since they cannot be passed
    // directly.
    RecordDecl *WrappedArray = wrapField(FD, FieldTy);
    QualType ModTy = SemaRef.getASTContext().getRecordType(WrappedArray);
    addParam(FD, ModTy);
    return true;
  }

  bool handleScalarType(FieldDecl *FD, QualType FieldTy) final {
    addParam(FD, FieldTy);
    return true;
  }

  bool handleNonDecompStruct(const CXXRecordDecl *, FieldDecl *FD,
                             QualType Ty) final {
    addParam(FD, Ty);
    return true;
  }

  bool handleNonDecompStruct(const CXXRecordDecl *Base,
                             const CXXBaseSpecifier &BS, QualType Ty) final {
    addParam(BS, Ty);
    return true;
  }

  bool handleUnionType(FieldDecl *FD, QualType FieldTy) final {
    return handleScalarType(FD, FieldTy);
  }

  bool handleSyclHalfType(FieldDecl *FD, QualType FieldTy) final {
    addParam(FD, FieldTy);
    return true;
  }

  bool handleSyclStreamType(FieldDecl *FD, QualType FieldTy) final {
    addParam(FD, FieldTy);
    return true;
  }

  bool handleSyclStreamType(const CXXRecordDecl *, const CXXBaseSpecifier &,
                            QualType FieldTy) final {
    // FIXME SYCL stream should be usable as a base type
    // See https://github.com/intel/llvm/issues/1552
    return true;
  }

  // Generate kernel argument to intialize specialization constants. This
  // argument is only generated when the target has no native support for
  // specialization constants
  void handleSyclKernelHandlerType() {
    ASTContext &Context = SemaRef.getASTContext();
    if (isDefaultSPIRArch(Context))
      return;

    StringRef Name = "_arg__specialization_constants_buffer";
    addParam(Name, Context.getPointerType(Context.getAddrSpaceQualType(
                       Context.CharTy, LangAS::opencl_global)));
  }

  void setBody(CompoundStmt *KB) { KernelDecl->setBody(KB); }

  FunctionDecl *getKernelDecl() { return KernelDecl; }

  llvm::ArrayRef<ParmVarDecl *> getParamVarDeclsForCurrentField() {
    return ArrayRef<ParmVarDecl *>(std::begin(Params) + LastParamIndex,
                                   std::end(Params));
  }
  using SyclKernelFieldHandler::handleSyclHalfType;
  using SyclKernelFieldHandler::handleSyclSamplerType;
};

class SyclKernelArgsSizeChecker : public SyclKernelFieldHandler {
  SourceLocation KernelLoc;
  unsigned SizeOfParams = 0;
  bool IsSIMD = false;

  void addParam(QualType ArgTy) {
    SizeOfParams +=
        SemaRef.getASTContext().getTypeSizeInChars(ArgTy).getQuantity();
  }

  bool handleSpecialType(QualType FieldTy) {
    const CXXRecordDecl *RecordDecl = FieldTy->getAsCXXRecordDecl();
    assert(RecordDecl && "The accessor/sampler must be a RecordDecl");
    llvm::StringLiteral MethodName =
        IsSIMD ? InitESIMDMethodName : InitMethodName;
    CXXMethodDecl *InitMethod = getMethodByName(RecordDecl, MethodName);
    assert(InitMethod && "The accessor/sampler must have the __init method");
    for (const ParmVarDecl *Param : InitMethod->parameters())
      addParam(Param->getType());
    return true;
  }

public:
  static constexpr const bool VisitInsideSimpleContainers = false;
  SyclKernelArgsSizeChecker(Sema &S, SourceLocation Loc, bool IsSIMD)
      : SyclKernelFieldHandler(S), KernelLoc(Loc), IsSIMD(IsSIMD) {}

  ~SyclKernelArgsSizeChecker() {
    if (SizeOfParams > MaxKernelArgsSize)
      SemaRef.Diag(KernelLoc, diag::warn_sycl_kernel_too_big_args)
          << SizeOfParams << MaxKernelArgsSize;
  }

  bool handleSyclAccessorType(FieldDecl *FD, QualType FieldTy) final {
    return handleSpecialType(FieldTy);
  }

  bool handleSyclAccessorType(const CXXRecordDecl *, const CXXBaseSpecifier &,
                              QualType FieldTy) final {
    return handleSpecialType(FieldTy);
  }

  bool handleSyclSamplerType(FieldDecl *FD, QualType FieldTy) final {
    return handleSpecialType(FieldTy);
  }

  bool handleSyclSamplerType(const CXXRecordDecl *, const CXXBaseSpecifier &BS,
                             QualType FieldTy) final {
    return handleSpecialType(FieldTy);
  }

  bool handlePointerType(FieldDecl *FD, QualType FieldTy) final {
    addParam(FieldTy);
    return true;
  }

  bool handleScalarType(FieldDecl *FD, QualType FieldTy) final {
    addParam(FieldTy);
    return true;
  }

  bool handleSimpleArrayType(FieldDecl *FD, QualType FieldTy) final {
    addParam(FieldTy);
    return true;
  }

  bool handleNonDecompStruct(const CXXRecordDecl *, FieldDecl *FD,
                             QualType Ty) final {
    addParam(Ty);
    return true;
  }

  bool handleNonDecompStruct(const CXXRecordDecl *Base,
                             const CXXBaseSpecifier &BS, QualType Ty) final {
    addParam(Ty);
    return true;
  }

  bool handleUnionType(FieldDecl *FD, QualType FieldTy) final {
    return handleScalarType(FD, FieldTy);
  }

  bool handleSyclHalfType(FieldDecl *FD, QualType FieldTy) final {
    addParam(FieldTy);
    return true;
  }

  bool handleSyclStreamType(FieldDecl *FD, QualType FieldTy) final {
    addParam(FieldTy);
    return true;
  }
  bool handleSyclStreamType(const CXXRecordDecl *, const CXXBaseSpecifier &,
                            QualType FieldTy) final {
    addParam(FieldTy);
    return true;
  }
  using SyclKernelFieldHandler::handleSyclHalfType;
};

static CXXMethodDecl *getOperatorParens(const CXXRecordDecl *Rec) {
  for (auto *MD : Rec->methods()) {
    if (MD->getOverloadedOperator() == OO_Call)
      return MD;
  }
  return nullptr;
}

static bool isESIMDKernelType(const CXXRecordDecl *KernelObjType) {
  const CXXMethodDecl *OpParens = getOperatorParens(KernelObjType);
  return (OpParens != nullptr) && OpParens->hasAttr<SYCLSimdAttr>();
}

class SyclKernelBodyCreator : public SyclKernelFieldHandler {
  SyclKernelDeclCreator &DeclCreator;
  llvm::SmallVector<Stmt *, 16> BodyStmts;
  llvm::SmallVector<InitListExpr *, 16> CollectionInitExprs;
  llvm::SmallVector<Stmt *, 16> FinalizeStmts;
  // This collection contains the information required to add/remove information
  // about arrays as we enter them.  The InitializedEntity component is
  // necessary for initializing child members.  uin64_t is the index of the
  // current element being worked on, which is updated every time we visit
  // nextElement.
  llvm::SmallVector<std::pair<InitializedEntity, uint64_t>, 8> ArrayInfos;
  VarDecl *KernelObjClone;
  InitializedEntity VarEntity;
  const CXXRecordDecl *KernelObj;
  llvm::SmallVector<Expr *, 16> MemberExprBases;
  FunctionDecl *KernelCallerFunc;
  SourceLocation KernelCallerSrcLoc; // KernelCallerFunc source location.
  // Contains a count of how many containers we're in.  This is used by the
  // pointer-struct-wrapping code to ensure that we don't try to wrap
  // non-top-level pointers.
  uint64_t StructDepth = 0;
  VarDecl *KernelHandlerClone = nullptr;

  Stmt *replaceWithLocalClone(ParmVarDecl *OriginalParam, VarDecl *LocalClone,
                              Stmt *FunctionBody) {
    // DeclRefExpr with valid source location but with decl which is not marked
    // as used is invalid.
    LocalClone->setIsUsed();
    std::pair<DeclaratorDecl *, DeclaratorDecl *> MappingPair =
        std::make_pair(OriginalParam, LocalClone);
    KernelBodyTransform KBT(MappingPair, SemaRef);
    return KBT.TransformStmt(FunctionBody).get();
  }

  // Using the statements/init expressions that we've created, this generates
  // the kernel body compound stmt. CompoundStmt needs to know its number of
  // statements in advance to allocate it, so we cannot do this as we go along.
  CompoundStmt *createKernelBody() {
    // Push the Kernel function scope to ensure the scope isn't empty
    SemaRef.PushFunctionScope();

    // Initialize kernel object local clone
    assert(CollectionInitExprs.size() == 1 &&
           "Should have been popped down to just the first one");
    KernelObjClone->setInit(CollectionInitExprs.back());

    // Replace references to the kernel object in kernel body, to use the
    // compiler generated local clone
    Stmt *NewBody =
        replaceWithLocalClone(KernelCallerFunc->getParamDecl(0), KernelObjClone,
                              KernelCallerFunc->getBody());

    // If kernel_handler argument is passed by SYCL kernel, replace references
    // to this argument in kernel body, to use the compiler generated local
    // clone
    if (ParmVarDecl *KernelHandlerParam =
            getSyclKernelHandlerArg(KernelCallerFunc))
      NewBody = replaceWithLocalClone(KernelHandlerParam, KernelHandlerClone,
                                      NewBody);

    // Use transformed body (with clones) as kernel body
    BodyStmts.push_back(NewBody);

    BodyStmts.insert(BodyStmts.end(), FinalizeStmts.begin(),
                     FinalizeStmts.end());

    return CompoundStmt::Create(SemaRef.getASTContext(), BodyStmts, {}, {});
  }

  void markParallelWorkItemCalls() {
    if (getKernelInvocationKind(KernelCallerFunc) ==
        InvokeParallelForWorkGroup) {
      FindPFWGLambdaFnVisitor V(KernelObj);
      V.TraverseStmt(KernelCallerFunc->getBody());
      CXXMethodDecl *WGLambdaFn = V.getLambdaFn();
      assert(WGLambdaFn && "PFWG lambda not found");
      // Mark the function that it "works" in a work group scope:
      // NOTE: In case of parallel_for_work_item the marker call itself is
      // marked with work item scope attribute, here  the '()' operator of the
      // object passed as parameter is marked. This is an optimization -
      // there are a lot of locals created at parallel_for_work_group
      // scope before calling the lambda - it is more efficient to have
      // all of them in the private address space rather then sharing via
      // the local AS. See parallel_for_work_group implementation in the
      // SYCL headers.
      if (!WGLambdaFn->hasAttr<SYCLScopeAttr>()) {
        WGLambdaFn->addAttr(SYCLScopeAttr::CreateImplicit(
            SemaRef.getASTContext(), SYCLScopeAttr::Level::WorkGroup));
        // Search and mark parallel_for_work_item calls:
        MarkWIScopeFnVisitor MarkWIScope(SemaRef.getASTContext());
        MarkWIScope.TraverseDecl(WGLambdaFn);
        // Now mark local variables declared in the PFWG lambda with work group
        // scope attribute
        addScopeAttrToLocalVars(*WGLambdaFn);
      }
    }
  }

  // Creates a DeclRefExpr to the ParmVar that represents the current field.
  Expr *createParamReferenceExpr() {
    ParmVarDecl *KernelParameter =
        DeclCreator.getParamVarDeclsForCurrentField()[0];

    QualType ParamType = KernelParameter->getOriginalType();
    Expr *DRE = SemaRef.BuildDeclRefExpr(KernelParameter, ParamType, VK_LValue,
                                         KernelCallerSrcLoc);
    return DRE;
  }

  // Creates a DeclRefExpr to the ParmVar that represents the current pointer
  // field.
  Expr *createPointerParamReferenceExpr(QualType PointerTy, bool Wrapped) {
    ParmVarDecl *KernelParameter =
        DeclCreator.getParamVarDeclsForCurrentField()[0];

    QualType ParamType = KernelParameter->getOriginalType();
    Expr *DRE = SemaRef.BuildDeclRefExpr(KernelParameter, ParamType, VK_LValue,
                                         KernelCallerSrcLoc);

    // Struct Type kernel arguments are decomposed. The pointer fields are
    // then wrapped inside a compiler generated struct. Therefore when
    // generating the initializers, we have to 'unwrap' the pointer.
    if (Wrapped) {
      CXXRecordDecl *WrapperStruct = ParamType->getAsCXXRecordDecl();
      // Pointer field wrapped inside __wrapper_class
      FieldDecl *Pointer = *(WrapperStruct->field_begin());
      DRE = buildMemberExpr(DRE, Pointer);
      ParamType = Pointer->getType();
    }

    DRE = ImplicitCastExpr::Create(SemaRef.Context, ParamType,
                                   CK_LValueToRValue, DRE, /*BasePath=*/nullptr,
                                   VK_RValue, FPOptionsOverride());

    if (PointerTy->getPointeeType().getAddressSpace() !=
        ParamType->getPointeeType().getAddressSpace())
      DRE = ImplicitCastExpr::Create(SemaRef.Context, PointerTy,
                                     CK_AddressSpaceConversion, DRE, nullptr,
                                     VK_RValue, FPOptionsOverride());

    return DRE;
  }

  Expr *createSimpleArrayParamReferenceExpr(QualType ArrayTy) {
    ParmVarDecl *KernelParameter =
        DeclCreator.getParamVarDeclsForCurrentField()[0];
    QualType ParamType = KernelParameter->getOriginalType();
    Expr *DRE = SemaRef.BuildDeclRefExpr(KernelParameter, ParamType, VK_LValue,
                                         KernelCallerSrcLoc);

    // Unwrap the array.
    CXXRecordDecl *WrapperStruct = ParamType->getAsCXXRecordDecl();
    FieldDecl *ArrayField = *(WrapperStruct->field_begin());
    return buildMemberExpr(DRE, ArrayField);
  }

  // Returns 'true' if the thing we're visiting (Based on the FD/QualType pair)
  // is an element of an array.  This will determine whether we do
  // MemberExprBases in some cases or not, AND determines how we initialize
  // values.
  bool isArrayElement(const FieldDecl *FD, QualType Ty) const {
    return !SemaRef.getASTContext().hasSameType(FD->getType(), Ty);
  }

  // Creates an initialized entity for a field/item. In the case where this is a
  // field, returns a normal member initializer, if we're in a sub-array of a MD
  // array, returns an element initializer.
  InitializedEntity getFieldEntity(FieldDecl *FD, QualType Ty) {
    if (isArrayElement(FD, Ty))
      return InitializedEntity::InitializeElement(SemaRef.getASTContext(),
                                                  ArrayInfos.back().second,
                                                  ArrayInfos.back().first);
    return InitializedEntity::InitializeMember(FD, &VarEntity);
  }

  void addFieldInit(FieldDecl *FD, QualType Ty, MultiExprArg ParamRef) {
    InitializationKind InitKind =
        InitializationKind::CreateCopy(KernelCallerSrcLoc, KernelCallerSrcLoc);
    addFieldInit(FD, Ty, ParamRef, InitKind);
  }

  void addFieldInit(FieldDecl *FD, QualType Ty, MultiExprArg ParamRef,
                    InitializationKind InitKind) {
    addFieldInit(FD, Ty, ParamRef, InitKind, getFieldEntity(FD, Ty));
  }

  void addFieldInit(FieldDecl *FD, QualType Ty, MultiExprArg ParamRef,
                    InitializationKind InitKind, InitializedEntity Entity) {
    InitializationSequence InitSeq(SemaRef, Entity, InitKind, ParamRef);
    ExprResult Init = InitSeq.Perform(SemaRef, Entity, InitKind, ParamRef);

    InitListExpr *ParentILE = CollectionInitExprs.back();
    ParentILE->updateInit(SemaRef.getASTContext(), ParentILE->getNumInits(),
                          Init.get());
  }

  void addBaseInit(const CXXBaseSpecifier &BS, QualType Ty,
                   InitializationKind InitKind) {
    InitializedEntity Entity = InitializedEntity::InitializeBase(
        SemaRef.Context, &BS, /*IsInheritedVirtualBase*/ false, &VarEntity);
    InitializationSequence InitSeq(SemaRef, Entity, InitKind, None);
    ExprResult Init = InitSeq.Perform(SemaRef, Entity, InitKind, None);

    InitListExpr *ParentILE = CollectionInitExprs.back();
    ParentILE->updateInit(SemaRef.getASTContext(), ParentILE->getNumInits(),
                          Init.get());
  }

  void addSimpleBaseInit(const CXXBaseSpecifier &BS, QualType Ty) {
    InitializationKind InitKind =
        InitializationKind::CreateCopy(KernelCallerSrcLoc, KernelCallerSrcLoc);

    InitializedEntity Entity = InitializedEntity::InitializeBase(
        SemaRef.Context, &BS, /*IsInheritedVirtualBase*/ false, &VarEntity);

    Expr *ParamRef = createParamReferenceExpr();
    InitializationSequence InitSeq(SemaRef, Entity, InitKind, ParamRef);
    ExprResult Init = InitSeq.Perform(SemaRef, Entity, InitKind, ParamRef);

    InitListExpr *ParentILE = CollectionInitExprs.back();
    ParentILE->updateInit(SemaRef.getASTContext(), ParentILE->getNumInits(),
                          Init.get());
  }

  // Adds an initializer that handles a simple initialization of a field.
  void addSimpleFieldInit(FieldDecl *FD, QualType Ty) {
    Expr *ParamRef = createParamReferenceExpr();
    addFieldInit(FD, Ty, ParamRef);
  }

  MemberExpr *buildMemberExpr(Expr *Base, ValueDecl *Member) {
    DeclAccessPair MemberDAP = DeclAccessPair::make(Member, AS_none);
    MemberExpr *Result = SemaRef.BuildMemberExpr(
        Base, /*IsArrow */ false, KernelCallerSrcLoc, NestedNameSpecifierLoc(),
        KernelCallerSrcLoc, Member, MemberDAP,
        /*HadMultipleCandidates*/ false,
        DeclarationNameInfo(Member->getDeclName(), KernelCallerSrcLoc),
        Member->getType(), VK_LValue, OK_Ordinary);
    return Result;
  }

  void addFieldMemberExpr(FieldDecl *FD, QualType Ty) {
    if (!isArrayElement(FD, Ty))
      MemberExprBases.push_back(buildMemberExpr(MemberExprBases.back(), FD));
  }

  void removeFieldMemberExpr(const FieldDecl *FD, QualType Ty) {
    if (!isArrayElement(FD, Ty))
      MemberExprBases.pop_back();
  }

  void createSpecialMethodCall(const CXXRecordDecl *RD, StringRef MethodName,
                               SmallVectorImpl<Stmt *> &AddTo) {
    CXXMethodDecl *Method = getMethodByName(RD, MethodName);
    if (!Method)
      return;

    unsigned NumParams = Method->getNumParams();
    llvm::SmallVector<Expr *, 4> ParamDREs(NumParams);
    llvm::ArrayRef<ParmVarDecl *> KernelParameters =
        DeclCreator.getParamVarDeclsForCurrentField();
    for (size_t I = 0; I < NumParams; ++I) {
      QualType ParamType = KernelParameters[I]->getOriginalType();
      ParamDREs[I] = SemaRef.BuildDeclRefExpr(KernelParameters[I], ParamType,
                                              VK_LValue, KernelCallerSrcLoc);
    }

    MemberExpr *MethodME = buildMemberExpr(MemberExprBases.back(), Method);

    QualType ResultTy = Method->getReturnType();
    ExprValueKind VK = Expr::getValueKindForType(ResultTy);
    ResultTy = ResultTy.getNonLValueExprType(SemaRef.Context);
    llvm::SmallVector<Expr *, 4> ParamStmts;
    const auto *Proto = cast<FunctionProtoType>(Method->getType());
    SemaRef.GatherArgumentsForCall(KernelCallerSrcLoc, Method, Proto, 0,
                                   ParamDREs, ParamStmts);
    // [kernel_obj or wrapper object].accessor.__init(_ValueType*,
    // range<int>, range<int>, id<int>)
    AddTo.push_back(CXXMemberCallExpr::Create(
        SemaRef.Context, MethodME, ParamStmts, ResultTy, VK, KernelCallerSrcLoc,
        FPOptionsOverride()));
  }

  // Creates an empty InitListExpr of the correct number of child-inits
  // of this to append into.
  void addCollectionInitListExpr(const CXXRecordDecl *RD) {
    const ASTRecordLayout &Info =
        SemaRef.getASTContext().getASTRecordLayout(RD);
    uint64_t NumInitExprs = Info.getFieldCount() + RD->getNumBases();
    addCollectionInitListExpr(QualType(RD->getTypeForDecl(), 0), NumInitExprs);
  }

  InitListExpr *createInitListExpr(const CXXRecordDecl *RD) {
    const ASTRecordLayout &Info =
        SemaRef.getASTContext().getASTRecordLayout(RD);
    uint64_t NumInitExprs = Info.getFieldCount() + RD->getNumBases();
    return createInitListExpr(QualType(RD->getTypeForDecl(), 0), NumInitExprs);
  }

  InitListExpr *createInitListExpr(QualType InitTy, uint64_t NumChildInits) {
    InitListExpr *ILE = new (SemaRef.getASTContext()) InitListExpr(
        SemaRef.getASTContext(), KernelCallerSrcLoc, {}, KernelCallerSrcLoc);
    ILE->reserveInits(SemaRef.getASTContext(), NumChildInits);
    ILE->setType(InitTy);

    return ILE;
  }

  // Create an empty InitListExpr of the type/size for the rest of the visitor
  // to append into.
  void addCollectionInitListExpr(QualType InitTy, uint64_t NumChildInits) {

    InitListExpr *ILE = createInitListExpr(InitTy, NumChildInits);
    InitListExpr *ParentILE = CollectionInitExprs.back();
    ParentILE->updateInit(SemaRef.getASTContext(), ParentILE->getNumInits(),
                          ILE);

    CollectionInitExprs.push_back(ILE);
  }

  // FIXME Avoid creation of kernel obj clone.
  // See https://github.com/intel/llvm/issues/1544 for details.
  static VarDecl *createKernelObjClone(ASTContext &Ctx, DeclContext *DC,
                                       const CXXRecordDecl *KernelObj) {
    TypeSourceInfo *TSInfo =
        KernelObj->isLambda() ? KernelObj->getLambdaTypeInfo() : nullptr;
    VarDecl *VD = VarDecl::Create(
        Ctx, DC, KernelObj->getLocation(), KernelObj->getLocation(),
        KernelObj->getIdentifier(), QualType(KernelObj->getTypeForDecl(), 0),
        TSInfo, SC_None);

    return VD;
  }

  const llvm::StringLiteral getInitMethodName() const {
    bool IsSIMDKernel = isESIMDKernelType(KernelObj);
    return IsSIMDKernel ? InitESIMDMethodName : InitMethodName;
  }

  // Default inits the type, then calls the init-method in the body.
  bool handleSpecialType(FieldDecl *FD, QualType Ty) {
    addFieldInit(FD, Ty, None,
                 InitializationKind::CreateDefault(KernelCallerSrcLoc));

    addFieldMemberExpr(FD, Ty);

    const auto *RecordDecl = Ty->getAsCXXRecordDecl();
    createSpecialMethodCall(RecordDecl, getInitMethodName(), BodyStmts);

    removeFieldMemberExpr(FD, Ty);

    return true;
  }

  bool handleSpecialType(const CXXBaseSpecifier &BS, QualType Ty) {
    const auto *RecordDecl = Ty->getAsCXXRecordDecl();
    addBaseInit(BS, Ty, InitializationKind::CreateDefault(KernelCallerSrcLoc));
    createSpecialMethodCall(RecordDecl, getInitMethodName(), BodyStmts);
    return true;
  }

  // Generate __init call for kernel handler argument
  void handleSpecialType(QualType KernelHandlerTy) {
    DeclRefExpr *KernelHandlerCloneRef =
        DeclRefExpr::Create(SemaRef.Context, NestedNameSpecifierLoc(),
                            KernelCallerSrcLoc, KernelHandlerClone, false,
                            DeclarationNameInfo(), KernelHandlerTy, VK_LValue);
    const auto *RecordDecl =
        KernelHandlerClone->getType()->getAsCXXRecordDecl();
    MemberExprBases.push_back(KernelHandlerCloneRef);
    createSpecialMethodCall(RecordDecl, InitSpecConstantsBuffer, BodyStmts);
    MemberExprBases.pop_back();
  }

  void createKernelHandlerClone(ASTContext &Ctx, DeclContext *DC,
                                ParmVarDecl *KernelHandlerArg) {
    QualType Ty = KernelHandlerArg->getType();
    TypeSourceInfo *TSInfo = Ctx.getTrivialTypeSourceInfo(Ty);
    KernelHandlerClone =
        VarDecl::Create(Ctx, DC, KernelCallerSrcLoc, KernelCallerSrcLoc,
                        KernelHandlerArg->getIdentifier(), Ty, TSInfo, SC_None);

    // Default initialize clone
    InitializedEntity VarEntity =
        InitializedEntity::InitializeVariable(KernelHandlerClone);
    InitializationKind InitKind =
        InitializationKind::CreateDefault(KernelCallerSrcLoc);
    InitializationSequence InitSeq(SemaRef, VarEntity, InitKind, None);
    ExprResult Init = InitSeq.Perform(SemaRef, VarEntity, InitKind, None);
    KernelHandlerClone->setInit(
        SemaRef.MaybeCreateExprWithCleanups(Init.get()));
    KernelHandlerClone->setInitStyle(VarDecl::CallInit);
  }

public:
  static constexpr const bool VisitInsideSimpleContainers = false;
  SyclKernelBodyCreator(Sema &S, SyclKernelDeclCreator &DC,
                        const CXXRecordDecl *KernelObj,
                        FunctionDecl *KernelCallerFunc)
      : SyclKernelFieldHandler(S), DeclCreator(DC),
        KernelObjClone(createKernelObjClone(S.getASTContext(),
                                            DC.getKernelDecl(), KernelObj)),
        VarEntity(InitializedEntity::InitializeVariable(KernelObjClone)),
        KernelObj(KernelObj), KernelCallerFunc(KernelCallerFunc),
        KernelCallerSrcLoc(KernelCallerFunc->getLocation()) {
    CollectionInitExprs.push_back(createInitListExpr(KernelObj));
    markParallelWorkItemCalls();

    Stmt *DS = new (S.Context) DeclStmt(DeclGroupRef(KernelObjClone),
                                        KernelCallerSrcLoc, KernelCallerSrcLoc);
    BodyStmts.push_back(DS);
    DeclRefExpr *KernelObjCloneRef = DeclRefExpr::Create(
        S.Context, NestedNameSpecifierLoc(), KernelCallerSrcLoc, KernelObjClone,
        false, DeclarationNameInfo(), QualType(KernelObj->getTypeForDecl(), 0),
        VK_LValue);
    MemberExprBases.push_back(KernelObjCloneRef);
  }

  ~SyclKernelBodyCreator() {
    CompoundStmt *KernelBody = createKernelBody();
    DeclCreator.setBody(KernelBody);
  }

  bool handleSyclAccessorType(FieldDecl *FD, QualType Ty) final {
    return handleSpecialType(FD, Ty);
  }

  bool handleSyclAccessorType(const CXXRecordDecl *, const CXXBaseSpecifier &BS,
                              QualType Ty) final {
    return handleSpecialType(BS, Ty);
  }

  bool handleSyclSamplerType(FieldDecl *FD, QualType Ty) final {
    return handleSpecialType(FD, Ty);
  }

  bool handleSyclSpecConstantType(FieldDecl *FD, QualType Ty) final {
    return handleSpecialType(FD, Ty);
  }

  bool handleSyclStreamType(FieldDecl *FD, QualType Ty) final {
    // Streams just get copied as a new init.
    addSimpleFieldInit(FD, Ty);
    return true;
  }

  bool handleSyclStreamType(const CXXRecordDecl *, const CXXBaseSpecifier &BS,
                            QualType Ty) final {
    // FIXME SYCL stream should be usable as a base type
    // See https://github.com/intel/llvm/issues/1552
    return true;
  }

  bool handleSyclHalfType(FieldDecl *FD, QualType Ty) final {
    addSimpleFieldInit(FD, Ty);
    return true;
  }

  bool handlePointerType(FieldDecl *FD, QualType FieldTy) final {
    Expr *PointerRef =
        createPointerParamReferenceExpr(FieldTy, StructDepth != 0);
    addFieldInit(FD, FieldTy, PointerRef);
    return true;
  }

  bool handleSimpleArrayType(FieldDecl *FD, QualType FieldTy) final {
    Expr *ArrayRef = createSimpleArrayParamReferenceExpr(FieldTy);
    InitializationKind InitKind = InitializationKind::CreateDirect({}, {}, {});

    InitializedEntity Entity =
        InitializedEntity::InitializeMember(FD, &VarEntity, /*Implicit*/ true);

    addFieldInit(FD, FieldTy, ArrayRef, InitKind, Entity);
    return true;
  }

  bool handleNonDecompStruct(const CXXRecordDecl *, FieldDecl *FD,
                             QualType Ty) final {
    addSimpleFieldInit(FD, Ty);
    return true;
  }

  bool handleNonDecompStruct(const CXXRecordDecl *Base,
                             const CXXBaseSpecifier &BS, QualType Ty) final {
    addSimpleBaseInit(BS, Ty);
    return true;
  }

  bool handleScalarType(FieldDecl *FD, QualType FieldTy) final {
    addSimpleFieldInit(FD, FieldTy);
    return true;
  }

  bool handleUnionType(FieldDecl *FD, QualType FieldTy) final {
    addSimpleFieldInit(FD, FieldTy);
    return true;
  }

  // Default inits the type, then calls the init-method in the body
  void handleSyclKernelHandlerType(ParmVarDecl *KernelHandlerArg) {

    // Create and default initialize local clone of kernel handler
    createKernelHandlerClone(SemaRef.getASTContext(),
                             DeclCreator.getKernelDecl(), KernelHandlerArg);

    // Add declaration statement to openCL kernel body
    Stmt *DS =
        new (SemaRef.Context) DeclStmt(DeclGroupRef(KernelHandlerClone),
                                       KernelCallerSrcLoc, KernelCallerSrcLoc);
    BodyStmts.push_back(DS);

    // Generate
    // KernelHandlerClone.__init_specialization_constants_buffer(specialization_constants_buffer)
    // call if target does not have native support for specialization constants.
    // Here, specialization_constants_buffer is the compiler generated kernel
    // argument of type char*.
    if (!isDefaultSPIRArch(SemaRef.Context))
      handleSpecialType(KernelHandlerArg->getType());
  }

  bool enterStream(const CXXRecordDecl *RD, FieldDecl *FD, QualType Ty) final {
    ++StructDepth;
    // Add a dummy init expression to catch the accessor initializers.
    const auto *StreamDecl = Ty->getAsCXXRecordDecl();
    CollectionInitExprs.push_back(createInitListExpr(StreamDecl));

    addFieldMemberExpr(FD, Ty);
    return true;
  }

  bool leaveStream(const CXXRecordDecl *RD, FieldDecl *FD, QualType Ty) final {
    --StructDepth;
    // Stream requires that its 'init' calls happen after its accessors init
    // calls, so add them here instead.
    const auto *StreamDecl = Ty->getAsCXXRecordDecl();

    createSpecialMethodCall(StreamDecl, getInitMethodName(), BodyStmts);
    createSpecialMethodCall(StreamDecl, FinalizeMethodName, FinalizeStmts);

    removeFieldMemberExpr(FD, Ty);

    CollectionInitExprs.pop_back();
    return true;
  }

  bool enterStruct(const CXXRecordDecl *RD, FieldDecl *FD, QualType Ty) final {
    ++StructDepth;
    addCollectionInitListExpr(Ty->getAsCXXRecordDecl());

    addFieldMemberExpr(FD, Ty);
    return true;
  }

  bool leaveStruct(const CXXRecordDecl *, FieldDecl *FD, QualType Ty) final {
    --StructDepth;
    CollectionInitExprs.pop_back();

    removeFieldMemberExpr(FD, Ty);
    return true;
  }

  bool enterStruct(const CXXRecordDecl *RD, const CXXBaseSpecifier &BS,
                   QualType) final {
    ++StructDepth;

    CXXCastPath BasePath;
    QualType DerivedTy(RD->getTypeForDecl(), 0);
    QualType BaseTy = BS.getType();
    SemaRef.CheckDerivedToBaseConversion(DerivedTy, BaseTy, KernelCallerSrcLoc,
                                         SourceRange(), &BasePath,
                                         /*IgnoreBaseAccess*/ true);
    auto Cast = ImplicitCastExpr::Create(
        SemaRef.Context, BaseTy, CK_DerivedToBase, MemberExprBases.back(),
        /* CXXCastPath=*/&BasePath, VK_LValue, FPOptionsOverride());
    MemberExprBases.push_back(Cast);

    addCollectionInitListExpr(BaseTy->getAsCXXRecordDecl());
    return true;
  }

  bool leaveStruct(const CXXRecordDecl *RD, const CXXBaseSpecifier &BS,
                   QualType) final {
    --StructDepth;
    MemberExprBases.pop_back();
    CollectionInitExprs.pop_back();
    return true;
  }

  bool enterArray(FieldDecl *FD, QualType ArrayType,
                  QualType ElementType) final {
    uint64_t ArraySize = SemaRef.getASTContext()
                             .getAsConstantArrayType(ArrayType)
                             ->getSize()
                             .getZExtValue();
    addCollectionInitListExpr(ArrayType, ArraySize);
    ArrayInfos.emplace_back(getFieldEntity(FD, ArrayType), 0);

    // If this is the top-level array, we need to make a MemberExpr in addition
    // to an array subscript.
    addFieldMemberExpr(FD, ArrayType);
    return true;
  }

  bool nextElement(QualType, uint64_t Index) final {
    ArrayInfos.back().second = Index;

    // Pop off the last member expr base.
    if (Index != 0)
      MemberExprBases.pop_back();

    QualType SizeT = SemaRef.getASTContext().getSizeType();

    llvm::APInt IndexVal{
        static_cast<unsigned>(SemaRef.getASTContext().getTypeSize(SizeT)),
        Index, SizeT->isSignedIntegerType()};

    auto IndexLiteral = IntegerLiteral::Create(
        SemaRef.getASTContext(), IndexVal, SizeT, KernelCallerSrcLoc);

    ExprResult IndexExpr = SemaRef.CreateBuiltinArraySubscriptExpr(
        MemberExprBases.back(), KernelCallerSrcLoc, IndexLiteral,
        KernelCallerSrcLoc);

    assert(!IndexExpr.isInvalid());
    MemberExprBases.push_back(IndexExpr.get());
    return true;
  }

  bool leaveArray(FieldDecl *FD, QualType ArrayType,
                  QualType ElementType) final {
    CollectionInitExprs.pop_back();
    ArrayInfos.pop_back();

    assert(
        !SemaRef.getASTContext().getAsConstantArrayType(ArrayType)->getSize() ==
            0 &&
        "Constant arrays must have at least 1 element");
    // Remove the IndexExpr.
    MemberExprBases.pop_back();

    // Remove the field access expr as well.
    removeFieldMemberExpr(FD, ArrayType);
    return true;
  }

  using SyclKernelFieldHandler::handleSyclHalfType;
  using SyclKernelFieldHandler::handleSyclSamplerType;
};

class SyclKernelIntHeaderCreator : public SyclKernelFieldHandler {
  SYCLIntegrationHeader &Header;
  int64_t CurOffset = 0;
  llvm::SmallVector<size_t, 16> ArrayBaseOffsets;
  int StructDepth = 0;

  // A series of functions to calculate the change in offset based on the type.
  int64_t offsetOf(const FieldDecl *FD, QualType ArgTy) const {
    return isArrayElement(FD, ArgTy)
               ? 0
               : SemaRef.getASTContext().getFieldOffset(FD) / 8;
  }

  int64_t offsetOf(const CXXRecordDecl *RD, const CXXRecordDecl *Base) const {
    const ASTRecordLayout &Layout =
        SemaRef.getASTContext().getASTRecordLayout(RD);
    return Layout.getBaseClassOffset(Base).getQuantity();
  }

  void addParam(const FieldDecl *FD, QualType ArgTy,
                SYCLIntegrationHeader::kernel_param_kind_t Kind) {
    addParam(ArgTy, Kind, offsetOf(FD, ArgTy));
  }
  void addParam(QualType ArgTy, SYCLIntegrationHeader::kernel_param_kind_t Kind,
                uint64_t OffsetAdj) {
    uint64_t Size;
    Size = SemaRef.getASTContext().getTypeSizeInChars(ArgTy).getQuantity();
    Header.addParamDesc(Kind, static_cast<unsigned>(Size),
                        static_cast<unsigned>(CurOffset + OffsetAdj));
  }

  // Returns 'true' if the thing we're visiting (Based on the FD/QualType pair)
  // is an element of an array.  This will determine whether we do
  // MemberExprBases in some cases or not, AND determines how we initialize
  // values.
  bool isArrayElement(const FieldDecl *FD, QualType Ty) const {
    return !SemaRef.getASTContext().hasSameType(FD->getType(), Ty);
  }

  // Sets a flag if the kernel is a parallel_for that calls the
  // free function API "this_item".
  void setThisItemIsCalled(FunctionDecl *KernelFunc) {
    if (getKernelInvocationKind(KernelFunc) != InvokeParallelFor)
      return;

    // The call graph for this translation unit.
    CallGraph SYCLCG;
    SYCLCG.addToCallGraph(SemaRef.getASTContext().getTranslationUnitDecl());
    using ChildParentPair =
        std::pair<const FunctionDecl *, const FunctionDecl *>;
    llvm::SmallPtrSet<const FunctionDecl *, 16> Visited;
    llvm::SmallVector<ChildParentPair, 16> WorkList;
    WorkList.push_back({KernelFunc, nullptr});

    while (!WorkList.empty()) {
      const FunctionDecl *FD = WorkList.back().first;
      WorkList.pop_back();
      if (!Visited.insert(FD).second)
        continue; // We've already seen this Decl

      // Check whether this call is to free functions (sycl::this_item(),
      // this_id, etc.).
      if (Util::isSyclFunction(FD, "this_id")) {
        Header.setCallsThisId(true);
        return;
      }
      if (Util::isSyclFunction(FD, "this_item")) {
        Header.setCallsThisItem(true);
        return;
      }
      if (Util::isSyclFunction(FD, "this_nd_item")) {
        Header.setCallsThisNDItem(true);
        return;
      }
      if (Util::isSyclFunction(FD, "this_group")) {
        Header.setCallsThisGroup(true);
        return;
      }

      CallGraphNode *N = SYCLCG.getNode(FD);
      if (!N)
        continue;

      for (const CallGraphNode *CI : *N) {
        if (auto *Callee = dyn_cast<FunctionDecl>(CI->getDecl())) {
          Callee = Callee->getMostRecentDecl();
          if (!Visited.count(Callee))
            WorkList.push_back({Callee, FD});
        }
      }
    }
  }

public:
  static constexpr const bool VisitInsideSimpleContainers = false;
  SyclKernelIntHeaderCreator(Sema &S, SYCLIntegrationHeader &H,
                             const CXXRecordDecl *KernelObj, QualType NameType,
                             StringRef Name, StringRef StableName,
                             FunctionDecl *KernelFunc)
      : SyclKernelFieldHandler(S), Header(H) {
    bool IsSIMDKernel = isESIMDKernelType(KernelObj);
    Header.startKernel(Name, NameType, StableName, KernelObj->getLocation(),
                       IsSIMDKernel);
    setThisItemIsCalled(KernelFunc);
  }

  bool handleSyclAccessorType(const CXXRecordDecl *RD,
                              const CXXBaseSpecifier &BC,
                              QualType FieldTy) final {
    const auto *AccTy =
        cast<ClassTemplateSpecializationDecl>(FieldTy->getAsRecordDecl());
    assert(AccTy->getTemplateArgs().size() >= 2 &&
           "Incorrect template args for Accessor Type");
    int Dims = static_cast<int>(
        AccTy->getTemplateArgs()[1].getAsIntegral().getExtValue());
    int Info = getAccessTarget(AccTy) | (Dims << 11);
    Header.addParamDesc(SYCLIntegrationHeader::kind_accessor, Info,
                        CurOffset +
                            offsetOf(RD, BC.getType()->getAsCXXRecordDecl()));
    return true;
  }

  bool handleSyclAccessorType(FieldDecl *FD, QualType FieldTy) final {
    const auto *AccTy =
        cast<ClassTemplateSpecializationDecl>(FieldTy->getAsRecordDecl());
    assert(AccTy->getTemplateArgs().size() >= 2 &&
           "Incorrect template args for Accessor Type");
    int Dims = static_cast<int>(
        AccTy->getTemplateArgs()[1].getAsIntegral().getExtValue());
    int Info = getAccessTarget(AccTy) | (Dims << 11);

    Header.addParamDesc(SYCLIntegrationHeader::kind_accessor, Info,
                        CurOffset + offsetOf(FD, FieldTy));
    return true;
  }

  bool handleSyclSamplerType(FieldDecl *FD, QualType FieldTy) final {
    const auto *SamplerTy = FieldTy->getAsCXXRecordDecl();
    assert(SamplerTy && "Sampler type must be a C++ record type");
    CXXMethodDecl *InitMethod = getMethodByName(SamplerTy, InitMethodName);
    assert(InitMethod && "sampler must have __init method");

    // sampler __init method has only one argument
    const ParmVarDecl *SamplerArg = InitMethod->getParamDecl(0);
    assert(SamplerArg && "sampler __init method must have sampler parameter");

    // For samplers, we do some special work to ONLY initialize the first item
    // to the InitMethod as a performance improvement presumably, so the normal
    // offsetOf calculation wouldn't work correctly. Therefore, we need to call
    // a version of addParam where we calculate the offset based on the true
    // FieldDecl/FieldType pair, rather than the SampleArg type.
    addParam(SamplerArg->getType(), SYCLIntegrationHeader::kind_sampler,
             offsetOf(FD, FieldTy));
    return true;
  }

  bool handleSyclSpecConstantType(FieldDecl *FD, QualType FieldTy) final {
    const TemplateArgumentList &TemplateArgs =
        cast<ClassTemplateSpecializationDecl>(FieldTy->getAsRecordDecl())
            ->getTemplateInstantiationArgs();
    assert(TemplateArgs.size() == 2 &&
           "Incorrect template args for spec constant type");
    // Get specialization constant ID type, which is the second template
    // argument.
    QualType SpecConstIDTy = TemplateArgs.get(1).getAsType().getCanonicalType();
    const std::string SpecConstName = PredefinedExpr::ComputeName(
        SemaRef.getASTContext(), PredefinedExpr::UniqueStableNameType,
        SpecConstIDTy);
    Header.addSpecConstant(SpecConstName, SpecConstIDTy);
    return true;
  }

  bool handlePointerType(FieldDecl *FD, QualType FieldTy) final {
    addParam(FD, FieldTy,
             ((StructDepth) ? SYCLIntegrationHeader::kind_std_layout
                            : SYCLIntegrationHeader::kind_pointer));
    return true;
  }

  bool handleScalarType(FieldDecl *FD, QualType FieldTy) final {
    addParam(FD, FieldTy, SYCLIntegrationHeader::kind_std_layout);
    return true;
  }

  bool handleSimpleArrayType(FieldDecl *FD, QualType FieldTy) final {
    // Arrays are always wrapped inside of structs, so just treat it as a simple
    // struct.
    addParam(FD, FieldTy, SYCLIntegrationHeader::kind_std_layout);
    return true;
  }

  bool handleNonDecompStruct(const CXXRecordDecl *, FieldDecl *FD,
                             QualType Ty) final {
    addParam(FD, Ty, SYCLIntegrationHeader::kind_std_layout);
    return true;
  }

  bool handleNonDecompStruct(const CXXRecordDecl *Base,
                             const CXXBaseSpecifier &, QualType Ty) final {
    addParam(Ty, SYCLIntegrationHeader::kind_std_layout,
             offsetOf(Base, Ty->getAsCXXRecordDecl()));
    return true;
  }

  bool handleUnionType(FieldDecl *FD, QualType FieldTy) final {
    return handleScalarType(FD, FieldTy);
  }

  bool handleSyclStreamType(FieldDecl *FD, QualType FieldTy) final {
    addParam(FD, FieldTy, SYCLIntegrationHeader::kind_std_layout);
    return true;
  }

  bool handleSyclStreamType(const CXXRecordDecl *, const CXXBaseSpecifier &BC,
                            QualType FieldTy) final {
    // FIXME SYCL stream should be usable as a base type
    // See https://github.com/intel/llvm/issues/1552
    return true;
  }

  bool handleSyclHalfType(FieldDecl *FD, QualType FieldTy) final {
    addParam(FD, FieldTy, SYCLIntegrationHeader::kind_std_layout);
    return true;
  }

  void handleSyclKernelHandlerType(QualType Ty) {
    // The compiler generated kernel argument used to initialize SYCL 2020
    // specialization constants, `specialization_constants_buffer`, should
    // have corresponding entry in integration header. This argument is
    // only generated when target has no native support for specialization
    // constants.
    ASTContext &Context = SemaRef.getASTContext();
    if (isDefaultSPIRArch(Context))
      return;

    // Offset is zero since kernel_handler argument is not part of
    // kernel object (i.e. it is not captured)
    addParam(Context.getPointerType(Context.CharTy),
             SYCLIntegrationHeader::kind_specialization_constants_buffer, 0);
  }

  bool enterStream(const CXXRecordDecl *, FieldDecl *FD, QualType Ty) final {
    ++StructDepth;
    CurOffset += offsetOf(FD, Ty);
    return true;
  }

  bool leaveStream(const CXXRecordDecl *, FieldDecl *FD, QualType Ty) final {
    --StructDepth;
    CurOffset -= offsetOf(FD, Ty);
    return true;
  }

  bool enterStruct(const CXXRecordDecl *, FieldDecl *FD, QualType Ty) final {
    ++StructDepth;
    CurOffset += offsetOf(FD, Ty);
    return true;
  }

  bool leaveStruct(const CXXRecordDecl *, FieldDecl *FD, QualType Ty) final {
    --StructDepth;
    CurOffset -= offsetOf(FD, Ty);
    return true;
  }

  bool enterStruct(const CXXRecordDecl *RD, const CXXBaseSpecifier &BS,
                   QualType) final {
    CurOffset += offsetOf(RD, BS.getType()->getAsCXXRecordDecl());
    return true;
  }

  bool leaveStruct(const CXXRecordDecl *RD, const CXXBaseSpecifier &BS,
                   QualType) final {
    CurOffset -= offsetOf(RD, BS.getType()->getAsCXXRecordDecl());
    return true;
  }

  bool enterArray(FieldDecl *FD, QualType ArrayTy, QualType) final {
    ArrayBaseOffsets.push_back(CurOffset + offsetOf(FD, ArrayTy));
    return true;
  }

  bool nextElement(QualType ET, uint64_t Index) final {
    int64_t Size = SemaRef.getASTContext().getTypeSizeInChars(ET).getQuantity();
    CurOffset = ArrayBaseOffsets.back() + Size * Index;
    return true;
  }

  bool leaveArray(FieldDecl *FD, QualType ArrayTy, QualType) final {
    CurOffset = ArrayBaseOffsets.pop_back_val();
    CurOffset -= offsetOf(FD, ArrayTy);
    return true;
  }

  using SyclKernelFieldHandler::enterStruct;
  using SyclKernelFieldHandler::handleSyclHalfType;
  using SyclKernelFieldHandler::handleSyclSamplerType;
  using SyclKernelFieldHandler::leaveStruct;
};

class SyclKernelIntFooterCreator : public SyclKernelFieldHandler {
  SYCLIntegrationFooter &Footer;

public:
  SyclKernelIntFooterCreator(Sema &S, SYCLIntegrationFooter &F)
      : SyclKernelFieldHandler(S), Footer(F) {
    (void)Footer; // workaround for unused field warning
  }
};

} // namespace

class SYCLKernelNameTypeVisitor
    : public TypeVisitor<SYCLKernelNameTypeVisitor>,
      public ConstTemplateArgumentVisitor<SYCLKernelNameTypeVisitor> {
  Sema &S;
  SourceLocation KernelInvocationFuncLoc;
  QualType KernelNameType;
  using InnerTypeVisitor = TypeVisitor<SYCLKernelNameTypeVisitor>;
  using InnerTemplArgVisitor =
      ConstTemplateArgumentVisitor<SYCLKernelNameTypeVisitor>;
  bool IsInvalid = false;

  void VisitTemplateArgs(ArrayRef<TemplateArgument> Args) {
    for (auto &A : Args)
      Visit(A);
  }

public:
  SYCLKernelNameTypeVisitor(Sema &S, SourceLocation KernelInvocationFuncLoc,
                            QualType KernelNameType)
      : S(S), KernelInvocationFuncLoc(KernelInvocationFuncLoc),
        KernelNameType(KernelNameType) {}

  bool isValid() { return !IsInvalid; }

  void Visit(QualType T) {
    if (T.isNull())
      return;

    const CXXRecordDecl *RD = T->getAsCXXRecordDecl();
    // If KernelNameType has template args visit each template arg via
    // ConstTemplateArgumentVisitor
    if (const auto *TSD =
            dyn_cast_or_null<ClassTemplateSpecializationDecl>(RD)) {
      ArrayRef<TemplateArgument> Args = TSD->getTemplateArgs().asArray();

      VisitTemplateArgs(Args);
    } else {
      InnerTypeVisitor::Visit(T.getTypePtr());
    }
  }

  void Visit(const TemplateArgument &TA) {
    if (TA.isNull())
      return;
    InnerTemplArgVisitor::Visit(TA);
  }

  void VisitBuiltinType(const BuiltinType *TT) {
    if (TT->isNullPtrType()) {
      S.Diag(KernelInvocationFuncLoc, diag::err_nullptr_t_type_in_sycl_kernel)
          << KernelNameType;

      IsInvalid = true;
    }
    return;
  }

  void VisitTagType(const TagType *TT) {
    return DiagnoseKernelNameType(TT->getDecl());
  }

  void DiagnoseKernelNameType(const NamedDecl *DeclNamed) {
    /*
    This is a helper function which throws an error if the kernel name
    declaration is:
      * declared within namespace 'std' (at any level)
        e.g., namespace std { namespace literals { class Whatever; } }
        h.single_task<std::literals::Whatever>([]() {});
      * declared within an anonymous namespace (at any level)
        e.g., namespace foo { namespace { class Whatever; } }
        h.single_task<foo::Whatever>([]() {});
      * declared within a function
        e.g., void foo() { struct S { int i; };
        h.single_task<S>([]() {}); }
      * declared within another tag
        e.g., struct S { struct T { int i } t; };
        h.single_task<S::T>([]() {});
    */

    if (const auto *ED = dyn_cast<EnumDecl>(DeclNamed)) {
      if (!ED->isScoped() && !ED->isFixed()) {
        S.Diag(KernelInvocationFuncLoc, diag::err_sycl_kernel_incorrectly_named)
            << /* unscoped enum requires fixed underlying type */ 1
            << DeclNamed;
        IsInvalid = true;
      }
    }

    bool UnnamedLambdaEnabled =
        S.getASTContext().getLangOpts().SYCLUnnamedLambda;
    const DeclContext *DeclCtx = DeclNamed->getDeclContext();
    if (DeclCtx && !UnnamedLambdaEnabled) {

      // Check if the kernel name declaration is declared within namespace
      // "std" or "anonymous" namespace (at any level).
      while (!DeclCtx->isTranslationUnit() && isa<NamespaceDecl>(DeclCtx)) {
        const auto *NSDecl = cast<NamespaceDecl>(DeclCtx);
        if (NSDecl->isStdNamespace()) {
          S.Diag(KernelInvocationFuncLoc,
                 diag::err_invalid_std_type_in_sycl_kernel)
              << KernelNameType << DeclNamed;
          IsInvalid = true;
          return;
        }
        if (NSDecl->isAnonymousNamespace()) {
          S.Diag(KernelInvocationFuncLoc,
                 diag::err_sycl_kernel_incorrectly_named)
              << /* kernel name should be globally visible */ 0
              << KernelNameType;
          IsInvalid = true;
          return;
        }
        DeclCtx = DeclCtx->getParent();
      }

      // Check if the kernel name is a Tag declaration
      // local to a non-namespace scope (i.e. Inside a function or within
      // another Tag etc).
      if (!DeclCtx->isTranslationUnit() && !isa<NamespaceDecl>(DeclCtx)) {
        if (const auto *Tag = dyn_cast<TagDecl>(DeclNamed)) {
          bool UnnamedLambdaUsed = Tag->getIdentifier() == nullptr;

          if (UnnamedLambdaUsed) {
            S.Diag(KernelInvocationFuncLoc,
                   diag::err_sycl_kernel_incorrectly_named)
                << /* unnamed lambda used */ 2 << KernelNameType;

            IsInvalid = true;
            return;
          }
          // Check if the declaration is completely defined within a
          // function or class/struct.

          if (Tag->isCompleteDefinition()) {
            S.Diag(KernelInvocationFuncLoc,
                   diag::err_sycl_kernel_incorrectly_named)
                << /* kernel name should be globally visible */ 0
                << KernelNameType;

            IsInvalid = true;
          } else {
            S.Diag(KernelInvocationFuncLoc, diag::warn_sycl_implicit_decl);
            S.Diag(DeclNamed->getLocation(), diag::note_previous_decl)
                << DeclNamed->getName();
          }
        }
      }
    }
  }

  void VisitTypeTemplateArgument(const TemplateArgument &TA) {
    QualType T = TA.getAsType();
    if (const auto *ET = T->getAs<EnumType>())
      VisitTagType(ET);
    else
      Visit(T);
  }

  void VisitIntegralTemplateArgument(const TemplateArgument &TA) {
    QualType T = TA.getIntegralType();
    if (const EnumType *ET = T->getAs<EnumType>())
      VisitTagType(ET);
  }

  void VisitTemplateTemplateArgument(const TemplateArgument &TA) {
    TemplateDecl *TD = TA.getAsTemplate().getAsTemplateDecl();
    assert(TD && "template declaration must be available");
    TemplateParameterList *TemplateParams = TD->getTemplateParameters();
    for (NamedDecl *P : *TemplateParams) {
      if (NonTypeTemplateParmDecl *TemplateParam =
              dyn_cast<NonTypeTemplateParmDecl>(P))
        if (const EnumType *ET = TemplateParam->getType()->getAs<EnumType>())
          VisitTagType(ET);
    }
  }

  void VisitPackTemplateArgument(const TemplateArgument &TA) {
    VisitTemplateArgs(TA.getPackAsArray());
  }
};

void Sema::CheckSYCLKernelCall(FunctionDecl *KernelFunc, SourceRange CallLoc,
                               ArrayRef<const Expr *> Args) {
  const CXXRecordDecl *KernelObj = getKernelObjectType(KernelFunc);
  QualType KernelNameType =
      calculateKernelNameType(getASTContext(), KernelFunc);
  if (!KernelObj) {
    Diag(Args[0]->getExprLoc(), diag::err_sycl_kernel_not_function_object);
    KernelFunc->setInvalidDecl();
    return;
  }

  if (KernelObj->isLambda()) {
    for (const LambdaCapture &LC : KernelObj->captures())
      if (LC.capturesThis() && LC.isImplicit()) {
        Diag(LC.getLocation(), diag::err_implicit_this_capture);
        Diag(CallLoc.getBegin(), diag::note_used_here);
        KernelFunc->setInvalidDecl();
      }
  }

  // check that calling kernel conforms to spec
  QualType KernelParamTy = KernelFunc->getParamDecl(0)->getType();
  if (KernelParamTy->isReferenceType()) {
    // passing by reference, so emit warning if not using SYCL 2020
    if (LangOpts.getSYCLVersion() < LangOptions::SYCL_2020)
      Diag(KernelFunc->getLocation(), diag::warn_sycl_pass_by_reference_future);
  } else {
    // passing by value.  emit warning if using SYCL 2020 or greater
    if (LangOpts.getSYCLVersion() > LangOptions::SYCL_2017)
      Diag(KernelFunc->getLocation(), diag::warn_sycl_pass_by_value_deprecated);
  }

  // Do not visit invalid kernel object.
  if (KernelObj->isInvalidDecl())
    return;

  SyclKernelDecompMarker DecompMarker(*this);
  SyclKernelFieldChecker FieldChecker(*this);
  SyclKernelUnionChecker UnionChecker(*this);

  bool IsSIMDKernel = isESIMDKernelType(KernelObj);
  SyclKernelArgsSizeChecker ArgsSizeChecker(*this, Args[0]->getExprLoc(),
                                            IsSIMDKernel);

  KernelObjVisitor Visitor{*this};
  SYCLKernelNameTypeVisitor KernelNameTypeVisitor(*this, Args[0]->getExprLoc(),
                                                  KernelNameType);

  DiagnosingSYCLKernel = true;

  // Emit diagnostics for SYCL device kernels only
  if (LangOpts.SYCLIsDevice)
    KernelNameTypeVisitor.Visit(KernelNameType.getCanonicalType());
  Visitor.VisitRecordBases(KernelObj, FieldChecker, UnionChecker, DecompMarker);
  Visitor.VisitRecordFields(KernelObj, FieldChecker, UnionChecker,
                            DecompMarker);
  // ArgSizeChecker needs to happen after DecompMarker has completed, since it
  // cares about the decomp attributes. DecompMarker cannot run before the
  // others, since it counts on the FieldChecker to make sure it is visiting
  // valid arrays/etc. Thus, ArgSizeChecker has its own visitation.
  if (FieldChecker.isValid() && UnionChecker.isValid()) {
    Visitor.VisitRecordBases(KernelObj, ArgsSizeChecker);
    Visitor.VisitRecordFields(KernelObj, ArgsSizeChecker);
  }
  DiagnosingSYCLKernel = false;
  // Set the kernel function as invalid, if any of the checkers fail validation.
  if (!FieldChecker.isValid() || !UnionChecker.isValid() ||
      !KernelNameTypeVisitor.isValid())
    KernelFunc->setInvalidDecl();
}

// For a wrapped parallel_for, copy attributes from original
// kernel to wrapped kernel.
void Sema::copySYCLKernelAttrs(const CXXRecordDecl *KernelObj) {
  // Get the operator() function of the wrapper.
  CXXMethodDecl *OpParens = getOperatorParens(KernelObj);
  assert(OpParens && "invalid kernel object");

  typedef std::pair<FunctionDecl *, FunctionDecl *> ChildParentPair;
  llvm::SmallPtrSet<FunctionDecl *, 16> Visited;
  llvm::SmallVector<ChildParentPair, 16> WorkList;
  WorkList.push_back({OpParens, nullptr});
  FunctionDecl *KernelBody = nullptr;

  CallGraph SYCLCG;
  SYCLCG.addToCallGraph(getASTContext().getTranslationUnitDecl());
  while (!WorkList.empty()) {
    FunctionDecl *FD = WorkList.back().first;
    FunctionDecl *ParentFD = WorkList.back().second;

    if ((ParentFD == OpParens) && isSYCLKernelBodyFunction(FD)) {
      KernelBody = FD;
      break;
    }

    WorkList.pop_back();
    if (!Visited.insert(FD).second)
      continue; // We've already seen this Decl

    CallGraphNode *N = SYCLCG.getNode(FD);
    if (!N)
      continue;

    for (const CallGraphNode *CI : *N) {
      if (auto *Callee = dyn_cast<FunctionDecl>(CI->getDecl())) {
        Callee = Callee->getMostRecentDecl();
        if (!Visited.count(Callee))
          WorkList.push_back({Callee, FD});
      }
    }
  }

  assert(KernelBody && "improper parallel_for wrap");
  if (KernelBody) {
    llvm::SmallVector<Attr *, 4> Attrs;
    collectSYCLAttributes(*this, KernelBody, Attrs, /*DirectlyCalled*/ true);
    if (!Attrs.empty())
      llvm::for_each(Attrs, [OpParens](Attr *A) { OpParens->addAttr(A); });
  }
}

// Generates the OpenCL kernel using KernelCallerFunc (kernel caller
// function) defined is SYCL headers.
// Generated OpenCL kernel contains the body of the kernel caller function,
// receives OpenCL like parameters and additionally does some manipulation to
// initialize captured lambda/functor fields with these parameters.
// SYCL runtime marks kernel caller function with sycl_kernel attribute.
// To be able to generate OpenCL kernel from KernelCallerFunc we put
// the following requirements to the function which SYCL runtime can mark with
// sycl_kernel attribute:
//   - Must be template function with at least two template parameters.
//     First parameter must represent "unique kernel name"
//     Second parameter must be the function object type
//   - Must have only one function parameter - function object.
//
// Example of kernel caller function:
//   template <typename KernelName, typename KernelType/*, ...*/>
//   __attribute__((sycl_kernel)) void kernel_caller_function(KernelType
//                                                            KernelFuncObj) {
//     KernelFuncObj();
//   }
//
//
void Sema::ConstructOpenCLKernel(FunctionDecl *KernelCallerFunc,
                                 MangleContext &MC) {
  // The first argument to the KernelCallerFunc is the lambda object.
  const CXXRecordDecl *KernelObj = getKernelObjectType(KernelCallerFunc);
  assert(KernelObj && "invalid kernel caller");

  // Do not visit invalid kernel object.
  if (KernelObj->isInvalidDecl())
    return;

  // Calculate both names, since Integration headers need both.
  std::string CalculatedName, StableName;
  std::tie(CalculatedName, StableName) =
      constructKernelName(*this, KernelCallerFunc, MC);
  StringRef KernelName(getLangOpts().SYCLUnnamedLambda ? StableName
                                                       : CalculatedName);

  // Attributes of a user-written SYCL kernel must be copied to the internally
  // generated alternative kernel, identified by a known string in its name.
  if (StableName.find("__pf_kernel_wrapper") != std::string::npos)
    copySYCLKernelAttrs(KernelObj);

  bool IsSIMDKernel = isESIMDKernelType(KernelObj);

  SyclKernelDeclCreator kernel_decl(*this, KernelName, KernelObj->getLocation(),
                                    KernelCallerFunc->isInlined(),
                                    IsSIMDKernel);
  SyclKernelBodyCreator kernel_body(*this, kernel_decl, KernelObj,
                                    KernelCallerFunc);
  SyclKernelIntHeaderCreator int_header(
      *this, getSyclIntegrationHeader(), KernelObj,
      calculateKernelNameType(Context, KernelCallerFunc), KernelName,
      StableName, KernelCallerFunc);

<<<<<<< HEAD
  if (getASTContext().getTargetInfo().getTriple().isXilinxAIE())
    populateMainEntryPoint(KernelName, KernelCallerFunc);
=======
  SyclKernelIntFooterCreator int_footer(*this, getSyclIntegrationFooter());
>>>>>>> a7d0f33c

  KernelObjVisitor Visitor{*this};
  Visitor.VisitRecordBases(KernelObj, kernel_decl, kernel_body, int_header,
                           int_footer);
  Visitor.VisitRecordFields(KernelObj, kernel_decl, kernel_body, int_header,
                            int_footer);

  if (ParmVarDecl *KernelHandlerArg =
          getSyclKernelHandlerArg(KernelCallerFunc)) {
    kernel_decl.handleSyclKernelHandlerType();
    kernel_body.handleSyclKernelHandlerType(KernelHandlerArg);
    int_header.handleSyclKernelHandlerType(KernelHandlerArg->getType());
  }
}

// Figure out the sub-group for the this function.  First we check the
// attributes, then the global settings.
static std::pair<LangOptions::SubGroupSizeType, int64_t>
CalcEffectiveSubGroup(ASTContext &Ctx, const LangOptions &LO,
                      const FunctionDecl *FD) {
  if (const auto *A = FD->getAttr<IntelReqdSubGroupSizeAttr>()) {
    int64_t Val = getIntExprValue(A->getValue(), Ctx);
    return {LangOptions::SubGroupSizeType::Integer, Val};
  }

  if (const auto *A = FD->getAttr<IntelNamedSubGroupSizeAttr>()) {
    if (A->getType() == IntelNamedSubGroupSizeAttr::Primary)
      return {LangOptions::SubGroupSizeType::Primary, 0};
    return {LangOptions::SubGroupSizeType::Auto, 0};
  }

  // Return the global settings.
  return {LO.getDefaultSubGroupSizeType(),
          static_cast<uint64_t>(LO.DefaultSubGroupSize)};
}

static SourceLocation GetSubGroupLoc(const FunctionDecl *FD) {
  if (const auto *A = FD->getAttr<IntelReqdSubGroupSizeAttr>())
    return A->getLocation();
  if (const auto *A = FD->getAttr<IntelNamedSubGroupSizeAttr>())
    return A->getLocation();
  return SourceLocation{};
}

static void CheckSYCL2020SubGroupSizes(Sema &S, FunctionDecl *SYCLKernel,
                                       const FunctionDecl *FD) {
  // If they are the same, no error.
  if (CalcEffectiveSubGroup(S.Context, S.getLangOpts(), SYCLKernel) ==
      CalcEffectiveSubGroup(S.Context, S.getLangOpts(), FD))
    return;

  // Else we need to figure out why they don't match.
  SourceLocation FDAttrLoc = GetSubGroupLoc(FD);
  SourceLocation KernelAttrLoc = GetSubGroupLoc(SYCLKernel);

  if (FDAttrLoc.isValid()) {
    // This side was caused by an attribute.
    S.Diag(FDAttrLoc, diag::err_sycl_mismatch_group_size)
        << /*kernel called*/ 0;

    if (KernelAttrLoc.isValid()) {
      S.Diag(KernelAttrLoc, diag::note_conflicting_attribute);
    } else {
      // Kernel is 'default'.
      S.Diag(SYCLKernel->getLocation(), diag::note_sycl_kernel_declared_here);
    }
    return;
  }

  // Else this doesn't have an attribute, which can only be caused by this being
  // an undefined SYCL_EXTERNAL, and the kernel has an attribute that conflicts.
  if (const auto *A = SYCLKernel->getAttr<IntelReqdSubGroupSizeAttr>()) {
    // Don't diagnose this if the kernel got its size from the 'old' attribute
    // spelling.
    if (!A->isSYCL2020Spelling())
      return;
  }

  assert(KernelAttrLoc.isValid() && "Kernel doesn't have attribute either?");
  S.Diag(FD->getLocation(), diag::err_sycl_mismatch_group_size)
      << /*undefined SYCL_EXTERNAL*/ 1;
  S.Diag(KernelAttrLoc, diag::note_conflicting_attribute);
}

// Check SYCL2020 Attributes.  2020 attributes don't propogate, they are only
// valid if they match the attribute on the kernel. Note that this is a slight
// difference from what the spec says, which says these attributes are only
// valid on SYCL Kernels and SYCL_EXTERNAL, but we felt that for
// self-documentation purposes that it would be nice to be able to repeat these
// on subsequent functions.
static void CheckSYCL2020Attributes(
    Sema &S, FunctionDecl *SYCLKernel, FunctionDecl *KernelBody,
    const llvm::SmallPtrSetImpl<FunctionDecl *> &CalledFuncs) {

  if (KernelBody) {
    // Make sure the kernel itself has all the 2020 attributes, since we don't
    // do propagation of these.
    if (auto *A = KernelBody->getAttr<IntelReqdSubGroupSizeAttr>())
      if (A->isSYCL2020Spelling())
        SYCLKernel->addAttr(A);
    if (auto *A = KernelBody->getAttr<IntelNamedSubGroupSizeAttr>())
      SYCLKernel->addAttr(A);

    // If the kernel has a body, we should get the attributes for the kernel
    // from there instead, so that we get the functor object.
    SYCLKernel = KernelBody;
  }

  for (auto *FD : CalledFuncs) {
    if (FD == SYCLKernel || FD == KernelBody)
      continue;
    for (auto *Attr : FD->attrs()) {
      switch (Attr->getKind()) {
      case attr::Kind::IntelReqdSubGroupSize:
        // Pre SYCL2020 spellings handled during collection.
        if (!cast<IntelReqdSubGroupSizeAttr>(Attr)->isSYCL2020Spelling())
          break;
        LLVM_FALLTHROUGH;
      case attr::Kind::IntelNamedSubGroupSize:
        CheckSYCL2020SubGroupSizes(S, SYCLKernel, FD);
        break;
      case attr::Kind::SYCLDevice:
        // If a SYCL_EXTERNAL function is not defined in this TU, its necessary
        // that it has a compatible sub-group-size. Don't diagnose if it has a
        // sub-group attribute, we can count on the other checks to catch this.
        if (!FD->isDefined() && !FD->hasAttr<IntelReqdSubGroupSizeAttr>() &&
            !FD->hasAttr<IntelNamedSubGroupSizeAttr>())
          CheckSYCL2020SubGroupSizes(S, SYCLKernel, FD);
        break;
      default:
        break;
      }
    }
  }
}

static void PropagateAndDiagnoseDeviceAttr(
    Sema &S, const SingleDeviceFunctionTracker &Tracker, Attr *A,
    FunctionDecl *SYCLKernel, FunctionDecl *KernelBody) {
  switch (A->getKind()) {
  case attr::Kind::IntelReqdSubGroupSize: {
    auto *Attr = cast<IntelReqdSubGroupSizeAttr>(A);

    if (Attr->isSYCL2020Spelling())
      break;
    const auto *KBSimdAttr =
        KernelBody ? KernelBody->getAttr<SYCLSimdAttr>() : nullptr;
    if (auto *Existing = SYCLKernel->getAttr<IntelReqdSubGroupSizeAttr>()) {
      if (getIntExprValue(Existing->getValue(), S.getASTContext()) !=
          getIntExprValue(Attr->getValue(), S.getASTContext())) {
        S.Diag(SYCLKernel->getLocation(),
               diag::err_conflicting_sycl_kernel_attributes);
        S.Diag(Existing->getLocation(), diag::note_conflicting_attribute);
        S.Diag(Attr->getLocation(), diag::note_conflicting_attribute);
        SYCLKernel->setInvalidDecl();
      }
    } else if (KBSimdAttr &&
               (getIntExprValue(Attr->getValue(), S.getASTContext()) != 1)) {
      reportConflictingAttrs(S, KernelBody, KBSimdAttr, Attr);
    } else {
      SYCLKernel->addAttr(A);
    }
    break;
  }
  case attr::Kind::ReqdWorkGroupSize: {
    auto *RWGSA = cast<ReqdWorkGroupSizeAttr>(A);
    if (auto *Existing = SYCLKernel->getAttr<ReqdWorkGroupSizeAttr>()) {
      ASTContext &Ctx = S.getASTContext();
      if (Existing->getXDimVal(Ctx) != RWGSA->getXDimVal(Ctx) ||
          Existing->getYDimVal(Ctx) != RWGSA->getYDimVal(Ctx) ||
          Existing->getZDimVal(Ctx) != RWGSA->getZDimVal(Ctx)) {
        S.Diag(SYCLKernel->getLocation(),
               diag::err_conflicting_sycl_kernel_attributes);
        S.Diag(Existing->getLocation(), diag::note_conflicting_attribute);
        S.Diag(RWGSA->getLocation(), diag::note_conflicting_attribute);
        SYCLKernel->setInvalidDecl();
      }
    } else if (auto *Existing =
                   SYCLKernel->getAttr<SYCLIntelMaxWorkGroupSizeAttr>()) {
      ASTContext &Ctx = S.getASTContext();
      if (Existing->getXDimVal(Ctx) < RWGSA->getXDimVal(Ctx) ||
          Existing->getYDimVal(Ctx) < RWGSA->getYDimVal(Ctx) ||
          Existing->getZDimVal(Ctx) < RWGSA->getZDimVal(Ctx)) {
        S.Diag(SYCLKernel->getLocation(),
               diag::err_conflicting_sycl_kernel_attributes);
        S.Diag(Existing->getLocation(), diag::note_conflicting_attribute);
        S.Diag(RWGSA->getLocation(), diag::note_conflicting_attribute);
        SYCLKernel->setInvalidDecl();
      } else {
        SYCLKernel->addAttr(A);
      }
    } else {
      SYCLKernel->addAttr(A);
    }
    break;
  }
  case attr::Kind::SYCLIntelMaxWorkGroupSize: {
    auto *SIMWGSA = cast<SYCLIntelMaxWorkGroupSizeAttr>(A);
    if (auto *Existing = SYCLKernel->getAttr<ReqdWorkGroupSizeAttr>()) {
      ASTContext &Ctx = S.getASTContext();
      if (Existing->getXDimVal(Ctx) > SIMWGSA->getXDimVal(Ctx) ||
          Existing->getYDimVal(Ctx) > SIMWGSA->getYDimVal(Ctx) ||
          Existing->getZDimVal(Ctx) > SIMWGSA->getZDimVal(Ctx)) {
        S.Diag(SYCLKernel->getLocation(),
               diag::err_conflicting_sycl_kernel_attributes);
        S.Diag(Existing->getLocation(), diag::note_conflicting_attribute);
        S.Diag(SIMWGSA->getLocation(), diag::note_conflicting_attribute);
        SYCLKernel->setInvalidDecl();
      } else {
        SYCLKernel->addAttr(A);
      }
    } else {
      SYCLKernel->addAttr(A);
    }
    break;
  }
  case attr::Kind::SYCLSimd:
    if (KernelBody && !KernelBody->getAttr<SYCLSimdAttr>()) {
      // Usual kernel can't call ESIMD functions.
      S.Diag(KernelBody->getLocation(),
             diag::err_sycl_function_attribute_mismatch)
          << A;
      S.Diag(A->getLocation(), diag::note_attribute);
      KernelBody->setInvalidDecl();
      break;
    }
    LLVM_FALLTHROUGH;
  case attr::Kind::SYCLIntelKernelArgsRestrict:
  case attr::Kind::SYCLIntelNumSimdWorkItems:
  case attr::Kind::SYCLIntelSchedulerTargetFmaxMhz:
  case attr::Kind::SYCLIntelMaxGlobalWorkDim:
  case attr::Kind::SYCLIntelNoGlobalWorkOffset:
  case attr::Kind::SYCLIntelUseStallEnableClusters:
  case attr::Kind::SYCLIntelLoopFuse:
  case attr::Kind::SYCLIntelFPGAMaxConcurrency:
  case attr::Kind::SYCLIntelFPGADisableLoopPipelining:
  case attr::Kind::SYCLIntelFPGAInitiationInterval:
    SYCLKernel->addAttr(A);
    break;
  case attr::Kind::IntelNamedSubGroupSize:
    // Nothing to do here, handled in the SYCL2020 spelling.
    break;
  // TODO: vec_len_hint should be handled here
  default:
    // Seeing this means that CollectPossibleKernelAttributes was
    // updated while this switch wasn't...or something went wrong
    llvm_unreachable("Unexpected attribute was collected by "
                     "CollectPossibleKernelAttributes");
  }
}

void Sema::MarkDevices() {
  // This Tracker object ensures that the SyclDeviceDecls collection includes
  // the SYCL_EXTERNAL functions, and manages the diagnostics for all of the
  // functions in the kernel.
  DeviceFunctionTracker Tracker(*this);

  for (Decl *D : syclDeviceDecls()) {
    auto *SYCLKernel = cast<FunctionDecl>(D);

    // This type does the actual analysis on a per-kernel basis. It does this to
    // make sure that we're only ever dealing with the context of a single
    // kernel at a time.
    SingleDeviceFunctionTracker T{Tracker, SYCLKernel};

    CheckSYCL2020Attributes(*this, T.GetSYCLKernel(), T.GetKernelBody(),
                            T.GetDeviceFunctions());
    for (auto *A : T.GetCollectedAttributes())
      PropagateAndDiagnoseDeviceAttr(*this, T, A, T.GetSYCLKernel(),
                                     T.GetKernelBody());
  }
}

// -----------------------------------------------------------------------------
// SYCL device specific diagnostics implementation
// -----------------------------------------------------------------------------

Sema::SemaDiagnosticBuilder
Sema::SYCLDiagIfDeviceCode(SourceLocation Loc, unsigned DiagID,
                           DeviceDiagnosticReason Reason) {
  assert(getLangOpts().SYCLIsDevice &&
         "Should only be called during SYCL compilation");
  FunctionDecl *FD = dyn_cast<FunctionDecl>(getCurLexicalContext());
  SemaDiagnosticBuilder::Kind DiagKind = [this, FD, Reason] {
    if (DiagnosingSYCLKernel)
      return SemaDiagnosticBuilder::K_ImmediateWithCallStack;
    if (!FD)
      return SemaDiagnosticBuilder::K_Nop;
    if (getEmissionStatus(FD) == Sema::FunctionEmissionStatus::Emitted) {
      // Skip the diagnostic if we know it won't be emitted.
      if ((getEmissionReason(FD) & Reason) ==
          Sema::DeviceDiagnosticReason::None)
        return SemaDiagnosticBuilder::K_Nop;

      return SemaDiagnosticBuilder::K_ImmediateWithCallStack;
    }
    return SemaDiagnosticBuilder::K_Deferred;
  }();
  return SemaDiagnosticBuilder(DiagKind, Loc, DiagID, FD, *this, Reason);
}

bool Sema::checkSYCLDeviceFunction(SourceLocation Loc, FunctionDecl *Callee) {
  assert(getLangOpts().SYCLIsDevice &&
         "Should only be called during SYCL compilation");
  assert(Callee && "Callee may not be null.");

  // Errors in unevaluated context don't need to be generated,
  // so we can safely skip them.
  if (isUnevaluatedContext() || isConstantEvaluated())
    return true;

  FunctionDecl *Caller = dyn_cast<FunctionDecl>(getCurLexicalContext());

  if (!Caller)
    return true;

  SemaDiagnosticBuilder::Kind DiagKind = SemaDiagnosticBuilder::K_Nop;

  // TODO Set DiagKind to K_Immediate/K_Deferred to emit diagnostics for Callee
  SemaDiagnosticBuilder(DiagKind, Loc, diag::err_sycl_restrict, Caller, *this,
                        DeviceDiagnosticReason::Sycl)
      << Sema::KernelCallUndefinedFunction;
  SemaDiagnosticBuilder(DiagKind, Callee->getLocation(),
                        diag::note_previous_decl, Caller, *this,
                        DeviceDiagnosticReason::Sycl)
      << Callee;

  return DiagKind != SemaDiagnosticBuilder::K_Immediate &&
         DiagKind != SemaDiagnosticBuilder::K_ImmediateWithCallStack;
}

void Sema::finalizeSYCLDelayedAnalysis(const FunctionDecl *Caller,
                                       const FunctionDecl *Callee,
                                       SourceLocation Loc) {
  // Somehow an unspecialized template appears to be in callgraph or list of
  // device functions. We don't want to emit diagnostic here.
  if (Callee->getTemplatedKind() == FunctionDecl::TK_FunctionTemplate)
    return;

  Callee = Callee->getMostRecentDecl();
  bool HasAttr =
      Callee->hasAttr<SYCLDeviceAttr>() || Callee->hasAttr<SYCLKernelAttr>();

  // Disallow functions with neither definition nor SYCL_EXTERNAL mark
  bool NotDefinedNoAttr = !Callee->isDefined() && !HasAttr;

  if (NotDefinedNoAttr && !Callee->getBuiltinID()) {
    Diag(Loc, diag::err_sycl_restrict)
        << Sema::KernelCallUndefinedFunction;
    Diag(Callee->getLocation(), diag::note_previous_decl) << Callee;
    Diag(Caller->getLocation(), diag::note_called_by) << Caller;
  }
}

bool Sema::checkAllowedSYCLInitializer(VarDecl *VD, bool CheckValueDependent) {
  assert(getLangOpts().SYCLIsDevice &&
         "Should only be called during SYCL compilation");

  if (VD->isInvalidDecl() || !VD->hasInit() || !VD->hasGlobalStorage())
    return true;

  const Expr *Init = VD->getInit();
  bool ValueDependent = CheckValueDependent && Init->isValueDependent();
  bool isConstantInit =
      Init && !ValueDependent && Init->isConstantInitializer(Context, false);
  if (!VD->isConstexpr() && Init && !ValueDependent && !isConstantInit)
    return false;

  return true;
}

// -----------------------------------------------------------------------------
// Integration header functionality implementation
// -----------------------------------------------------------------------------

/// Returns a string ID of given parameter kind - used in header
/// emission.
static const char *paramKind2Str(KernelParamKind K) {
#define CASE(x)                                                                \
  case SYCLIntegrationHeader::kind_##x:                                        \
    return "kind_" #x
  switch (K) {
    CASE(accessor);
    CASE(std_layout);
    CASE(sampler);
    CASE(specialization_constants_buffer);
    CASE(pointer);
  }
  return "<ERROR>";

#undef CASE
}

// Emits forward declarations of classes and template classes on which
// declaration of given type depends.
// For example, consider SimpleVadd
// class specialization in parallel_for below:
//
//   template <typename T1, unsigned int N, typename ... T2>
//   class SimpleVadd;
//   ...
//   template <unsigned int N, typename T1, typename ... T2>
//   void simple_vadd(const std::array<T1, N>& VA, const std::array<T1, N>&
//   VB,
//     std::array<T1, N>& VC, int param, T2 ... varargs) {
//     ...
//     deviceQueue.submit([&](cl::sycl::handler& cgh) {
//       ...
//       cgh.parallel_for<class SimpleVadd<T1, N, T2...>>(...)
//       ...
//     }
//     ...
//   }
//   ...
//   class MyClass {...};
//   template <typename T> class MyInnerTmplClass { ... }
//   template <typename T> class MyTmplClass { ... }
//   ...
//   MyClass *c = new MyClass();
//   MyInnerTmplClass<MyClass**> c1(&c);
//   simple_vadd(A, B, C, 5, 'a', 1.f,
//     new MyTmplClass<MyInnerTmplClass<MyClass**>>(c1));
//
// it will generate the following forward declarations:
//   class MyClass;
//   template <typename T> class MyInnerTmplClass;
//   template <typename T> class MyTmplClass;
//   template <typename T1, unsigned int N, typename ...T2> class SimpleVadd;
//
class SYCLFwdDeclEmitter
    : public TypeVisitor<SYCLFwdDeclEmitter>,
      public ConstTemplateArgumentVisitor<SYCLFwdDeclEmitter> {
  using InnerTypeVisitor = TypeVisitor<SYCLFwdDeclEmitter>;
  using InnerTemplArgVisitor = ConstTemplateArgumentVisitor<SYCLFwdDeclEmitter>;
  raw_ostream &OS;
  llvm::SmallPtrSet<const NamedDecl *, 4> Printed;
  PrintingPolicy Policy;

  void printForwardDecl(NamedDecl *D) {
    // wrap the declaration into namespaces if needed
    unsigned NamespaceCnt = 0;
    std::string NSStr = "";
    const DeclContext *DC = D->getDeclContext();

    while (DC) {
      const auto *NS = dyn_cast_or_null<NamespaceDecl>(DC);

      if (!NS)
        break;

      ++NamespaceCnt;
      const StringRef NSInlinePrefix = NS->isInline() ? "inline " : "";
      NSStr.insert(
          0,
          Twine(NSInlinePrefix + "namespace " + NS->getName() + " { ").str());
      DC = NS->getDeclContext();
    }
    OS << NSStr;
    if (NamespaceCnt > 0)
      OS << "\n";

    D->print(OS, Policy);

    if (const auto *ED = dyn_cast<EnumDecl>(D)) {
      QualType T = ED->getIntegerType();
      // Backup since getIntegerType() returns null for enum forward
      // declaration with no fixed underlying type
      if (T.isNull())
        T = ED->getPromotionType();
      OS << " : " << T.getAsString();
    }

    OS << ";\n";

    // print closing braces for namespaces if needed
    for (unsigned I = 0; I < NamespaceCnt; ++I)
      OS << "}";
    if (NamespaceCnt > 0)
      OS << "\n";
  }

  // Checks if we've already printed forward declaration and prints it if not.
  void checkAndEmitForwardDecl(NamedDecl *D) {
    if (Printed.insert(D).second)
      printForwardDecl(D);
  }

  void VisitTemplateArgs(ArrayRef<TemplateArgument> Args) {
    for (size_t I = 0, E = Args.size(); I < E; ++I)
      Visit(Args[I]);
  }

public:
  SYCLFwdDeclEmitter(raw_ostream &OS, LangOptions LO) : OS(OS), Policy(LO) {
    Policy.adjustForCPlusPlusFwdDecl();
    Policy.SuppressTypedefs = true;
    Policy.SuppressUnwrittenScope = true;
  }

  void Visit(QualType T) {
    if (T.isNull())
      return;
    InnerTypeVisitor::Visit(T.getTypePtr());
  }

  void Visit(const TemplateArgument &TA) {
    if (TA.isNull())
      return;
    InnerTemplArgVisitor::Visit(TA);
  }

  void VisitPointerType(const PointerType *T) {
    // Peel off the pointer types.
    QualType PT = T->getPointeeType();
    while (PT->isPointerType())
      PT = PT->getPointeeType();
    Visit(PT);
  }

  void VisitTagType(const TagType *T) {
    TagDecl *TD = T->getDecl();
    if (const auto *TSD = dyn_cast<ClassTemplateSpecializationDecl>(TD)) {
      // - first, recurse into template parameters and emit needed forward
      //   declarations
      ArrayRef<TemplateArgument> Args = TSD->getTemplateArgs().asArray();
      VisitTemplateArgs(Args);
      // - second, emit forward declaration for the template class being
      //   specialized
      ClassTemplateDecl *CTD = TSD->getSpecializedTemplate();
      assert(CTD && "template declaration must be available");

      checkAndEmitForwardDecl(CTD);
      return;
    }
    checkAndEmitForwardDecl(TD);
  }

  void VisitTypeTemplateArgument(const TemplateArgument &TA) {
    QualType T = TA.getAsType();
    Visit(T);
  }

  void VisitIntegralTemplateArgument(const TemplateArgument &TA) {
    QualType T = TA.getIntegralType();
    if (const EnumType *ET = T->getAs<EnumType>())
      VisitTagType(ET);
  }

  void VisitTemplateTemplateArgument(const TemplateArgument &TA) {
    // recursion is not required, since the maximum possible nesting level
    // equals two for template argument
    //
    // for example:
    //   template <typename T> class Bar;
    //   template <template <typename> class> class Baz;
    //   template <template <template <typename> class> class T>
    //   class Foo;
    //
    // The Baz is a template class. The Baz<Bar> is a class. The class Foo
    // should be specialized with template class, not a class. The correct
    // specialization of template class Foo is Foo<Baz>. The incorrect
    // specialization of template class Foo is Foo<Baz<Bar>>. In this case
    // template class Foo specialized by class Baz<Bar>, not a template
    // class template <template <typename> class> class T as it should.
    TemplateDecl *TD = TA.getAsTemplate().getAsTemplateDecl();
    assert(TD && "template declaration must be available");
    TemplateParameterList *TemplateParams = TD->getTemplateParameters();
    for (NamedDecl *P : *TemplateParams) {
      // If template template parameter type has an enum value template
      // parameter, forward declaration of enum type is required. Only enum
      // values (not types) need to be handled. For example, consider the
      // following kernel name type:
      //
      // template <typename EnumTypeOut, template <EnumValueIn EnumValue,
      // typename TypeIn> class T> class Foo;
      //
      // The correct specialization for Foo (with enum type) is:
      // Foo<EnumTypeOut, Baz>, where Baz is a template class.
      //
      // Therefore the forward class declarations generated in the
      // integration header are:
      // template <EnumValueIn EnumValue, typename TypeIn> class Baz;
      // template <typename EnumTypeOut, template <EnumValueIn EnumValue,
      // typename EnumTypeIn> class T> class Foo;
      //
      // This requires the following enum forward declarations:
      // enum class EnumTypeOut : int; (Used to template Foo)
      // enum class EnumValueIn : int; (Used to template Baz)
      if (NonTypeTemplateParmDecl *TemplateParam =
              dyn_cast<NonTypeTemplateParmDecl>(P))
        if (const EnumType *ET = TemplateParam->getType()->getAs<EnumType>())
          VisitTagType(ET);
    }
    checkAndEmitForwardDecl(TD);
  }

  void VisitPackTemplateArgument(const TemplateArgument &TA) {
    VisitTemplateArgs(TA.getPackAsArray());
  }
};

class SYCLKernelNameTypePrinter
    : public TypeVisitor<SYCLKernelNameTypePrinter>,
      public ConstTemplateArgumentVisitor<SYCLKernelNameTypePrinter> {
  using InnerTypeVisitor = TypeVisitor<SYCLKernelNameTypePrinter>;
  using InnerTemplArgVisitor =
      ConstTemplateArgumentVisitor<SYCLKernelNameTypePrinter>;
  raw_ostream &OS;
  PrintingPolicy &Policy;

  void printTemplateArgs(ArrayRef<TemplateArgument> Args) {
    for (size_t I = 0, E = Args.size(); I < E; ++I) {
      const TemplateArgument &Arg = Args[I];
      // If argument is an empty pack argument, skip printing comma and
      // argument.
      if (Arg.getKind() == TemplateArgument::ArgKind::Pack && !Arg.pack_size())
        continue;

      if (I)
        OS << ", ";

      Visit(Arg);
    }
  }

  void VisitQualifiers(Qualifiers Quals) {
    Quals.print(OS, Policy, /*appendSpaceIfNotEmpty*/ true);
  }

public:
  SYCLKernelNameTypePrinter(raw_ostream &OS, PrintingPolicy &Policy)
      : OS(OS), Policy(Policy) {}

  void Visit(QualType T) {
    if (T.isNull())
      return;

    QualType CT = T.getCanonicalType();
    VisitQualifiers(CT.getQualifiers());

    InnerTypeVisitor::Visit(CT.getTypePtr());
  }

  void VisitType(const Type *T) {
    OS << QualType::getAsString(T, Qualifiers(), Policy);
  }

  void Visit(const TemplateArgument &TA) {
    if (TA.isNull())
      return;
    InnerTemplArgVisitor::Visit(TA);
  }

  void VisitTagType(const TagType *T) {
    TagDecl *RD = T->getDecl();
    if (const auto *TSD = dyn_cast<ClassTemplateSpecializationDecl>(RD)) {

      // Print template class name
      TSD->printQualifiedName(OS, Policy, /*WithGlobalNsPrefix*/ true);

      ArrayRef<TemplateArgument> Args = TSD->getTemplateArgs().asArray();
      OS << "<";
      printTemplateArgs(Args);
      OS << ">";

      return;
    }
    // TODO: Next part of code results in printing of "class" keyword before
    // class name in case if kernel name doesn't belong to some namespace. It
    // seems if we don't print it, the integration header still represents valid
    // c++ code. Probably we don't need to print it at all.
    if (RD->getDeclContext()->isFunctionOrMethod()) {
      OS << QualType::getAsString(T, Qualifiers(), Policy);
      return;
    }

    const NamespaceDecl *NS = dyn_cast<NamespaceDecl>(RD->getDeclContext());
    RD->printQualifiedName(OS, Policy, !(NS && NS->isAnonymousNamespace()));
  }

  void VisitTemplateArgument(const TemplateArgument &TA) {
    TA.print(Policy, OS);
  }

  void VisitTypeTemplateArgument(const TemplateArgument &TA) {
    Policy.SuppressTagKeyword = true;
    QualType T = TA.getAsType();
    Visit(T);
    Policy.SuppressTagKeyword = false;
  }

  void VisitIntegralTemplateArgument(const TemplateArgument &TA) {
    QualType T = TA.getIntegralType();
    if (const EnumType *ET = T->getAs<EnumType>()) {
      const llvm::APSInt &Val = TA.getAsIntegral();
      OS << "static_cast<";
      ET->getDecl()->printQualifiedName(OS, Policy,
                                        /*WithGlobalNsPrefix*/ true);
      OS << ">(" << Val << ")";
    } else {
      TA.print(Policy, OS);
    }
  }

  void VisitTemplateTemplateArgument(const TemplateArgument &TA) {
    TemplateDecl *TD = TA.getAsTemplate().getAsTemplateDecl();
    TD->printQualifiedName(OS, Policy);
  }

  void VisitPackTemplateArgument(const TemplateArgument &TA) {
    printTemplateArgs(TA.getPackAsArray());
  }
};

void SYCLIntegrationHeader::emit(raw_ostream &O) {
  bool IsAIE = S.getASTContext().getTargetInfo().getTriple().isXilinxAIE();
  O << "// This is auto-generated SYCL integration header.\n";
  O << "\n";

  if (IsAIE)
    O << "#include <triSYCL/detail/kernel_desc.hpp>\n";
  else {
    O << "#include <CL/sycl/detail/defines_elementary.hpp>\n";
    O << "#include <CL/sycl/detail/kernel_desc.hpp>\n";
  }

  O << "\n";

  LangOptions LO;
  PrintingPolicy Policy(LO);
  Policy.SuppressTypedefs = true;
  Policy.SuppressUnwrittenScope = true;
  SYCLFwdDeclEmitter FwdDeclEmitter(O, S.getLangOpts());

  if (SpecConsts.size() > 0) {
    O << "// Forward declarations of templated spec constant types:\n";
    for (const auto &SC : SpecConsts)
      FwdDeclEmitter.Visit(SC.first);
    O << "\n";

    // Remove duplicates.
    std::sort(SpecConsts.begin(), SpecConsts.end(),
              [](const SpecConstID &SC1, const SpecConstID &SC2) {
                // Sort by string IDs for stable spec consts order in the
                // header.
                return SC1.second.compare(SC2.second) < 0;
              });
    SpecConstID *End =
        std::unique(SpecConsts.begin(), SpecConsts.end(),
                    [](const SpecConstID &SC1, const SpecConstID &SC2) {
                      // Here can do faster comparison of types.
                      return SC1.first == SC2.first;
                    });

    O << "// Specialization constants IDs:\n";
    for (const auto &P : llvm::make_range(SpecConsts.begin(), End)) {
      if (IsAIE)
        O << "template <> struct trisycl::detail::SpecConstantInfo<";
      else
        O << "template <> struct sycl::detail::SpecConstantInfo<";
      O << P.first.getAsString(Policy);
      O << "> {\n";
      O << "  static constexpr const char* getName() {\n";
      O << "    return \"" << P.second << "\";\n";
      O << "  }\n";
      O << "};\n";
    }
  }

  if (!UnnamedLambdaSupport) {
    O << "// Forward declarations of templated kernel function types:\n";
    for (const KernelDesc &K : KernelDescs)
      FwdDeclEmitter.Visit(K.NameType);
  }
  O << "\n";

  if (IsAIE) {
    O << "namespace trisycl {\n";
  } else {
    O << "__SYCL_INLINE_NAMESPACE(cl) {\n";
    O << "namespace sycl {\n";
  }
  O << "namespace detail {\n";

  O << "\n";

  O << "// names of all kernels defined in the corresponding source\n";
  O << "static constexpr\n";
  O << "const char* const kernel_names[] = {\n";

  for (unsigned I = 0; I < KernelDescs.size(); I++) {
    O << "  \"" << KernelDescs[I].Name << "\"";

    if (I < KernelDescs.size() - 1)
      O << ",";
    O << "\n";
  }
  O << "};\n\n";

  O << "// array representing signatures of all kernels defined in the\n";
  O << "// corresponding source\n";
  O << "static constexpr\n";
  O << "const kernel_param_desc_t kernel_signatures[] = {\n";

  for (unsigned I = 0; I < KernelDescs.size(); I++) {
    auto &K = KernelDescs[I];
    O << "  //--- " << K.Name << "\n";

    for (const auto &P : K.Params) {
      std::string TyStr = paramKind2Str(P.Kind);
      O << "  { kernel_param_kind_t::" << TyStr << ", ";
      O << P.Info << ", " << P.Offset << " },\n";
    }
    O << "\n";
  }
  O << "};\n\n";

  O << "// Specializations of KernelInfo for kernel function types:\n";
  unsigned CurStart = 0;

  for (const KernelDesc &K : KernelDescs) {
    const size_t N = K.Params.size();
    if (UnnamedLambdaSupport) {
      O << "template <> struct KernelInfoData<";
      O << "'" << K.StableName.front();
      for (char c : StringRef(K.StableName).substr(1))
        O << "', '" << c;
      O << "'> {\n";
    } else {
      O << "template <> struct KernelInfo<";
      SYCLKernelNameTypePrinter Printer(O, Policy);
      Printer.Visit(K.NameType);
      O << "> {\n";
    }
    O << "  __SYCL_DLL_LOCAL\n";
    O << "  static constexpr const char* getName() { return \"" << K.Name
      << "\"; }\n";
    O << "  __SYCL_DLL_LOCAL\n";
    O << "  static constexpr unsigned getNumParams() { return " << N << "; }\n";
    O << "  __SYCL_DLL_LOCAL\n";
    O << "  static constexpr const kernel_param_desc_t& ";
    O << "getParamDesc(unsigned i) {\n";
    O << "    return kernel_signatures[i+" << CurStart << "];\n";
    O << "  }\n";
    O << "  __SYCL_DLL_LOCAL\n";
    O << "  static constexpr bool isESIMD() { return " << K.IsESIMDKernel
      << "; }\n";
    O << "  __SYCL_DLL_LOCAL\n";
    O << "  static constexpr bool callsThisItem() { return ";
    O << K.FreeFunctionCalls.CallsThisItem << "; }\n";
    O << "  __SYCL_DLL_LOCAL\n";
    O << "  static constexpr bool callsAnyThisFreeFunction() { return ";
    O << (K.FreeFunctionCalls.CallsThisId ||
          K.FreeFunctionCalls.CallsThisItem ||
          K.FreeFunctionCalls.CallsThisNDItem ||
          K.FreeFunctionCalls.CallsThisGroup)
      << "; }\n";
    O << "};\n";
    CurStart += N;
  }
  O << "\n";
  O << "} // namespace detail\n";
  O << "} // namespace sycl\n";
  if (!IsAIE)
    O << "} // __SYCL_INLINE_NAMESPACE(cl)\n";
  O << "\n";
}

bool SYCLIntegrationHeader::emit(StringRef IntHeaderName) {
  if (IntHeaderName.empty())
    return false;
  int IntHeaderFD = 0;
  std::error_code EC =
      llvm::sys::fs::openFileForWrite(IntHeaderName, IntHeaderFD);
  if (EC) {
    llvm::errs() << "Error: " << EC.message() << "\n";
    // compilation will fail on absent include file - don't need to fail here
    return false;
  }
  llvm::raw_fd_ostream Out(IntHeaderFD, true /*close in destructor*/);
  emit(Out);
  return true;
}

void SYCLIntegrationHeader::startKernel(StringRef KernelName,
                                        QualType KernelNameType,
                                        StringRef KernelStableName,
                                        SourceLocation KernelLocation,
                                        bool IsESIMDKernel) {
  KernelDescs.resize(KernelDescs.size() + 1);
  KernelDescs.back().Name = std::string(KernelName);
  KernelDescs.back().NameType = KernelNameType;
  KernelDescs.back().StableName = std::string(KernelStableName);
  KernelDescs.back().KernelLocation = KernelLocation;
  KernelDescs.back().IsESIMDKernel = IsESIMDKernel;
}

void SYCLIntegrationHeader::addParamDesc(kernel_param_kind_t Kind, int Info,
                                         unsigned Offset) {
  auto *K = getCurKernelDesc();
  assert(K && "no kernels");
  K->Params.push_back(KernelParamDesc());
  KernelParamDesc &PD = K->Params.back();
  PD.Kind = Kind;
  PD.Info = Info;
  PD.Offset = Offset;
}

void SYCLIntegrationHeader::endKernel() {
  // nop for now
}

void SYCLIntegrationHeader::addSpecConstant(StringRef IDName, QualType IDType) {
  SpecConsts.emplace_back(std::make_pair(IDType, IDName.str()));
}

void SYCLIntegrationHeader::setCallsThisId(bool B) {
  KernelDesc *K = getCurKernelDesc();
  assert(K && "no kernel");
  K->FreeFunctionCalls.CallsThisId = B;
}

void SYCLIntegrationHeader::setCallsThisItem(bool B) {
  KernelDesc *K = getCurKernelDesc();
  assert(K && "no kernel");
  K->FreeFunctionCalls.CallsThisItem = B;
}

void SYCLIntegrationHeader::setCallsThisNDItem(bool B) {
  KernelDesc *K = getCurKernelDesc();
  assert(K && "no kernel");
  K->FreeFunctionCalls.CallsThisNDItem = B;
}

void SYCLIntegrationHeader::setCallsThisGroup(bool B) {
  KernelDesc *K = getCurKernelDesc();
  assert(K && "no kernel");
  K->FreeFunctionCalls.CallsThisGroup = B;
}

SYCLIntegrationHeader::SYCLIntegrationHeader(bool _UnnamedLambdaSupport,
                                             Sema &_S)
    : UnnamedLambdaSupport(_UnnamedLambdaSupport), S(_S) {}

void SYCLIntegrationFooter::addVarDecl(const VarDecl *VD) {
  // Skip the dependent version of these variables, we only care about them
  // after instantiation.
  if (VD->getDeclContext()->isDependentContext())
    return;
  // Step 1: ensure that this is of the correct type-spec-constant template
  // specialization).
  if (!Util::isSyclSpecIdType(VD->getType())) {
    // Handle the case where this could be a deduced type, such as a deduction
    // guide. We have to do this here since this function, unlike most of the
    // rest of this file, is called during Sema instead of after it. We will
    // also have to filter out after deduction later.
    QualType Ty = VD->getType().getCanonicalType();

    if (!Ty->isUndeducedType())
      return;
  }
  // Step 2: ensure that this is a static member, or a namespace-scope.
  // Note that isLocalVarDeclorParm excludes thread-local and static-local
  // intentionally, as there is no way to 'spell' one of those in the
  // specialization. We just don't generate the specialization for those, and
  // let an error happen during host compilation.
  if (!VD->hasGlobalStorage() || VD->isLocalVarDeclOrParm())
    return;
  // Step 3: Add to SpecConstants collection.
  SpecConstants.push_back(VD);
}

// Post-compile integration header support.
bool SYCLIntegrationFooter::emit(StringRef IntHeaderName) {
  if (IntHeaderName.empty())
    return false;
  int IntHeaderFD = 0;
  std::error_code EC =
      llvm::sys::fs::openFileForWrite(IntHeaderName, IntHeaderFD);
  if (EC) {
    llvm::errs() << "Error: " << EC.message() << "\n";
    // compilation will fail on absent include file - don't need to fail here
    return false;
  }
  llvm::raw_fd_ostream Out(IntHeaderFD, true /*close in destructor*/);
  return emit(Out);
}

void SYCLIntegrationFooter::emitSpecIDName(raw_ostream &O, const VarDecl *VD) {
  // FIXME: Figure out the spec-constant unique name here.
  // Note that this changes based on the linkage of the variable.
  // We typically want to use the __builtin_unique_stable_name for the variable
  // (or the newer-equivilent for values, see the JIRA), but we also have to
  // figure out if this has internal or external linkage.  In external-case this
  // should be the same as the the unique-name.  However, this isn't the case
  // with local-linkage, where we want to put the driver-provided random-value
  // ahead of it, so that we make sure it is unique across translation units.
  // This name should come from the yet implemented__builtin_unique_stable_name
  // feature that accepts variables and gives the mangling for that.
  O << "";
}

template <typename BeforeFn, typename AfterFn>
static void PrintNSHelper(BeforeFn Before, AfterFn After, raw_ostream &OS,
                          const DeclContext *DC) {
  if (DC->isTranslationUnit())
    return;

  const auto *CurDecl = cast<Decl>(DC);
  // Ensure we are in the canonical version, so that we know we have the 'full'
  // name of the thing.
  CurDecl = CurDecl->getCanonicalDecl();

  // We are intentionally skipping linkage decls and record decls.  Namespaces
  // can appear in a linkage decl, but not a record decl, so we don't have to
  // worry about the names getting messed up from that.  We handle record decls
  // later when printing the name of the thing.
  const auto *NS = dyn_cast<NamespaceDecl>(CurDecl);
  if (NS)
    Before(OS, NS);

  if (const DeclContext *NewDC = CurDecl->getDeclContext())
    PrintNSHelper(Before, After, OS, NewDC);

  if (NS)
    After(OS, NS);
}

static void PrintNamespaces(raw_ostream &OS, const DeclContext *DC) {
  PrintNSHelper([](raw_ostream &OS, const NamespaceDecl *NS) {},
                [](raw_ostream &OS, const NamespaceDecl *NS) {
                  if (NS->isInline())
                    OS << "inline ";
                  OS << "namespace ";
                  if (!NS->isAnonymousNamespace())
                    OS << NS->getName() << " ";
                  OS << "{\n";
                },
                OS, DC);
}

static void PrintNSClosingBraces(raw_ostream &OS, const DeclContext *DC) {
  PrintNSHelper(
      [](raw_ostream &OS, const NamespaceDecl *NS) {
        OS << "} // ";
        if (NS->isInline())
          OS << "inline ";

        OS << "namespace ";
        if (!NS->isAnonymousNamespace())
          OS << NS->getName();

        OS << '\n';
      },
      [](raw_ostream &OS, const NamespaceDecl *NS) {}, OS, DC);
}

static std::string EmitSpecIdShim(raw_ostream &OS, unsigned &ShimCounter,
                                  const std::string &LastShim,
                                  const NamespaceDecl *AnonNS) {
  std::string NewShimName =
      "__sycl_detail::__spec_id_shim_" + std::to_string(ShimCounter) + "()";
  // Print opening-namespace
  PrintNamespaces(OS, Decl::castToDeclContext(AnonNS));
  OS << "namespace __sycl_detail {\n";
  OS << "static constexpr decltype(" << LastShim << ") &__spec_id_shim_"
     << ShimCounter << "() {\n";
  OS << "  return " << LastShim << ";\n";
  OS << "}\n";
  OS << "} // namespace __sycl_detail \n";
  PrintNSClosingBraces(OS, Decl::castToDeclContext(AnonNS));

  ++ShimCounter;
  return NewShimName;
}

// Emit the list of shims required for a DeclContext, calls itself recursively.
static void EmitSpecIdShims(raw_ostream &OS, unsigned &ShimCounter,
                            const DeclContext *DC,
                            std::string &NameForLastShim) {
  if (DC->isTranslationUnit()) {
    NameForLastShim = "::" + NameForLastShim;
    return;
  }

  const auto *CurDecl = cast<Decl>(DC)->getCanonicalDecl();

  // We skip linkage decls, since they don't modify the Qualified name.
  if (const auto *RD = dyn_cast<RecordDecl>(CurDecl)) {
    NameForLastShim = RD->getNameAsString() + "::" + NameForLastShim;
  } else if (const auto *ND = dyn_cast<NamespaceDecl>(CurDecl)) {
    if (ND->isAnonymousNamespace()) {
      // Print current shim, reset 'name for last shim'.
      NameForLastShim = EmitSpecIdShim(OS, ShimCounter, NameForLastShim, ND);
    } else {
      NameForLastShim = ND->getNameAsString() + "::" + NameForLastShim;
    }
  } else {
    // FIXME: I don't believe there are other declarations that these variables
    // could possibly find themselves in. LinkageDecls don't change the
    // qualified name, so there is nothing to do here. At one point we should
    // probably convince ourselves that this is entire list and remove this
    // comment.
    assert((isa<LinkageSpecDecl, ExternCContextDecl>(CurDecl)) &&
           "Unhandled decl type");
  }

  EmitSpecIdShims(OS, ShimCounter, CurDecl->getDeclContext(), NameForLastShim);
}

// Emit the list of shims required for a variable declaration.
// Returns a string containing the FQN of the 'top most' shim, including its
// function call parameters.
static std::string EmitSpecIdShims(raw_ostream &OS, unsigned &ShimCounter,
                                   const VarDecl *VD) {
  assert(VD->isInAnonymousNamespace() &&
         "Function assumes this is in an anonymous namespace");
  std::string RelativeName = VD->getNameAsString();
  EmitSpecIdShims(OS, ShimCounter, VD->getDeclContext(), RelativeName);
  return RelativeName;
}

bool SYCLIntegrationFooter::emit(raw_ostream &OS) {
  PrintingPolicy Policy{S.getLangOpts()};
  Policy.adjustForCPlusPlusFwdDecl();
  Policy.SuppressTypedefs = true;
  Policy.SuppressUnwrittenScope = true;

  // Used to uniquely name the 'shim's as we generate the names in each
  // anonymous namespace.
  unsigned ShimCounter = 0;
  for (const VarDecl *VD : SpecConstants) {
    VD = VD->getCanonicalDecl();
    if (VD->isInAnonymousNamespace()) {
      std::string TopShim = EmitSpecIdShims(OS, ShimCounter, VD);
      OS << "namespace sycl {\n";
      OS << "namespace detail {\n";
      OS << "template<>\n";
      OS << "inline const char *get_spec_constant_symbolic_ID<" << TopShim
         << ">() {\n";
      OS << "  return \"";
      emitSpecIDName(OS, VD);
      OS << "\";\n";
    } else {
      OS << "namespace sycl {\n";
      OS << "namespace detail {\n";
      OS << "template<>\n";
      OS << "inline const char *get_spec_constant_symbolic_ID<::";
      VD->printQualifiedName(OS, Policy);
      OS << ">() {\n";
      OS << "  return \"";
      emitSpecIDName(OS, VD);
      OS << "\";\n";
    }
    OS << "}\n";
    OS << "} // namespace detail\n";
    OS << "} // namespace sycl\n";
  }

  OS << "#include <CL/sycl/detail/spec_const_integration.hpp>\n";
  return true;
}

// -----------------------------------------------------------------------------
// Utility class methods
// -----------------------------------------------------------------------------

bool Util::isSyclAccessorType(QualType Ty) {
  return isSyclType(Ty, "accessor", true /*Tmpl*/);
}

bool Util::isSyclSamplerType(QualType Ty) { return isSyclType(Ty, "sampler"); }

bool Util::isSyclStreamType(QualType Ty) { return isSyclType(Ty, "stream"); }

bool Util::isSyclHalfType(QualType Ty) {
  std::array<DeclContextDesc, 5> Scopes = {
      Util::MakeDeclContextDesc(Decl::Kind::Namespace, "cl"),
      Util::MakeDeclContextDesc(Decl::Kind::Namespace, "sycl"),
      Util::MakeDeclContextDesc(Decl::Kind::Namespace, "detail"),
      Util::MakeDeclContextDesc(Decl::Kind::Namespace, "half_impl"),
      Util::MakeDeclContextDesc(Decl::Kind::CXXRecord, "half")};
  return matchQualifiedTypeName(Ty, Scopes);
}

bool Util::isSyclSpecConstantType(QualType Ty) {
  std::array<DeclContextDesc, 5> Scopes = {
      Util::MakeDeclContextDesc(Decl::Kind::Namespace, "cl"),
      Util::MakeDeclContextDesc(Decl::Kind::Namespace, "sycl"),
      Util::MakeDeclContextDesc(Decl::Kind::Namespace, "ONEAPI"),
      Util::MakeDeclContextDesc(Decl::Kind::Namespace, "experimental"),
      Util::MakeDeclContextDesc(Decl::Kind::ClassTemplateSpecialization,
                                "spec_constant")};
  return matchQualifiedTypeName(Ty, Scopes);
}

bool Util::isSyclSpecIdType(QualType Ty) {
  std::array<DeclContextDesc, 3> Scopes = {
      Util::MakeDeclContextDesc(clang::Decl::Kind::Namespace, "cl"),
      Util::MakeDeclContextDesc(clang::Decl::Kind::Namespace, "sycl"),
      Util::MakeDeclContextDesc(Decl::Kind::ClassTemplateSpecialization,
                                "specialization_id")};
  return matchQualifiedTypeName(Ty, Scopes);
}

bool Util::isSyclKernelHandlerType(QualType Ty) {
  std::array<DeclContextDesc, 3> Scopes = {
      Util::MakeDeclContextDesc(Decl::Kind::Namespace, "cl"),
      Util::MakeDeclContextDesc(Decl::Kind::Namespace, "sycl"),
      Util::MakeDeclContextDesc(Decl::Kind::CXXRecord, "kernel_handler")};
  return matchQualifiedTypeName(Ty, Scopes);
}

bool Util::isSyclAccessorNoAliasPropertyType(QualType Ty) {
  std::array<DeclContextDesc, 6> Scopes = {
      Util::DeclContextDesc{Decl::Kind::Namespace, "cl"},
      Util::DeclContextDesc{Decl::Kind::Namespace, "sycl"},
      Util::DeclContextDesc{Decl::Kind::Namespace, "ONEAPI"},
      Util::DeclContextDesc{Decl::Kind::Namespace, "property"},
      Util::DeclContextDesc{Decl::Kind::CXXRecord, "no_alias"},
      Util::DeclContextDesc{Decl::Kind::ClassTemplateSpecialization,
                            "instance"}};
  return matchQualifiedTypeName(Ty, Scopes);
}

bool Util::isSyclBufferLocationType(QualType Ty) {
  std::array<DeclContextDesc, 6> Scopes = {
      Util::MakeDeclContextDesc(Decl::Kind::Namespace, "cl"),
      Util::MakeDeclContextDesc(Decl::Kind::Namespace, "sycl"),
      Util::MakeDeclContextDesc(Decl::Kind::Namespace, "INTEL"),
      Util::MakeDeclContextDesc(Decl::Kind::Namespace, "property"),
      Util::MakeDeclContextDesc(Decl::Kind::CXXRecord, "buffer_location"),
      Util::MakeDeclContextDesc(Decl::Kind::ClassTemplateSpecialization,
                                "instance")};
  return matchQualifiedTypeName(Ty, Scopes);
}

bool Util::isSyclType(QualType Ty, StringRef Name, bool Tmpl) {
  Decl::Kind ClassDeclKind =
      Tmpl ? Decl::Kind::ClassTemplateSpecialization : Decl::Kind::CXXRecord;
  std::array<DeclContextDesc, 3> Scopes = {
      Util::MakeDeclContextDesc(Decl::Kind::Namespace, "cl"),
      Util::MakeDeclContextDesc(Decl::Kind::Namespace, "sycl"),
      Util::MakeDeclContextDesc(ClassDeclKind, Name)};
  return matchQualifiedTypeName(Ty, Scopes);
}

bool Util::isSyclFunction(const FunctionDecl *FD, StringRef Name) {
  if (!FD->isFunctionOrMethod() || !FD->getIdentifier() ||
      FD->getName().empty() || Name != FD->getName())
    return false;

  const DeclContext *DC = FD->getDeclContext();
  if (DC->isTranslationUnit())
    return false;

  std::array<DeclContextDesc, 2> Scopes = {
      Util::MakeDeclContextDesc(Decl::Kind::Namespace, "cl"),
      Util::MakeDeclContextDesc(Decl::Kind::Namespace, "sycl")};
  return matchContext(DC, Scopes);
}

bool Util::isAccessorPropertyListType(QualType Ty) {
  std::array<DeclContextDesc, 4> Scopes = {
      Util::MakeDeclContextDesc(Decl::Kind::Namespace, "cl"),
      Util::MakeDeclContextDesc(Decl::Kind::Namespace, "sycl"),
      Util::MakeDeclContextDesc(Decl::Kind::Namespace, "ONEAPI"),
      Util::MakeDeclContextDesc(Decl::Kind::ClassTemplateSpecialization,
                                "accessor_property_list")};
  return matchQualifiedTypeName(Ty, Scopes);
}

bool Util::matchContext(const DeclContext *Ctx,
                        ArrayRef<Util::DeclContextDesc> Scopes) {
  // The idea: check the declaration context chain starting from the item
  // itself. At each step check the context is of expected kind
  // (namespace) and name.
  StringRef Name = "";

  for (const auto &Scope : llvm::reverse(Scopes)) {
    Decl::Kind DK = Ctx->getDeclKind();
    if (DK != Scope.first)
      return false;

    switch (DK) {
    case Decl::Kind::ClassTemplateSpecialization:
      // ClassTemplateSpecializationDecl inherits from CXXRecordDecl
    case Decl::Kind::CXXRecord:
      Name = cast<CXXRecordDecl>(Ctx)->getName();
      break;
    case Decl::Kind::Namespace:
      Name = cast<NamespaceDecl>(Ctx)->getName();
      break;
    default:
      llvm_unreachable("matchContext: decl kind not supported");
    }
    if (Name != Scope.second)
      return false;
    Ctx = Ctx->getParent();
  }
  return Ctx->isTranslationUnit();
}

bool Util::matchQualifiedTypeName(QualType Ty,
                                  ArrayRef<Util::DeclContextDesc> Scopes) {
  const CXXRecordDecl *RecTy = Ty->getAsCXXRecordDecl();

  if (!RecTy)
    return false; // only classes/structs supported
  const auto *Ctx = cast<DeclContext>(RecTy);
  return Util::matchContext(Ctx, Scopes);
}<|MERGE_RESOLUTION|>--- conflicted
+++ resolved
@@ -867,7 +867,6 @@
   return TAL->get(0).getAsType().getCanonicalType();
 }
 
-<<<<<<< HEAD
 // First pass at a name gen function currently just inefficently rips all
 // illegal function name characters from the type to make the name.
 // e.g:
@@ -904,9 +903,8 @@
 
   return S;
 }
-=======
+
 std::string computeUniqueSYCLXOCCName(StringRef Name, StringRef Demangle);
->>>>>>> a7d0f33c
 
 // Gets a name for the OpenCL kernel function, calculated from the first
 // template argument of the kernel caller function.
@@ -934,7 +932,6 @@
   return {Res, Str};
 }
 
-<<<<<<< HEAD
 // Just rips the __global address space from a string as these are appended to
 // Pointers inside of buildArgTys and we don't want them in our AI Engine main
 //
@@ -1062,7 +1059,8 @@
   Out << "\n";
   Out << "}";
   Out << "\n";
-=======
+}
+
 static bool isDefaultSPIRArch(ASTContext &Context) {
   llvm::Triple T = Context.getTargetInfo().getTriple();
   if (T.isSPIR() && T.getSubArch() == llvm::Triple::NoSubArch)
@@ -1083,7 +1081,6 @@
   auto KHArg = llvm::find_if(KernelCallerFunc->parameters(), IsHandlerLambda);
 
   return (KHArg != KernelCallerFunc->param_end()) ? *KHArg : nullptr;
->>>>>>> a7d0f33c
 }
 
 // anonymous namespace so these don't get linkage.
@@ -3799,12 +3796,10 @@
       calculateKernelNameType(Context, KernelCallerFunc), KernelName,
       StableName, KernelCallerFunc);
 
-<<<<<<< HEAD
   if (getASTContext().getTargetInfo().getTriple().isXilinxAIE())
     populateMainEntryPoint(KernelName, KernelCallerFunc);
-=======
+
   SyclKernelIntFooterCreator int_footer(*this, getSyclIntegrationFooter());
->>>>>>> a7d0f33c
 
   KernelObjVisitor Visitor{*this};
   Visitor.VisitRecordBases(KernelObj, kernel_decl, kernel_body, int_header,
