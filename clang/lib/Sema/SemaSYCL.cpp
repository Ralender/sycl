//===- SemaSYCL.cpp - Semantic Analysis for SYCL constructs ---------------===//
//
// Part of the LLVM Project, under the Apache License v2.0 with LLVM Exceptions.
// See https://llvm.org/LICENSE.txt for license information.
// SPDX-License-Identifier: Apache-2.0 WITH LLVM-exception
//
//===----------------------------------------------------------------------===//
// This implements Semantic Analysis for SYCL constructs.
//===----------------------------------------------------------------------===//

#include "TreeTransform.h"
#include "clang/AST/AST.h"
#include "clang/AST/Mangle.h"
#include "clang/AST/QualTypeNames.h"
#include "clang/AST/RecordLayout.h"
#include "clang/AST/RecursiveASTVisitor.h"
#include "clang/AST/TemplateArgumentVisitor.h"
#include "clang/AST/TypeVisitor.h"
#include "clang/Analysis/CallGraph.h"
#include "clang/Basic/Attributes.h"
#include "clang/Basic/Builtins.h"
#include "clang/Basic/Diagnostic.h"
#include "clang/Sema/Initialization.h"
#include "clang/Sema/Sema.h"
#include "llvm/ADT/SmallPtrSet.h"
#include "llvm/ADT/SmallVector.h"
#include "llvm/Support/ErrorHandling.h"
#include "llvm/Support/FileSystem.h"
#include "llvm/Support/Path.h"
#include "llvm/Support/raw_ostream.h"
#include "llvm/Support/SHA1.h"

#include <array>
#include <functional>
#include <initializer_list>

using namespace clang;
using namespace std::placeholders;

using KernelParamKind = SYCLIntegrationHeader::kernel_param_kind_t;

enum target {
  global_buffer = 2014,
  constant_buffer,
  local,
  image,
  host_buffer,
  host_image,
  image_array
};

using ParamDesc = std::tuple<QualType, IdentifierInfo *, TypeSourceInfo *>;

enum KernelInvocationKind {
  InvokeUnknown,
  InvokeSingleTask,
  InvokeParallelFor,
  InvokeParallelForWorkGroup
};

const static std::string InitMethodName = "__init";
const static std::string InitESIMDMethodName = "__init_esimd";
const static std::string FinalizeMethodName = "__finalize";
constexpr unsigned MaxKernelArgsSize = 2048;

namespace {

/// Various utilities.
class Util {
public:
  using DeclContextDesc = std::pair<clang::Decl::Kind, StringRef>;

  /// Checks whether given clang type is a full specialization of the SYCL
  /// accessor class.
  static bool isSyclAccessorType(const QualType &Ty);

  /// Checks whether given clang type is a full specialization of the SYCL
  /// sampler class.
  static bool isSyclSamplerType(const QualType &Ty);

  /// Checks whether given clang type is a full specialization of the SYCL
  /// stream class.
  static bool isSyclStreamType(const QualType &Ty);

  /// Checks whether given clang type is a full specialization of the SYCL
  /// half class.
  static bool isSyclHalfType(const QualType &Ty);

  /// Checks whether given clang type is a full specialization of the SYCL
  /// accessor_property_list class.
  static bool isAccessorPropertyListType(const QualType &Ty);

  /// Checks whether given clang type is a full specialization of the SYCL
  /// buffer_location class.
  static bool isSyclBufferLocationType(const QualType &Ty);

  /// Checks whether given clang type is a standard SYCL API class with given
  /// name.
  /// \param Ty    the clang type being checked
  /// \param Name  the class name checked against
  /// \param Tmpl  whether the class is template instantiation or simple record
  static bool isSyclType(const QualType &Ty, StringRef Name, bool Tmpl = false);

  /// Checks whether given function is a standard SYCL API function with given
  /// name.
  /// \param FD    the function being checked.
  /// \param Name  the function name to be checked against.
  static bool isSyclFunction(const FunctionDecl *FD, StringRef Name);

  /// Checks whether given clang type is a full specialization of the SYCL
  /// specialization constant class.
  static bool isSyclSpecConstantType(const QualType &Ty);

  // Checks declaration context hierarchy.
  /// \param DC     the context of the item to be checked.
  /// \param Scopes the declaration scopes leading from the item context to the
  ///               translation unit (excluding the latter)
  static bool matchContext(const DeclContext *DC,
                           ArrayRef<Util::DeclContextDesc> Scopes);

  /// Checks whether given clang type is declared in the given hierarchy of
  /// declaration contexts.
  /// \param Ty         the clang type being checked
  /// \param Scopes     the declaration scopes leading from the type to the
  ///     translation unit (excluding the latter)
  static bool matchQualifiedTypeName(const QualType &Ty,
                                     ArrayRef<Util::DeclContextDesc> Scopes);
};

} // anonymous namespace

// This information is from Section 4.13 of the SYCL spec
// https://www.khronos.org/registry/SYCL/specs/sycl-1.2.1.pdf
// This function returns false if the math lib function
// corresponding to the input builtin is not supported
// for SYCL
static bool IsSyclMathFunc(unsigned BuiltinID) {
  switch (BuiltinID) {
  case Builtin::BIlround:
  case Builtin::BI__builtin_lround:
  case Builtin::BIceill:
  case Builtin::BI__builtin_ceill:
  case Builtin::BIcopysignl:
  case Builtin::BI__builtin_copysignl:
  case Builtin::BIcosl:
  case Builtin::BI__builtin_cosl:
  case Builtin::BIexpl:
  case Builtin::BI__builtin_expl:
  case Builtin::BIexp2l:
  case Builtin::BI__builtin_exp2l:
  case Builtin::BIfabsl:
  case Builtin::BI__builtin_fabsl:
  case Builtin::BIfloorl:
  case Builtin::BI__builtin_floorl:
  case Builtin::BIfmal:
  case Builtin::BI__builtin_fmal:
  case Builtin::BIfmaxl:
  case Builtin::BI__builtin_fmaxl:
  case Builtin::BIfminl:
  case Builtin::BI__builtin_fminl:
  case Builtin::BIfmodl:
  case Builtin::BI__builtin_fmodl:
  case Builtin::BIlogl:
  case Builtin::BI__builtin_logl:
  case Builtin::BIlog10l:
  case Builtin::BI__builtin_log10l:
  case Builtin::BIlog2l:
  case Builtin::BI__builtin_log2l:
  case Builtin::BIpowl:
  case Builtin::BI__builtin_powl:
  case Builtin::BIrintl:
  case Builtin::BI__builtin_rintl:
  case Builtin::BIroundl:
  case Builtin::BI__builtin_roundl:
  case Builtin::BIsinl:
  case Builtin::BI__builtin_sinl:
  case Builtin::BIsqrtl:
  case Builtin::BI__builtin_sqrtl:
  case Builtin::BItruncl:
  case Builtin::BI__builtin_truncl:
  case Builtin::BIlroundl:
  case Builtin::BI__builtin_lroundl:
  case Builtin::BIfmax:
  case Builtin::BI__builtin_fmax:
  case Builtin::BIfmin:
  case Builtin::BI__builtin_fmin:
  case Builtin::BIfmaxf:
  case Builtin::BI__builtin_fmaxf:
  case Builtin::BIfminf:
  case Builtin::BI__builtin_fminf:
  case Builtin::BIlroundf:
  case Builtin::BI__builtin_lroundf:
  case Builtin::BI__builtin_fpclassify:
  case Builtin::BI__builtin_isfinite:
  case Builtin::BI__builtin_isinf:
  case Builtin::BI__builtin_isnormal:
    return false;
  default:
    break;
  }
  return true;
}

bool Sema::isKnownGoodSYCLDecl(const Decl *D) {
  if (const FunctionDecl *FD = dyn_cast<FunctionDecl>(D)) {
    const IdentifierInfo *II = FD->getIdentifier();
    const DeclContext *DC = FD->getDeclContext();
    if (II && II->isStr("__spirv_ocl_printf") &&
        !FD->isDefined() &&
        FD->getLanguageLinkage() == CXXLanguageLinkage &&
        DC->getEnclosingNamespaceContext()->isTranslationUnit())
      return true;
  }
  return false;
}

static bool isZeroSizedArray(QualType Ty) {
  if (const auto *CATy = dyn_cast<ConstantArrayType>(Ty))
    return CATy->getSize() == 0;
  return false;
}

static void checkSYCLType(Sema &S, QualType Ty, SourceRange Loc,
                          llvm::DenseSet<QualType> Visited,
                          SourceRange UsedAtLoc = SourceRange()) {
  // Not all variable types are supported inside SYCL kernels,
  // for example the quad type __float128 will cause errors in the
  // SPIR-V translation phase.
  // Here we check any potentially unsupported declaration and issue
  // a deferred diagnostic, which will be emitted iff the declaration
  // is discovered to reside in kernel code.
  // The optional UsedAtLoc param is used when the SYCL usage is at a
  // different location than the variable declaration and we need to
  // inform the user of both, e.g. struct member usage vs declaration.

  bool Emitting = false;

  //--- check types ---

  // zero length arrays
  if (isZeroSizedArray(Ty)) {
    S.SYCLDiagIfDeviceCode(Loc.getBegin(), diag::err_typecheck_zero_array_size);
    Emitting = true;
  }

  // variable length arrays
  if (Ty->isVariableArrayType()) {
    S.SYCLDiagIfDeviceCode(Loc.getBegin(), diag::err_vla_unsupported);
    Emitting = true;
  }

  // Sub-reference array or pointer, then proceed with that type.
  while (Ty->isAnyPointerType() || Ty->isArrayType())
    Ty = QualType{Ty->getPointeeOrArrayElementType(), 0};

  // __int128, __int128_t, __uint128_t, long double, __float128
  if (Ty->isSpecificBuiltinType(BuiltinType::Int128) ||
      Ty->isSpecificBuiltinType(BuiltinType::UInt128) ||
      Ty->isSpecificBuiltinType(BuiltinType::LongDouble) ||
      (Ty->isSpecificBuiltinType(BuiltinType::Float128) &&
       !S.Context.getTargetInfo().hasFloat128Type())) {
    S.SYCLDiagIfDeviceCode(Loc.getBegin(), diag::err_type_unsupported)
        << Ty.getUnqualifiedType().getCanonicalType();
    Emitting = true;
  }

  if (Emitting && UsedAtLoc.isValid())
    S.SYCLDiagIfDeviceCode(UsedAtLoc.getBegin(), diag::note_used_here);

  //--- now recurse ---
  // Pointers complicate recursion. Add this type to Visited.
  // If already there, bail out.
  if (!Visited.insert(Ty).second)
    return;

  if (const auto *ATy = dyn_cast<AttributedType>(Ty))
    return checkSYCLType(S, ATy->getModifiedType(), Loc, Visited);

  if (const auto *RD = Ty->getAsRecordDecl()) {
    for (const auto &Field : RD->fields())
      checkSYCLType(S, Field->getType(), Field->getSourceRange(), Visited, Loc);
  } else if (const auto *FPTy = dyn_cast<FunctionProtoType>(Ty)) {
    for (const auto &ParamTy : FPTy->param_types())
      checkSYCLType(S, ParamTy, Loc, Visited);
    checkSYCLType(S, FPTy->getReturnType(), Loc, Visited);
  }
}

void Sema::checkSYCLDeviceVarDecl(VarDecl *Var) {
  assert(getLangOpts().SYCLIsDevice &&
         "Should only be called during SYCL compilation");
  QualType Ty = Var->getType();
  SourceRange Loc = Var->getLocation();
  llvm::DenseSet<QualType> Visited;

  checkSYCLType(*this, Ty, Loc, Visited);
}

// Tests whether given function is a lambda function or '()' operator used as
// SYCL kernel body function (e.g. in parallel_for).
// NOTE: This is incomplete implemenation. See TODO in the FE TODO list for the
// ESIMD extension.
static bool isSYCLKernelBodyFunction(FunctionDecl *FD) {
  return FD->getOverloadedOperator() == OO_Call;
}

// Helper function to report conflicting function attributes.
// F - the function, A1 - function attribute, A2 - the attribute it conflicts
// with.
static void reportConflictingAttrs(Sema &S, FunctionDecl *F, const Attr *A1,
                                   const Attr *A2) {
  S.Diag(F->getLocation(), diag::err_conflicting_sycl_kernel_attributes);
  S.Diag(A1->getLocation(), diag::note_conflicting_attribute);
  S.Diag(A2->getLocation(), diag::note_conflicting_attribute);
  F->setInvalidDecl();
}

/// Returns the signed constant integer value represented by given expression
static int64_t getIntExprValue(const Expr *E, ASTContext &Ctx) {
  return E->getIntegerConstantExpr(Ctx)->getSExtValue();
}

class MarkDeviceFunction : public RecursiveASTVisitor<MarkDeviceFunction> {
  // Used to keep track of the constexpr depth, so we know whether to skip
  // diagnostics.
  unsigned ConstexprDepth = 0;
  struct ConstexprDepthRAII {
    MarkDeviceFunction &MDF;
    bool Increment;

    ConstexprDepthRAII(MarkDeviceFunction &MDF, bool Increment = true)
        : MDF(MDF), Increment(Increment) {
      if (Increment)
        ++MDF.ConstexprDepth;
    }
    ~ConstexprDepthRAII() {
      if (Increment)
        --MDF.ConstexprDepth;
    }
  };

public:
  MarkDeviceFunction(Sema &S)
      : RecursiveASTVisitor<MarkDeviceFunction>(), SemaRef(S) {}

  bool VisitCallExpr(CallExpr *e) {
    if (FunctionDecl *Callee = e->getDirectCallee()) {
      Callee = Callee->getCanonicalDecl();
      assert(Callee && "Device function canonical decl must be available");

      // Remember that all SYCL kernel functions have deferred
      // instantiation as template functions. It means that
      // all functions used by kernel have already been parsed and have
      // definitions.
      if (RecursiveSet.count(Callee) && !ConstexprDepth) {
        SemaRef.Diag(e->getExprLoc(), diag::warn_sycl_restrict_recursion);
        SemaRef.Diag(Callee->getSourceRange().getBegin(),
                     diag::note_sycl_recursive_function_declared_here)
            << Sema::KernelCallRecursiveFunction;
      }

      if (const CXXMethodDecl *Method = dyn_cast<CXXMethodDecl>(Callee))
        if (!SemaRef.getLangOpts().SYCLAllowVirtual && Method->isVirtual())
          SemaRef.Diag(e->getExprLoc(), diag::err_sycl_restrict)
              << Sema::KernelCallVirtualFunction;

      if (auto const *FD = dyn_cast<FunctionDecl>(Callee)) {
        // FIXME: We need check all target specified attributes for error if
        // that function with attribute can not be called from sycl kernel.  The
        // info is in ParsedAttr. We don't have to map from Attr to ParsedAttr
        // currently. Erich is currently working on that in LLVM, once that is
        // committed we need to change this".
        if (FD->hasAttr<DLLImportAttr>()) {
          SemaRef.Diag(e->getExprLoc(), diag::err_sycl_restrict)
              << Sema::KernelCallDllimportFunction;
          SemaRef.Diag(FD->getLocation(), diag::note_callee_decl) << FD;
        }
      }
      // Specifically check if the math library function corresponding to this
      // builtin is supported for SYCL
      unsigned BuiltinID = Callee->getBuiltinID();
      if (BuiltinID && !IsSyclMathFunc(BuiltinID)) {
        StringRef Name = SemaRef.Context.BuiltinInfo.getName(BuiltinID);
        SemaRef.Diag(e->getExprLoc(), diag::err_builtin_target_unsupported)
            << Name << "SYCL device";
      }
    } else if (!SemaRef.getLangOpts().SYCLAllowFuncPtr &&
               !e->isTypeDependent() &&
               !isa<CXXPseudoDestructorExpr>(e->getCallee()))
      SemaRef.Diag(e->getExprLoc(), diag::err_sycl_restrict)
          << Sema::KernelCallFunctionPointer;
    return true;
  }

  bool VisitCXXTypeidExpr(CXXTypeidExpr *E) {
    SemaRef.Diag(E->getExprLoc(), diag::err_sycl_restrict) << Sema::KernelRTTI;
    return true;
  }

  bool VisitCXXDynamicCastExpr(const CXXDynamicCastExpr *E) {
    SemaRef.Diag(E->getExprLoc(), diag::err_sycl_restrict) << Sema::KernelRTTI;
    return true;
  }

  // Skip checking rules on variables initialized during constant evaluation.
  bool TraverseVarDecl(VarDecl *VD) {
    ConstexprDepthRAII R(*this, VD->isConstexpr());
    return RecursiveASTVisitor::TraverseVarDecl(VD);
  }

  // Skip checking rules on template arguments, since these are constant
  // expressions.
  bool TraverseTemplateArgumentLoc(const TemplateArgumentLoc &ArgLoc) {
    ConstexprDepthRAII R(*this);
    return RecursiveASTVisitor::TraverseTemplateArgumentLoc(ArgLoc);
  }

  // Skip checking the static assert, both components are required to be
  // constant expressions.
  bool TraverseStaticAssertDecl(StaticAssertDecl *D) {
    ConstexprDepthRAII R(*this);
    return RecursiveASTVisitor::TraverseStaticAssertDecl(D);
  }

  // Make sure we skip the condition of the case, since that is a constant
  // expression.
  bool TraverseCaseStmt(CaseStmt *S) {
    {
      ConstexprDepthRAII R(*this);
      if (!TraverseStmt(S->getLHS()))
        return false;
      if (!TraverseStmt(S->getRHS()))
        return false;
    }
    return TraverseStmt(S->getSubStmt());
  }

  // Skip checking the size expr, since a constant array type loc's size expr is
  // a constant expression.
  bool TraverseConstantArrayTypeLoc(const ConstantArrayTypeLoc &ArrLoc) {
    if (!TraverseTypeLoc(ArrLoc.getElementLoc()))
      return false;

    ConstexprDepthRAII R(*this);
    return TraverseStmt(ArrLoc.getSizeExpr());
  }

  // The call graph for this translation unit.
  CallGraph SYCLCG;
  // The set of functions called by a kernel function.
  llvm::SmallPtrSet<FunctionDecl *, 10> KernelSet;
  // The set of recursive functions identified while building the
  // kernel set, this is used for error diagnostics.
  llvm::SmallPtrSet<FunctionDecl *, 10> RecursiveSet;
  // Determines whether the function FD is recursive.
  // CalleeNode is a function which is called either directly
  // or indirectly from FD.  If recursion is detected then create
  // diagnostic notes on each function as the callstack is unwound.
  void CollectKernelSet(FunctionDecl *CalleeNode, FunctionDecl *FD,
                        llvm::SmallPtrSet<FunctionDecl *, 10> VisitedSet) {
    // We're currently checking CalleeNode on a different
    // trace through the CallGraph, we avoid infinite recursion
    // by using KernelSet to keep track of this.
    if (!KernelSet.insert(CalleeNode).second)
      // Previously seen, stop recursion.
      return;
    if (CallGraphNode *N = SYCLCG.getNode(CalleeNode)) {
      for (const CallGraphNode *CI : *N) {
        if (FunctionDecl *Callee = dyn_cast<FunctionDecl>(CI->getDecl())) {
          Callee = Callee->getCanonicalDecl();
          if (VisitedSet.count(Callee)) {
            // There's a stack frame to visit this Callee above
            // this invocation. Do not recurse here.
            RecursiveSet.insert(Callee);
            RecursiveSet.insert(CalleeNode);
          } else {
            VisitedSet.insert(Callee);
            CollectKernelSet(Callee, FD, VisitedSet);
            VisitedSet.erase(Callee);
          }
        }
      }
    }
  }

  // Traverses over CallGraph to collect list of attributes applied to
  // functions called by SYCLKernel (either directly and indirectly) which needs
  // to be propagated down to callers and applied to SYCL kernels.
  // For example, reqd_work_group_size, vec_len_hint, reqd_sub_group_size
  // Attributes applied to SYCLKernel are also included
  // Returns the kernel body function found during traversal.
  FunctionDecl *
  CollectPossibleKernelAttributes(FunctionDecl *SYCLKernel,
                                  llvm::SmallPtrSet<Attr *, 4> &Attrs) {
    typedef std::pair<FunctionDecl *, FunctionDecl *> ChildParentPair;
    llvm::SmallPtrSet<FunctionDecl *, 16> Visited;
    llvm::SmallVector<ChildParentPair, 16> WorkList;
    WorkList.push_back({SYCLKernel, nullptr});
    FunctionDecl *KernelBody = nullptr;

    while (!WorkList.empty()) {
      FunctionDecl *FD = WorkList.back().first;
      FunctionDecl *ParentFD = WorkList.back().second;

      // To implement rounding-up of a parallel-for range the
      // SYCL header implementation modifies the kernel call like this:
      // auto Wrapper = [=](TransformedArgType Arg) {
      //  if (Arg[0] >= NumWorkItems[0])
      //    return;
      //  Arg.set_allowed_range(NumWorkItems);
      //  KernelFunc(Arg);
      // };
      //
      // This transformation leads to a condition where a kernel body
      // function becomes callable from a new kernel body function.
      // Hence this test.
      if ((ParentFD == KernelBody) && isSYCLKernelBodyFunction(FD))
        KernelBody = FD;

      if ((ParentFD == SYCLKernel) && isSYCLKernelBodyFunction(FD)) {
        assert(!KernelBody && "inconsistent call graph - only one kernel body "
                              "function can be called");
        KernelBody = FD;
      }
      WorkList.pop_back();
      if (!Visited.insert(FD).second)
        continue; // We've already seen this Decl

      if (auto *A = FD->getAttr<IntelReqdSubGroupSizeAttr>())
        Attrs.insert(A);

      if (auto *A = FD->getAttr<ReqdWorkGroupSizeAttr>())
        Attrs.insert(A);

      if (auto *A = FD->getAttr<SYCLIntelKernelArgsRestrictAttr>())
        Attrs.insert(A);

      if (auto *A = FD->getAttr<SYCLIntelNumSimdWorkItemsAttr>())
        Attrs.insert(A);

      if (auto *A = FD->getAttr<SYCLIntelSchedulerTargetFmaxMhzAttr>())
        Attrs.insert(A);

      if (auto *A = FD->getAttr<SYCLIntelMaxWorkGroupSizeAttr>())
        Attrs.insert(A);

      if (auto *A = FD->getAttr<SYCLIntelMaxGlobalWorkDimAttr>())
        Attrs.insert(A);

      if (auto *A = FD->getAttr<SYCLIntelNoGlobalWorkOffsetAttr>())
        Attrs.insert(A);

      if (auto *A = FD->getAttr<SYCLSimdAttr>())
        Attrs.insert(A);

      // Allow the kernel attribute "use_stall_enable_clusters" only on lambda
      // functions and function objects that are called directly from a kernel
      // (i.e. the one passed to the single_task or parallel_for functions).
      // For all other cases, emit a warning and ignore.
      if (auto *A = FD->getAttr<SYCLIntelUseStallEnableClustersAttr>()) {
        if (ParentFD == SYCLKernel) {
          Attrs.insert(A);
        } else {
          SemaRef.Diag(A->getLocation(), diag::warn_attribute_ignored) << A;
          FD->dropAttr<SYCLIntelUseStallEnableClustersAttr>();
        }
      }

      // Propagate the explicit SIMD attribute through call graph - it is used
      // to distinguish ESIMD code in ESIMD LLVM passes.
      if (KernelBody && KernelBody->hasAttr<SYCLSimdAttr>() &&
          (KernelBody != FD) && !FD->hasAttr<SYCLSimdAttr>())
        FD->addAttr(SYCLSimdAttr::CreateImplicit(SemaRef.getASTContext()));

      // Attribute "loop_fuse" can be applied explicitly on kernel function.
      // Attribute should not be propagated from device functions to kernel.
      if (auto *A = FD->getAttr<SYCLIntelLoopFuseAttr>()) {
        if (ParentFD == SYCLKernel) {
          Attrs.insert(A);
        }
      }

      // TODO: vec_len_hint should be handled here

      CallGraphNode *N = SYCLCG.getNode(FD);
      if (!N)
        continue;

      for (const CallGraphNode *CI : *N) {
        if (auto *Callee = dyn_cast<FunctionDecl>(CI->getDecl())) {
          Callee = Callee->getMostRecentDecl();
          if (!Visited.count(Callee))
            WorkList.push_back({Callee, FD});
        }
      }
    }
    return KernelBody;
  }

private:
  Sema &SemaRef;
};

class KernelBodyTransform : public TreeTransform<KernelBodyTransform> {
public:
  KernelBodyTransform(std::pair<DeclaratorDecl *, DeclaratorDecl *> &MPair,
                      Sema &S)
      : TreeTransform<KernelBodyTransform>(S), MappingPair(MPair), SemaRef(S) {}
  bool AlwaysRebuild() { return true; }

  ExprResult TransformDeclRefExpr(DeclRefExpr *DRE) {
    auto Ref = dyn_cast<DeclaratorDecl>(DRE->getDecl());
    if (Ref && Ref == MappingPair.first) {
      auto NewDecl = MappingPair.second;
      return DeclRefExpr::Create(
          SemaRef.getASTContext(), DRE->getQualifierLoc(),
          DRE->getTemplateKeywordLoc(), NewDecl, false, DRE->getNameInfo(),
          NewDecl->getType(), DRE->getValueKind());
    }
    return DRE;
  }

private:
  std::pair<DeclaratorDecl *, DeclaratorDecl *> MappingPair;
  Sema &SemaRef;
};

// Searches for a call to PFWG lambda function and captures it.
class FindPFWGLambdaFnVisitor
    : public RecursiveASTVisitor<FindPFWGLambdaFnVisitor> {
public:
  // LambdaObjTy - lambda type of the PFWG lambda object
  FindPFWGLambdaFnVisitor(const CXXRecordDecl *LambdaObjTy)
      : LambdaFn(nullptr), LambdaObjTy(LambdaObjTy) {}

  bool VisitCallExpr(CallExpr *Call) {
    auto *M = dyn_cast<CXXMethodDecl>(Call->getDirectCallee());
    if (!M || (M->getOverloadedOperator() != OO_Call))
      return true;
    const int NumPFWGLambdaArgs = 2; // group and lambda obj
    if (Call->getNumArgs() != NumPFWGLambdaArgs)
      return true;
    if (!Util::isSyclType(Call->getArg(1)->getType(), "group", true /*Tmpl*/))
      return true;
    if (Call->getArg(0)->getType()->getAsCXXRecordDecl() != LambdaObjTy)
      return true;
    LambdaFn = M; // call to PFWG lambda found - record the lambda
    return false; // ... and stop searching
  }

  // Returns the captured lambda function or nullptr;
  CXXMethodDecl *getLambdaFn() const { return LambdaFn; }

private:
  CXXMethodDecl *LambdaFn;
  const CXXRecordDecl *LambdaObjTy;
};

class MarkWIScopeFnVisitor : public RecursiveASTVisitor<MarkWIScopeFnVisitor> {
public:
  MarkWIScopeFnVisitor(ASTContext &Ctx) : Ctx(Ctx) {}

  bool VisitCXXMemberCallExpr(CXXMemberCallExpr *Call) {
    FunctionDecl *Callee = Call->getDirectCallee();
    if (!Callee)
      // not a direct call - continue search
      return true;
    QualType Ty = Ctx.getRecordType(Call->getRecordDecl());
    if (!Util::isSyclType(Ty, "group", true /*Tmpl*/))
      // not a member of cl::sycl::group - continue search
      return true;
    auto Name = Callee->getName();
    if (((Name != "parallel_for_work_item") && (Name != "wait_for")) ||
        Callee->hasAttr<SYCLScopeAttr>())
      return true;
    // it is a call to cl::sycl::group::parallel_for_work_item/wait_for -
    // mark the callee
    Callee->addAttr(
        SYCLScopeAttr::CreateImplicit(Ctx, SYCLScopeAttr::Level::WorkItem));
    // continue search as there can be other PFWI or wait_for calls
    return true;
  }

private:
  ASTContext &Ctx;
};

static bool isSYCLPrivateMemoryVar(VarDecl *VD) {
  return Util::isSyclType(VD->getType(), "private_memory", true /*Tmpl*/);
}

static void addScopeAttrToLocalVars(CXXMethodDecl &F) {
  for (Decl *D : F.decls()) {
    VarDecl *VD = dyn_cast<VarDecl>(D);

    if (!VD || isa<ParmVarDecl>(VD) ||
        VD->getStorageDuration() != StorageDuration::SD_Automatic)
      continue;
    // Local variables of private_memory type in the WG scope still have WI
    // scope, all the rest - WG scope. Simple logic
    // "if no scope than it is WG scope" won't work, because compiler may add
    // locals not declared in user code (lambda object parameter, byval
    // arguments) which will result in alloca w/o any attribute, so need WI
    // scope too.
    SYCLScopeAttr::Level L = isSYCLPrivateMemoryVar(VD)
                                 ? SYCLScopeAttr::Level::WorkItem
                                 : SYCLScopeAttr::Level::WorkGroup;
    VD->addAttr(SYCLScopeAttr::CreateImplicit(F.getASTContext(), L));
  }
}

/// Return method by name
static CXXMethodDecl *getMethodByName(const CXXRecordDecl *CRD,
                                      StringRef MethodName) {
  CXXMethodDecl *Method;
  auto It = std::find_if(CRD->methods().begin(), CRD->methods().end(),
                         [MethodName](const CXXMethodDecl *Method) {
                           return Method->getNameAsString() == MethodName;
                         });
  Method = (It != CRD->methods().end()) ? *It : nullptr;
  return Method;
}

static KernelInvocationKind
getKernelInvocationKind(FunctionDecl *KernelCallerFunc) {
  return llvm::StringSwitch<KernelInvocationKind>(KernelCallerFunc->getName())
      .Case("kernel_single_task", InvokeSingleTask)
      .Case("kernel_parallel_for", InvokeParallelFor)
      .Case("kernel_parallel_for_work_group", InvokeParallelForWorkGroup)
      .Default(InvokeUnknown);
}

static const CXXRecordDecl *getKernelObjectType(FunctionDecl *Caller) {
  assert(Caller->getNumParams() > 0 && "Insufficient kernel parameters");

  QualType KernelParamTy = Caller->getParamDecl(0)->getType();
  // In SYCL 2020 kernels are now passed by reference.
  if (KernelParamTy->isReferenceType())
    return KernelParamTy->getPointeeCXXRecordDecl();

  // SYCL 1.2.1
  return KernelParamTy->getAsCXXRecordDecl();
}

/// Creates a kernel parameter descriptor
/// \param Src  field declaration to construct name from
/// \param Ty   the desired parameter type
/// \return     the constructed descriptor
static ParamDesc makeParamDesc(const FieldDecl *Src, QualType Ty) {
  ASTContext &Ctx = Src->getASTContext();
  std::string Name = (Twine("_arg_") + Src->getName()).str();
  return std::make_tuple(Ty, &Ctx.Idents.get(Name),
                         Ctx.getTrivialTypeSourceInfo(Ty));
}

static ParamDesc makeParamDesc(ASTContext &Ctx, const CXXBaseSpecifier &Src,
                               QualType Ty) {
  // TODO: There is no name for the base available, but duplicate names are
  // seemingly already possible, so we'll give them all the same name for now.
  // This only happens with the accessor types.
  std::string Name = "_arg__base";
  return std::make_tuple(Ty, &Ctx.Idents.get(Name),
                         Ctx.getTrivialTypeSourceInfo(Ty));
}

/// \return the target of given SYCL accessor type
static target getAccessTarget(const ClassTemplateSpecializationDecl *AccTy) {
  return static_cast<target>(
      AccTy->getTemplateArgs()[3].getAsIntegral().getExtValue());
}

/// Compute a unique name that is consumable by sycl-xocc
static std::string computeUniqueSYCLXOCCName(StringRef Name,
                                             StringRef Demangle) {
  /// XOCC has a maximum of 64 character for the name of the kernel function
  /// plus the name of one parameter.
  /// Those characters need to be used wisely to prevent name collisions.
  /// It is also useful to use a name that is understandable by the user,
  /// so we add only 8 character of hash and only if needed.
  /// The first character cannot be an underscore or a digit.
  /// An underscore can't be followed by an other underscore.
  constexpr unsigned MaxXOCCSize = 30;
  /// Some transformations might make 2 kernel identifiers the same.
  /// Allow adding a hash when such transformations are made to avoid possible
  /// name conflict.
  bool ForceHash = false;

  std::string Result;
  Result.reserve(Demangle.size());

  for (char c : Demangle) {
    if (!isAlphanumeric(c)) {
      // Do not repeat _ in the cleaned-up name
      if (!Result.empty() && Result.back() == '_')
        continue;
      c = '_';
    }
    Result.push_back(c);
  }

  // Replace first kernel character name by a 'k' to be compatible with SPIR
  if ((Result.front() == '_' || isDigit(Result.front()))) {
    Result.front() = 'k';
    ForceHash = true;
  }

  /// The name alone is guaranteed to be unique, so if fits in the size, it is
  /// enough.
  if (Result.size() < MaxXOCCSize && !ForceHash)
    return Result;

  /// 9 for 8 characters of hash and an '_'.
  Result.erase(0, Result.size() - (MaxXOCCSize - 9));

  if ((Result.front() == '_' || isDigit(Result.front())))
    Result.front() = 'k';

  if (Result.back() != '_')
    Result.push_back('_');

  /// Sadly there is only 63 valid characters in C identifiers and v++ doesn't
  /// deal well with double underscores in identifiers. So A and B are
  /// repeated. This doesn't hurt entropy too much because it is just 2 out
  /// of 64.
  Result += llvm::SHA1::hashToString(
      llvm::ArrayRef<uint8_t>{reinterpret_cast<const uint8_t *>(Name.data()),
                              Name.size()},
      "ABCDEFGHIJKLMNOPQRSTUVWXYZ"
      "abcdefghijklmnopqrstuvwxyz"
      "0123456789AB");

  if (Result.size() > MaxXOCCSize)
    Result.resize(MaxXOCCSize);

  return Result;
}

// The first template argument to the kernel caller function is used to identify
// the kernel itself.
static QualType calculateKernelNameType(ASTContext &Ctx,
                                        FunctionDecl *KernelCallerFunc) {
  const TemplateArgumentList *TAL =
      KernelCallerFunc->getTemplateSpecializationArgs();
  assert(TAL && "No template argument info");
  return TAL->get(0).getAsType().getCanonicalType();
}

// First pass at a name gen function currently just inefficently rips all
// illegal function name characters from the type to make the name.
// e.g:
// ::prog< ::trisycl::vendor::xilinx::acap::aie::array<
//    ::trisycl::vendor::xilinx::acap::aie::layout::size<2, 2>,
//      ::prog, ::trisycl::vendor::xilinx::acap::aie::memory>, 1, 1>
// ->
// progtrisyclvendorxilinxacapaiearraytrisyclvendorxilinxacapaielayoutsize2_2_...
//
// TODO Come up with a better naming convention, the problem is it needs to be:
// 1) a) An unmangled function name so it can link to the main file
//      OR
//    b) something the main file can be mangled to without it being some form of
//       template instantiation as that would require some forward declaration
//       of the template inside of main (maybe possible as it's somewhat similar
//       to the header generation route)
// 2) Something the main file for the specific tile can be named with so it's
//    possible for the script to identify and link against
static std::string AIENameGen(std::string S) {
  // Delete all <, >, :: and white space and replace all commas with underscores
  // to make sure tile naming isn't off in cases like the following where
  // several position numbers are similar: Tile 11, 1 vs Tile 1, 11
  // If we just remove all commas we get 111 for both names, if we replace with
  // an underscore we get: 1_11, 11_1.
  for(StringRef s : { "::", "<", ">", ",", " " } )
    for (auto Pos = S.find(s.str()); Pos != StringRef::npos; Pos = S.find(s.str(), Pos))
      (s == ",") ? S.replace(Pos, s.size(), "_") : S.erase(Pos, s.size());

  // Append the user id string. This solves conflicts between users.
  // But the conflicts between applications within same user still remain,
  // which is hopefully easy to work through.
  S.append("_");
  S.append(getenv("USER"));

  return S;
}

// Gets a name for the OpenCL kernel function, calculated from the first
// template argument of the kernel caller function.
static std::pair<std::string, std::string>
constructKernelName(Sema &S, FunctionDecl *KernelCallerFunc,
                    MangleContext &MC) {
  QualType KernelNameType =
      calculateKernelNameType(S.getASTContext(), KernelCallerFunc);

  SmallString<256> Result;
  llvm::raw_svector_ostream Out(Result);

  // Tile kernel name can't be a mangled type name as it'll make linking
  // difficult, but it has to be unique so it doesn't clash with other kernels
  // inside the module.
  if (S.getLangOpts().SYCLAIEDevice)
     Out << AIENameGen(KernelNameType.getAsString());
  else
    MC.mangleTypeName(KernelNameType, Out);

  std::string Res = std::string(Out.str());
  std::string Str = PredefinedExpr::ComputeName(
      S.getASTContext(), PredefinedExpr::UniqueStableNameType, KernelNameType);
  Res = computeUniqueSYCLXOCCName(Res, KernelNameType.getAsString());
  Str = computeUniqueSYCLXOCCName(Str, KernelNameType.getAsString());
  return {Res, Str};
}

// Just rips the __global address space from a string as these are appended to
// Pointers inside of buildArgTys and we don't want them in our AI Engine main
//
// They currently degrade to no address space inside our LLVM IR because all
// Language AS Spaces are set to the default 0 for our targets. But they still
// pose a problem when we're trying to spit out our types as strings.
//
// An alternative fix to this is to just put the address space modificaiton
// section of the code in buildArgTys inside of an if (AIEngine) block or to
// create a temporary copy we can rip the address space qualifier off of.
//
// For now this keeps the change local to the generation of our main file,
// prevents conflicts and is easy to understand.
static std::string RemoveGlobalFromType(std::string S) {
  const char S1[] = "__global ";

  for (auto Pos = S.find(S1); Pos != StringRef::npos; Pos = S.find(S1, Pos))
    S.erase(Pos, sizeof(S1) - 1);

  return S;
}

// Creates the contents of a SYCL main file which wraps a kernel function and
// its parameters and invokes it. The idea for now is that creating a high
// level main file gives easier access to kernel information and a higher level
// way to alter the entry point. Writing it as an LLVM pass is probably possible
// but harder to make modifications to.
//
// Used for the AI Engine Tile entry point as it doesn't follow standard OpenCL
// kernel entry points.
//
// Currently restricted to a very OpenCL-esque idea of what a tile is e.g. 1
// Kernel Per Tile, so 1 single function inside of a main with no concept of
// connectivity to anything else. Unsure if this is the way to go long term but
// works for a first pass.
//
// TODO FIXME Hyun Kwon believes it might be possible to skip this and do some
// runtime magic to increment the program counter and fill the parameters as we
// need, this maybe a good thing to look into to get rid of a compiler
// dependency and it may allow complex scheduling from the runtime. This works
// as a simple first step for now.
// TODO If it's decide this direction is fine refactor this to perhaps behave
// more like the Integrated Header as we can keep some form of Module state and
// emit the files at the end of the module
// TODO Also clean it up in general, break it into reusable lambdas etc. a lot
// of repetition/readability issues
// TODO Fix double generation of main file, SYCL passes through here twice and
// generates two sets of main files, they overwrite each other which is fine.
// However, the second set happens after the script so it makes it impossible
// to automate the deletion from the script. Also a waste of processing time
// when you need to generate 400 main files a second time around.
static void populateMainEntryPoint(const StringRef Name,
                                   const FunctionDecl *KernelFunction) {
  SmallString<256> TmpDir;
  llvm::sys::path::system_temp_directory(true, TmpDir);
  auto MainFileName = std::string(TmpDir.str()) + "/" + Name.str() + ".cpp";

  int MainNameFD = 0;
  std::error_code EC =
      llvm::sys::fs::openFileForWrite(MainFileName, MainNameFD);
  if (EC) {
    llvm::errs() << "Error: " << EC.message() << "\n";
    llvm_unreachable("failed to generate main entry file");
  }
  llvm::raw_fd_ostream Out(MainNameFD, true /*close in destructor*/);

  Out << "// This is an auto-generated SYCL AIE Processor Tile Main.\n";
  Out << "#include <stdint.h>\n";

  Out << "// SYCL generated kernel wrapper function \n";
  // Output Kernel Wrapper Function Declaracation
  // e.g.
  // void f(uint16_t *input, uint8_t *output, uint32_t width, uint32_t height);
  // FIXME: We can probably mangle this eventually if we'd like, but extern C
  // makes life simpler for now
  Out << "extern \"C\" void " << Name << "(";
  // loop over parameter types
  // auto ParamCount = KernelFunction->param_size();
  // for (size_t i = 0; i < ParamCount; ++i) {
  //   Out << RemoveGlobalFromType(
  //     KernelFunction->getParamDecl(i)->getOriginalType().getAsString());
  //   Out << " " << KernelFunction->getParamDecl(i)->getNameAsString();
  //   if (i < ParamCount - 1)
  //     Out << ", ";
  // }
  Out << ");" << "\n";

  // TODO: Declare Kernel objects and external arrays
  Out << "// Declare Kernel objects and external arrays \n";
  Out << "\n";

  // TODO: Declare shared memory buffers
  Out << "// Declare shared memory buffers \n";
  Out << "\n";

  Out << "// SYCL Tile Address Register \n";
  Out << "uint32_t args[64];" << "\n";
  Out << "int main(void) {" << "\n";

  // Assign arg registers to parameters
  // e.g. uint16_t *input = (uint16_t *)args[0];
  // for (size_t i = 0; i < ParamCount; ++i) {
  //   Out << "  "<< RemoveGlobalFromType(
  //     KernelFunction->getParamDecl(i)->getOriginalType().getAsString());
  //   Out << " " << KernelFunction->getParamDecl(i)->getNameAsString();
  //   Out << " = ("
  //       << RemoveGlobalFromType(KernelFunction->getParamDecl(i)->
  //                                 getOriginalType().getAsString())
  //       << ") args[" << i << "];" << "\n";
  // }
  Out << "\n";
  // Kernel Invocation
  // e.g. f(input, output, width, height);
  Out << "  "<< Name << "(";
  // loop over parameter types
  // for (size_t i = 0; i < ParamCount; ++i) {
  //   Out << KernelFunction->getParamDecl(i)->getNameAsString();
  //   if (i < ParamCount - 1)
  //     Out << ", ";
  // }
  Out << ");" << "\n";

  Out << "\n";
  Out << "  return 0;";
  Out << "\n";
  Out << "}";
  Out << "\n";
}

// anonymous namespace so these don't get linkage.
namespace {

template <typename T> struct bind_param { using type = T; };

template <> struct bind_param<CXXBaseSpecifier &> {
  using type = const CXXBaseSpecifier &;
};

template <> struct bind_param<FieldDecl *&> { using type = FieldDecl *; };

template <> struct bind_param<FieldDecl *const &> { using type = FieldDecl *; };

template <typename T> using bind_param_t = typename bind_param<T>::type;

class KernelObjVisitor {
  Sema &SemaRef;

  template <typename ParentTy, typename... HandlerTys>
  void VisitUnionImpl(const CXXRecordDecl *Owner, ParentTy &Parent,
                      const CXXRecordDecl *Wrapper, HandlerTys &... Handlers) {
    (void)std::initializer_list<int>{
        (Handlers.enterUnion(Owner, Parent), 0)...};
    VisitRecordHelper(Wrapper, Wrapper->fields(), Handlers...);
    (void)std::initializer_list<int>{
        (Handlers.leaveUnion(Owner, Parent), 0)...};
  }

  // These enable handler execution only when previous Handlers succeed.
  template <typename... Tn>
  bool handleField(FieldDecl *FD, QualType FDTy, Tn &&... tn) {
    bool result = true;
    (void)std::initializer_list<int>{(result = result && tn(FD, FDTy), 0)...};
    return result;
  }
  template <typename... Tn>
  bool handleField(const CXXBaseSpecifier &BD, QualType BDTy, Tn &&... tn) {
    bool result = true;
    std::initializer_list<int>{(result = result && tn(BD, BDTy), 0)...};
    return result;
  }

// This definition using std::bind is necessary because of a gcc 7.x bug.
#define KF_FOR_EACH(FUNC, Item, Qt)                                            \
  handleField(                                                                 \
      Item, Qt,                                                                \
      std::bind(static_cast<bool (std::decay_t<decltype(Handlers)>::*)(        \
                    bind_param_t<decltype(Item)>, QualType)>(                  \
                    &std::decay_t<decltype(Handlers)>::FUNC),                  \
                std::ref(Handlers), _1, _2)...)

  // The following simpler definition works with gcc 8.x and later.
  //#define KF_FOR_EACH(FUNC) \
//  handleField(Field, FieldTy, ([&](FieldDecl *FD, QualType FDTy) { \
//                return Handlers.f(FD, FDTy); \
//              })...)

  // Parent contains the FieldDecl or CXXBaseSpecifier that was used to enter
  // the Wrapper structure that we're currently visiting. Owner is the parent
  // type (which doesn't exist in cases where it is a FieldDecl in the
  // 'root'), and Wrapper is the current struct being unwrapped.
  template <typename ParentTy, typename... HandlerTys>
  void visitComplexRecord(const CXXRecordDecl *Owner, ParentTy &Parent,
                          const CXXRecordDecl *Wrapper, QualType RecordTy,
                          HandlerTys &... Handlers) {
    (void)std::initializer_list<int>{
        (Handlers.enterStruct(Owner, Parent, RecordTy), 0)...};
    VisitRecordHelper(Wrapper, Wrapper->bases(), Handlers...);
    VisitRecordHelper(Wrapper, Wrapper->fields(), Handlers...);
    (void)std::initializer_list<int>{
        (Handlers.leaveStruct(Owner, Parent, RecordTy), 0)...};
  }

  template <typename ParentTy, typename... HandlerTys>
  void visitSimpleRecord(const CXXRecordDecl *Owner, ParentTy &Parent,
                         const CXXRecordDecl *Wrapper, QualType RecordTy,
                         HandlerTys &... Handlers) {
    (void)std::initializer_list<int>{
        (Handlers.handleNonDecompStruct(Owner, Parent, RecordTy), 0)...};
  }

  template <typename ParentTy, typename... HandlerTys>
  void visitRecord(const CXXRecordDecl *Owner, ParentTy &Parent,
                   const CXXRecordDecl *Wrapper, QualType RecordTy,
                   HandlerTys &... Handlers);

  template <typename ParentTy, typename... HandlerTys>
  void VisitUnion(const CXXRecordDecl *Owner, ParentTy &Parent,
                  const CXXRecordDecl *Wrapper, HandlerTys &... Handlers);

  template <typename... HandlerTys>
  void VisitRecordHelper(const CXXRecordDecl *Owner,
                         clang::CXXRecordDecl::base_class_const_range Range,
                         HandlerTys &... Handlers) {
    for (const auto &Base : Range) {
      QualType BaseTy = Base.getType();
      // Handle accessor class as base
      if (Util::isSyclAccessorType(BaseTy)) {
        (void)std::initializer_list<int>{
            (Handlers.handleSyclAccessorType(Owner, Base, BaseTy), 0)...};
      } else if (Util::isSyclStreamType(BaseTy)) {
        // Handle stream class as base
        (void)std::initializer_list<int>{
            (Handlers.handleSyclStreamType(Owner, Base, BaseTy), 0)...};
      } else
        // For all other bases, visit the record
        visitRecord(Owner, Base, BaseTy->getAsCXXRecordDecl(), BaseTy,
                    Handlers...);
    }
  }

  template <typename... HandlerTys>
  void VisitRecordHelper(const CXXRecordDecl *Owner,
                         RecordDecl::field_range Range,
                         HandlerTys &... Handlers) {
    VisitRecordFields(Owner, Handlers...);
  }

  // FIXME: Can this be refactored/handled some other way?
  template <typename ParentTy, typename... HandlerTys>
  void visitStreamRecord(const CXXRecordDecl *Owner, ParentTy &Parent,
                         CXXRecordDecl *Wrapper, QualType RecordTy,
                         HandlerTys &... Handlers) {
    (void)std::initializer_list<int>{
        (Handlers.enterStream(Owner, Parent, RecordTy), 0)...};
    for (const auto &Field : Wrapper->fields()) {
      QualType FieldTy = Field->getType();
      // Required to initialize accessors inside streams.
      if (Util::isSyclAccessorType(FieldTy))
        KF_FOR_EACH(handleSyclAccessorType, Field, FieldTy);
    }
    (void)std::initializer_list<int>{
        (Handlers.leaveStream(Owner, Parent, RecordTy), 0)...};
  }

  template <typename... HandlerTys>
  void visitArrayElementImpl(const CXXRecordDecl *Owner, FieldDecl *ArrayField,
                             QualType ElementTy, uint64_t Index,
                             HandlerTys &... Handlers) {
    (void)std::initializer_list<int>{
        (Handlers.nextElement(ElementTy, Index), 0)...};
    visitField(Owner, ArrayField, ElementTy, Handlers...);
  }

  template <typename... HandlerTys>
  void visitFirstArrayElement(const CXXRecordDecl *Owner, FieldDecl *ArrayField,
                              QualType ElementTy, HandlerTys &... Handlers) {
    visitArrayElementImpl(Owner, ArrayField, ElementTy, 0, Handlers...);
  }
  template <typename... HandlerTys>
  void visitNthArrayElement(const CXXRecordDecl *Owner, FieldDecl *ArrayField,
                            QualType ElementTy, uint64_t Index,
                            HandlerTys &... Handlers);

  template <typename... HandlerTys>
  void visitSimpleArray(const CXXRecordDecl *Owner, FieldDecl *Field,
                        QualType ArrayTy, HandlerTys &... Handlers) {
    (void)std::initializer_list<int>{
        (Handlers.handleSimpleArrayType(Field, ArrayTy), 0)...};
  }

  template <typename... HandlerTys>
  void visitComplexArray(const CXXRecordDecl *Owner, FieldDecl *Field,
                         QualType ArrayTy, HandlerTys &... Handlers) {
    // Array workflow is:
    // handleArrayType
    // enterArray
    // nextElement
    // VisitField (same as before, note that The FieldDecl is the of array
    // itself, not the element)
    // ... repeat per element, opt-out for duplicates.
    // leaveArray

    if (!KF_FOR_EACH(handleArrayType, Field, ArrayTy))
      return;

    const ConstantArrayType *CAT =
        SemaRef.getASTContext().getAsConstantArrayType(ArrayTy);
    assert(CAT && "Should only be called on constant-size array.");
    QualType ET = CAT->getElementType();
    uint64_t ElemCount = CAT->getSize().getZExtValue();
    assert(ElemCount > 0 && "SYCL prohibits 0 sized arrays");

    (void)std::initializer_list<int>{
        (Handlers.enterArray(Field, ArrayTy, ET), 0)...};

    visitFirstArrayElement(Owner, Field, ET, Handlers...);
    for (uint64_t Index = 1; Index < ElemCount; ++Index)
      visitNthArrayElement(Owner, Field, ET, Index, Handlers...);

    (void)std::initializer_list<int>{
        (Handlers.leaveArray(Field, ArrayTy, ET), 0)...};
  }

  template <typename... HandlerTys>
  void visitArray(const CXXRecordDecl *Owner, FieldDecl *Field,
                  QualType ArrayTy, HandlerTys &... Handlers);

  template <typename... HandlerTys>
  void visitField(const CXXRecordDecl *Owner, FieldDecl *Field,
                  QualType FieldTy, HandlerTys &... Handlers) {
    if (Util::isSyclAccessorType(FieldTy))
      KF_FOR_EACH(handleSyclAccessorType, Field, FieldTy);
    else if (Util::isSyclSamplerType(FieldTy))
      KF_FOR_EACH(handleSyclSamplerType, Field, FieldTy);
    else if (Util::isSyclHalfType(FieldTy))
      KF_FOR_EACH(handleSyclHalfType, Field, FieldTy);
    else if (Util::isSyclSpecConstantType(FieldTy))
      KF_FOR_EACH(handleSyclSpecConstantType, Field, FieldTy);
    else if (Util::isSyclStreamType(FieldTy)) {
      CXXRecordDecl *RD = FieldTy->getAsCXXRecordDecl();
      // Handle accessors in stream class.
      KF_FOR_EACH(handleSyclStreamType, Field, FieldTy);
      visitStreamRecord(Owner, Field, RD, FieldTy, Handlers...);
    } else if (FieldTy->isStructureOrClassType()) {
      if (KF_FOR_EACH(handleStructType, Field, FieldTy)) {
        CXXRecordDecl *RD = FieldTy->getAsCXXRecordDecl();
        visitRecord(Owner, Field, RD, FieldTy, Handlers...);
      }
    } else if (FieldTy->isUnionType()) {
      if (KF_FOR_EACH(handleUnionType, Field, FieldTy)) {
        CXXRecordDecl *RD = FieldTy->getAsCXXRecordDecl();
        VisitUnion(Owner, Field, RD, Handlers...);
      }
    } else if (FieldTy->isReferenceType())
      KF_FOR_EACH(handleReferenceType, Field, FieldTy);
    else if (FieldTy->isPointerType())
      KF_FOR_EACH(handlePointerType, Field, FieldTy);
    else if (FieldTy->isArrayType())
      visitArray(Owner, Field, FieldTy, Handlers...);
    else if (FieldTy->isScalarType() || FieldTy->isVectorType())
      KF_FOR_EACH(handleScalarType, Field, FieldTy);
    else
      KF_FOR_EACH(handleOtherType, Field, FieldTy);
  }

public:
  KernelObjVisitor(Sema &S) : SemaRef(S) {}

  template <typename... HandlerTys>
  void VisitRecordBases(const CXXRecordDecl *KernelFunctor,
                        HandlerTys &... Handlers) {
    VisitRecordHelper(KernelFunctor, KernelFunctor->bases(), Handlers...);
  }

  // A visitor function that dispatches to functions as defined in
  // SyclKernelFieldHandler for the purposes of kernel generation.
  template <typename... HandlerTys>
  void VisitRecordFields(const CXXRecordDecl *Owner, HandlerTys &... Handlers) {
    for (const auto Field : Owner->fields())
      visitField(Owner, Field, Field->getType(), Handlers...);
  }
#undef KF_FOR_EACH
};

// A base type that the SYCL OpenCL Kernel construction task uses to implement
// individual tasks.
class SyclKernelFieldHandlerBase {
public:
  static constexpr const bool VisitUnionBody = false;
  static constexpr const bool VisitNthArrayElement = true;
  // Opt-in based on whether we should visit inside simple containers (structs,
  // arrays). All of the 'check' types should likely be true, the int-header,
  // and kernel decl creation types should not.
  static constexpr const bool VisitInsideSimpleContainers = true;
  // Mark these virtual so that we can use override in the implementer classes,
  // despite virtual dispatch never being used.

  // Accessor can be a base class or a field decl, so both must be handled.
  virtual bool handleSyclAccessorType(const CXXRecordDecl *,
                                      const CXXBaseSpecifier &, QualType) {
    return true;
  }
  virtual bool handleSyclAccessorType(FieldDecl *, QualType) { return true; }
  virtual bool handleSyclSamplerType(const CXXRecordDecl *,
                                     const CXXBaseSpecifier &, QualType) {
    return true;
  }
  virtual bool handleSyclSamplerType(FieldDecl *, QualType) { return true; }
  virtual bool handleSyclSpecConstantType(FieldDecl *, QualType) {
    return true;
  }
  virtual bool handleSyclStreamType(const CXXRecordDecl *,
                                    const CXXBaseSpecifier &, QualType) {
    return true;
  }
  virtual bool handleSyclStreamType(FieldDecl *, QualType) { return true; }
  virtual bool handleSyclHalfType(const CXXRecordDecl *,
                                  const CXXBaseSpecifier &, QualType) {
    return true;
  }
  virtual bool handleSyclHalfType(FieldDecl *, QualType) { return true; }
  virtual bool handleStructType(FieldDecl *, QualType) { return true; }
  virtual bool handleUnionType(FieldDecl *, QualType) { return true; }
  virtual bool handleReferenceType(FieldDecl *, QualType) { return true; }
  virtual bool handlePointerType(FieldDecl *, QualType) { return true; }
  virtual bool handleArrayType(FieldDecl *, QualType) { return true; }
  virtual bool handleScalarType(FieldDecl *, QualType) { return true; }
  // Most handlers shouldn't be handling this, just the field checker.
  virtual bool handleOtherType(FieldDecl *, QualType) { return true; }

  // Handle a simple struct that doesn't need to be decomposed, only called on
  // handlers with VisitInsideSimpleContainers as false.  Replaces
  // handleStructType, enterStruct, leaveStruct, and visiting of sub-elements.
  virtual bool handleNonDecompStruct(const CXXRecordDecl *, FieldDecl *,
                                     QualType) {
    return true;
  }
  virtual bool handleNonDecompStruct(const CXXRecordDecl *,
                                     const CXXBaseSpecifier &, QualType) {
    return true;
  }

  // Instead of handleArrayType, enterArray, leaveArray, and nextElement (plus
  // descending down the elements), this function gets called in the event of an
  // array containing simple elements (even in the case of an MD array).
  virtual bool handleSimpleArrayType(FieldDecl *, QualType) { return true; }

  // The following are only used for keeping track of where we are in the base
  // class/field graph. Int Headers use this to calculate offset, most others
  // don't have a need for these.

  virtual bool enterStruct(const CXXRecordDecl *, FieldDecl *, QualType) {
    return true;
  }
  virtual bool leaveStruct(const CXXRecordDecl *, FieldDecl *, QualType) {
    return true;
  }
  virtual bool enterStream(const CXXRecordDecl *, FieldDecl *, QualType) {
    return true;
  }
  virtual bool leaveStream(const CXXRecordDecl *, FieldDecl *, QualType) {
    return true;
  }
  virtual bool enterStruct(const CXXRecordDecl *, const CXXBaseSpecifier &,
                           QualType) {
    return true;
  }
  virtual bool leaveStruct(const CXXRecordDecl *, const CXXBaseSpecifier &,
                           QualType) {
    return true;
  }
  virtual bool enterUnion(const CXXRecordDecl *, FieldDecl *) { return true; }
  virtual bool leaveUnion(const CXXRecordDecl *, FieldDecl *) { return true; }

  // The following are used for stepping through array elements.
  virtual bool enterArray(FieldDecl *, QualType ArrayTy, QualType ElementTy) {
    return true;
  }
  virtual bool leaveArray(FieldDecl *, QualType ArrayTy, QualType ElementTy) {
    return true;
  }

  virtual bool nextElement(QualType, uint64_t) { return true; }

  virtual ~SyclKernelFieldHandlerBase() = default;
};

// A class to act as the direct base for all the SYCL OpenCL Kernel construction
// tasks that contains a reference to Sema (and potentially any other
// universally required data).
class SyclKernelFieldHandler : public SyclKernelFieldHandlerBase {
protected:
  Sema &SemaRef;
  SyclKernelFieldHandler(Sema &S) : SemaRef(S) {}
};

// A class to represent the 'do nothing' case for filtering purposes.
class SyclEmptyHandler final : public SyclKernelFieldHandlerBase {};
SyclEmptyHandler GlobalEmptyHandler;

template <bool Keep, typename H> struct HandlerFilter;
template <typename H> struct HandlerFilter<true, H> {
  H &Handler;
  HandlerFilter(H &Handler) : Handler(Handler) {}
};
template <typename H> struct HandlerFilter<false, H> {
  SyclEmptyHandler &Handler = GlobalEmptyHandler;
  HandlerFilter(H &Handler) {}
};

template <bool B, bool... Rest> struct AnyTrue;

template <bool B> struct AnyTrue<B> { static constexpr bool Value = B; };

template <bool B, bool... Rest> struct AnyTrue {
  static constexpr bool Value = B || AnyTrue<Rest...>::Value;
};

template <bool B, bool... Rest> struct AllTrue;

template <bool B> struct AllTrue<B> { static constexpr bool Value = B; };

template <bool B, bool... Rest> struct AllTrue {
  static constexpr bool Value = B && AllTrue<Rest...>::Value;
};

template <typename ParentTy, typename... Handlers>
void KernelObjVisitor::VisitUnion(const CXXRecordDecl *Owner, ParentTy &Parent,
                                  const CXXRecordDecl *Wrapper,
                                  Handlers &... handlers) {
  // Don't continue descending if none of the handlers 'care'. This could be 'if
  // constexpr' starting in C++17.  Until then, we have to count on the
  // optimizer to realize "if (false)" is a dead branch.
  if (AnyTrue<Handlers::VisitUnionBody...>::Value)
    VisitUnionImpl(
        Owner, Parent, Wrapper,
        HandlerFilter<Handlers::VisitUnionBody, Handlers>(handlers).Handler...);
}

template <typename... Handlers>
void KernelObjVisitor::visitNthArrayElement(const CXXRecordDecl *Owner,
                                            FieldDecl *ArrayField,
                                            QualType ElementTy, uint64_t Index,
                                            Handlers &... handlers) {
  // Don't continue descending if none of the handlers 'care'. This could be 'if
  // constexpr' starting in C++17.  Until then, we have to count on the
  // optimizer to realize "if (false)" is a dead branch.
  if (AnyTrue<Handlers::VisitNthArrayElement...>::Value)
    visitArrayElementImpl(
        Owner, ArrayField, ElementTy, Index,
        HandlerFilter<Handlers::VisitNthArrayElement, Handlers>(handlers)
            .Handler...);
}

template <typename ParentTy, typename... HandlerTys>
void KernelObjVisitor::visitRecord(const CXXRecordDecl *Owner, ParentTy &Parent,
                                   const CXXRecordDecl *Wrapper,
                                   QualType RecordTy,
                                   HandlerTys &... Handlers) {
  RecordDecl *RD = RecordTy->getAsRecordDecl();
  assert(RD && "should not be null.");
  if (RD->hasAttr<SYCLRequiresDecompositionAttr>()) {
    // If this container requires decomposition, we have to visit it as
    // 'complex', so all handlers are called in this case with the 'complex'
    // case.
    visitComplexRecord(Owner, Parent, Wrapper, RecordTy, Handlers...);
  } else {
    // "Simple" Containers are those that do NOT need to be decomposed,
    // "Complex" containers are those that DO. In the case where the container
    // does NOT need to be decomposed, we can call VisitSimpleRecord on the
    // handlers that have opted-out of VisitInsideSimpleContainers. The 'if'
    // makes sure we only do that if at least 1 has opted out.
    if (!AllTrue<HandlerTys::VisitInsideSimpleContainers...>::Value)
      visitSimpleRecord(
          Owner, Parent, Wrapper, RecordTy,
          HandlerFilter<!HandlerTys::VisitInsideSimpleContainers, HandlerTys>(
              Handlers)
              .Handler...);

    // Even though this is a 'simple' container, some handlers (via
    // VisitInsideSimpleContainers = true) need to treat it as if it needs
    // decomposing, so we call VisitComplexRecord iif at least one has.
    if (AnyTrue<HandlerTys::VisitInsideSimpleContainers...>::Value)
      visitComplexRecord(
          Owner, Parent, Wrapper, RecordTy,
          HandlerFilter<HandlerTys::VisitInsideSimpleContainers, HandlerTys>(
              Handlers)
              .Handler...);
  }
}

template <typename... HandlerTys>
void KernelObjVisitor::visitArray(const CXXRecordDecl *Owner, FieldDecl *Field,
                                  QualType ArrayTy, HandlerTys &... Handlers) {

  if (Field->hasAttr<SYCLRequiresDecompositionAttr>()) {
    visitComplexArray(Owner, Field, ArrayTy, Handlers...);
  } else {
    if (!AllTrue<HandlerTys::VisitInsideSimpleContainers...>::Value)
      visitSimpleArray(
          Owner, Field, ArrayTy,
          HandlerFilter<!HandlerTys::VisitInsideSimpleContainers, HandlerTys>(
              Handlers)
              .Handler...);

    if (AnyTrue<HandlerTys::VisitInsideSimpleContainers...>::Value)
      visitComplexArray(
          Owner, Field, ArrayTy,
          HandlerFilter<HandlerTys::VisitInsideSimpleContainers, HandlerTys>(
              Handlers)
              .Handler...);
  }
}

// A type to check the validity of all of the argument types.
class SyclKernelFieldChecker : public SyclKernelFieldHandler {
  bool IsInvalid = false;
  DiagnosticsEngine &Diag;
  // Check whether the object should be disallowed from being copied to kernel.
  // Return true if not copyable, false if copyable.
  bool checkNotCopyableToKernel(const FieldDecl *FD, const QualType &FieldTy) {
    if (FieldTy->isArrayType()) {
      if (const auto *CAT =
              SemaRef.getASTContext().getAsConstantArrayType(FieldTy)) {
        QualType ET = CAT->getElementType();
        return checkNotCopyableToKernel(FD, ET);
      }
      return Diag.Report(FD->getLocation(),
                         diag::err_sycl_non_constant_array_type)
             << FieldTy;
    }

    if (SemaRef.getASTContext().getLangOpts().SYCLStdLayoutKernelParams)
      if (!FieldTy->isStandardLayoutType())
        return Diag.Report(FD->getLocation(),
                           diag::err_sycl_non_std_layout_type)
               << FieldTy;

    if (!FieldTy->isStructureOrClassType())
      return false;

    CXXRecordDecl *RD =
        cast<CXXRecordDecl>(FieldTy->getAs<RecordType>()->getDecl());
    if (!RD->hasTrivialCopyConstructor())
      return Diag.Report(FD->getLocation(),
                         diag::err_sycl_non_trivially_copy_ctor_dtor_type)
             << 0 << FieldTy;
    if (!RD->hasTrivialDestructor())
      return Diag.Report(FD->getLocation(),
                         diag::err_sycl_non_trivially_copy_ctor_dtor_type)
             << 1 << FieldTy;

    return false;
  }

  void checkPropertyListType(TemplateArgument PropList, SourceLocation Loc) {
    if (PropList.getKind() != TemplateArgument::ArgKind::Type) {
      SemaRef.Diag(Loc,
                   diag::err_sycl_invalid_accessor_property_template_param);
      return;
    }
    QualType PropListTy = PropList.getAsType();
    if (!Util::isAccessorPropertyListType(PropListTy)) {
      SemaRef.Diag(Loc,
                   diag::err_sycl_invalid_accessor_property_template_param);
      return;
    }
    const auto *AccPropListDecl =
        cast<ClassTemplateSpecializationDecl>(PropListTy->getAsRecordDecl());
    if (AccPropListDecl->getTemplateArgs().size() != 1) {
      SemaRef.Diag(Loc, diag::err_sycl_invalid_property_list_param_number)
          << "accessor_property_list";
      return;
    }
    const auto TemplArg = AccPropListDecl->getTemplateArgs()[0];
    if (TemplArg.getKind() != TemplateArgument::ArgKind::Pack) {
      SemaRef.Diag(Loc,
                   diag::err_sycl_invalid_accessor_property_list_template_param)
          << /*accessor_property_list*/ 0 << /*parameter pack*/ 0;
      return;
    }
    for (TemplateArgument::pack_iterator Prop = TemplArg.pack_begin();
         Prop != TemplArg.pack_end(); ++Prop) {
      if (Prop->getKind() != TemplateArgument::ArgKind::Type) {
        SemaRef.Diag(
            Loc, diag::err_sycl_invalid_accessor_property_list_template_param)
            << /*accessor_property_list pack argument*/ 1 << /*type*/ 1;
        return;
      }
      QualType PropTy = Prop->getAsType();
      if (Util::isSyclBufferLocationType(PropTy))
        checkBufferLocationType(PropTy, Loc);
    }
  }

  void checkBufferLocationType(QualType PropTy, SourceLocation Loc) {
    const auto *PropDecl =
        cast<ClassTemplateSpecializationDecl>(PropTy->getAsRecordDecl());
    if (PropDecl->getTemplateArgs().size() != 1) {
      SemaRef.Diag(Loc, diag::err_sycl_invalid_property_list_param_number)
          << "buffer_location";
      return;
    }
    const auto BufferLoc = PropDecl->getTemplateArgs()[0];
    if (BufferLoc.getKind() != TemplateArgument::ArgKind::Integral) {
      SemaRef.Diag(Loc,
                   diag::err_sycl_invalid_accessor_property_list_template_param)
          << /*buffer_location*/ 2 << /*non-negative integer*/ 2;
      return;
    }
    int LocationID = static_cast<int>(BufferLoc.getAsIntegral().getExtValue());
    if (LocationID < 0) {
      SemaRef.Diag(Loc,
                   diag::err_sycl_invalid_accessor_property_list_template_param)
          << /*buffer_location*/ 2 << /*non-negative integer*/ 2;
      return;
    }
  }

  void checkAccessorType(QualType Ty, SourceRange Loc) {
    assert(Util::isSyclAccessorType(Ty) &&
           "Should only be called on SYCL accessor types.");

    const RecordDecl *RecD = Ty->getAsRecordDecl();
    if (const ClassTemplateSpecializationDecl *CTSD =
            dyn_cast<ClassTemplateSpecializationDecl>(RecD)) {
      const TemplateArgumentList &TAL = CTSD->getTemplateArgs();
      TemplateArgument TA = TAL.get(0);
      const QualType TemplateArgTy = TA.getAsType();

      if (TAL.size() > 5)
        checkPropertyListType(TAL.get(5), Loc.getBegin());
      llvm::DenseSet<QualType> Visited;
      checkSYCLType(SemaRef, TemplateArgTy, Loc, Visited);
    }
  }

public:
  SyclKernelFieldChecker(Sema &S)
      : SyclKernelFieldHandler(S), Diag(S.getASTContext().getDiagnostics()) {}
  static constexpr const bool VisitNthArrayElement = false;
  bool isValid() { return !IsInvalid; }

  bool handleReferenceType(FieldDecl *FD, QualType FieldTy) final {
    Diag.Report(FD->getLocation(), diag::err_bad_kernel_param_type) << FieldTy;
    IsInvalid = true;
    return isValid();
  }

  bool handleStructType(FieldDecl *FD, QualType FieldTy) final {
    IsInvalid |= checkNotCopyableToKernel(FD, FieldTy);
    return isValid();
  }

  bool handleSyclAccessorType(const CXXRecordDecl *, const CXXBaseSpecifier &BS,
                              QualType FieldTy) final {
    checkAccessorType(FieldTy, BS.getBeginLoc());
    return isValid();
  }

  bool handleSyclAccessorType(FieldDecl *FD, QualType FieldTy) final {
    checkAccessorType(FieldTy, FD->getLocation());
    return isValid();
  }

  bool handleArrayType(FieldDecl *FD, QualType FieldTy) final {
    IsInvalid |= checkNotCopyableToKernel(FD, FieldTy);
    return isValid();
  }

  bool handlePointerType(FieldDecl *FD, QualType FieldTy) final {
    while (FieldTy->isAnyPointerType()) {
      FieldTy = QualType{FieldTy->getPointeeOrArrayElementType(), 0};
      if (FieldTy->isVariableArrayType()) {
        Diag.Report(FD->getLocation(), diag::err_vla_unsupported);
        IsInvalid = true;
        break;
      }
    }
    return isValid();
  }

  bool handleOtherType(FieldDecl *FD, QualType FieldTy) final {
    Diag.Report(FD->getLocation(), diag::err_bad_kernel_param_type) << FieldTy;
    IsInvalid = true;
    return isValid();
  }
};

// A type to check the validity of accessing accessor/sampler/stream
// types as kernel parameters inside union.
class SyclKernelUnionChecker : public SyclKernelFieldHandler {
  int UnionCount = 0;
  bool IsInvalid = false;
  DiagnosticsEngine &Diag;

public:
  SyclKernelUnionChecker(Sema &S)
      : SyclKernelFieldHandler(S), Diag(S.getASTContext().getDiagnostics()) {}
  bool isValid() { return !IsInvalid; }
  static constexpr const bool VisitUnionBody = true;
  static constexpr const bool VisitNthArrayElement = false;

  bool checkType(SourceLocation Loc, QualType Ty) {
    if (UnionCount) {
      IsInvalid = true;
      Diag.Report(Loc, diag::err_bad_union_kernel_param_members) << Ty;
    }
    return isValid();
  }

  bool enterUnion(const CXXRecordDecl *RD, FieldDecl *FD) {
    ++UnionCount;
    return true;
  }

  bool leaveUnion(const CXXRecordDecl *RD, FieldDecl *FD) {
    --UnionCount;
    return true;
  }

  bool handleSyclAccessorType(FieldDecl *FD, QualType FieldTy) final {
    return checkType(FD->getLocation(), FieldTy);
  }

  bool handleSyclAccessorType(const CXXRecordDecl *, const CXXBaseSpecifier &BS,
                              QualType FieldTy) final {
    return checkType(BS.getBeginLoc(), FieldTy);
  }

  bool handleSyclSamplerType(FieldDecl *FD, QualType FieldTy) final {
    return checkType(FD->getLocation(), FieldTy);
  }

  bool handleSyclSamplerType(const CXXRecordDecl *, const CXXBaseSpecifier &BS,
                             QualType FieldTy) final {
    return checkType(BS.getBeginLoc(), FieldTy);
  }

  bool handleSyclStreamType(FieldDecl *FD, QualType FieldTy) final {
    return checkType(FD->getLocation(), FieldTy);
  }

  bool handleSyclStreamType(const CXXRecordDecl *, const CXXBaseSpecifier &BS,
                            QualType FieldTy) final {
    return checkType(BS.getBeginLoc(), FieldTy);
  }
};

// A type to mark whether a collection requires decomposition.
class SyclKernelDecompMarker : public SyclKernelFieldHandler {
  llvm::SmallVector<bool, 16> CollectionStack;

public:
  static constexpr const bool VisitUnionBody = false;
  static constexpr const bool VisitNthArrayElement = false;

  SyclKernelDecompMarker(Sema &S) : SyclKernelFieldHandler(S) {
    // In order to prevent checking this over and over, just add a dummy-base
    // entry.
    CollectionStack.push_back(true);
  }

  bool handleSyclAccessorType(const CXXRecordDecl *, const CXXBaseSpecifier &,
                              QualType) final {
    CollectionStack.back() = true;
    return true;
  }
  bool handleSyclAccessorType(FieldDecl *, QualType) final {
    CollectionStack.back() = true;
    return true;
  }

  bool handleSyclSamplerType(const CXXRecordDecl *, const CXXBaseSpecifier &,
                             QualType) final {
    CollectionStack.back() = true;
    return true;
  }
  bool handleSyclSamplerType(FieldDecl *, QualType) final {
    CollectionStack.back() = true;
    return true;
  }
  bool handleSyclSpecConstantType(FieldDecl *, QualType) final {
    CollectionStack.back() = true;
    return true;
  }
  bool handleSyclStreamType(const CXXRecordDecl *, const CXXBaseSpecifier &,
                            QualType) final {
    CollectionStack.back() = true;
    return true;
  }
  bool handleSyclStreamType(FieldDecl *, QualType) final {
    CollectionStack.back() = true;
    return true;
  }
  bool handleSyclHalfType(const CXXRecordDecl *, const CXXBaseSpecifier &,
                          QualType) final {
    CollectionStack.back() = true;
    return true;
  }
  bool handleSyclHalfType(FieldDecl *, QualType) final {
    CollectionStack.back() = true;
    return true;
  }

  bool handlePointerType(FieldDecl *, QualType) final {
    CollectionStack.back() = true;
    return true;
  }

  // Stream is always decomposed (and whether it gets decomposed is handled in
  // handleSyclStreamType), but we need a CollectionStack entry to capture the
  // accessors that get handled.
  bool enterStream(const CXXRecordDecl *, FieldDecl *, QualType) final {
    CollectionStack.push_back(false);
    return true;
  }
  bool leaveStream(const CXXRecordDecl *, FieldDecl *, QualType Ty) final {
    CollectionStack.pop_back();
    return true;
  }

  bool enterStruct(const CXXRecordDecl *, FieldDecl *, QualType) final {
    CollectionStack.push_back(false);
    return true;
  }

  bool leaveStruct(const CXXRecordDecl *, FieldDecl *, QualType Ty) final {
    if (CollectionStack.pop_back_val()) {
      RecordDecl *RD = Ty->getAsRecordDecl();
      assert(RD && "should not be null.");
      if (!RD->hasAttr<SYCLRequiresDecompositionAttr>())
        RD->addAttr(SYCLRequiresDecompositionAttr::CreateImplicit(
            SemaRef.getASTContext()));
      CollectionStack.back() = true;
    }
    return true;
  }

  bool enterStruct(const CXXRecordDecl *, const CXXBaseSpecifier &,
                   QualType) final {
    CollectionStack.push_back(false);
    return true;
  }

  bool leaveStruct(const CXXRecordDecl *, const CXXBaseSpecifier &,
                   QualType Ty) final {
    if (CollectionStack.pop_back_val()) {
      RecordDecl *RD = Ty->getAsRecordDecl();
      assert(RD && "should not be null.");
      if (!RD->hasAttr<SYCLRequiresDecompositionAttr>())
        RD->addAttr(SYCLRequiresDecompositionAttr::CreateImplicit(
            SemaRef.getASTContext()));
      CollectionStack.back() = true;
    }

    return true;
  }

  bool enterArray(FieldDecl *, QualType ArrayTy, QualType ElementTy) final {
    CollectionStack.push_back(false);
    return true;
  }

  bool leaveArray(FieldDecl *FD, QualType ArrayTy, QualType ElementTy) final {
    if (CollectionStack.pop_back_val()) {
      // Cannot assert, since in MD arrays we'll end up marking them multiple
      // times.
      if (!FD->hasAttr<SYCLRequiresDecompositionAttr>())
        FD->addAttr(SYCLRequiresDecompositionAttr::CreateImplicit(
            SemaRef.getASTContext()));
      CollectionStack.back() = true;
    }
    return true;
  }
};

static bool isSyclXilinxType(const QualType &Ty) {
  static std::array<StringRef, 3> Namespaces = {"cl", "sycl", "xilinx"};
  llvm::SmallVector<const DeclContext *, 8> CtxStack;
  CtxStack.push_back(cast<DeclContext>(Ty->getAsTagDecl()));
  while (!isa<TranslationUnitDecl>(CtxStack.back()->getParent()))
    CtxStack.push_back(CtxStack.back()->getParent());
  for (unsigned Idx = 0; Idx < Namespaces.size(); Idx++) {
    auto *NS = dyn_cast<NamespaceDecl>(CtxStack.pop_back_val());
    if (!NS)
      return false;
    IdentifierInfo *II = NS->getIdentifier();
    if (!II)
      return false;
    if (!II->isStr(Namespaces[Idx]))
      return false;
  }
  return true;
}

// A type to Create and own the FunctionDecl for the kernel.
class SyclKernelDeclCreator : public SyclKernelFieldHandler {
  FunctionDecl *KernelDecl;
  llvm::SmallVector<ParmVarDecl *, 8> Params;
  Sema::ContextRAII FuncContext;
  // Holds the last handled field's first parameter. This doesn't store an
  // iterator as push_back invalidates iterators.
  size_t LastParamIndex = 0;
  // Keeps track of whether we are currently handling fields inside a struct.
  int StructDepth = 0;

  void addParam(const FieldDecl *FD, QualType FieldTy) {
    ParamDesc newParamDesc = makeParamDesc(FD, FieldTy);
    addParam(newParamDesc, FieldTy);
  }

  void addParam(const CXXBaseSpecifier &BS, QualType FieldTy) {
    ParamDesc newParamDesc =
        makeParamDesc(SemaRef.getASTContext(), BS, FieldTy);
    addParam(newParamDesc, FieldTy);
  }

  void addParam(ParamDesc newParamDesc, QualType FieldTy) {
    // Create a new ParmVarDecl based on the new info.
    ASTContext &Ctx = SemaRef.getASTContext();
    auto *NewParam = ParmVarDecl::Create(
        Ctx, KernelDecl, SourceLocation(), SourceLocation(),
        std::get<1>(newParamDesc), std::get<0>(newParamDesc),
        std::get<2>(newParamDesc), SC_None, /*DefArg*/ nullptr);
    NewParam->setScopeInfo(0, Params.size());
    NewParam->setIsUsed();

    LastParamIndex = Params.size();
    Params.push_back(NewParam);
  }

  // Obtain an integer value stored in a template parameter of buffer_location
  // property to pass it to buffer_location kernel attribute
  void handleXilinxProperty(ParmVarDecl *Param, QualType PropTy,
                            SourceLocation Loc) {
    if (!isSyclXilinxType(PropTy))
      return;
    /// TODO: when D88645 lands update this code to use that instead.
    ASTContext &Ctx = SemaRef.getASTContext();
    const CXXRecordDecl *RD = PropTy->getAsCXXRecordDecl();
    const CXXRecordDecl *PRD = cast<CXXRecordDecl>(RD->getParent());
    std::string Str = "xilinx_" + PRD->getName().str();
    StringRef Annot = Str;
    llvm::SmallVector<Expr*, 4> Args;
    QualType ResTy;
    ResTy = Ctx.adjustStringLiteralBaseType(Ctx.CharTy.withConst());
    ResTy = Ctx.getConstantArrayType(ResTy, llvm::APInt(32, Annot.size()),
                                     nullptr, ArrayType::Normal,
                                     /*IndexTypeQuals*/ 0);
    if (const auto *PropDecl = dyn_cast<ClassTemplateSpecializationDecl>(RD)) {
      for (auto &Arg : PropDecl->getTemplateArgs().asArray()) {
        switch (Arg.getKind()) {
        case TemplateArgument::Integral:
          Args.push_back(ConstantExpr::Create(
              Ctx,
              IntegerLiteral::Create(Ctx,
                                     Arg.getAsIntegral(), Arg.getIntegralType(),
                                     Loc),
              APValue(Arg.getAsIntegral())));
          break;
        default:
          llvm_unreachable("unimplemented");
        }
      }
    }
    Param->addAttr(
        AnnotateAttr::CreateImplicit(Ctx, Annot, Args.data(), Args.size()));
  }

  // Handle accessor properties. If any properties were found in
  // the accessor_property_list - add the appropriate attributes to ParmVarDecl.
  void handleAccessorPropertyList(ParmVarDecl *Param,
                                  const CXXRecordDecl *RecordDecl,
                                  SourceLocation Loc) {
    const auto *AccTy = cast<ClassTemplateSpecializationDecl>(RecordDecl);
    if (AccTy->getTemplateArgs().size() < 6)
      return;
    const auto PropList = cast<TemplateArgument>(AccTy->getTemplateArgs()[5]);
    QualType PropListTy = PropList.getAsType();
    const auto *AccPropListDecl =
        cast<ClassTemplateSpecializationDecl>(PropListTy->getAsRecordDecl());
    const auto TemplArg = AccPropListDecl->getTemplateArgs()[0];
    // Move through TemplateArgs list of a property list and search for
    // properties. If found - apply the appropriate attribute to ParmVarDecl.
    for (TemplateArgument::pack_iterator Prop = TemplArg.pack_begin();
         Prop != TemplArg.pack_end(); ++Prop) {
      QualType PropTy = Prop->getAsType();
      if (Util::isSyclBufferLocationType(PropTy))
        handleBufferLocationProperty(Param, PropTy, Loc);
      handleXilinxProperty(Param, PropTy, Loc);
    }
  }

  // Obtain an integer value stored in a template parameter of buffer_location
  // property to pass it to buffer_location kernel attribute
  void handleBufferLocationProperty(ParmVarDecl *Param, QualType PropTy,
                                    SourceLocation Loc) {
    // If we have more than 1 buffer_location properties on a single
    // accessor - emit an error
    if (Param->hasAttr<SYCLIntelBufferLocationAttr>()) {
      SemaRef.Diag(Loc, diag::err_sycl_compiletime_property_duplication)
          << "buffer_location";
      return;
    }
    ASTContext &Ctx = SemaRef.getASTContext();
    const auto *PropDecl =
        cast<ClassTemplateSpecializationDecl>(PropTy->getAsRecordDecl());
    const auto BufferLoc = PropDecl->getTemplateArgs()[0];
    int LocationID = static_cast<int>(BufferLoc.getAsIntegral().getExtValue());
    Param->addAttr(
        SYCLIntelBufferLocationAttr::CreateImplicit(Ctx, LocationID));
  }

  // All special SYCL objects must have __init method. We extract types for
  // kernel parameters from __init method parameters. We will use __init method
  // and kernel parameters which we build here to initialize special objects in
  // the kernel body.
  bool handleSpecialType(FieldDecl *FD, QualType FieldTy,
                         bool isAccessorType = false) {
    const auto *RecordDecl = FieldTy->getAsCXXRecordDecl();
    assert(RecordDecl && "The accessor/sampler must be a RecordDecl");
    const std::string &MethodName =
        KernelDecl->hasAttr<SYCLSimdAttr>() && isAccessorType
            ? InitESIMDMethodName
            : InitMethodName;
    CXXMethodDecl *InitMethod = getMethodByName(RecordDecl, MethodName);
    assert(InitMethod && "The accessor/sampler must have the __init method");

    // Don't do -1 here because we count on this to be the first parameter added
    // (if any).
    size_t ParamIndex = Params.size();
    for (const ParmVarDecl *Param : InitMethod->parameters()) {
      QualType ParamTy = Param->getType();
      addParam(FD, ParamTy.getCanonicalType());
      if (ParamTy.getTypePtr()->isPointerType() && isAccessorType) {
        handleAccessorPropertyList(Params.back(), RecordDecl,
                                   FD->getLocation());
        if (KernelDecl->hasAttr<SYCLSimdAttr>())
          // In ESIMD kernels accessor's pointer argument needs to be marked
          Params.back()->addAttr(
              SYCLSimdAccessorPtrAttr::CreateImplicit(SemaRef.getASTContext()));
      }
    }
    LastParamIndex = ParamIndex;
    return true;
  }

  static void setKernelImplicitAttrs(ASTContext &Context, FunctionDecl *FD,
                                     StringRef Name, bool IsSIMDKernel) {
    // Set implicit attributes.
    FD->addAttr(OpenCLKernelAttr::CreateImplicit(Context));
    FD->addAttr(AsmLabelAttr::CreateImplicit(Context, Name));
    FD->addAttr(ArtificialAttr::CreateImplicit(Context));
    if (IsSIMDKernel)
      FD->addAttr(SYCLSimdAttr::CreateImplicit(Context));
  }

  static FunctionDecl *createKernelDecl(ASTContext &Ctx, StringRef Name,
                                        SourceLocation Loc, bool IsInline,
                                        bool IsSIMDKernel) {
    // Create this with no prototype, and we can fix this up after we've seen
    // all the params.
    FunctionProtoType::ExtProtoInfo Info(CC_OpenCLKernel);
    QualType FuncType = Ctx.getFunctionType(Ctx.VoidTy, {}, Info);

    FunctionDecl *FD = FunctionDecl::Create(
        Ctx, Ctx.getTranslationUnitDecl(), Loc, Loc, &Ctx.Idents.get(Name),
        FuncType, Ctx.getTrivialTypeSourceInfo(Ctx.VoidTy), SC_None);
    FD->setImplicitlyInline(IsInline);
    setKernelImplicitAttrs(Ctx, FD, Name, IsSIMDKernel);

    // Add kernel to translation unit to see it in AST-dump.
    Ctx.getTranslationUnitDecl()->addDecl(FD);
    return FD;
  }

public:
  static constexpr const bool VisitInsideSimpleContainers = false;
  SyclKernelDeclCreator(Sema &S, StringRef Name, SourceLocation Loc,
                        bool IsInline, bool IsSIMDKernel)
      : SyclKernelFieldHandler(S),
        KernelDecl(createKernelDecl(S.getASTContext(), Name, Loc, IsInline,
                                    IsSIMDKernel)),
        FuncContext(SemaRef, KernelDecl) {}

  ~SyclKernelDeclCreator() {
    ASTContext &Ctx = SemaRef.getASTContext();
    FunctionProtoType::ExtProtoInfo Info(CC_OpenCLKernel);

    SmallVector<QualType, 8> ArgTys;
    std::transform(std::begin(Params), std::end(Params),
                   std::back_inserter(ArgTys),
                   [](const ParmVarDecl *PVD) { return PVD->getType(); });

    QualType FuncType = Ctx.getFunctionType(Ctx.VoidTy, ArgTys, Info);
    KernelDecl->setType(FuncType);
    KernelDecl->setParams(Params);

    SemaRef.addSyclDeviceDecl(KernelDecl);
  }

  bool enterStream(const CXXRecordDecl *RD, FieldDecl *FD, QualType Ty) final {
    return enterStruct(RD, FD, Ty);
  }

  bool leaveStream(const CXXRecordDecl *RD, FieldDecl *FD, QualType Ty) final {
    return leaveStruct(RD, FD, Ty);
  }

  bool enterStruct(const CXXRecordDecl *, FieldDecl *, QualType) final {
    ++StructDepth;
    return true;
  }

  bool leaveStruct(const CXXRecordDecl *, FieldDecl *, QualType) final {
    --StructDepth;
    return true;
  }

  bool enterStruct(const CXXRecordDecl *, const CXXBaseSpecifier &BS,
                   QualType FieldTy) final {
    ++StructDepth;
    return true;
  }

  bool leaveStruct(const CXXRecordDecl *, const CXXBaseSpecifier &BS,
                   QualType FieldTy) final {
    --StructDepth;
    return true;
  }

  bool handleSyclAccessorType(const CXXRecordDecl *, const CXXBaseSpecifier &BS,
                              QualType FieldTy) final {
    const auto *RecordDecl = FieldTy->getAsCXXRecordDecl();
    assert(RecordDecl && "The accessor/sampler must be a RecordDecl");
    const std::string MethodName = KernelDecl->hasAttr<SYCLSimdAttr>()
                                       ? InitESIMDMethodName
                                       : InitMethodName;
    CXXMethodDecl *InitMethod = getMethodByName(RecordDecl, MethodName);
    assert(InitMethod && "The accessor/sampler must have the __init method");

    // Don't do -1 here because we count on this to be the first parameter added
    // (if any).
    size_t ParamIndex = Params.size();
    for (const ParmVarDecl *Param : InitMethod->parameters()) {
      QualType ParamTy = Param->getType();
      addParam(BS, ParamTy.getCanonicalType());
      if (ParamTy.getTypePtr()->isPointerType())
        handleAccessorPropertyList(Params.back(), RecordDecl, BS.getBeginLoc());
    }
    LastParamIndex = ParamIndex;
    return true;
  }

  bool handleSyclAccessorType(FieldDecl *FD, QualType FieldTy) final {
    return handleSpecialType(FD, FieldTy, /*isAccessorType*/ true);
  }

  bool handleSyclSamplerType(FieldDecl *FD, QualType FieldTy) final {
    return handleSpecialType(FD, FieldTy);
  }

  RecordDecl *wrapField(FieldDecl *Field, QualType FieldTy) {
    RecordDecl *WrapperClass =
        SemaRef.getASTContext().buildImplicitRecord("__wrapper_class");
    WrapperClass->startDefinition();
    Field = FieldDecl::Create(
        SemaRef.getASTContext(), WrapperClass, SourceLocation(),
        SourceLocation(), /*Id=*/nullptr, FieldTy,
        SemaRef.getASTContext().getTrivialTypeSourceInfo(FieldTy,
                                                         SourceLocation()),
        /*BW=*/nullptr, /*Mutable=*/false, /*InitStyle=*/ICIS_NoInit);
    Field->setAccess(AS_public);
    WrapperClass->addDecl(Field);
    WrapperClass->completeDefinition();
    return WrapperClass;
  };

  bool handlePointerType(FieldDecl *FD, QualType FieldTy) final {
    // USM allows to use raw pointers instead of buffers/accessors, but these
    // pointers point to the specially allocated memory. For pointer fields we
    // add a kernel argument with the same type as field but global address
    // space, because OpenCL requires it.
    QualType PointeeTy = FieldTy->getPointeeType();
    Qualifiers Quals = PointeeTy.getQualifiers();
    auto AS = Quals.getAddressSpace();
    // Leave global_device and global_host address spaces as is to help FPGA
    // device in memory allocations
    if (AS != LangAS::opencl_global_device && AS != LangAS::opencl_global_host)
      Quals.setAddressSpace(LangAS::opencl_global);
    PointeeTy = SemaRef.getASTContext().getQualifiedType(
        PointeeTy.getUnqualifiedType(), Quals);
    QualType ModTy = SemaRef.getASTContext().getPointerType(PointeeTy);
    // When the kernel is generated, struct type kernel arguments are
    // decomposed; i.e. the parameters of the kernel are the fields of the
    // struct, and not the struct itself. This causes an error in the backend
    // when the struct field is a pointer, since non-USM pointers cannot be
    // passed directly. To work around this issue, all pointers inside the
    // struct are wrapped in a generated '__wrapper_class'.
    if (StructDepth) {
      RecordDecl *WrappedPointer = wrapField(FD, ModTy);
      ModTy = SemaRef.getASTContext().getRecordType(WrappedPointer);
    }

    addParam(FD, ModTy);
    return true;
  }

  bool handleSimpleArrayType(FieldDecl *FD, QualType FieldTy) final {
    // Arrays are always wrapped in a struct since they cannot be passed
    // directly.
    RecordDecl *WrappedArray = wrapField(FD, FieldTy);
    QualType ModTy = SemaRef.getASTContext().getRecordType(WrappedArray);
    addParam(FD, ModTy);
    return true;
  }

  bool handleScalarType(FieldDecl *FD, QualType FieldTy) final {
    addParam(FD, FieldTy);
    return true;
  }

  bool handleNonDecompStruct(const CXXRecordDecl *, FieldDecl *FD,
                             QualType Ty) final {
    addParam(FD, Ty);
    return true;
  }

  bool handleNonDecompStruct(const CXXRecordDecl *Base,
                             const CXXBaseSpecifier &BS, QualType Ty) final {
    addParam(BS, Ty);
    return true;
  }

  bool handleUnionType(FieldDecl *FD, QualType FieldTy) final {
    return handleScalarType(FD, FieldTy);
  }

  bool handleSyclHalfType(FieldDecl *FD, QualType FieldTy) final {
    addParam(FD, FieldTy);
    return true;
  }

  bool handleSyclStreamType(FieldDecl *FD, QualType FieldTy) final {
    addParam(FD, FieldTy);
    return true;
  }

  bool handleSyclStreamType(const CXXRecordDecl *, const CXXBaseSpecifier &,
                            QualType FieldTy) final {
    // FIXME SYCL stream should be usable as a base type
    // See https://github.com/intel/llvm/issues/1552
    return true;
  }

  void setBody(CompoundStmt *KB) { KernelDecl->setBody(KB); }

  FunctionDecl *getKernelDecl() { return KernelDecl; }

  llvm::ArrayRef<ParmVarDecl *> getParamVarDeclsForCurrentField() {
    return ArrayRef<ParmVarDecl *>(std::begin(Params) + LastParamIndex,
                                   std::end(Params));
  }
  using SyclKernelFieldHandler::handleSyclHalfType;
  using SyclKernelFieldHandler::handleSyclSamplerType;
};

class SyclKernelArgsSizeChecker : public SyclKernelFieldHandler {
  SourceLocation KernelLoc;
  unsigned SizeOfParams = 0;
  bool IsSIMD = false;

  void addParam(QualType ArgTy) {
    SizeOfParams +=
        SemaRef.getASTContext().getTypeSizeInChars(ArgTy).getQuantity();
  }

  bool handleSpecialType(QualType FieldTy) {
    const CXXRecordDecl *RecordDecl = FieldTy->getAsCXXRecordDecl();
    assert(RecordDecl && "The accessor/sampler must be a RecordDecl");
    const std::string &MethodName =
        IsSIMD ? InitESIMDMethodName : InitMethodName;
    CXXMethodDecl *InitMethod = getMethodByName(RecordDecl, MethodName);
    assert(InitMethod && "The accessor/sampler must have the __init method");
    for (const ParmVarDecl *Param : InitMethod->parameters())
      addParam(Param->getType());
    return true;
  }

public:
  static constexpr const bool VisitInsideSimpleContainers = false;
  SyclKernelArgsSizeChecker(Sema &S, SourceLocation Loc, bool IsSIMD)
      : SyclKernelFieldHandler(S), KernelLoc(Loc), IsSIMD(IsSIMD) {}

  ~SyclKernelArgsSizeChecker() {
    if (SizeOfParams > MaxKernelArgsSize)
      SemaRef.Diag(KernelLoc, diag::warn_sycl_kernel_too_big_args)
          << SizeOfParams << MaxKernelArgsSize;
  }

  bool handleSyclAccessorType(FieldDecl *FD, QualType FieldTy) final {
    return handleSpecialType(FieldTy);
  }

  bool handleSyclAccessorType(const CXXRecordDecl *, const CXXBaseSpecifier &,
                              QualType FieldTy) final {
    return handleSpecialType(FieldTy);
  }

  bool handleSyclSamplerType(FieldDecl *FD, QualType FieldTy) final {
    return handleSpecialType(FieldTy);
  }

  bool handleSyclSamplerType(const CXXRecordDecl *, const CXXBaseSpecifier &BS,
                             QualType FieldTy) final {
    return handleSpecialType(FieldTy);
  }

  bool handlePointerType(FieldDecl *FD, QualType FieldTy) final {
    addParam(FieldTy);
    return true;
  }

  bool handleScalarType(FieldDecl *FD, QualType FieldTy) final {
    addParam(FieldTy);
    return true;
  }

  bool handleSimpleArrayType(FieldDecl *FD, QualType FieldTy) final {
    addParam(FieldTy);
    return true;
  }

  bool handleNonDecompStruct(const CXXRecordDecl *, FieldDecl *FD,
                             QualType Ty) final {
    addParam(Ty);
    return true;
  }

  bool handleNonDecompStruct(const CXXRecordDecl *Base,
                             const CXXBaseSpecifier &BS, QualType Ty) final {
    addParam(Ty);
    return true;
  }

  bool handleUnionType(FieldDecl *FD, QualType FieldTy) final {
    return handleScalarType(FD, FieldTy);
  }

  bool handleSyclHalfType(FieldDecl *FD, QualType FieldTy) final {
    addParam(FieldTy);
    return true;
  }

  bool handleSyclStreamType(FieldDecl *FD, QualType FieldTy) final {
    addParam(FieldTy);
    return true;
  }
  bool handleSyclStreamType(const CXXRecordDecl *, const CXXBaseSpecifier &,
                            QualType FieldTy) final {
    addParam(FieldTy);
    return true;
  }
  using SyclKernelFieldHandler::handleSyclHalfType;
};

static const CXXMethodDecl *getOperatorParens(const CXXRecordDecl *Rec) {
  for (const auto *MD : Rec->methods()) {
    if (MD->getOverloadedOperator() == OO_Call)
      return MD;
  }
  return nullptr;
}

static bool isESIMDKernelType(const CXXRecordDecl *KernelObjType) {
  const CXXMethodDecl *OpParens = getOperatorParens(KernelObjType);
  return (OpParens != nullptr) && OpParens->hasAttr<SYCLSimdAttr>();
}

class SyclKernelBodyCreator : public SyclKernelFieldHandler {
  SyclKernelDeclCreator &DeclCreator;
  llvm::SmallVector<Stmt *, 16> BodyStmts;
  llvm::SmallVector<InitListExpr *, 16> CollectionInitExprs;
  llvm::SmallVector<Stmt *, 16> FinalizeStmts;
  // This collection contains the information required to add/remove information
  // about arrays as we enter them.  The InitializedEntity component is
  // necessary for initializing child members.  uin64_t is the index of the
  // current element being worked on, which is updated every time we visit
  // nextElement.
  llvm::SmallVector<std::pair<InitializedEntity, uint64_t>, 8> ArrayInfos;
  VarDecl *KernelObjClone;
  InitializedEntity VarEntity;
  const CXXRecordDecl *KernelObj;
  llvm::SmallVector<Expr *, 16> MemberExprBases;
  FunctionDecl *KernelCallerFunc;
  SourceLocation KernelCallerSrcLoc; // KernelCallerFunc source location.
  // Contains a count of how many containers we're in.  This is used by the
  // pointer-struct-wrapping code to ensure that we don't try to wrap
  // non-top-level pointers.
  uint64_t StructDepth = 0;

  // Using the statements/init expressions that we've created, this generates
  // the kernel body compound stmt. CompoundStmt needs to know its number of
  // statements in advance to allocate it, so we cannot do this as we go along.
  CompoundStmt *createKernelBody() {
    assert(CollectionInitExprs.size() == 1 &&
           "Should have been popped down to just the first one");
    KernelObjClone->setInit(CollectionInitExprs.back());
    Stmt *FunctionBody = KernelCallerFunc->getBody();

    ParmVarDecl *KernelObjParam = *(KernelCallerFunc->param_begin());

    // DeclRefExpr with valid source location but with decl which is not marked
    // as used is invalid.
    KernelObjClone->setIsUsed();
    std::pair<DeclaratorDecl *, DeclaratorDecl *> MappingPair =
        std::make_pair(KernelObjParam, KernelObjClone);

    // Push the Kernel function scope to ensure the scope isn't empty
    SemaRef.PushFunctionScope();
    KernelBodyTransform KBT(MappingPair, SemaRef);
    Stmt *NewBody = KBT.TransformStmt(FunctionBody).get();
    BodyStmts.push_back(NewBody);

    BodyStmts.insert(BodyStmts.end(), FinalizeStmts.begin(),
                     FinalizeStmts.end());
    return CompoundStmt::Create(SemaRef.getASTContext(), BodyStmts, {}, {});
  }

  void markParallelWorkItemCalls() {
    if (getKernelInvocationKind(KernelCallerFunc) ==
        InvokeParallelForWorkGroup) {
      FindPFWGLambdaFnVisitor V(KernelObj);
      V.TraverseStmt(KernelCallerFunc->getBody());
      CXXMethodDecl *WGLambdaFn = V.getLambdaFn();
      assert(WGLambdaFn && "PFWG lambda not found");
      // Mark the function that it "works" in a work group scope:
      // NOTE: In case of parallel_for_work_item the marker call itself is
      // marked with work item scope attribute, here  the '()' operator of the
      // object passed as parameter is marked. This is an optimization -
      // there are a lot of locals created at parallel_for_work_group
      // scope before calling the lambda - it is more efficient to have
      // all of them in the private address space rather then sharing via
      // the local AS. See parallel_for_work_group implementation in the
      // SYCL headers.
      if (!WGLambdaFn->hasAttr<SYCLScopeAttr>()) {
        WGLambdaFn->addAttr(SYCLScopeAttr::CreateImplicit(
            SemaRef.getASTContext(), SYCLScopeAttr::Level::WorkGroup));
        // Search and mark parallel_for_work_item calls:
        MarkWIScopeFnVisitor MarkWIScope(SemaRef.getASTContext());
        MarkWIScope.TraverseDecl(WGLambdaFn);
        // Now mark local variables declared in the PFWG lambda with work group
        // scope attribute
        addScopeAttrToLocalVars(*WGLambdaFn);
      }
    }
  }

  // Creates a DeclRefExpr to the ParmVar that represents the current field.
  Expr *createParamReferenceExpr() {
    ParmVarDecl *KernelParameter =
        DeclCreator.getParamVarDeclsForCurrentField()[0];

    QualType ParamType = KernelParameter->getOriginalType();
    Expr *DRE = SemaRef.BuildDeclRefExpr(KernelParameter, ParamType, VK_LValue,
                                         KernelCallerSrcLoc);
    return DRE;
  }

  // Creates a DeclRefExpr to the ParmVar that represents the current pointer
  // field.
  Expr *createPointerParamReferenceExpr(QualType PointerTy, bool Wrapped) {
    ParmVarDecl *KernelParameter =
        DeclCreator.getParamVarDeclsForCurrentField()[0];

    QualType ParamType = KernelParameter->getOriginalType();
    Expr *DRE = SemaRef.BuildDeclRefExpr(KernelParameter, ParamType, VK_LValue,
                                         KernelCallerSrcLoc);

    // Struct Type kernel arguments are decomposed. The pointer fields are
    // then wrapped inside a compiler generated struct. Therefore when
    // generating the initializers, we have to 'unwrap' the pointer.
    if (Wrapped) {
      CXXRecordDecl *WrapperStruct = ParamType->getAsCXXRecordDecl();
      // Pointer field wrapped inside __wrapper_class
      FieldDecl *Pointer = *(WrapperStruct->field_begin());
      DRE = buildMemberExpr(DRE, Pointer);
      ParamType = Pointer->getType();
    }

    DRE = ImplicitCastExpr::Create(SemaRef.Context, ParamType,
                                   CK_LValueToRValue, DRE, /*BasePath=*/nullptr,
                                   VK_RValue, FPOptionsOverride());

    if (PointerTy->getPointeeType().getAddressSpace() !=
        ParamType->getPointeeType().getAddressSpace())
      DRE = ImplicitCastExpr::Create(SemaRef.Context, PointerTy,
                                     CK_AddressSpaceConversion, DRE, nullptr,
                                     VK_RValue, FPOptionsOverride());

    return DRE;
  }

  Expr *createSimpleArrayParamReferenceExpr(QualType ArrayTy) {
    ParmVarDecl *KernelParameter =
        DeclCreator.getParamVarDeclsForCurrentField()[0];
    QualType ParamType = KernelParameter->getOriginalType();
    Expr *DRE = SemaRef.BuildDeclRefExpr(KernelParameter, ParamType, VK_LValue,
                                         KernelCallerSrcLoc);

    // Unwrap the array.
    CXXRecordDecl *WrapperStruct = ParamType->getAsCXXRecordDecl();
    FieldDecl *ArrayField = *(WrapperStruct->field_begin());
    return buildMemberExpr(DRE, ArrayField);
  }

  // Returns 'true' if the thing we're visiting (Based on the FD/QualType pair)
  // is an element of an array.  This will determine whether we do
  // MemberExprBases in some cases or not, AND determines how we initialize
  // values.
  bool isArrayElement(const FieldDecl *FD, QualType Ty) const {
    return !SemaRef.getASTContext().hasSameType(FD->getType(), Ty);
  }

  // Creates an initialized entity for a field/item. In the case where this is a
  // field, returns a normal member initializer, if we're in a sub-array of a MD
  // array, returns an element initializer.
  InitializedEntity getFieldEntity(FieldDecl *FD, QualType Ty) {
    if (isArrayElement(FD, Ty))
      return InitializedEntity::InitializeElement(SemaRef.getASTContext(),
                                                  ArrayInfos.back().second,
                                                  ArrayInfos.back().first);
    return InitializedEntity::InitializeMember(FD, &VarEntity);
  }

  void addFieldInit(FieldDecl *FD, QualType Ty, MultiExprArg ParamRef) {
    InitializationKind InitKind =
        InitializationKind::CreateCopy(KernelCallerSrcLoc, KernelCallerSrcLoc);
    addFieldInit(FD, Ty, ParamRef, InitKind);
  }

  void addFieldInit(FieldDecl *FD, QualType Ty, MultiExprArg ParamRef,
                    InitializationKind InitKind) {
    addFieldInit(FD, Ty, ParamRef, InitKind, getFieldEntity(FD, Ty));
  }

  void addFieldInit(FieldDecl *FD, QualType Ty, MultiExprArg ParamRef,
                    InitializationKind InitKind, InitializedEntity Entity) {
    InitializationSequence InitSeq(SemaRef, Entity, InitKind, ParamRef);
    ExprResult Init = InitSeq.Perform(SemaRef, Entity, InitKind, ParamRef);

    InitListExpr *ParentILE = CollectionInitExprs.back();
    ParentILE->updateInit(SemaRef.getASTContext(), ParentILE->getNumInits(),
                          Init.get());
  }

  void addBaseInit(const CXXBaseSpecifier &BS, QualType Ty,
                   InitializationKind InitKind) {
    InitializedEntity Entity = InitializedEntity::InitializeBase(
        SemaRef.Context, &BS, /*IsInheritedVirtualBase*/ false, &VarEntity);
    InitializationSequence InitSeq(SemaRef, Entity, InitKind, None);
    ExprResult Init = InitSeq.Perform(SemaRef, Entity, InitKind, None);

    InitListExpr *ParentILE = CollectionInitExprs.back();
    ParentILE->updateInit(SemaRef.getASTContext(), ParentILE->getNumInits(),
                          Init.get());
  }

  void addSimpleBaseInit(const CXXBaseSpecifier &BS, QualType Ty) {
    InitializationKind InitKind =
        InitializationKind::CreateCopy(KernelCallerSrcLoc, KernelCallerSrcLoc);

    InitializedEntity Entity = InitializedEntity::InitializeBase(
        SemaRef.Context, &BS, /*IsInheritedVirtualBase*/ false, &VarEntity);

    Expr *ParamRef = createParamReferenceExpr();
    InitializationSequence InitSeq(SemaRef, Entity, InitKind, ParamRef);
    ExprResult Init = InitSeq.Perform(SemaRef, Entity, InitKind, ParamRef);

    InitListExpr *ParentILE = CollectionInitExprs.back();
    ParentILE->updateInit(SemaRef.getASTContext(), ParentILE->getNumInits(),
                          Init.get());
  }

  // Adds an initializer that handles a simple initialization of a field.
  void addSimpleFieldInit(FieldDecl *FD, QualType Ty) {
    Expr *ParamRef = createParamReferenceExpr();
    addFieldInit(FD, Ty, ParamRef);
  }

  MemberExpr *buildMemberExpr(Expr *Base, ValueDecl *Member) {
    DeclAccessPair MemberDAP = DeclAccessPair::make(Member, AS_none);
    MemberExpr *Result = SemaRef.BuildMemberExpr(
        Base, /*IsArrow */ false, KernelCallerSrcLoc, NestedNameSpecifierLoc(),
        KernelCallerSrcLoc, Member, MemberDAP,
        /*HadMultipleCandidates*/ false,
        DeclarationNameInfo(Member->getDeclName(), KernelCallerSrcLoc),
        Member->getType(), VK_LValue, OK_Ordinary);
    return Result;
  }

  void addFieldMemberExpr(FieldDecl *FD, QualType Ty) {
    if (!isArrayElement(FD, Ty))
      MemberExprBases.push_back(buildMemberExpr(MemberExprBases.back(), FD));
  }

  void removeFieldMemberExpr(const FieldDecl *FD, QualType Ty) {
    if (!isArrayElement(FD, Ty))
      MemberExprBases.pop_back();
  }

  void createSpecialMethodCall(const CXXRecordDecl *RD, StringRef MethodName,
                               SmallVectorImpl<Stmt *> &AddTo) {
    CXXMethodDecl *Method = getMethodByName(RD, MethodName);
    if (!Method)
      return;

    unsigned NumParams = Method->getNumParams();
    llvm::SmallVector<Expr *, 4> ParamDREs(NumParams);
    llvm::ArrayRef<ParmVarDecl *> KernelParameters =
        DeclCreator.getParamVarDeclsForCurrentField();
    for (size_t I = 0; I < NumParams; ++I) {
      QualType ParamType = KernelParameters[I]->getOriginalType();
      ParamDREs[I] = SemaRef.BuildDeclRefExpr(KernelParameters[I], ParamType,
                                              VK_LValue, KernelCallerSrcLoc);
    }

    MemberExpr *MethodME = buildMemberExpr(MemberExprBases.back(), Method);

    QualType ResultTy = Method->getReturnType();
    ExprValueKind VK = Expr::getValueKindForType(ResultTy);
    ResultTy = ResultTy.getNonLValueExprType(SemaRef.Context);
    llvm::SmallVector<Expr *, 4> ParamStmts;
    const auto *Proto = cast<FunctionProtoType>(Method->getType());
    SemaRef.GatherArgumentsForCall(KernelCallerSrcLoc, Method, Proto, 0,
                                   ParamDREs, ParamStmts);
    // [kernel_obj or wrapper object].accessor.__init(_ValueType*,
    // range<int>, range<int>, id<int>)
    AddTo.push_back(CXXMemberCallExpr::Create(
        SemaRef.Context, MethodME, ParamStmts, ResultTy, VK, KernelCallerSrcLoc,
        FPOptionsOverride()));
  }

  // Creates an empty InitListExpr of the correct number of child-inits
  // of this to append into.
  void addCollectionInitListExpr(const CXXRecordDecl *RD) {
    const ASTRecordLayout &Info =
        SemaRef.getASTContext().getASTRecordLayout(RD);
    uint64_t NumInitExprs = Info.getFieldCount() + RD->getNumBases();
    addCollectionInitListExpr(QualType(RD->getTypeForDecl(), 0), NumInitExprs);
  }

  InitListExpr *createInitListExpr(const CXXRecordDecl *RD) {
    const ASTRecordLayout &Info =
        SemaRef.getASTContext().getASTRecordLayout(RD);
    uint64_t NumInitExprs = Info.getFieldCount() + RD->getNumBases();
    return createInitListExpr(QualType(RD->getTypeForDecl(), 0), NumInitExprs);
  }

  InitListExpr *createInitListExpr(QualType InitTy, uint64_t NumChildInits) {
    InitListExpr *ILE = new (SemaRef.getASTContext()) InitListExpr(
        SemaRef.getASTContext(), KernelCallerSrcLoc, {}, KernelCallerSrcLoc);
    ILE->reserveInits(SemaRef.getASTContext(), NumChildInits);
    ILE->setType(InitTy);

    return ILE;
  }

  // Create an empty InitListExpr of the type/size for the rest of the visitor
  // to append into.
  void addCollectionInitListExpr(QualType InitTy, uint64_t NumChildInits) {

    InitListExpr *ILE = createInitListExpr(InitTy, NumChildInits);
    InitListExpr *ParentILE = CollectionInitExprs.back();
    ParentILE->updateInit(SemaRef.getASTContext(), ParentILE->getNumInits(),
                          ILE);

    CollectionInitExprs.push_back(ILE);
  }

  // FIXME Avoid creation of kernel obj clone.
  // See https://github.com/intel/llvm/issues/1544 for details.
  static VarDecl *createKernelObjClone(ASTContext &Ctx, DeclContext *DC,
                                       const CXXRecordDecl *KernelObj) {
    TypeSourceInfo *TSInfo =
        KernelObj->isLambda() ? KernelObj->getLambdaTypeInfo() : nullptr;
    VarDecl *VD = VarDecl::Create(
        Ctx, DC, KernelObj->getLocation(), KernelObj->getLocation(),
        KernelObj->getIdentifier(), QualType(KernelObj->getTypeForDecl(), 0),
        TSInfo, SC_None);

    return VD;
  }

  const std::string &getInitMethodName() const {
    bool IsSIMDKernel = isESIMDKernelType(KernelObj);
    return IsSIMDKernel ? InitESIMDMethodName : InitMethodName;
  }

  // Default inits the type, then calls the init-method in the body.
  bool handleSpecialType(FieldDecl *FD, QualType Ty) {
    addFieldInit(FD, Ty, None,
                 InitializationKind::CreateDefault(KernelCallerSrcLoc));

    addFieldMemberExpr(FD, Ty);

    const auto *RecordDecl = Ty->getAsCXXRecordDecl();
    createSpecialMethodCall(RecordDecl, getInitMethodName(), BodyStmts);

    removeFieldMemberExpr(FD, Ty);

    return true;
  }

  bool handleSpecialType(const CXXBaseSpecifier &BS, QualType Ty) {
    const auto *RecordDecl = Ty->getAsCXXRecordDecl();
    addBaseInit(BS, Ty, InitializationKind::CreateDefault(KernelCallerSrcLoc));
    createSpecialMethodCall(RecordDecl, getInitMethodName(), BodyStmts);
    return true;
  }

public:
  static constexpr const bool VisitInsideSimpleContainers = false;
  SyclKernelBodyCreator(Sema &S, SyclKernelDeclCreator &DC,
                        const CXXRecordDecl *KernelObj,
                        FunctionDecl *KernelCallerFunc)
      : SyclKernelFieldHandler(S), DeclCreator(DC),
        KernelObjClone(createKernelObjClone(S.getASTContext(),
                                            DC.getKernelDecl(), KernelObj)),
        VarEntity(InitializedEntity::InitializeVariable(KernelObjClone)),
        KernelObj(KernelObj), KernelCallerFunc(KernelCallerFunc),
        KernelCallerSrcLoc(KernelCallerFunc->getLocation()) {
    CollectionInitExprs.push_back(createInitListExpr(KernelObj));
    markParallelWorkItemCalls();

    Stmt *DS = new (S.Context) DeclStmt(DeclGroupRef(KernelObjClone),
                                        KernelCallerSrcLoc, KernelCallerSrcLoc);
    BodyStmts.push_back(DS);
    DeclRefExpr *KernelObjCloneRef = DeclRefExpr::Create(
        S.Context, NestedNameSpecifierLoc(), KernelCallerSrcLoc, KernelObjClone,
        false, DeclarationNameInfo(), QualType(KernelObj->getTypeForDecl(), 0),
        VK_LValue);
    MemberExprBases.push_back(KernelObjCloneRef);
  }

  ~SyclKernelBodyCreator() {
    CompoundStmt *KernelBody = createKernelBody();
    DeclCreator.setBody(KernelBody);
  }

  bool handleSyclAccessorType(FieldDecl *FD, QualType Ty) final {
    return handleSpecialType(FD, Ty);
  }

  bool handleSyclAccessorType(const CXXRecordDecl *, const CXXBaseSpecifier &BS,
                              QualType Ty) final {
    return handleSpecialType(BS, Ty);
  }

  bool handleSyclSamplerType(FieldDecl *FD, QualType Ty) final {
    return handleSpecialType(FD, Ty);
  }

  bool handleSyclSpecConstantType(FieldDecl *FD, QualType Ty) final {
    return handleSpecialType(FD, Ty);
  }

  bool handleSyclStreamType(FieldDecl *FD, QualType Ty) final {
    // Streams just get copied as a new init.
    addSimpleFieldInit(FD, Ty);
    return true;
  }

  bool handleSyclStreamType(const CXXRecordDecl *, const CXXBaseSpecifier &BS,
                            QualType Ty) final {
    // FIXME SYCL stream should be usable as a base type
    // See https://github.com/intel/llvm/issues/1552
    return true;
  }

  bool handleSyclHalfType(FieldDecl *FD, QualType Ty) final {
    addSimpleFieldInit(FD, Ty);
    return true;
  }

  bool handlePointerType(FieldDecl *FD, QualType FieldTy) final {
    Expr *PointerRef =
        createPointerParamReferenceExpr(FieldTy, StructDepth != 0);
    addFieldInit(FD, FieldTy, PointerRef);
    return true;
  }

  bool handleSimpleArrayType(FieldDecl *FD, QualType FieldTy) final {
    Expr *ArrayRef = createSimpleArrayParamReferenceExpr(FieldTy);
    InitializationKind InitKind = InitializationKind::CreateDirect({}, {}, {});

    InitializedEntity Entity =
        InitializedEntity::InitializeMember(FD, &VarEntity, /*Implicit*/ true);

    addFieldInit(FD, FieldTy, ArrayRef, InitKind, Entity);
    return true;
  }

  bool handleNonDecompStruct(const CXXRecordDecl *, FieldDecl *FD,
                             QualType Ty) final {
    addSimpleFieldInit(FD, Ty);
    return true;
  }

  bool handleNonDecompStruct(const CXXRecordDecl *Base,
                             const CXXBaseSpecifier &BS, QualType Ty) final {
    addSimpleBaseInit(BS, Ty);
    return true;
  }

  bool handleScalarType(FieldDecl *FD, QualType FieldTy) final {
    addSimpleFieldInit(FD, FieldTy);
    return true;
  }

  bool handleUnionType(FieldDecl *FD, QualType FieldTy) final {
    addSimpleFieldInit(FD, FieldTy);
    return true;
  }

  bool enterStream(const CXXRecordDecl *RD, FieldDecl *FD, QualType Ty) final {
    ++StructDepth;
    // Add a dummy init expression to catch the accessor initializers.
    const auto *StreamDecl = Ty->getAsCXXRecordDecl();
    CollectionInitExprs.push_back(createInitListExpr(StreamDecl));

    addFieldMemberExpr(FD, Ty);
    return true;
  }

  bool leaveStream(const CXXRecordDecl *RD, FieldDecl *FD, QualType Ty) final {
    --StructDepth;
    // Stream requires that its 'init' calls happen after its accessors init
    // calls, so add them here instead.
    const auto *StreamDecl = Ty->getAsCXXRecordDecl();

    createSpecialMethodCall(StreamDecl, getInitMethodName(), BodyStmts);
    createSpecialMethodCall(StreamDecl, FinalizeMethodName, FinalizeStmts);

    removeFieldMemberExpr(FD, Ty);

    CollectionInitExprs.pop_back();
    return true;
  }

  bool enterStruct(const CXXRecordDecl *RD, FieldDecl *FD, QualType Ty) final {
    ++StructDepth;
    addCollectionInitListExpr(Ty->getAsCXXRecordDecl());

    addFieldMemberExpr(FD, Ty);
    return true;
  }

  bool leaveStruct(const CXXRecordDecl *, FieldDecl *FD, QualType Ty) final {
    --StructDepth;
    CollectionInitExprs.pop_back();

    removeFieldMemberExpr(FD, Ty);
    return true;
  }

  bool enterStruct(const CXXRecordDecl *RD, const CXXBaseSpecifier &BS,
                   QualType) final {
    ++StructDepth;

    CXXCastPath BasePath;
    QualType DerivedTy(RD->getTypeForDecl(), 0);
    QualType BaseTy = BS.getType();
    SemaRef.CheckDerivedToBaseConversion(DerivedTy, BaseTy, KernelCallerSrcLoc,
                                         SourceRange(), &BasePath,
                                         /*IgnoreBaseAccess*/ true);
    auto Cast = ImplicitCastExpr::Create(
        SemaRef.Context, BaseTy, CK_DerivedToBase, MemberExprBases.back(),
        /* CXXCastPath=*/&BasePath, VK_LValue, FPOptionsOverride());
    MemberExprBases.push_back(Cast);

    addCollectionInitListExpr(BaseTy->getAsCXXRecordDecl());
    return true;
  }

  bool leaveStruct(const CXXRecordDecl *RD, const CXXBaseSpecifier &BS,
                   QualType) final {
    --StructDepth;
    MemberExprBases.pop_back();
    CollectionInitExprs.pop_back();
    return true;
  }

  bool enterArray(FieldDecl *FD, QualType ArrayType,
                  QualType ElementType) final {
    uint64_t ArraySize = SemaRef.getASTContext()
                             .getAsConstantArrayType(ArrayType)
                             ->getSize()
                             .getZExtValue();
    addCollectionInitListExpr(ArrayType, ArraySize);
    ArrayInfos.emplace_back(getFieldEntity(FD, ArrayType), 0);

    // If this is the top-level array, we need to make a MemberExpr in addition
    // to an array subscript.
    addFieldMemberExpr(FD, ArrayType);
    return true;
  }

  bool nextElement(QualType, uint64_t Index) final {
    ArrayInfos.back().second = Index;

    // Pop off the last member expr base.
    if (Index != 0)
      MemberExprBases.pop_back();

    QualType SizeT = SemaRef.getASTContext().getSizeType();

    llvm::APInt IndexVal{
        static_cast<unsigned>(SemaRef.getASTContext().getTypeSize(SizeT)),
        Index, SizeT->isSignedIntegerType()};

    auto IndexLiteral = IntegerLiteral::Create(
        SemaRef.getASTContext(), IndexVal, SizeT, KernelCallerSrcLoc);

    ExprResult IndexExpr = SemaRef.CreateBuiltinArraySubscriptExpr(
        MemberExprBases.back(), KernelCallerSrcLoc, IndexLiteral,
        KernelCallerSrcLoc);

    assert(!IndexExpr.isInvalid());
    MemberExprBases.push_back(IndexExpr.get());
    return true;
  }

  bool leaveArray(FieldDecl *FD, QualType ArrayType,
                  QualType ElementType) final {
    CollectionInitExprs.pop_back();
    ArrayInfos.pop_back();

    assert(
        !SemaRef.getASTContext().getAsConstantArrayType(ArrayType)->getSize() ==
            0 &&
        "Constant arrays must have at least 1 element");
    // Remove the IndexExpr.
    MemberExprBases.pop_back();

    // Remove the field access expr as well.
    removeFieldMemberExpr(FD, ArrayType);
    return true;
  }

  using SyclKernelFieldHandler::handleSyclHalfType;
  using SyclKernelFieldHandler::handleSyclSamplerType;
};

class SyclKernelIntHeaderCreator : public SyclKernelFieldHandler {
  SYCLIntegrationHeader &Header;
  int64_t CurOffset = 0;
  llvm::SmallVector<size_t, 16> ArrayBaseOffsets;
  int StructDepth = 0;

  // A series of functions to calculate the change in offset based on the type.
  int64_t offsetOf(const FieldDecl *FD, QualType ArgTy) const {
    return isArrayElement(FD, ArgTy)
               ? 0
               : SemaRef.getASTContext().getFieldOffset(FD) / 8;
  }

  int64_t offsetOf(const CXXRecordDecl *RD, const CXXRecordDecl *Base) const {
    const ASTRecordLayout &Layout =
        SemaRef.getASTContext().getASTRecordLayout(RD);
    return Layout.getBaseClassOffset(Base).getQuantity();
  }

  void addParam(const FieldDecl *FD, QualType ArgTy,
                SYCLIntegrationHeader::kernel_param_kind_t Kind) {
    addParam(ArgTy, Kind, offsetOf(FD, ArgTy));
  }
  void addParam(QualType ArgTy, SYCLIntegrationHeader::kernel_param_kind_t Kind,
                uint64_t OffsetAdj) {
    uint64_t Size;
    Size = SemaRef.getASTContext().getTypeSizeInChars(ArgTy).getQuantity();
    Header.addParamDesc(Kind, static_cast<unsigned>(Size),
                        static_cast<unsigned>(CurOffset + OffsetAdj));
  }

  // Returns 'true' if the thing we're visiting (Based on the FD/QualType pair)
  // is an element of an array.  This will determine whether we do
  // MemberExprBases in some cases or not, AND determines how we initialize
  // values.
  bool isArrayElement(const FieldDecl *FD, QualType Ty) const {
    return !SemaRef.getASTContext().hasSameType(FD->getType(), Ty);
  }

  // Sets a flag if the kernel is a parallel_for that calls the
  // free function API "this_item".
  void setThisItemIsCalled(const CXXRecordDecl *KernelObj,
                           FunctionDecl *KernelFunc) {
    if (getKernelInvocationKind(KernelFunc) != InvokeParallelFor)
      return;

    const CXXMethodDecl *WGLambdaFn = getOperatorParens(KernelObj);
    if (!WGLambdaFn)
      return;

    // The call graph for this translation unit.
    CallGraph SYCLCG;
    SYCLCG.addToCallGraph(SemaRef.getASTContext().getTranslationUnitDecl());
    using ChildParentPair =
        std::pair<const FunctionDecl *, const FunctionDecl *>;
    llvm::SmallPtrSet<const FunctionDecl *, 16> Visited;
    llvm::SmallVector<ChildParentPair, 16> WorkList;
    WorkList.push_back({WGLambdaFn, nullptr});

    while (!WorkList.empty()) {
      const FunctionDecl *FD = WorkList.back().first;
      WorkList.pop_back();
      if (!Visited.insert(FD).second)
        continue; // We've already seen this Decl

      // Check whether this call is to free functions (sycl::this_item(),
      // this_id, etc.).
      if (Util::isSyclFunction(FD, "this_id")) {
        Header.setCallsThisId(true);
        return;
      }
      if (Util::isSyclFunction(FD, "this_item")) {
        Header.setCallsThisItem(true);
        return;
      }
      if (Util::isSyclFunction(FD, "this_nd_item")) {
        Header.setCallsThisNDItem(true);
        return;
      }
      if (Util::isSyclFunction(FD, "this_group")) {
        Header.setCallsThisGroup(true);
        return;
      }

      CallGraphNode *N = SYCLCG.getNode(FD);
      if (!N)
        continue;

      for (const CallGraphNode *CI : *N) {
        if (auto *Callee = dyn_cast<FunctionDecl>(CI->getDecl())) {
          Callee = Callee->getMostRecentDecl();
          if (!Visited.count(Callee))
            WorkList.push_back({Callee, FD});
        }
      }
    }
  }

public:
  static constexpr const bool VisitInsideSimpleContainers = false;
  SyclKernelIntHeaderCreator(Sema &S, SYCLIntegrationHeader &H,
                             const CXXRecordDecl *KernelObj, QualType NameType,
                             StringRef Name, StringRef StableName,
                             FunctionDecl *KernelFunc)
      : SyclKernelFieldHandler(S), Header(H) {
    bool IsSIMDKernel = isESIMDKernelType(KernelObj);
    Header.startKernel(Name, NameType, StableName, KernelObj->getLocation(),
                       IsSIMDKernel);
    setThisItemIsCalled(KernelObj, KernelFunc);
  }

  bool handleSyclAccessorType(const CXXRecordDecl *RD,
                              const CXXBaseSpecifier &BC,
                              QualType FieldTy) final {
    const auto *AccTy =
        cast<ClassTemplateSpecializationDecl>(FieldTy->getAsRecordDecl());
    assert(AccTy->getTemplateArgs().size() >= 2 &&
           "Incorrect template args for Accessor Type");
    int Dims = static_cast<int>(
        AccTy->getTemplateArgs()[1].getAsIntegral().getExtValue());
    int Info = getAccessTarget(AccTy) | (Dims << 11);
    Header.addParamDesc(SYCLIntegrationHeader::kind_accessor, Info,
                        CurOffset +
                            offsetOf(RD, BC.getType()->getAsCXXRecordDecl()));
    return true;
  }

  bool handleSyclAccessorType(FieldDecl *FD, QualType FieldTy) final {
    const auto *AccTy =
        cast<ClassTemplateSpecializationDecl>(FieldTy->getAsRecordDecl());
    assert(AccTy->getTemplateArgs().size() >= 2 &&
           "Incorrect template args for Accessor Type");
    int Dims = static_cast<int>(
        AccTy->getTemplateArgs()[1].getAsIntegral().getExtValue());
    int Info = getAccessTarget(AccTy) | (Dims << 11);

    Header.addParamDesc(SYCLIntegrationHeader::kind_accessor, Info,
                        CurOffset + offsetOf(FD, FieldTy));
    return true;
  }

  bool handleSyclSamplerType(FieldDecl *FD, QualType FieldTy) final {
    const auto *SamplerTy = FieldTy->getAsCXXRecordDecl();
    assert(SamplerTy && "Sampler type must be a C++ record type");
    CXXMethodDecl *InitMethod = getMethodByName(SamplerTy, InitMethodName);
    assert(InitMethod && "sampler must have __init method");

    // sampler __init method has only one argument
    const ParmVarDecl *SamplerArg = InitMethod->getParamDecl(0);
    assert(SamplerArg && "sampler __init method must have sampler parameter");

    // For samplers, we do some special work to ONLY initialize the first item
    // to the InitMethod as a performance improvement presumably, so the normal
    // offsetOf calculation wouldn't work correctly. Therefore, we need to call
    // a version of addParam where we calculate the offset based on the true
    // FieldDecl/FieldType pair, rather than the SampleArg type.
    addParam(SamplerArg->getType(), SYCLIntegrationHeader::kind_sampler,
             offsetOf(FD, FieldTy));
    return true;
  }

  bool handleSyclSpecConstantType(FieldDecl *FD, QualType FieldTy) final {
    const TemplateArgumentList &TemplateArgs =
        cast<ClassTemplateSpecializationDecl>(FieldTy->getAsRecordDecl())
            ->getTemplateInstantiationArgs();
    assert(TemplateArgs.size() == 2 &&
           "Incorrect template args for spec constant type");
    // Get specialization constant ID type, which is the second template
    // argument.
    QualType SpecConstIDTy = TemplateArgs.get(1).getAsType().getCanonicalType();
    const std::string SpecConstName = PredefinedExpr::ComputeName(
        SemaRef.getASTContext(), PredefinedExpr::UniqueStableNameType,
        SpecConstIDTy);
    Header.addSpecConstant(SpecConstName, SpecConstIDTy);
    return true;
  }

  bool handlePointerType(FieldDecl *FD, QualType FieldTy) final {
    addParam(FD, FieldTy,
             ((StructDepth) ? SYCLIntegrationHeader::kind_std_layout
                            : SYCLIntegrationHeader::kind_pointer));
    return true;
  }

  bool handleScalarType(FieldDecl *FD, QualType FieldTy) final {
    addParam(FD, FieldTy, SYCLIntegrationHeader::kind_std_layout);
    return true;
  }

  bool handleSimpleArrayType(FieldDecl *FD, QualType FieldTy) final {
    // Arrays are always wrapped inside of structs, so just treat it as a simple
    // struct.
    addParam(FD, FieldTy, SYCLIntegrationHeader::kind_std_layout);
    return true;
  }

  bool handleNonDecompStruct(const CXXRecordDecl *, FieldDecl *FD,
                             QualType Ty) final {
    addParam(FD, Ty, SYCLIntegrationHeader::kind_std_layout);
    return true;
  }

  bool handleNonDecompStruct(const CXXRecordDecl *Base,
                             const CXXBaseSpecifier &, QualType Ty) final {
    addParam(Ty, SYCLIntegrationHeader::kind_std_layout,
             offsetOf(Base, Ty->getAsCXXRecordDecl()));
    return true;
  }

  bool handleUnionType(FieldDecl *FD, QualType FieldTy) final {
    return handleScalarType(FD, FieldTy);
  }

  bool handleSyclStreamType(FieldDecl *FD, QualType FieldTy) final {
    addParam(FD, FieldTy, SYCLIntegrationHeader::kind_std_layout);
    return true;
  }

  bool handleSyclStreamType(const CXXRecordDecl *, const CXXBaseSpecifier &BC,
                            QualType FieldTy) final {
    // FIXME SYCL stream should be usable as a base type
    // See https://github.com/intel/llvm/issues/1552
    return true;
  }

  bool handleSyclHalfType(FieldDecl *FD, QualType FieldTy) final {
    addParam(FD, FieldTy, SYCLIntegrationHeader::kind_std_layout);
    return true;
  }

  bool enterStream(const CXXRecordDecl *, FieldDecl *FD, QualType Ty) final {
    ++StructDepth;
    CurOffset += offsetOf(FD, Ty);
    return true;
  }

  bool leaveStream(const CXXRecordDecl *, FieldDecl *FD, QualType Ty) final {
    --StructDepth;
    CurOffset -= offsetOf(FD, Ty);
    return true;
  }

  bool enterStruct(const CXXRecordDecl *, FieldDecl *FD, QualType Ty) final {
    ++StructDepth;
    CurOffset += offsetOf(FD, Ty);
    return true;
  }

  bool leaveStruct(const CXXRecordDecl *, FieldDecl *FD, QualType Ty) final {
    --StructDepth;
    CurOffset -= offsetOf(FD, Ty);
    return true;
  }

  bool enterStruct(const CXXRecordDecl *RD, const CXXBaseSpecifier &BS,
                   QualType) final {
    CurOffset += offsetOf(RD, BS.getType()->getAsCXXRecordDecl());
    return true;
  }

  bool leaveStruct(const CXXRecordDecl *RD, const CXXBaseSpecifier &BS,
                   QualType) final {
    CurOffset -= offsetOf(RD, BS.getType()->getAsCXXRecordDecl());
    return true;
  }

  bool enterArray(FieldDecl *FD, QualType ArrayTy, QualType) final {
    ArrayBaseOffsets.push_back(CurOffset + offsetOf(FD, ArrayTy));
    return true;
  }

  bool nextElement(QualType ET, uint64_t Index) final {
    int64_t Size = SemaRef.getASTContext().getTypeSizeInChars(ET).getQuantity();
    CurOffset = ArrayBaseOffsets.back() + Size * Index;
    return true;
  }

  bool leaveArray(FieldDecl *FD, QualType ArrayTy, QualType) final {
    CurOffset = ArrayBaseOffsets.pop_back_val();
    CurOffset -= offsetOf(FD, ArrayTy);
    return true;
  }

  using SyclKernelFieldHandler::enterStruct;
  using SyclKernelFieldHandler::handleSyclHalfType;
  using SyclKernelFieldHandler::handleSyclSamplerType;
  using SyclKernelFieldHandler::leaveStruct;
};

} // namespace

class SYCLKernelNameTypeVisitor
    : public TypeVisitor<SYCLKernelNameTypeVisitor>,
      public ConstTemplateArgumentVisitor<SYCLKernelNameTypeVisitor> {
  Sema &S;
  SourceLocation KernelInvocationFuncLoc;
  QualType KernelNameType;
  using InnerTypeVisitor = TypeVisitor<SYCLKernelNameTypeVisitor>;
  using InnerTemplArgVisitor =
      ConstTemplateArgumentVisitor<SYCLKernelNameTypeVisitor>;
  bool IsInvalid = false;

  void VisitTemplateArgs(ArrayRef<TemplateArgument> Args) {
    for (auto &A : Args)
      Visit(A);
  }

public:
  SYCLKernelNameTypeVisitor(Sema &S, SourceLocation KernelInvocationFuncLoc,
                            QualType KernelNameType)
      : S(S), KernelInvocationFuncLoc(KernelInvocationFuncLoc),
        KernelNameType(KernelNameType) {}

  bool isValid() { return !IsInvalid; }

  void Visit(QualType T) {
    if (T.isNull())
      return;
    const CXXRecordDecl *RD = T->getAsCXXRecordDecl();
    if (!RD) {
      if (T->isNullPtrType()) {
        S.Diag(KernelInvocationFuncLoc, diag::err_sycl_kernel_incorrectly_named)
            << KernelNameType;
        S.Diag(KernelInvocationFuncLoc, diag::note_invalid_type_in_sycl_kernel)
            << /* kernel name cannot be a type in the std namespace */ 2 << T;
        IsInvalid = true;
      }
      return;
    }
    // If KernelNameType has template args visit each template arg via
    // ConstTemplateArgumentVisitor
    if (const auto *TSD = dyn_cast<ClassTemplateSpecializationDecl>(RD)) {
      ArrayRef<TemplateArgument> Args = TSD->getTemplateArgs().asArray();
      VisitTemplateArgs(Args);
    } else {
      InnerTypeVisitor::Visit(T.getTypePtr());
    }
  }

  void Visit(const TemplateArgument &TA) {
    if (TA.isNull())
      return;
    InnerTemplArgVisitor::Visit(TA);
  }

  void VisitEnumType(const EnumType *T) {
    const EnumDecl *ED = T->getDecl();
    if (!ED->isScoped() && !ED->isFixed()) {
      S.Diag(KernelInvocationFuncLoc, diag::err_sycl_kernel_incorrectly_named)
          << KernelNameType;
      S.Diag(KernelInvocationFuncLoc, diag::note_invalid_type_in_sycl_kernel)
          << /* Unscoped enum requires fixed underlying type */ 1
          << QualType(ED->getTypeForDecl(), 0);
      IsInvalid = true;
    }
  }

  void VisitRecordType(const RecordType *T) {
    return VisitTagDecl(T->getDecl());
  }

  void VisitTagDecl(const TagDecl *Tag) {
    bool UnnamedLambdaEnabled =
        S.getASTContext().getLangOpts().SYCLUnnamedLambda;
    const DeclContext *DeclCtx = Tag->getDeclContext();
    if (DeclCtx && !UnnamedLambdaEnabled) {
      auto *NameSpace = dyn_cast_or_null<NamespaceDecl>(DeclCtx);
      if (NameSpace && NameSpace->isStdNamespace()) {
        S.Diag(KernelInvocationFuncLoc, diag::err_sycl_kernel_incorrectly_named)
            << KernelNameType;
        S.Diag(KernelInvocationFuncLoc, diag::note_invalid_type_in_sycl_kernel)
            << /* kernel name cannot be a type in the std namespace */ 2
            << QualType(Tag->getTypeForDecl(), 0);
        IsInvalid = true;
        return;
      }
      if (!DeclCtx->isTranslationUnit() && !isa<NamespaceDecl>(DeclCtx)) {
        const bool KernelNameIsMissing = Tag->getName().empty();
        if (KernelNameIsMissing) {
          S.Diag(KernelInvocationFuncLoc,
                 diag::err_sycl_kernel_incorrectly_named)
              << KernelNameType;
          S.Diag(KernelInvocationFuncLoc,
                 diag::note_invalid_type_in_sycl_kernel)
              << /* unnamed type used in a SYCL kernel name */ 3;
          IsInvalid = true;
          return;
        }
        if (Tag->isCompleteDefinition()) {
          S.Diag(KernelInvocationFuncLoc,
                 diag::err_sycl_kernel_incorrectly_named)
              << KernelNameType;
          S.Diag(KernelInvocationFuncLoc,
                 diag::note_invalid_type_in_sycl_kernel)
              << /* kernel name is not globally-visible */ 0
              << QualType(Tag->getTypeForDecl(), 0);
          IsInvalid = true;
        } else {
          S.Diag(KernelInvocationFuncLoc, diag::warn_sycl_implicit_decl);
          S.Diag(Tag->getSourceRange().getBegin(), diag::note_previous_decl)
              << Tag->getName();
        }
      }
    }
  }

  void VisitTypeTemplateArgument(const TemplateArgument &TA) {
    QualType T = TA.getAsType();
    if (const auto *ET = T->getAs<EnumType>())
      VisitEnumType(ET);
    else
      Visit(T);
  }

  void VisitIntegralTemplateArgument(const TemplateArgument &TA) {
    QualType T = TA.getIntegralType();
    if (const EnumType *ET = T->getAs<EnumType>())
      VisitEnumType(ET);
  }

  void VisitTemplateTemplateArgument(const TemplateArgument &TA) {
    TemplateDecl *TD = TA.getAsTemplate().getAsTemplateDecl();
    assert(TD && "template declaration must be available");
    TemplateParameterList *TemplateParams = TD->getTemplateParameters();
    for (NamedDecl *P : *TemplateParams) {
      if (NonTypeTemplateParmDecl *TemplateParam =
              dyn_cast<NonTypeTemplateParmDecl>(P))
        if (const EnumType *ET = TemplateParam->getType()->getAs<EnumType>())
          VisitEnumType(ET);
    }
  }

  void VisitPackTemplateArgument(const TemplateArgument &TA) {
    VisitTemplateArgs(TA.getPackAsArray());
  }
};

void Sema::CheckSYCLKernelCall(FunctionDecl *KernelFunc, SourceRange CallLoc,
                               ArrayRef<const Expr *> Args) {
  const CXXRecordDecl *KernelObj = getKernelObjectType(KernelFunc);
  QualType KernelNameType =
      calculateKernelNameType(getASTContext(), KernelFunc);
  if (!KernelObj) {
    Diag(Args[0]->getExprLoc(), diag::err_sycl_kernel_not_function_object);
    KernelFunc->setInvalidDecl();
    return;
  }

  if (KernelObj->isLambda()) {
    for (const LambdaCapture &LC : KernelObj->captures())
      if (LC.capturesThis() && LC.isImplicit()) {
        Diag(LC.getLocation(), diag::err_implicit_this_capture);
        Diag(CallLoc.getBegin(), diag::note_used_here);
        KernelFunc->setInvalidDecl();
      }
  }

  // check that calling kernel conforms to spec
  QualType KernelParamTy = KernelFunc->getParamDecl(0)->getType();
  if (KernelParamTy->isReferenceType()) {
    // passing by reference, so emit warning if not using SYCL 2020
    if (LangOpts.getSYCLVersion() < LangOptions::SYCL_2020)
      Diag(KernelFunc->getLocation(), diag::warn_sycl_pass_by_reference_future);
  } else {
    // passing by value.  emit warning if using SYCL 2020 or greater
    if (LangOpts.getSYCLVersion() > LangOptions::SYCL_2017)
      Diag(KernelFunc->getLocation(), diag::warn_sycl_pass_by_value_deprecated);
  }

  // Do not visit invalid kernel object.
  if (KernelObj->isInvalidDecl())
    return;

  SyclKernelDecompMarker DecompMarker(*this);
  SyclKernelFieldChecker FieldChecker(*this);
  SyclKernelUnionChecker UnionChecker(*this);

  bool IsSIMDKernel = isESIMDKernelType(KernelObj);
  SyclKernelArgsSizeChecker ArgsSizeChecker(*this, Args[0]->getExprLoc(),
                                            IsSIMDKernel);

  KernelObjVisitor Visitor{*this};
  SYCLKernelNameTypeVisitor KernelNameTypeVisitor(*this, Args[0]->getExprLoc(),
                                                  KernelNameType);

  DiagnosingSYCLKernel = true;

  // Emit diagnostics for SYCL device kernels only
  if (LangOpts.SYCLIsDevice)
    KernelNameTypeVisitor.Visit(KernelNameType);
  Visitor.VisitRecordBases(KernelObj, FieldChecker, UnionChecker, DecompMarker);
  Visitor.VisitRecordFields(KernelObj, FieldChecker, UnionChecker,
                            DecompMarker);
  // ArgSizeChecker needs to happen after DecompMarker has completed, since it
  // cares about the decomp attributes. DecompMarker cannot run before the
  // others, since it counts on the FieldChecker to make sure it is visiting
  // valid arrays/etc. Thus, ArgSizeChecker has its own visitation.
  if (FieldChecker.isValid() && UnionChecker.isValid()) {
    Visitor.VisitRecordBases(KernelObj, ArgsSizeChecker);
    Visitor.VisitRecordFields(KernelObj, ArgsSizeChecker);
  }
  DiagnosingSYCLKernel = false;
  // Set the kernel function as invalid, if any of the checkers fail validation.
  if (!FieldChecker.isValid() || !UnionChecker.isValid() ||
      !KernelNameTypeVisitor.isValid())
    KernelFunc->setInvalidDecl();
}

// Generates the OpenCL kernel using KernelCallerFunc (kernel caller
// function) defined is SYCL headers.
// Generated OpenCL kernel contains the body of the kernel caller function,
// receives OpenCL like parameters and additionally does some manipulation to
// initialize captured lambda/functor fields with these parameters.
// SYCL runtime marks kernel caller function with sycl_kernel attribute.
// To be able to generate OpenCL kernel from KernelCallerFunc we put
// the following requirements to the function which SYCL runtime can mark with
// sycl_kernel attribute:
//   - Must be template function with at least two template parameters.
//     First parameter must represent "unique kernel name"
//     Second parameter must be the function object type
//   - Must have only one function parameter - function object.
//
// Example of kernel caller function:
//   template <typename KernelName, typename KernelType/*, ...*/>
//   __attribute__((sycl_kernel)) void kernel_caller_function(KernelType
//                                                            KernelFuncObj) {
//     KernelFuncObj();
//   }
//
//
void Sema::ConstructOpenCLKernel(FunctionDecl *KernelCallerFunc,
                                 MangleContext &MC) {
  // The first argument to the KernelCallerFunc is the lambda object.
  const CXXRecordDecl *KernelObj = getKernelObjectType(KernelCallerFunc);
  assert(KernelObj && "invalid kernel caller");

  // Do not visit invalid kernel object.
  if (KernelObj->isInvalidDecl())
    return;

  bool IsSIMDKernel = isESIMDKernelType(KernelObj);

  // Calculate both names, since Integration headers need both.
  std::string CalculatedName, StableName;
  std::tie(CalculatedName, StableName) =
      constructKernelName(*this, KernelCallerFunc, MC);
  StringRef KernelName(getLangOpts().SYCLUnnamedLambda ? StableName
                                                       : CalculatedName);
  SyclKernelDeclCreator kernel_decl(*this, KernelName, KernelObj->getLocation(),
                                    KernelCallerFunc->isInlined(),
                                    IsSIMDKernel);
  SyclKernelBodyCreator kernel_body(*this, kernel_decl, KernelObj,
                                    KernelCallerFunc);
  SyclKernelIntHeaderCreator int_header(
      *this, getSyclIntegrationHeader(), KernelObj,
      calculateKernelNameType(Context, KernelCallerFunc), KernelName,
      StableName, KernelCallerFunc);

  if (getLangOpts().SYCLAIEDevice)
    populateMainEntryPoint(KernelName, KernelCallerFunc);

  KernelObjVisitor Visitor{*this};
  Visitor.VisitRecordBases(KernelObj, kernel_decl, kernel_body, int_header);
  Visitor.VisitRecordFields(KernelObj, kernel_decl, kernel_body, int_header);
}

// This function marks all the callees of explicit SIMD kernel
// with !sycl_explicit_simd. We want to have different semantics
// for functions that are called from SYCL and E-SIMD contexts.
// Later, functions marked with !sycl_explicit_simd will be cloned
// to maintain two different semantics.
void Sema::MarkSyclSimd() {
  for (Decl *D : syclDeviceDecls())
    if (auto SYCLKernel = dyn_cast<FunctionDecl>(D))
      if (SYCLKernel->hasAttr<SYCLSimdAttr>()) {
        MarkDeviceFunction Marker(*this);
        Marker.SYCLCG.addToCallGraph(getASTContext().getTranslationUnitDecl());
        llvm::SmallPtrSet<FunctionDecl *, 10> VisitedSet;
        Marker.CollectKernelSet(SYCLKernel, SYCLKernel, VisitedSet);
        for (const auto &elt : Marker.KernelSet) {
          if (FunctionDecl *Def = elt->getDefinition())
            if (!Def->hasAttr<SYCLSimdAttr>())
              Def->addAttr(SYCLSimdAttr::CreateImplicit(getASTContext()));
        }
      }
}

void Sema::MarkDevice(void) {
  // Create the call graph so we can detect recursion and check the validity
  // of new operator overrides. Add the kernel function itself in case
  // it is recursive.
  MarkDeviceFunction Marker(*this);
  Marker.SYCLCG.addToCallGraph(getASTContext().getTranslationUnitDecl());

  // Iterate through SYCL_EXTERNAL functions and add them to the device decls.
  for (const auto &entry : *Marker.SYCLCG.getRoot()) {
    if (auto *FD = dyn_cast<FunctionDecl>(entry.Callee->getDecl())) {
      if (FD->hasAttr<SYCLDeviceAttr>() && !FD->hasAttr<SYCLKernelAttr>() &&
          FD->hasBody())
        addSyclDeviceDecl(FD);
    }
  }

  for (Decl *D : syclDeviceDecls()) {
    if (auto SYCLKernel = dyn_cast<FunctionDecl>(D)) {
      llvm::SmallPtrSet<FunctionDecl *, 10> VisitedSet;
      Marker.CollectKernelSet(SYCLKernel, SYCLKernel, VisitedSet);

      // Let's propagate attributes from device functions to a SYCL kernels
      llvm::SmallPtrSet<Attr *, 4> Attrs;
      // This function collects all kernel attributes which might be applied to
      // a device functions, but need to be propagated down to callers, i.e.
      // SYCL kernels
      FunctionDecl *KernelBody =
          Marker.CollectPossibleKernelAttributes(SYCLKernel, Attrs);

      for (auto *A : Attrs) {
        switch (A->getKind()) {
        case attr::Kind::IntelReqdSubGroupSize: {
          auto *Attr = cast<IntelReqdSubGroupSizeAttr>(A);
          const auto *KBSimdAttr =
              KernelBody ? KernelBody->getAttr<SYCLSimdAttr>() : nullptr;
          if (auto *Existing =
                  SYCLKernel->getAttr<IntelReqdSubGroupSizeAttr>()) {
            if (getIntExprValue(Existing->getValue(), getASTContext()) !=
                getIntExprValue(Attr->getValue(), getASTContext())) {
              Diag(SYCLKernel->getLocation(),
                   diag::err_conflicting_sycl_kernel_attributes);
              Diag(Existing->getLocation(), diag::note_conflicting_attribute);
              Diag(Attr->getLocation(), diag::note_conflicting_attribute);
              SYCLKernel->setInvalidDecl();
            }
          } else if (KBSimdAttr && (getIntExprValue(Attr->getValue(),
                                                    getASTContext()) != 1)) {
            reportConflictingAttrs(*this, KernelBody, KBSimdAttr, Attr);
          } else {
            SYCLKernel->addAttr(A);
          }
          break;
        }
        case attr::Kind::ReqdWorkGroupSize: {
          auto *Attr = cast<ReqdWorkGroupSizeAttr>(A);
          if (auto *Existing = SYCLKernel->getAttr<ReqdWorkGroupSizeAttr>()) {
            if ((getIntExprValue(Existing->getXDim(), getASTContext()) !=
                 getIntExprValue(Attr->getXDim(), getASTContext())) ||
                (getIntExprValue(Existing->getYDim(), getASTContext()) !=
                 getIntExprValue(Attr->getYDim(), getASTContext())) ||
                (getIntExprValue(Existing->getZDim(), getASTContext()) !=
                 getIntExprValue(Attr->getZDim(), getASTContext()))) {
              Diag(SYCLKernel->getLocation(),
                   diag::err_conflicting_sycl_kernel_attributes);
              Diag(Existing->getLocation(), diag::note_conflicting_attribute);
              Diag(Attr->getLocation(), diag::note_conflicting_attribute);
              SYCLKernel->setInvalidDecl();
            }
          } else if (auto *Existing =
                         SYCLKernel->getAttr<SYCLIntelMaxWorkGroupSizeAttr>()) {
            if ((getIntExprValue(Existing->getXDim(), getASTContext()) <
                 getIntExprValue(Attr->getXDim(), getASTContext())) ||
                (getIntExprValue(Existing->getYDim(), getASTContext()) <
                 getIntExprValue(Attr->getYDim(), getASTContext())) ||
                (getIntExprValue(Existing->getZDim(), getASTContext()) <
                 getIntExprValue(Attr->getZDim(), getASTContext()))) {
              Diag(SYCLKernel->getLocation(),
                   diag::err_conflicting_sycl_kernel_attributes);
              Diag(Existing->getLocation(), diag::note_conflicting_attribute);
              Diag(Attr->getLocation(), diag::note_conflicting_attribute);
              SYCLKernel->setInvalidDecl();
            } else {
              SYCLKernel->addAttr(A);
            }
          } else {
            SYCLKernel->addAttr(A);
          }
          break;
        }
        case attr::Kind::SYCLIntelMaxWorkGroupSize: {
          auto *Attr = cast<SYCLIntelMaxWorkGroupSizeAttr>(A);
          if (auto *Existing = SYCLKernel->getAttr<ReqdWorkGroupSizeAttr>()) {
            if ((getIntExprValue(Existing->getXDim(), getASTContext()) >
                 getIntExprValue(Attr->getXDim(), getASTContext())) ||
                (getIntExprValue(Existing->getYDim(), getASTContext()) >
                 getIntExprValue(Attr->getYDim(), getASTContext())) ||
                (getIntExprValue(Existing->getZDim(), getASTContext()) >
                 getIntExprValue(Attr->getZDim(), getASTContext()))) {
              Diag(SYCLKernel->getLocation(),
                   diag::err_conflicting_sycl_kernel_attributes);
              Diag(Existing->getLocation(), diag::note_conflicting_attribute);
              Diag(Attr->getLocation(), diag::note_conflicting_attribute);
              SYCLKernel->setInvalidDecl();
            } else {
              SYCLKernel->addAttr(A);
            }
          } else {
            SYCLKernel->addAttr(A);
          }
          break;
        }
        case attr::Kind::SYCLIntelKernelArgsRestrict:
        case attr::Kind::SYCLIntelNumSimdWorkItems:
        case attr::Kind::SYCLIntelSchedulerTargetFmaxMhz:
        case attr::Kind::SYCLIntelMaxGlobalWorkDim:
        case attr::Kind::SYCLIntelNoGlobalWorkOffset:
        case attr::Kind::SYCLIntelUseStallEnableClusters:
        case attr::Kind::SYCLIntelLoopFuse:
        case attr::Kind::SYCLSimd: {
          if ((A->getKind() == attr::Kind::SYCLSimd) && KernelBody &&
              !KernelBody->getAttr<SYCLSimdAttr>()) {
            // Usual kernel can't call ESIMD functions.
            Diag(KernelBody->getLocation(),
                 diag::err_sycl_function_attribute_mismatch)
                << A;
            Diag(A->getLocation(), diag::note_attribute);
            KernelBody->setInvalidDecl();
          } else
            SYCLKernel->addAttr(A);
          break;
        }
        // TODO: vec_len_hint should be handled here
        default:
          // Seeing this means that CollectPossibleKernelAttributes was
          // updated while this switch wasn't...or something went wrong
          llvm_unreachable("Unexpected attribute was collected by "
                           "CollectPossibleKernelAttributes");
        }
      }
    }
  }
  for (const auto &elt : Marker.KernelSet) {
    if (FunctionDecl *Def = elt->getDefinition())
      Marker.TraverseStmt(Def->getBody());
  }
}

// -----------------------------------------------------------------------------
// SYCL device specific diagnostics implementation
// -----------------------------------------------------------------------------

Sema::SemaDiagnosticBuilder Sema::SYCLDiagIfDeviceCode(SourceLocation Loc,
                                                       unsigned DiagID) {
  assert(getLangOpts().SYCLIsDevice &&
         "Should only be called during SYCL compilation");
  FunctionDecl *FD = dyn_cast<FunctionDecl>(getCurLexicalContext());
  SemaDiagnosticBuilder::Kind DiagKind = [this, FD] {
    if (DiagnosingSYCLKernel)
      return SemaDiagnosticBuilder::K_ImmediateWithCallStack;
    if (!FD)
      return SemaDiagnosticBuilder::K_Nop;
    if (getEmissionStatus(FD) == Sema::FunctionEmissionStatus::Emitted)
      return SemaDiagnosticBuilder::K_ImmediateWithCallStack;
    return SemaDiagnosticBuilder::K_Deferred;
  }();
  return SemaDiagnosticBuilder(DiagKind, Loc, DiagID, FD, *this);
}

bool Sema::checkSYCLDeviceFunction(SourceLocation Loc, FunctionDecl *Callee) {
  assert(getLangOpts().SYCLIsDevice &&
         "Should only be called during SYCL compilation");
  assert(Callee && "Callee may not be null.");

  // Errors in unevaluated context don't need to be generated,
  // so we can safely skip them.
  if (isUnevaluatedContext() || isConstantEvaluated())
    return true;

  FunctionDecl *Caller = dyn_cast<FunctionDecl>(getCurLexicalContext());

  if (!Caller)
    return true;

  SemaDiagnosticBuilder::Kind DiagKind = SemaDiagnosticBuilder::K_Nop;

  // TODO Set DiagKind to K_Immediate/K_Deferred to emit diagnostics for Callee

  SemaDiagnosticBuilder(DiagKind, Loc, diag::err_sycl_restrict, Caller, *this)
      << Sema::KernelCallUndefinedFunction;
  SemaDiagnosticBuilder(DiagKind, Callee->getLocation(), diag::note_previous_decl,
                    Caller, *this)
      << Callee;

  return DiagKind != SemaDiagnosticBuilder::K_Immediate &&
         DiagKind != SemaDiagnosticBuilder::K_ImmediateWithCallStack;
}

void Sema::finalizeSYCLDelayedAnalysis(const FunctionDecl *Caller,
                                       const FunctionDecl *Callee,
                                       SourceLocation Loc) {
  // Somehow an unspecialized template appears to be in callgraph or list of
  // device functions. We don't want to emit diagnostic here.
  if (Callee->getTemplatedKind() == FunctionDecl::TK_FunctionTemplate)
    return;

  Callee = Callee->getMostRecentDecl();
  bool HasAttr =
      Callee->hasAttr<SYCLDeviceAttr>() || Callee->hasAttr<SYCLKernelAttr>();

  // Disallow functions with neither definition nor SYCL_EXTERNAL mark
  bool NotDefinedNoAttr = !Callee->isDefined() && !HasAttr;

  if (NotDefinedNoAttr && !Callee->getBuiltinID()) {
    Diag(Loc, diag::err_sycl_restrict)
        << Sema::KernelCallUndefinedFunction;
    Diag(Callee->getLocation(), diag::note_previous_decl) << Callee;
    Diag(Caller->getLocation(), diag::note_called_by) << Caller;
  }
}

bool Sema::checkAllowedSYCLInitializer(VarDecl *VD, bool CheckValueDependent) {
  assert(getLangOpts().SYCLIsDevice &&
         "Should only be called during SYCL compilation");

  if (VD->isInvalidDecl() || !VD->hasInit() || !VD->hasGlobalStorage())
    return true;

  const Expr *Init = VD->getInit();
  bool ValueDependent = CheckValueDependent && Init->isValueDependent();
  bool isConstantInit =
      Init && !ValueDependent && Init->isConstantInitializer(Context, false);
  if (!VD->isConstexpr() && Init && !ValueDependent && !isConstantInit)
    return false;

  return true;
}

// -----------------------------------------------------------------------------
// Integration header functionality implementation
// -----------------------------------------------------------------------------

/// Returns a string ID of given parameter kind - used in header
/// emission.
static const char *paramKind2Str(KernelParamKind K) {
#define CASE(x)                                                                \
  case SYCLIntegrationHeader::kind_##x:                                        \
    return "kind_" #x
  switch (K) {
    CASE(accessor);
    CASE(std_layout);
    CASE(sampler);
    CASE(pointer);
  default:
    return "<ERROR>";
  }
#undef CASE
}

// Emits forward declarations of classes and template classes on which
// declaration of given type depends.
// For example, consider SimpleVadd
// class specialization in parallel_for below:
//
//   template <typename T1, unsigned int N, typename ... T2>
//   class SimpleVadd;
//   ...
//   template <unsigned int N, typename T1, typename ... T2>
//   void simple_vadd(const std::array<T1, N>& VA, const std::array<T1, N>&
//   VB,
//     std::array<T1, N>& VC, int param, T2 ... varargs) {
//     ...
//     deviceQueue.submit([&](cl::sycl::handler& cgh) {
//       ...
//       cgh.parallel_for<class SimpleVadd<T1, N, T2...>>(...)
//       ...
//     }
//     ...
//   }
//   ...
//   class MyClass {...};
//   template <typename T> class MyInnerTmplClass { ... }
//   template <typename T> class MyTmplClass { ... }
//   ...
//   MyClass *c = new MyClass();
//   MyInnerTmplClass<MyClass**> c1(&c);
//   simple_vadd(A, B, C, 5, 'a', 1.f,
//     new MyTmplClass<MyInnerTmplClass<MyClass**>>(c1));
//
// it will generate the following forward declarations:
//   class MyClass;
//   template <typename T> class MyInnerTmplClass;
//   template <typename T> class MyTmplClass;
//   template <typename T1, unsigned int N, typename ...T2> class SimpleVadd;
//
class SYCLFwdDeclEmitter
    : public TypeVisitor<SYCLFwdDeclEmitter>,
      public ConstTemplateArgumentVisitor<SYCLFwdDeclEmitter> {
  using InnerTypeVisitor = TypeVisitor<SYCLFwdDeclEmitter>;
  using InnerTemplArgVisitor = ConstTemplateArgumentVisitor<SYCLFwdDeclEmitter>;
  raw_ostream &OS;
  llvm::SmallPtrSet<const NamedDecl *, 4> Printed;
  PrintingPolicy Policy;

  void printForwardDecl(NamedDecl *D) {
    // wrap the declaration into namespaces if needed
    unsigned NamespaceCnt = 0;
    std::string NSStr = "";
    const DeclContext *DC = D->getDeclContext();

    while (DC) {
      const auto *NS = dyn_cast_or_null<NamespaceDecl>(DC);

      if (!NS)
        break;

      ++NamespaceCnt;
      const StringRef NSInlinePrefix = NS->isInline() ? "inline " : "";
      NSStr.insert(
          0,
          Twine(NSInlinePrefix + "namespace " + NS->getName() + " { ").str());
      DC = NS->getDeclContext();
    }
    OS << NSStr;
    if (NamespaceCnt > 0)
      OS << "\n";

    D->print(OS, Policy);

    if (const auto *ED = dyn_cast<EnumDecl>(D)) {
      QualType T = ED->getIntegerType();
      // Backup since getIntegerType() returns null for enum forward
      // declaration with no fixed underlying type
      if (T.isNull())
        T = ED->getPromotionType();
      OS << " : " << T.getAsString();
    }

    OS << ";\n";

    // print closing braces for namespaces if needed
    for (unsigned I = 0; I < NamespaceCnt; ++I)
      OS << "}";
    if (NamespaceCnt > 0)
      OS << "\n";
  }

  // Checks if we've already printed forward declaration and prints it if not.
  void checkAndEmitForwardDecl(NamedDecl *D) {
    if (Printed.insert(D).second)
      printForwardDecl(D);
  }

  void VisitTemplateArgs(ArrayRef<TemplateArgument> Args) {
    for (size_t I = 0, E = Args.size(); I < E; ++I)
      Visit(Args[I]);
  }

public:
  SYCLFwdDeclEmitter(raw_ostream &OS, LangOptions LO) : OS(OS), Policy(LO) {
    Policy.adjustForCPlusPlusFwdDecl();
    Policy.SuppressTypedefs = true;
    Policy.SuppressUnwrittenScope = true;
  }

  void Visit(QualType T) {
    if (T.isNull())
      return;
    InnerTypeVisitor::Visit(T.getTypePtr());
  }

  void Visit(const TemplateArgument &TA) {
    if (TA.isNull())
      return;
    InnerTemplArgVisitor::Visit(TA);
  }

  void VisitPointerType(const PointerType *T) {
    // Peel off the pointer types.
    QualType PT = T->getPointeeType();
    while (PT->isPointerType())
      PT = PT->getPointeeType();
    Visit(PT);
  }

  void VisitTagType(const TagType *T) {
    TagDecl *TD = T->getDecl();
    if (const auto *TSD = dyn_cast<ClassTemplateSpecializationDecl>(TD)) {
      // - first, recurse into template parameters and emit needed forward
      //   declarations
      ArrayRef<TemplateArgument> Args = TSD->getTemplateArgs().asArray();
      VisitTemplateArgs(Args);
      // - second, emit forward declaration for the template class being
      //   specialized
      ClassTemplateDecl *CTD = TSD->getSpecializedTemplate();
      assert(CTD && "template declaration must be available");

      checkAndEmitForwardDecl(CTD);
      return;
    }
    checkAndEmitForwardDecl(TD);
  }

  void VisitTypeTemplateArgument(const TemplateArgument &TA) {
    QualType T = TA.getAsType();
    Visit(T);
  }

  void VisitIntegralTemplateArgument(const TemplateArgument &TA) {
    QualType T = TA.getIntegralType();
    if (const EnumType *ET = T->getAs<EnumType>())
      VisitTagType(ET);
  }

  void VisitTemplateTemplateArgument(const TemplateArgument &TA) {
    // recursion is not required, since the maximum possible nesting level
    // equals two for template argument
    //
    // for example:
    //   template <typename T> class Bar;
    //   template <template <typename> class> class Baz;
    //   template <template <template <typename> class> class T>
    //   class Foo;
    //
    // The Baz is a template class. The Baz<Bar> is a class. The class Foo
    // should be specialized with template class, not a class. The correct
    // specialization of template class Foo is Foo<Baz>. The incorrect
    // specialization of template class Foo is Foo<Baz<Bar>>. In this case
    // template class Foo specialized by class Baz<Bar>, not a template
    // class template <template <typename> class> class T as it should.
    TemplateDecl *TD = TA.getAsTemplate().getAsTemplateDecl();
    assert(TD && "template declaration must be available");
    TemplateParameterList *TemplateParams = TD->getTemplateParameters();
    for (NamedDecl *P : *TemplateParams) {
      // If template template parameter type has an enum value template
      // parameter, forward declaration of enum type is required. Only enum
      // values (not types) need to be handled. For example, consider the
      // following kernel name type:
      //
      // template <typename EnumTypeOut, template <EnumValueIn EnumValue,
      // typename TypeIn> class T> class Foo;
      //
      // The correct specialization for Foo (with enum type) is:
      // Foo<EnumTypeOut, Baz>, where Baz is a template class.
      //
      // Therefore the forward class declarations generated in the
      // integration header are:
      // template <EnumValueIn EnumValue, typename TypeIn> class Baz;
      // template <typename EnumTypeOut, template <EnumValueIn EnumValue,
      // typename EnumTypeIn> class T> class Foo;
      //
      // This requires the following enum forward declarations:
      // enum class EnumTypeOut : int; (Used to template Foo)
      // enum class EnumValueIn : int; (Used to template Baz)
      if (NonTypeTemplateParmDecl *TemplateParam =
              dyn_cast<NonTypeTemplateParmDecl>(P))
        if (const EnumType *ET = TemplateParam->getType()->getAs<EnumType>())
          VisitTagType(ET);
    }
    checkAndEmitForwardDecl(TD);
  }

  void VisitPackTemplateArgument(const TemplateArgument &TA) {
    VisitTemplateArgs(TA.getPackAsArray());
  }
};

class SYCLKernelNameTypePrinter
    : public TypeVisitor<SYCLKernelNameTypePrinter>,
      public ConstTemplateArgumentVisitor<SYCLKernelNameTypePrinter> {
  using InnerTypeVisitor = TypeVisitor<SYCLKernelNameTypePrinter>;
  using InnerTemplArgVisitor =
      ConstTemplateArgumentVisitor<SYCLKernelNameTypePrinter>;
  raw_ostream &OS;
  PrintingPolicy &Policy;

  void printTemplateArgs(ArrayRef<TemplateArgument> Args) {
    for (size_t I = 0, E = Args.size(); I < E; ++I) {
      const TemplateArgument &Arg = Args[I];
      // If argument is an empty pack argument, skip printing comma and
      // argument.
      if (Arg.getKind() == TemplateArgument::ArgKind::Pack && !Arg.pack_size())
        continue;

      if (I)
        OS << ", ";

      Visit(Arg);
    }
  }

  void VisitQualifiers(Qualifiers Quals) {
    Quals.print(OS, Policy, /*appendSpaceIfNotEmpty*/ true);
  }

public:
  SYCLKernelNameTypePrinter(raw_ostream &OS, PrintingPolicy &Policy)
      : OS(OS), Policy(Policy) {}

  void Visit(QualType T) {
    if (T.isNull())
      return;

    QualType CT = T.getCanonicalType();
    VisitQualifiers(CT.getQualifiers());

    InnerTypeVisitor::Visit(CT.getTypePtr());
  }

  void VisitType(const Type *T) {
    OS << QualType::getAsString(T, Qualifiers(), Policy);
  }

  void Visit(const TemplateArgument &TA) {
    if (TA.isNull())
      return;
    InnerTemplArgVisitor::Visit(TA);
  }

  void VisitTagType(const TagType *T) {
    TagDecl *RD = T->getDecl();
    if (const auto *TSD = dyn_cast<ClassTemplateSpecializationDecl>(RD)) {

      // Print template class name
      TSD->printQualifiedName(OS, Policy, /*WithGlobalNsPrefix*/ true);

      ArrayRef<TemplateArgument> Args = TSD->getTemplateArgs().asArray();
      OS << "<";
      printTemplateArgs(Args);
      OS << ">";

      return;
    }
    // TODO: Next part of code results in printing of "class" keyword before
    // class name in case if kernel name doesn't belong to some namespace. It
    // seems if we don't print it, the integration header still represents valid
    // c++ code. Probably we don't need to print it at all.
    if (RD->getDeclContext()->isFunctionOrMethod()) {
      OS << QualType::getAsString(T, Qualifiers(), Policy);
      return;
    }

    const NamespaceDecl *NS = dyn_cast<NamespaceDecl>(RD->getDeclContext());
    RD->printQualifiedName(OS, Policy, !(NS && NS->isAnonymousNamespace()));
  }

  void VisitTemplateArgument(const TemplateArgument &TA) {
    TA.print(Policy, OS);
  }

  void VisitTypeTemplateArgument(const TemplateArgument &TA) {
    Policy.SuppressTagKeyword = true;
    QualType T = TA.getAsType();
    Visit(T);
    Policy.SuppressTagKeyword = false;
  }

  void VisitIntegralTemplateArgument(const TemplateArgument &TA) {
    QualType T = TA.getIntegralType();
    if (const EnumType *ET = T->getAs<EnumType>()) {
      const llvm::APSInt &Val = TA.getAsIntegral();
      OS << "static_cast<";
      ET->getDecl()->printQualifiedName(OS, Policy,
                                        /*WithGlobalNsPrefix*/ true);
      OS << ">(" << Val << ")";
    } else {
      TA.print(Policy, OS);
    }
  }

  void VisitTemplateTemplateArgument(const TemplateArgument &TA) {
    TemplateDecl *TD = TA.getAsTemplate().getAsTemplateDecl();
    TD->printQualifiedName(OS, Policy);
  }

  void VisitPackTemplateArgument(const TemplateArgument &TA) {
    printTemplateArgs(TA.getPackAsArray());
  }
};

void SYCLIntegrationHeader::emit(raw_ostream &O) {
  bool IsAIE = S.getASTContext().getTargetInfo().getTriple().isXilinxAIE();
  O << "// This is auto-generated SYCL integration header.\n";
  O << "\n";

  if (IsAIE)
    O << "#include <triSYCL/detail/kernel_desc.hpp>\n";
  else {
    O << "#include <CL/sycl/detail/defines_elementary.hpp>\n";
    O << "#include <CL/sycl/detail/kernel_desc.hpp>\n";
  }

  O << "\n";

  LangOptions LO;
  PrintingPolicy Policy(LO);
  Policy.SuppressTypedefs = true;
  Policy.SuppressUnwrittenScope = true;
  SYCLFwdDeclEmitter FwdDeclEmitter(O, S.getLangOpts());

  if (SpecConsts.size() > 0) {
    O << "// Forward declarations of templated spec constant types:\n";
    for (const auto &SC : SpecConsts)
      FwdDeclEmitter.Visit(SC.first);
    O << "\n";

    // Remove duplicates.
    std::sort(SpecConsts.begin(), SpecConsts.end(),
              [](const SpecConstID &SC1, const SpecConstID &SC2) {
                // Sort by string IDs for stable spec consts order in the
                // header.
                return SC1.second.compare(SC2.second) < 0;
              });
    SpecConstID *End =
        std::unique(SpecConsts.begin(), SpecConsts.end(),
                    [](const SpecConstID &SC1, const SpecConstID &SC2) {
                      // Here can do faster comparison of types.
                      return SC1.first == SC2.first;
                    });

    O << "// Specialization constants IDs:\n";
    for (const auto &P : llvm::make_range(SpecConsts.begin(), End)) {
<<<<<<< HEAD
      if (IsAIE)
        O << "template <> struct trisycl::detail::SpecConstantInfo<";
      else
        O << "template <> struct sycl::detail::SpecConstantInfo<";
      O << P.first.getAsString(Policy);
=======
      O << "template <> struct sycl::detail::SpecConstantInfo<";
      SYCLKernelNameTypePrinter Printer(O, Policy);
      Printer.Visit(P.first);
>>>>>>> 46aac8e1
      O << "> {\n";
      O << "  static constexpr const char* getName() {\n";
      O << "    return \"" << P.second << "\";\n";
      O << "  }\n";
      O << "};\n";
    }
  }

  if (!UnnamedLambdaSupport) {
    O << "// Forward declarations of templated kernel function types:\n";
    for (const KernelDesc &K : KernelDescs)
      FwdDeclEmitter.Visit(K.NameType);
  }
  O << "\n";

  if (IsAIE) {
    O << "namespace trisycl {\n";
  } else {
    O << "__SYCL_INLINE_NAMESPACE(cl) {\n";
    O << "namespace sycl {\n";
  }
  O << "namespace detail {\n";

  O << "\n";

  O << "// names of all kernels defined in the corresponding source\n";
  O << "static constexpr\n";
  O << "const char* const kernel_names[] = {\n";

  for (unsigned I = 0; I < KernelDescs.size(); I++) {
    O << "  \"" << KernelDescs[I].Name << "\"";

    if (I < KernelDescs.size() - 1)
      O << ",";
    O << "\n";
  }
  O << "};\n\n";

  O << "// array representing signatures of all kernels defined in the\n";
  O << "// corresponding source\n";
  O << "static constexpr\n";
  O << "const kernel_param_desc_t kernel_signatures[] = {\n";

  for (unsigned I = 0; I < KernelDescs.size(); I++) {
    auto &K = KernelDescs[I];
    O << "  //--- " << K.Name << "\n";

    for (const auto &P : K.Params) {
      std::string TyStr = paramKind2Str(P.Kind);
      O << "  { kernel_param_kind_t::" << TyStr << ", ";
      O << P.Info << ", " << P.Offset << " },\n";
    }
    O << "\n";
  }
  O << "};\n\n";

  O << "// Specializations of KernelInfo for kernel function types:\n";
  unsigned CurStart = 0;

  for (const KernelDesc &K : KernelDescs) {
    const size_t N = K.Params.size();
    if (UnnamedLambdaSupport) {
      O << "template <> struct KernelInfoData<";
      O << "'" << K.StableName.front();
      for (char c : StringRef(K.StableName).substr(1))
        O << "', '" << c;
      O << "'> {\n";
    } else {
      O << "template <> struct KernelInfo<";
      SYCLKernelNameTypePrinter Printer(O, Policy);
      Printer.Visit(K.NameType);
      O << "> {\n";
    }
    O << "  __SYCL_DLL_LOCAL\n";
    O << "  static constexpr const char* getName() { return \"" << K.Name
      << "\"; }\n";
    O << "  __SYCL_DLL_LOCAL\n";
    O << "  static constexpr unsigned getNumParams() { return " << N << "; }\n";
    O << "  __SYCL_DLL_LOCAL\n";
    O << "  static constexpr const kernel_param_desc_t& ";
    O << "getParamDesc(unsigned i) {\n";
    O << "    return kernel_signatures[i+" << CurStart << "];\n";
    O << "  }\n";
    O << "  __SYCL_DLL_LOCAL\n";
    O << "  static constexpr bool isESIMD() { return " << K.IsESIMDKernel
      << "; }\n";
    O << "  __SYCL_DLL_LOCAL\n";
    O << "  static constexpr bool callsThisItem() { return ";
    O << K.FreeFunctionCalls.CallsThisItem << "; }\n";
    O << "  __SYCL_DLL_LOCAL\n";
    O << "  static constexpr bool callsAnyThisFreeFunction() { return ";
    O << (K.FreeFunctionCalls.CallsThisId ||
          K.FreeFunctionCalls.CallsThisItem ||
          K.FreeFunctionCalls.CallsThisNDItem ||
          K.FreeFunctionCalls.CallsThisGroup)
      << "; }\n";
    O << "};\n";
    CurStart += N;
  }
  O << "\n";
  O << "} // namespace detail\n";
  O << "} // namespace sycl\n";
  if (!IsAIE)
    O << "} // __SYCL_INLINE_NAMESPACE(cl)\n";
  O << "\n";
}

bool SYCLIntegrationHeader::emit(const StringRef &IntHeaderName) {
  if (IntHeaderName.empty())
    return false;
  int IntHeaderFD = 0;
  std::error_code EC =
      llvm::sys::fs::openFileForWrite(IntHeaderName, IntHeaderFD);
  if (EC) {
    llvm::errs() << "Error: " << EC.message() << "\n";
    // compilation will fail on absent include file - don't need to fail here
    return false;
  }
  llvm::raw_fd_ostream Out(IntHeaderFD, true /*close in destructor*/);
  emit(Out);
  return true;
}

void SYCLIntegrationHeader::startKernel(StringRef KernelName,
                                        QualType KernelNameType,
                                        StringRef KernelStableName,
                                        SourceLocation KernelLocation,
                                        bool IsESIMDKernel) {
  KernelDescs.resize(KernelDescs.size() + 1);
  KernelDescs.back().Name = std::string(KernelName);
  KernelDescs.back().NameType = KernelNameType;
  KernelDescs.back().StableName = std::string(KernelStableName);
  KernelDescs.back().KernelLocation = KernelLocation;
  KernelDescs.back().IsESIMDKernel = IsESIMDKernel;
}

void SYCLIntegrationHeader::addParamDesc(kernel_param_kind_t Kind, int Info,
                                         unsigned Offset) {
  auto *K = getCurKernelDesc();
  assert(K && "no kernels");
  K->Params.push_back(KernelParamDesc());
  KernelParamDesc &PD = K->Params.back();
  PD.Kind = Kind;
  PD.Info = Info;
  PD.Offset = Offset;
}

void SYCLIntegrationHeader::endKernel() {
  // nop for now
}

void SYCLIntegrationHeader::addSpecConstant(StringRef IDName, QualType IDType) {
  SpecConsts.emplace_back(std::make_pair(IDType, IDName.str()));
}

void SYCLIntegrationHeader::setCallsThisId(bool B) {
  KernelDesc *K = getCurKernelDesc();
  assert(K && "no kernel");
  K->FreeFunctionCalls.CallsThisId = B;
}

void SYCLIntegrationHeader::setCallsThisItem(bool B) {
  KernelDesc *K = getCurKernelDesc();
  assert(K && "no kernel");
  K->FreeFunctionCalls.CallsThisItem = B;
}

void SYCLIntegrationHeader::setCallsThisNDItem(bool B) {
  KernelDesc *K = getCurKernelDesc();
  assert(K && "no kernel");
  K->FreeFunctionCalls.CallsThisNDItem = B;
}

void SYCLIntegrationHeader::setCallsThisGroup(bool B) {
  KernelDesc *K = getCurKernelDesc();
  assert(K && "no kernel");
  K->FreeFunctionCalls.CallsThisGroup = B;
}

SYCLIntegrationHeader::SYCLIntegrationHeader(DiagnosticsEngine &_Diag,
                                             bool _UnnamedLambdaSupport,
                                             Sema &_S)
    : UnnamedLambdaSupport(_UnnamedLambdaSupport), S(_S) {}

// -----------------------------------------------------------------------------
// Utility class methods
// -----------------------------------------------------------------------------

bool Util::isSyclAccessorType(const QualType &Ty) {
  return isSyclType(Ty, "accessor", true /*Tmpl*/);
}

bool Util::isSyclSamplerType(const QualType &Ty) {
  return isSyclType(Ty, "sampler");
}

bool Util::isSyclStreamType(const QualType &Ty) {
  return isSyclType(Ty, "stream");
}

bool Util::isSyclHalfType(const QualType &Ty) {
  const StringRef &Name = "half";
  std::array<DeclContextDesc, 5> Scopes = {
      Util::DeclContextDesc{clang::Decl::Kind::Namespace, "cl"},
      Util::DeclContextDesc{clang::Decl::Kind::Namespace, "sycl"},
      Util::DeclContextDesc{clang::Decl::Kind::Namespace, "detail"},
      Util::DeclContextDesc{clang::Decl::Kind::Namespace, "half_impl"},
      Util::DeclContextDesc{Decl::Kind::CXXRecord, Name}};
  return matchQualifiedTypeName(Ty, Scopes);
}

bool Util::isSyclSpecConstantType(const QualType &Ty) {
  const StringRef &Name = "spec_constant";
  std::array<DeclContextDesc, 5> Scopes = {
      Util::DeclContextDesc{clang::Decl::Kind::Namespace, "cl"},
      Util::DeclContextDesc{clang::Decl::Kind::Namespace, "sycl"},
      Util::DeclContextDesc{clang::Decl::Kind::Namespace, "ONEAPI"},
      Util::DeclContextDesc{clang::Decl::Kind::Namespace, "experimental"},
      Util::DeclContextDesc{Decl::Kind::ClassTemplateSpecialization, Name}};
  return matchQualifiedTypeName(Ty, Scopes);
}

bool Util::isSyclBufferLocationType(const QualType &Ty) {
  const StringRef &PropertyName = "buffer_location";
  const StringRef &InstanceName = "instance";
  std::array<DeclContextDesc, 6> Scopes = {
      Util::DeclContextDesc{Decl::Kind::Namespace, "cl"},
      Util::DeclContextDesc{Decl::Kind::Namespace, "sycl"},
      Util::DeclContextDesc{Decl::Kind::Namespace, "INTEL"},
      Util::DeclContextDesc{Decl::Kind::Namespace, "property"},
      Util::DeclContextDesc{Decl::Kind::CXXRecord, PropertyName},
      Util::DeclContextDesc{Decl::Kind::ClassTemplateSpecialization,
                            InstanceName}};
  return matchQualifiedTypeName(Ty, Scopes);
}

bool Util::isSyclType(const QualType &Ty, StringRef Name, bool Tmpl) {
  Decl::Kind ClassDeclKind =
      Tmpl ? Decl::Kind::ClassTemplateSpecialization : Decl::Kind::CXXRecord;
  std::array<DeclContextDesc, 3> Scopes = {
      Util::DeclContextDesc{clang::Decl::Kind::Namespace, "cl"},
      Util::DeclContextDesc{clang::Decl::Kind::Namespace, "sycl"},
      Util::DeclContextDesc{ClassDeclKind, Name}};
  return matchQualifiedTypeName(Ty, Scopes);
}

bool Util::isSyclFunction(const FunctionDecl *FD, StringRef Name) {
  if (!FD->isFunctionOrMethod() || !FD->getIdentifier() ||
      FD->getName().empty() || Name != FD->getName())
    return false;

  const DeclContext *DC = FD->getDeclContext();
  if (DC->isTranslationUnit())
    return false;

  std::array<DeclContextDesc, 2> Scopes = {
      Util::DeclContextDesc{clang::Decl::Kind::Namespace, "cl"},
      Util::DeclContextDesc{clang::Decl::Kind::Namespace, "sycl"}};
  return matchContext(DC, Scopes);
}

bool Util::isAccessorPropertyListType(const QualType &Ty) {
  const StringRef &Name = "accessor_property_list";
  std::array<DeclContextDesc, 4> Scopes = {
      Util::DeclContextDesc{clang::Decl::Kind::Namespace, "cl"},
      Util::DeclContextDesc{clang::Decl::Kind::Namespace, "sycl"},
      Util::DeclContextDesc{clang::Decl::Kind::Namespace, "ONEAPI"},
      Util::DeclContextDesc{Decl::Kind::ClassTemplateSpecialization, Name}};
  return matchQualifiedTypeName(Ty, Scopes);
}

bool Util::matchContext(const DeclContext *Ctx,
                        ArrayRef<Util::DeclContextDesc> Scopes) {
  // The idea: check the declaration context chain starting from the item
  // itself. At each step check the context is of expected kind
  // (namespace) and name.
  StringRef Name = "";

  for (const auto &Scope : llvm::reverse(Scopes)) {
    clang::Decl::Kind DK = Ctx->getDeclKind();
    if (DK != Scope.first)
      return false;

    switch (DK) {
    case clang::Decl::Kind::ClassTemplateSpecialization:
      // ClassTemplateSpecializationDecl inherits from CXXRecordDecl
    case clang::Decl::Kind::CXXRecord:
      Name = cast<CXXRecordDecl>(Ctx)->getName();
      break;
    case clang::Decl::Kind::Namespace:
      Name = cast<NamespaceDecl>(Ctx)->getName();
      break;
    default:
      llvm_unreachable("matchContext: decl kind not supported");
    }
    if (Name != Scope.second)
      return false;
    Ctx = Ctx->getParent();
  }
  return Ctx->isTranslationUnit();
}

bool Util::matchQualifiedTypeName(const QualType &Ty,
                                  ArrayRef<Util::DeclContextDesc> Scopes) {
  const CXXRecordDecl *RecTy = Ty->getAsCXXRecordDecl();

  if (!RecTy)
    return false; // only classes/structs supported
  const auto *Ctx = cast<DeclContext>(RecTy);
  return Util::matchContext(Ctx, Scopes);
}<|MERGE_RESOLUTION|>--- conflicted
+++ resolved
@@ -896,7 +896,7 @@
   // Tile kernel name can't be a mangled type name as it'll make linking
   // difficult, but it has to be unique so it doesn't clash with other kernels
   // inside the module.
-  if (S.getLangOpts().SYCLAIEDevice)
+  if (S.getASTContext().getTargetInfo().getTriple().isXilinxAIE())
      Out << AIENameGen(KernelNameType.getAsString());
   else
     MC.mangleTypeName(KernelNameType, Out);
@@ -3522,7 +3522,7 @@
       calculateKernelNameType(Context, KernelCallerFunc), KernelName,
       StableName, KernelCallerFunc);
 
-  if (getLangOpts().SYCLAIEDevice)
+  if (getASTContext().getTargetInfo().getTriple().isXilinxAIE())
     populateMainEntryPoint(KernelName, KernelCallerFunc);
 
   KernelObjVisitor Visitor{*this};
@@ -4172,17 +4172,11 @@
 
     O << "// Specialization constants IDs:\n";
     for (const auto &P : llvm::make_range(SpecConsts.begin(), End)) {
-<<<<<<< HEAD
       if (IsAIE)
         O << "template <> struct trisycl::detail::SpecConstantInfo<";
       else
         O << "template <> struct sycl::detail::SpecConstantInfo<";
       O << P.first.getAsString(Policy);
-=======
-      O << "template <> struct sycl::detail::SpecConstantInfo<";
-      SYCLKernelNameTypePrinter Printer(O, Policy);
-      Printer.Visit(P.first);
->>>>>>> 46aac8e1
       O << "> {\n";
       O << "  static constexpr const char* getName() {\n";
       O << "    return \"" << P.second << "\";\n";
