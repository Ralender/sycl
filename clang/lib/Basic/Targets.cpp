//===--- Targets.cpp - Implement target feature support -------------------===//
//
// Part of the LLVM Project, under the Apache License v2.0 with LLVM Exceptions.
// See https://llvm.org/LICENSE.txt for license information.
// SPDX-License-Identifier: Apache-2.0 WITH LLVM-exception
//
//===----------------------------------------------------------------------===//
//
// This file implements construction of a TargetInfo object from a
// target triple.
//
//===----------------------------------------------------------------------===//

#include "Targets.h"

#include "Targets/AArch64.h"
#include "Targets/AMDGPU.h"
#include "Targets/ARC.h"
#include "Targets/ARM.h"
#include "Targets/AVR.h"
#include "Targets/BPF.h"
#include "Targets/Hexagon.h"
#include "Targets/Lanai.h"
#include "Targets/Le64.h"
#include "Targets/M68k.h"
#include "Targets/MSP430.h"
#include "Targets/Mips.h"
#include "Targets/NVPTX.h"
#include "Targets/OSTargets.h"
#include "Targets/PNaCl.h"
#include "Targets/PPC.h"
#include "Targets/RISCV.h"
#include "Targets/SPIR.h"
#include "Targets/Sparc.h"
#include "Targets/SystemZ.h"
#include "Targets/TCE.h"
#include "Targets/VE.h"
#include "Targets/WebAssembly.h"
#include "Targets/X86.h"
#include "Targets/XCore.h"
#include "Targets/XilinxHLS.h"
#include "clang/Basic/Diagnostic.h"
#include "llvm/ADT/StringExtras.h"
#include "llvm/ADT/Triple.h"

using namespace clang;

namespace clang {
namespace targets {
//===----------------------------------------------------------------------===//
//  Common code shared among targets.
//===----------------------------------------------------------------------===//

/// DefineStd - Define a macro name and standard variants.  For example if
/// MacroName is "unix", then this will define "__unix", "__unix__", and "unix"
/// when in GNU mode.
void DefineStd(MacroBuilder &Builder, StringRef MacroName,
               const LangOptions &Opts) {
  assert(MacroName[0] != '_' && "Identifier should be in the user's namespace");

  // If in GNU mode (e.g. -std=gnu99 but not -std=c99) define the raw identifier
  // in the user's namespace.
  if (Opts.GNUMode)
    Builder.defineMacro(MacroName);

  // Define __unix.
  Builder.defineMacro("__" + MacroName);

  // Define __unix__.
  Builder.defineMacro("__" + MacroName + "__");
}

void defineCPUMacros(MacroBuilder &Builder, StringRef CPUName, bool Tuning) {
  Builder.defineMacro("__" + CPUName);
  Builder.defineMacro("__" + CPUName + "__");
  if (Tuning)
    Builder.defineMacro("__tune_" + CPUName + "__");
}

void addCygMingDefines(const LangOptions &Opts, MacroBuilder &Builder) {
  // Mingw and cygwin define __declspec(a) to __attribute__((a)).  Clang
  // supports __declspec natively under -fms-extensions, but we define a no-op
  // __declspec macro anyway for pre-processor compatibility.
  if (Opts.MicrosoftExt)
    Builder.defineMacro("__declspec", "__declspec");
  else
    Builder.defineMacro("__declspec(a)", "__attribute__((a))");

  if (!Opts.MicrosoftExt) {
    // Provide macros for all the calling convention keywords.  Provide both
    // single and double underscore prefixed variants.  These are available on
    // x64 as well as x86, even though they have no effect.
    const char *CCs[] = {"cdecl", "stdcall", "fastcall", "thiscall", "pascal"};
    for (const char *CC : CCs) {
      std::string GCCSpelling = "__attribute__((__";
      GCCSpelling += CC;
      GCCSpelling += "__))";
      Builder.defineMacro(Twine("_") + CC, GCCSpelling);
      Builder.defineMacro(Twine("__") + CC, GCCSpelling);
    }
  }
}

//===----------------------------------------------------------------------===//
// Driver code
//===----------------------------------------------------------------------===//

TargetInfo *AllocateTarget(const llvm::Triple &Triple,
                           const TargetOptions &Opts) {
  llvm::Triple::OSType os = Triple.getOS();

  switch (Triple.getArch()) {
  default:
    return nullptr;

  case llvm::Triple::arc:
    return new ARCTargetInfo(Triple, Opts);

  case llvm::Triple::xcore:
    return new XCoreTargetInfo(Triple, Opts);

  case llvm::Triple::hexagon:
    if (os == llvm::Triple::Linux &&
        Triple.getEnvironment() == llvm::Triple::Musl)
      return new LinuxTargetInfo<HexagonTargetInfo>(Triple, Opts);
    return new HexagonTargetInfo(Triple, Opts);

  case llvm::Triple::lanai:
    return new LanaiTargetInfo(Triple, Opts);

  case llvm::Triple::aarch64_32:
    if (Triple.isOSDarwin())
      return new DarwinAArch64TargetInfo(Triple, Opts);

    return nullptr;
  case llvm::Triple::aarch64:
    if (Triple.isOSDarwin())
      return new DarwinAArch64TargetInfo(Triple, Opts);

    switch (os) {
    case llvm::Triple::CloudABI:
      return new CloudABITargetInfo<AArch64leTargetInfo>(Triple, Opts);
    case llvm::Triple::FreeBSD:
      return new FreeBSDTargetInfo<AArch64leTargetInfo>(Triple, Opts);
    case llvm::Triple::Fuchsia:
      return new FuchsiaTargetInfo<AArch64leTargetInfo>(Triple, Opts);
    case llvm::Triple::Linux:
      return new LinuxTargetInfo<AArch64leTargetInfo>(Triple, Opts);
    case llvm::Triple::NetBSD:
      return new NetBSDTargetInfo<AArch64leTargetInfo>(Triple, Opts);
    case llvm::Triple::OpenBSD:
      return new OpenBSDTargetInfo<AArch64leTargetInfo>(Triple, Opts);
    case llvm::Triple::Win32:
      switch (Triple.getEnvironment()) {
      case llvm::Triple::GNU:
        return new MinGWARM64TargetInfo(Triple, Opts);
      case llvm::Triple::MSVC:
      default: // Assume MSVC for unknown environments
        return new MicrosoftARM64TargetInfo(Triple, Opts);
      }
    default:
      return new AArch64leTargetInfo(Triple, Opts);
    }

  case llvm::Triple::aarch64_be:
    switch (os) {
    case llvm::Triple::FreeBSD:
      return new FreeBSDTargetInfo<AArch64beTargetInfo>(Triple, Opts);
    case llvm::Triple::Fuchsia:
      return new FuchsiaTargetInfo<AArch64beTargetInfo>(Triple, Opts);
    case llvm::Triple::Linux:
      return new LinuxTargetInfo<AArch64beTargetInfo>(Triple, Opts);
    case llvm::Triple::NetBSD:
      return new NetBSDTargetInfo<AArch64beTargetInfo>(Triple, Opts);
    default:
      return new AArch64beTargetInfo(Triple, Opts);
    }

  case llvm::Triple::arm:
  case llvm::Triple::thumb:
    if (Triple.isOSBinFormatMachO())
      return new DarwinARMTargetInfo(Triple, Opts);

    switch (os) {
    case llvm::Triple::CloudABI:
      return new CloudABITargetInfo<ARMleTargetInfo>(Triple, Opts);
    case llvm::Triple::Linux:
      return new LinuxTargetInfo<ARMleTargetInfo>(Triple, Opts);
    case llvm::Triple::FreeBSD:
      return new FreeBSDTargetInfo<ARMleTargetInfo>(Triple, Opts);
    case llvm::Triple::NetBSD:
      return new NetBSDTargetInfo<ARMleTargetInfo>(Triple, Opts);
    case llvm::Triple::OpenBSD:
      return new OpenBSDTargetInfo<ARMleTargetInfo>(Triple, Opts);
    case llvm::Triple::RTEMS:
      return new RTEMSTargetInfo<ARMleTargetInfo>(Triple, Opts);
    case llvm::Triple::NaCl:
      return new NaClTargetInfo<ARMleTargetInfo>(Triple, Opts);
    case llvm::Triple::Win32:
      switch (Triple.getEnvironment()) {
      case llvm::Triple::Cygnus:
        return new CygwinARMTargetInfo(Triple, Opts);
      case llvm::Triple::GNU:
        return new MinGWARMTargetInfo(Triple, Opts);
      case llvm::Triple::Itanium:
        return new ItaniumWindowsARMleTargetInfo(Triple, Opts);
      case llvm::Triple::MSVC:
      default: // Assume MSVC for unknown environments
        return new MicrosoftARMleTargetInfo(Triple, Opts);
      }
    default:
      return new ARMleTargetInfo(Triple, Opts);
    }

  case llvm::Triple::armeb:
  case llvm::Triple::thumbeb:
    if (Triple.isOSDarwin())
      return new DarwinARMTargetInfo(Triple, Opts);

    switch (os) {
    case llvm::Triple::Linux:
      return new LinuxTargetInfo<ARMbeTargetInfo>(Triple, Opts);
    case llvm::Triple::FreeBSD:
      return new FreeBSDTargetInfo<ARMbeTargetInfo>(Triple, Opts);
    case llvm::Triple::NetBSD:
      return new NetBSDTargetInfo<ARMbeTargetInfo>(Triple, Opts);
    case llvm::Triple::OpenBSD:
      return new OpenBSDTargetInfo<ARMbeTargetInfo>(Triple, Opts);
    case llvm::Triple::RTEMS:
      return new RTEMSTargetInfo<ARMbeTargetInfo>(Triple, Opts);
    case llvm::Triple::NaCl:
      return new NaClTargetInfo<ARMbeTargetInfo>(Triple, Opts);
    default:
      return new ARMbeTargetInfo(Triple, Opts);
    }

  case llvm::Triple::avr:
    return new AVRTargetInfo(Triple, Opts);
  case llvm::Triple::bpfeb:
  case llvm::Triple::bpfel:
    return new BPFTargetInfo(Triple, Opts);

  case llvm::Triple::msp430:
    return new MSP430TargetInfo(Triple, Opts);

  case llvm::Triple::mips:
    switch (os) {
    case llvm::Triple::Linux:
      return new LinuxTargetInfo<MipsTargetInfo>(Triple, Opts);
    case llvm::Triple::RTEMS:
      return new RTEMSTargetInfo<MipsTargetInfo>(Triple, Opts);
    case llvm::Triple::FreeBSD:
      return new FreeBSDTargetInfo<MipsTargetInfo>(Triple, Opts);
    case llvm::Triple::NetBSD:
      return new NetBSDTargetInfo<MipsTargetInfo>(Triple, Opts);
    default:
      return new MipsTargetInfo(Triple, Opts);
    }

  case llvm::Triple::mipsel:
    switch (os) {
    case llvm::Triple::Linux:
      return new LinuxTargetInfo<MipsTargetInfo>(Triple, Opts);
    case llvm::Triple::RTEMS:
      return new RTEMSTargetInfo<MipsTargetInfo>(Triple, Opts);
    case llvm::Triple::FreeBSD:
      return new FreeBSDTargetInfo<MipsTargetInfo>(Triple, Opts);
    case llvm::Triple::NetBSD:
      return new NetBSDTargetInfo<MipsTargetInfo>(Triple, Opts);
    case llvm::Triple::NaCl:
      return new NaClTargetInfo<NaClMips32TargetInfo>(Triple, Opts);
    default:
      return new MipsTargetInfo(Triple, Opts);
    }

  case llvm::Triple::mips64:
    switch (os) {
    case llvm::Triple::Linux:
      return new LinuxTargetInfo<MipsTargetInfo>(Triple, Opts);
    case llvm::Triple::RTEMS:
      return new RTEMSTargetInfo<MipsTargetInfo>(Triple, Opts);
    case llvm::Triple::FreeBSD:
      return new FreeBSDTargetInfo<MipsTargetInfo>(Triple, Opts);
    case llvm::Triple::NetBSD:
      return new NetBSDTargetInfo<MipsTargetInfo>(Triple, Opts);
    case llvm::Triple::OpenBSD:
      return new OpenBSDTargetInfo<MipsTargetInfo>(Triple, Opts);
    default:
      return new MipsTargetInfo(Triple, Opts);
    }

  case llvm::Triple::mips64el:
    switch (os) {
    case llvm::Triple::Linux:
      return new LinuxTargetInfo<MipsTargetInfo>(Triple, Opts);
    case llvm::Triple::RTEMS:
      return new RTEMSTargetInfo<MipsTargetInfo>(Triple, Opts);
    case llvm::Triple::FreeBSD:
      return new FreeBSDTargetInfo<MipsTargetInfo>(Triple, Opts);
    case llvm::Triple::NetBSD:
      return new NetBSDTargetInfo<MipsTargetInfo>(Triple, Opts);
    case llvm::Triple::OpenBSD:
      return new OpenBSDTargetInfo<MipsTargetInfo>(Triple, Opts);
    default:
      return new MipsTargetInfo(Triple, Opts);
    }

  case llvm::Triple::m68k:
    switch (os) {
    case llvm::Triple::Linux:
      return new LinuxTargetInfo<M68kTargetInfo>(Triple, Opts);
    case llvm::Triple::NetBSD:
      return new NetBSDTargetInfo<M68kTargetInfo>(Triple, Opts);
    default:
      return new M68kTargetInfo(Triple, Opts);
    }

  case llvm::Triple::le32:
    switch (os) {
    case llvm::Triple::NaCl:
      return new NaClTargetInfo<PNaClTargetInfo>(Triple, Opts);
    default:
      return nullptr;
    }

  case llvm::Triple::le64:
    return new Le64TargetInfo(Triple, Opts);

  case llvm::Triple::ppc:
    if (Triple.isOSDarwin())
      return new DarwinPPC32TargetInfo(Triple, Opts);
    switch (os) {
    case llvm::Triple::Linux:
      return new LinuxTargetInfo<PPC32TargetInfo>(Triple, Opts);
    case llvm::Triple::FreeBSD:
      return new FreeBSDTargetInfo<PPC32TargetInfo>(Triple, Opts);
    case llvm::Triple::NetBSD:
      return new NetBSDTargetInfo<PPC32TargetInfo>(Triple, Opts);
    case llvm::Triple::OpenBSD:
      return new OpenBSDTargetInfo<PPC32TargetInfo>(Triple, Opts);
    case llvm::Triple::RTEMS:
      return new RTEMSTargetInfo<PPC32TargetInfo>(Triple, Opts);
    case llvm::Triple::AIX:
      return new AIXPPC32TargetInfo(Triple, Opts);
    default:
      return new PPC32TargetInfo(Triple, Opts);
    }

  case llvm::Triple::ppcle:
    switch (os) {
    case llvm::Triple::Linux:
      return new LinuxTargetInfo<PPC32TargetInfo>(Triple, Opts);
    case llvm::Triple::FreeBSD:
      return new FreeBSDTargetInfo<PPC32TargetInfo>(Triple, Opts);
    default:
      return new PPC32TargetInfo(Triple, Opts);
    }

  case llvm::Triple::ppc64:
    if (Triple.isOSDarwin())
      return new DarwinPPC64TargetInfo(Triple, Opts);
    switch (os) {
    case llvm::Triple::Linux:
      return new LinuxTargetInfo<PPC64TargetInfo>(Triple, Opts);
    case llvm::Triple::Lv2:
      return new PS3PPUTargetInfo<PPC64TargetInfo>(Triple, Opts);
    case llvm::Triple::FreeBSD:
      return new FreeBSDTargetInfo<PPC64TargetInfo>(Triple, Opts);
    case llvm::Triple::NetBSD:
      return new NetBSDTargetInfo<PPC64TargetInfo>(Triple, Opts);
    case llvm::Triple::OpenBSD:
      return new OpenBSDTargetInfo<PPC64TargetInfo>(Triple, Opts);
    case llvm::Triple::AIX:
      return new AIXPPC64TargetInfo(Triple, Opts);
    default:
      return new PPC64TargetInfo(Triple, Opts);
    }

  case llvm::Triple::ppc64le:
    switch (os) {
    case llvm::Triple::Linux:
      return new LinuxTargetInfo<PPC64TargetInfo>(Triple, Opts);
    case llvm::Triple::FreeBSD:
      return new FreeBSDTargetInfo<PPC64TargetInfo>(Triple, Opts);
    case llvm::Triple::NetBSD:
      return new NetBSDTargetInfo<PPC64TargetInfo>(Triple, Opts);
    case llvm::Triple::OpenBSD:
      return new OpenBSDTargetInfo<PPC64TargetInfo>(Triple, Opts);
    default:
      return new PPC64TargetInfo(Triple, Opts);
    }

  case llvm::Triple::nvptx:
    return new NVPTXTargetInfo(Triple, Opts, /*TargetPointerWidth=*/32);
  case llvm::Triple::nvptx64:
    return new NVPTXTargetInfo(Triple, Opts, /*TargetPointerWidth=*/64);

  case llvm::Triple::amdgcn:
  case llvm::Triple::r600:
    return new AMDGPUTargetInfo(Triple, Opts);

  case llvm::Triple::riscv32:
    // TODO: add cases for NetBSD, RTEMS once tested.
    switch (os) {
    case llvm::Triple::FreeBSD:
      return new FreeBSDTargetInfo<RISCV32TargetInfo>(Triple, Opts);
    case llvm::Triple::Linux:
      return new LinuxTargetInfo<RISCV32TargetInfo>(Triple, Opts);
    default:
      return new RISCV32TargetInfo(Triple, Opts);
    }

  case llvm::Triple::riscv64:
    // TODO: add cases for NetBSD, RTEMS once tested.
    switch (os) {
    case llvm::Triple::FreeBSD:
      return new FreeBSDTargetInfo<RISCV64TargetInfo>(Triple, Opts);
    case llvm::Triple::OpenBSD:
      return new OpenBSDTargetInfo<RISCV64TargetInfo>(Triple, Opts);
    case llvm::Triple::Fuchsia:
      return new FuchsiaTargetInfo<RISCV64TargetInfo>(Triple, Opts);
    case llvm::Triple::Linux:
      return new LinuxTargetInfo<RISCV64TargetInfo>(Triple, Opts);
    default:
      return new RISCV64TargetInfo(Triple, Opts);
    }

  case llvm::Triple::sparc:
    switch (os) {
    case llvm::Triple::Linux:
      return new LinuxTargetInfo<SparcV8TargetInfo>(Triple, Opts);
    case llvm::Triple::Solaris:
      return new SolarisTargetInfo<SparcV8TargetInfo>(Triple, Opts);
    case llvm::Triple::NetBSD:
      return new NetBSDTargetInfo<SparcV8TargetInfo>(Triple, Opts);
    case llvm::Triple::RTEMS:
      return new RTEMSTargetInfo<SparcV8TargetInfo>(Triple, Opts);
    default:
      return new SparcV8TargetInfo(Triple, Opts);
    }

  // The 'sparcel' architecture copies all the above cases except for Solaris.
  case llvm::Triple::sparcel:
    switch (os) {
    case llvm::Triple::Linux:
      return new LinuxTargetInfo<SparcV8elTargetInfo>(Triple, Opts);
    case llvm::Triple::NetBSD:
      return new NetBSDTargetInfo<SparcV8elTargetInfo>(Triple, Opts);
    case llvm::Triple::RTEMS:
      return new RTEMSTargetInfo<SparcV8elTargetInfo>(Triple, Opts);
    default:
      return new SparcV8elTargetInfo(Triple, Opts);
    }

  case llvm::Triple::sparcv9:
    switch (os) {
    case llvm::Triple::Linux:
      return new LinuxTargetInfo<SparcV9TargetInfo>(Triple, Opts);
    case llvm::Triple::Solaris:
      return new SolarisTargetInfo<SparcV9TargetInfo>(Triple, Opts);
    case llvm::Triple::NetBSD:
      return new NetBSDTargetInfo<SparcV9TargetInfo>(Triple, Opts);
    case llvm::Triple::OpenBSD:
      return new OpenBSDTargetInfo<SparcV9TargetInfo>(Triple, Opts);
    case llvm::Triple::FreeBSD:
      return new FreeBSDTargetInfo<SparcV9TargetInfo>(Triple, Opts);
    default:
      return new SparcV9TargetInfo(Triple, Opts);
    }

  case llvm::Triple::systemz:
    switch (os) {
    case llvm::Triple::Linux:
      return new LinuxTargetInfo<SystemZTargetInfo>(Triple, Opts);
    case llvm::Triple::ZOS:
      return new ZOSTargetInfo<SystemZTargetInfo>(Triple, Opts);
    default:
      return new SystemZTargetInfo(Triple, Opts);
    }

  case llvm::Triple::tce:
    return new TCETargetInfo(Triple, Opts);

  case llvm::Triple::tcele:
    return new TCELETargetInfo(Triple, Opts);

  case llvm::Triple::x86:
    if (Triple.isOSDarwin())
      return new DarwinI386TargetInfo(Triple, Opts);

    switch (os) {
    case llvm::Triple::Ananas:
      return new AnanasTargetInfo<X86_32TargetInfo>(Triple, Opts);
    case llvm::Triple::CloudABI:
      return new CloudABITargetInfo<X86_32TargetInfo>(Triple, Opts);
    case llvm::Triple::Linux: {
      switch (Triple.getEnvironment()) {
      default:
        return new LinuxTargetInfo<X86_32TargetInfo>(Triple, Opts);
      case llvm::Triple::Android:
        return new AndroidX86_32TargetInfo(Triple, Opts);
      }
    }
    case llvm::Triple::DragonFly:
      return new DragonFlyBSDTargetInfo<X86_32TargetInfo>(Triple, Opts);
    case llvm::Triple::NetBSD:
      return new NetBSDI386TargetInfo(Triple, Opts);
    case llvm::Triple::OpenBSD:
      return new OpenBSDI386TargetInfo(Triple, Opts);
    case llvm::Triple::FreeBSD:
      return new FreeBSDTargetInfo<X86_32TargetInfo>(Triple, Opts);
    case llvm::Triple::Fuchsia:
      return new FuchsiaTargetInfo<X86_32TargetInfo>(Triple, Opts);
    case llvm::Triple::KFreeBSD:
      return new KFreeBSDTargetInfo<X86_32TargetInfo>(Triple, Opts);
    case llvm::Triple::Minix:
      return new MinixTargetInfo<X86_32TargetInfo>(Triple, Opts);
    case llvm::Triple::Solaris:
      return new SolarisTargetInfo<X86_32TargetInfo>(Triple, Opts);
    case llvm::Triple::Win32: {
      switch (Triple.getEnvironment()) {
      case llvm::Triple::Cygnus:
        return new CygwinX86_32TargetInfo(Triple, Opts);
      case llvm::Triple::GNU:
        return new MinGWX86_32TargetInfo(Triple, Opts);
      case llvm::Triple::Itanium:
      case llvm::Triple::MSVC:
      default: // Assume MSVC for unknown environments
        return new MicrosoftX86_32TargetInfo(Triple, Opts);
      }
    }
    case llvm::Triple::Haiku:
      return new HaikuX86_32TargetInfo(Triple, Opts);
    case llvm::Triple::RTEMS:
      return new RTEMSX86_32TargetInfo(Triple, Opts);
    case llvm::Triple::NaCl:
      return new NaClTargetInfo<X86_32TargetInfo>(Triple, Opts);
    case llvm::Triple::ELFIAMCU:
      return new MCUX86_32TargetInfo(Triple, Opts);
    case llvm::Triple::Hurd:
      return new HurdTargetInfo<X86_32TargetInfo>(Triple, Opts);
    default:
      return new X86_32TargetInfo(Triple, Opts);
    }

  case llvm::Triple::x86_64:
    if (Triple.isOSDarwin() || Triple.isOSBinFormatMachO())
      return new DarwinX86_64TargetInfo(Triple, Opts);

    switch (os) {
    case llvm::Triple::Ananas:
      return new AnanasTargetInfo<X86_64TargetInfo>(Triple, Opts);
    case llvm::Triple::CloudABI:
      return new CloudABITargetInfo<X86_64TargetInfo>(Triple, Opts);
    case llvm::Triple::Linux: {
      switch (Triple.getEnvironment()) {
      default:
        return new LinuxTargetInfo<X86_64TargetInfo>(Triple, Opts);
      case llvm::Triple::Android:
        return new AndroidX86_64TargetInfo(Triple, Opts);
      }
    }
    case llvm::Triple::DragonFly:
      return new DragonFlyBSDTargetInfo<X86_64TargetInfo>(Triple, Opts);
    case llvm::Triple::NetBSD:
      return new NetBSDTargetInfo<X86_64TargetInfo>(Triple, Opts);
    case llvm::Triple::OpenBSD:
      return new OpenBSDX86_64TargetInfo(Triple, Opts);
    case llvm::Triple::FreeBSD:
      return new FreeBSDTargetInfo<X86_64TargetInfo>(Triple, Opts);
    case llvm::Triple::Fuchsia:
      return new FuchsiaTargetInfo<X86_64TargetInfo>(Triple, Opts);
    case llvm::Triple::KFreeBSD:
      return new KFreeBSDTargetInfo<X86_64TargetInfo>(Triple, Opts);
    case llvm::Triple::Solaris:
      return new SolarisTargetInfo<X86_64TargetInfo>(Triple, Opts);
    case llvm::Triple::Win32: {
      switch (Triple.getEnvironment()) {
      case llvm::Triple::Cygnus:
        return new CygwinX86_64TargetInfo(Triple, Opts);
      case llvm::Triple::GNU:
        return new MinGWX86_64TargetInfo(Triple, Opts);
      case llvm::Triple::MSVC:
      default: // Assume MSVC for unknown environments
        return new MicrosoftX86_64TargetInfo(Triple, Opts);
      }
    }
    case llvm::Triple::Haiku:
      return new HaikuTargetInfo<X86_64TargetInfo>(Triple, Opts);
    case llvm::Triple::NaCl:
      return new NaClTargetInfo<X86_64TargetInfo>(Triple, Opts);
    case llvm::Triple::PS4:
      return new PS4OSTargetInfo<X86_64TargetInfo>(Triple, Opts);
    default:
      return new X86_64TargetInfo(Triple, Opts);
    }

  case llvm::Triple::aie32: {
    // Triple example: aie32-xilinx-unknown-sycldevice
    if (Triple.getVendor() == llvm::Triple::Xilinx
      && Triple.getEnvironment() == llvm::Triple::SYCLDevice) {
       switch (os) {
       case llvm::Triple::Linux:
         return new LinuxTargetInfo<SPIR32SYCLDeviceTargetInfo>(Triple, Opts);
       default:
         return new SPIR32SYCLDeviceTargetInfo(Triple, Opts);
       }
     }
    return nullptr;
  }

  case llvm::Triple::fpga32: {
    // Triple example: fpga32-xilinx-unknown-sycldevice
<<<<<<< HEAD
    if (Triple.getVendor() == llvm::Triple::Xilinx
      && Triple.getEnvironment() == llvm::Triple::SYCLDevice) {
       switch (os) {
       case llvm::Triple::Linux:
         return new LinuxTargetInfo<SPIR32SYCLDeviceTargetInfo>(Triple, Opts);
       default:
         return new SPIR32SYCLDeviceTargetInfo(Triple, Opts);
       }
     }
=======
    if (Triple.getVendor() == llvm::Triple::Xilinx &&
        Triple.getEnvironment() == llvm::Triple::SYCLDevice) {
      switch (Triple.getSubArch()) {
      case llvm::Triple::FPGASubArch_hls_hw:
      case llvm::Triple::FPGASubArch_hls_hw_emu:
      case llvm::Triple::FPGASubArch_hls_sw_emu:
        switch (os) {
        case llvm::Triple::Linux:
          return new LinuxTargetInfo<XilinxHLS32TargetInfo>(Triple, Opts);
        default:
          return new XilinxHLS32TargetInfo(Triple, Opts);
        }
        break;
      default:
        switch (os) {
        case llvm::Triple::Linux:
          return new LinuxTargetInfo<SPIR32SYCLDeviceTargetInfo>(Triple, Opts);
        default:
          return new SPIR32SYCLDeviceTargetInfo(Triple, Opts);
        }
      }
    }
>>>>>>> a7d0f33c
    return nullptr;
  }

  case llvm::Triple::fpga64: {
    // Triple example: fpga64-xilinx-unknown-sycldevice
<<<<<<< HEAD
    if (Triple.getVendor() == llvm::Triple::Xilinx
      && Triple.getEnvironment() == llvm::Triple::SYCLDevice) {
       switch (os) {
       case llvm::Triple::Linux:
         return new LinuxTargetInfo<SPIR64SYCLDeviceTargetInfo>(Triple, Opts);
       default:
         return new SPIR64SYCLDeviceTargetInfo(Triple, Opts);
       }
     }
     return nullptr;
=======
    if (Triple.getVendor() == llvm::Triple::Xilinx &&
        Triple.getEnvironment() == llvm::Triple::SYCLDevice) {
      switch (Triple.getSubArch()) {
      case llvm::Triple::FPGASubArch_hls_hw:
      case llvm::Triple::FPGASubArch_hls_hw_emu:
      case llvm::Triple::FPGASubArch_hls_sw_emu:
        switch (os) {
        case llvm::Triple::Linux:
          return new LinuxTargetInfo<XilinxHLS64TargetInfo>(Triple, Opts);
        default:
          return new XilinxHLS64TargetInfo(Triple, Opts);
        }
        break;
      default:
        switch (os) {
        case llvm::Triple::Linux:
          return new LinuxTargetInfo<SPIR64SYCLDeviceTargetInfo>(Triple, Opts);
        default:
          return new SPIR64SYCLDeviceTargetInfo(Triple, Opts);
        }
      }
    }
    return nullptr;
>>>>>>> a7d0f33c
  }

  case llvm::Triple::spir: {
    if (Triple.getEnvironment() == llvm::Triple::SYCLDevice) {
      llvm::Triple HT(Opts.HostTriple);
      switch (HT.getOS()) {
      case llvm::Triple::Win32:
        switch (HT.getEnvironment()) {
        default: // Assume MSVC for unknown environments
        case llvm::Triple::MSVC:
          assert(HT.getArch() == llvm::Triple::x86 &&
                 "Unsupported host architecture");
          return new MicrosoftX86_32SPIRTargetInfo(Triple, Opts);
        }
      case llvm::Triple::Linux:
        return new LinuxTargetInfo<SPIR32SYCLDeviceTargetInfo>(Triple, Opts);
      default:
        return new SPIR32SYCLDeviceTargetInfo(Triple, Opts);
      }
    }
    return new SPIR32TargetInfo(Triple, Opts);
  }

  case llvm::Triple::spir64: {
    if (Triple.getEnvironment() == llvm::Triple::SYCLDevice) {
      llvm::Triple HT(Opts.HostTriple);
      switch (HT.getOS()) {
      case llvm::Triple::Win32:
        switch (HT.getEnvironment()) {
        default: // Assume MSVC for unknown environments
        case llvm::Triple::MSVC:
          assert(HT.getArch() == llvm::Triple::x86_64 &&
                 "Unsupported host architecture");
          return new MicrosoftX86_64_SPIR64TargetInfo(Triple, Opts);
        }
      case llvm::Triple::Linux:
        return new LinuxTargetInfo<SPIR64SYCLDeviceTargetInfo>(Triple, Opts);
      default:
        return new SPIR64SYCLDeviceTargetInfo(Triple, Opts);
      }
    }
    return new SPIR64TargetInfo(Triple, Opts);
  }

  case llvm::Triple::wasm32:
    if (Triple.getSubArch() != llvm::Triple::NoSubArch ||
        Triple.getVendor() != llvm::Triple::UnknownVendor ||
        !Triple.isOSBinFormatWasm())
      return nullptr;
    switch (os) {
      case llvm::Triple::WASI:
        return new WASITargetInfo<WebAssembly32TargetInfo>(Triple, Opts);
      case llvm::Triple::Emscripten:
        return new EmscriptenTargetInfo<WebAssembly32TargetInfo>(Triple, Opts);
      case llvm::Triple::UnknownOS:
        return new WebAssemblyOSTargetInfo<WebAssembly32TargetInfo>(Triple, Opts);
      default:
        return nullptr;
    }
  case llvm::Triple::wasm64:
    if (Triple.getSubArch() != llvm::Triple::NoSubArch ||
        Triple.getVendor() != llvm::Triple::UnknownVendor ||
        !Triple.isOSBinFormatWasm())
      return nullptr;
    switch (os) {
      case llvm::Triple::WASI:
        return new WASITargetInfo<WebAssembly64TargetInfo>(Triple, Opts);
      case llvm::Triple::Emscripten:
        return new EmscriptenTargetInfo<WebAssembly64TargetInfo>(Triple, Opts);
      case llvm::Triple::UnknownOS:
        return new WebAssemblyOSTargetInfo<WebAssembly64TargetInfo>(Triple, Opts);
      default:
        return nullptr;
    }

  case llvm::Triple::renderscript32:
    return new LinuxTargetInfo<RenderScript32TargetInfo>(Triple, Opts);
  case llvm::Triple::renderscript64:
    return new LinuxTargetInfo<RenderScript64TargetInfo>(Triple, Opts);

  case llvm::Triple::ve:
    return new LinuxTargetInfo<VETargetInfo>(Triple, Opts);
  }
}
} // namespace targets
} // namespace clang

using namespace clang::targets;
/// CreateTargetInfo - Return the target info object for the specified target
/// options.
TargetInfo *
TargetInfo::CreateTargetInfo(DiagnosticsEngine &Diags,
                             const std::shared_ptr<TargetOptions> &Opts) {
  llvm::Triple Triple(Opts->Triple);

  // Construct the target
  std::unique_ptr<TargetInfo> Target(AllocateTarget(Triple, *Opts));
  if (!Target) {
    Diags.Report(diag::err_target_unknown_triple) << Triple.str();
    return nullptr;
  }
  Target->TargetOpts = Opts;

  // Set the target CPU if specified.
  if (!Opts->CPU.empty() && !Target->setCPU(Opts->CPU)) {
    Diags.Report(diag::err_target_unknown_cpu) << Opts->CPU;
    SmallVector<StringRef, 32> ValidList;
    Target->fillValidCPUList(ValidList);
    if (!ValidList.empty())
      Diags.Report(diag::note_valid_options) << llvm::join(ValidList, ", ");
    return nullptr;
  }

  // Check the TuneCPU name if specified.
  if (!Opts->TuneCPU.empty() &&
      !Target->isValidTuneCPUName(Opts->TuneCPU)) {
    Diags.Report(diag::err_target_unknown_cpu) << Opts->TuneCPU;
    SmallVector<StringRef, 32> ValidList;
    Target->fillValidTuneCPUList(ValidList);
    if (!ValidList.empty())
      Diags.Report(diag::note_valid_options) << llvm::join(ValidList, ", ");
    return nullptr;
  }

  // Set the target ABI if specified.
  if (!Opts->ABI.empty() && !Target->setABI(Opts->ABI)) {
    Diags.Report(diag::err_target_unknown_abi) << Opts->ABI;
    return nullptr;
  }

  // Set the fp math unit.
  if (!Opts->FPMath.empty() && !Target->setFPMath(Opts->FPMath)) {
    Diags.Report(diag::err_target_unknown_fpmath) << Opts->FPMath;
    return nullptr;
  }

  // Compute the default target features, we need the target to handle this
  // because features may have dependencies on one another.
  if (!Target->initFeatureMap(Opts->FeatureMap, Diags, Opts->CPU,
                              Opts->FeaturesAsWritten))
    return nullptr;

  // Add the features to the compile options.
  Opts->Features.clear();
  for (const auto &F : Opts->FeatureMap)
    Opts->Features.push_back((F.getValue() ? "+" : "-") + F.getKey().str());
  // Sort here, so we handle the features in a predictable order. (This matters
  // when we're dealing with features that overlap.)
  llvm::sort(Opts->Features);

  if (!Target->handleTargetFeatures(Opts->Features, Diags))
    return nullptr;

  Target->setSupportedOpenCLOpts();
  Target->setCommandLineOpenCLOpts();
  Target->setMaxAtomicWidth();

  if (!Target->validateTarget(Diags))
    return nullptr;

  Target->CheckFixedPointBits();

  return Target.release();
}

/// getOpenCLFeatureDefines - Define OpenCL macros based on target settings
/// and language version
void TargetInfo::getOpenCLFeatureDefines(const LangOptions &Opts,
                                         MacroBuilder &Builder) const {
  // FIXME: OpenCL options which affect language semantics/syntax
  // should be moved into LangOptions, thus macro definitions of
  // such options is better to be done in clang::InitializePreprocessor.
  auto defineOpenCLExtMacro = [&](llvm::StringRef Name, unsigned AvailVer,
                                  unsigned CoreVersions,
                                  unsigned OptionalVersions) {
    // Check if extension is supported by target and is available in this
    // OpenCL version
    auto It = getTargetOpts().OpenCLFeaturesMap.find(Name);
    if ((It != getTargetOpts().OpenCLFeaturesMap.end()) && It->getValue() &&
        OpenCLOptions::OpenCLOptionInfo(false, AvailVer, CoreVersions,
                                        OptionalVersions)
            .isAvailableIn(Opts))
      Builder.defineMacro(Name);
  };
#define OPENCL_GENERIC_EXTENSION(Ext, WithPragma, Avail, Core, Opt)            \
  defineOpenCLExtMacro(#Ext, Avail, Core, Opt);
#include "clang/Basic/OpenCLExtensions.def"

  // Assume compiling for FULL profile
  Builder.defineMacro("__opencl_c_int64");
}<|MERGE_RESOLUTION|>--- conflicted
+++ resolved
@@ -611,17 +611,6 @@
 
   case llvm::Triple::fpga32: {
     // Triple example: fpga32-xilinx-unknown-sycldevice
-<<<<<<< HEAD
-    if (Triple.getVendor() == llvm::Triple::Xilinx
-      && Triple.getEnvironment() == llvm::Triple::SYCLDevice) {
-       switch (os) {
-       case llvm::Triple::Linux:
-         return new LinuxTargetInfo<SPIR32SYCLDeviceTargetInfo>(Triple, Opts);
-       default:
-         return new SPIR32SYCLDeviceTargetInfo(Triple, Opts);
-       }
-     }
-=======
     if (Triple.getVendor() == llvm::Triple::Xilinx &&
         Triple.getEnvironment() == llvm::Triple::SYCLDevice) {
       switch (Triple.getSubArch()) {
@@ -644,24 +633,11 @@
         }
       }
     }
->>>>>>> a7d0f33c
     return nullptr;
   }
 
   case llvm::Triple::fpga64: {
     // Triple example: fpga64-xilinx-unknown-sycldevice
-<<<<<<< HEAD
-    if (Triple.getVendor() == llvm::Triple::Xilinx
-      && Triple.getEnvironment() == llvm::Triple::SYCLDevice) {
-       switch (os) {
-       case llvm::Triple::Linux:
-         return new LinuxTargetInfo<SPIR64SYCLDeviceTargetInfo>(Triple, Opts);
-       default:
-         return new SPIR64SYCLDeviceTargetInfo(Triple, Opts);
-       }
-     }
-     return nullptr;
-=======
     if (Triple.getVendor() == llvm::Triple::Xilinx &&
         Triple.getEnvironment() == llvm::Triple::SYCLDevice) {
       switch (Triple.getSubArch()) {
@@ -685,7 +661,6 @@
       }
     }
     return nullptr;
->>>>>>> a7d0f33c
   }
 
   case llvm::Triple::spir: {
