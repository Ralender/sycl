//===--- Targets.cpp - Implement target feature support -------------------===//
//
// Part of the LLVM Project, under the Apache License v2.0 with LLVM Exceptions.
// See https://llvm.org/LICENSE.txt for license information.
// SPDX-License-Identifier: Apache-2.0 WITH LLVM-exception
//
//===----------------------------------------------------------------------===//
//
// This file implements construction of a TargetInfo object from a
// target triple.
//
//===----------------------------------------------------------------------===//

#include "Targets.h"

#include "Targets/AArch64.h"
#include "Targets/AMDGPU.h"
#include "Targets/ARC.h"
#include "Targets/ARM.h"
#include "Targets/AVR.h"
#include "Targets/BPF.h"
#include "Targets/Hexagon.h"
#include "Targets/Lanai.h"
#include "Targets/Le64.h"
#include "Targets/M68k.h"
#include "Targets/MSP430.h"
#include "Targets/Mips.h"
#include "Targets/NVPTX.h"
#include "Targets/OSTargets.h"
#include "Targets/PNaCl.h"
#include "Targets/PPC.h"
#include "Targets/RISCV.h"
#include "Targets/SPIR.h"
#include "Targets/Sparc.h"
#include "Targets/SystemZ.h"
#include "Targets/TCE.h"
#include "Targets/VE.h"
#include "Targets/WebAssembly.h"
#include "Targets/X86.h"
#include "Targets/XCore.h"
#include "Targets/XilinxHLS.h"
#include "clang/Basic/Diagnostic.h"
#include "llvm/ADT/StringExtras.h"
#include "llvm/ADT/Triple.h"

using namespace clang;

namespace clang {
namespace targets {
//===----------------------------------------------------------------------===//
//  Common code shared among targets.
//===----------------------------------------------------------------------===//

/// DefineStd - Define a macro name and standard variants.  For example if
/// MacroName is "unix", then this will define "__unix", "__unix__", and "unix"
/// when in GNU mode.
void DefineStd(MacroBuilder &Builder, StringRef MacroName,
               const LangOptions &Opts) {
  assert(MacroName[0] != '_' && "Identifier should be in the user's namespace");

  // If in GNU mode (e.g. -std=gnu99 but not -std=c99) define the raw identifier
  // in the user's namespace.
  if (Opts.GNUMode)
    Builder.defineMacro(MacroName);

  // Define __unix.
  Builder.defineMacro("__" + MacroName);

  // Define __unix__.
  Builder.defineMacro("__" + MacroName + "__");
}

void defineCPUMacros(MacroBuilder &Builder, StringRef CPUName, bool Tuning) {
  Builder.defineMacro("__" + CPUName);
  Builder.defineMacro("__" + CPUName + "__");
  if (Tuning)
    Builder.defineMacro("__tune_" + CPUName + "__");
}

void addCygMingDefines(const LangOptions &Opts, MacroBuilder &Builder) {
  // Mingw and cygwin define __declspec(a) to __attribute__((a)).  Clang
  // supports __declspec natively under -fms-extensions, but we define a no-op
  // __declspec macro anyway for pre-processor compatibility.
  if (Opts.MicrosoftExt)
    Builder.defineMacro("__declspec", "__declspec");
  else
    Builder.defineMacro("__declspec(a)", "__attribute__((a))");

  if (!Opts.MicrosoftExt) {
    // Provide macros for all the calling convention keywords.  Provide both
    // single and double underscore prefixed variants.  These are available on
    // x64 as well as x86, even though they have no effect.
    const char *CCs[] = {"cdecl", "stdcall", "fastcall", "thiscall", "pascal"};
    for (const char *CC : CCs) {
      std::string GCCSpelling = "__attribute__((__";
      GCCSpelling += CC;
      GCCSpelling += "__))";
      Builder.defineMacro(Twine("_") + CC, GCCSpelling);
      Builder.defineMacro(Twine("__") + CC, GCCSpelling);
    }
  }
}

//===----------------------------------------------------------------------===//
// Driver code
//===----------------------------------------------------------------------===//

TargetInfo *AllocateTarget(const llvm::Triple &Triple,
                           const TargetOptions &Opts) {
  llvm::Triple::OSType os = Triple.getOS();

  switch (Triple.getArch()) {
  default:
    return nullptr;

  case llvm::Triple::arc:
    return new ARCTargetInfo(Triple, Opts);

  case llvm::Triple::xcore:
    return new XCoreTargetInfo(Triple, Opts);

  case llvm::Triple::hexagon:
    if (os == llvm::Triple::Linux &&
        Triple.getEnvironment() == llvm::Triple::Musl)
      return new LinuxTargetInfo<HexagonTargetInfo>(Triple, Opts);
    return new HexagonTargetInfo(Triple, Opts);

  case llvm::Triple::lanai:
    return new LanaiTargetInfo(Triple, Opts);

  case llvm::Triple::aarch64_32:
    if (Triple.isOSDarwin())
      return new DarwinAArch64TargetInfo(Triple, Opts);

    return nullptr;
  case llvm::Triple::aarch64:
    if (Triple.isOSDarwin())
      return new DarwinAArch64TargetInfo(Triple, Opts);

    switch (os) {
    case llvm::Triple::CloudABI:
      return new CloudABITargetInfo<AArch64leTargetInfo>(Triple, Opts);
    case llvm::Triple::FreeBSD:
      return new FreeBSDTargetInfo<AArch64leTargetInfo>(Triple, Opts);
    case llvm::Triple::Fuchsia:
      return new FuchsiaTargetInfo<AArch64leTargetInfo>(Triple, Opts);
    case llvm::Triple::Linux:
      return new LinuxTargetInfo<AArch64leTargetInfo>(Triple, Opts);
    case llvm::Triple::NetBSD:
      return new NetBSDTargetInfo<AArch64leTargetInfo>(Triple, Opts);
    case llvm::Triple::OpenBSD:
      return new OpenBSDTargetInfo<AArch64leTargetInfo>(Triple, Opts);
    case llvm::Triple::Win32:
      switch (Triple.getEnvironment()) {
      case llvm::Triple::GNU:
        return new MinGWARM64TargetInfo(Triple, Opts);
      case llvm::Triple::MSVC:
      default: // Assume MSVC for unknown environments
        return new MicrosoftARM64TargetInfo(Triple, Opts);
      }
    default:
      return new AArch64leTargetInfo(Triple, Opts);
    }

  case llvm::Triple::aarch64_be:
    switch (os) {
    case llvm::Triple::FreeBSD:
      return new FreeBSDTargetInfo<AArch64beTargetInfo>(Triple, Opts);
    case llvm::Triple::Fuchsia:
      return new FuchsiaTargetInfo<AArch64beTargetInfo>(Triple, Opts);
    case llvm::Triple::Linux:
      return new LinuxTargetInfo<AArch64beTargetInfo>(Triple, Opts);
    case llvm::Triple::NetBSD:
      return new NetBSDTargetInfo<AArch64beTargetInfo>(Triple, Opts);
    default:
      return new AArch64beTargetInfo(Triple, Opts);
    }

  case llvm::Triple::arm:
  case llvm::Triple::thumb:
    if (Triple.isOSBinFormatMachO())
      return new DarwinARMTargetInfo(Triple, Opts);

    switch (os) {
    case llvm::Triple::CloudABI:
      return new CloudABITargetInfo<ARMleTargetInfo>(Triple, Opts);
    case llvm::Triple::Linux:
      return new LinuxTargetInfo<ARMleTargetInfo>(Triple, Opts);
    case llvm::Triple::FreeBSD:
      return new FreeBSDTargetInfo<ARMleTargetInfo>(Triple, Opts);
    case llvm::Triple::NetBSD:
      return new NetBSDTargetInfo<ARMleTargetInfo>(Triple, Opts);
    case llvm::Triple::OpenBSD:
      return new OpenBSDTargetInfo<ARMleTargetInfo>(Triple, Opts);
    case llvm::Triple::RTEMS:
      return new RTEMSTargetInfo<ARMleTargetInfo>(Triple, Opts);
    case llvm::Triple::NaCl:
      return new NaClTargetInfo<ARMleTargetInfo>(Triple, Opts);
    case llvm::Triple::Win32:
      switch (Triple.getEnvironment()) {
      case llvm::Triple::Cygnus:
        return new CygwinARMTargetInfo(Triple, Opts);
      case llvm::Triple::GNU:
        return new MinGWARMTargetInfo(Triple, Opts);
      case llvm::Triple::Itanium:
        return new ItaniumWindowsARMleTargetInfo(Triple, Opts);
      case llvm::Triple::MSVC:
      default: // Assume MSVC for unknown environments
        return new MicrosoftARMleTargetInfo(Triple, Opts);
      }
    default:
      return new ARMleTargetInfo(Triple, Opts);
    }

  case llvm::Triple::armeb:
  case llvm::Triple::thumbeb:
    if (Triple.isOSDarwin())
      return new DarwinARMTargetInfo(Triple, Opts);

    switch (os) {
    case llvm::Triple::Linux:
      return new LinuxTargetInfo<ARMbeTargetInfo>(Triple, Opts);
    case llvm::Triple::FreeBSD:
      return new FreeBSDTargetInfo<ARMbeTargetInfo>(Triple, Opts);
    case llvm::Triple::NetBSD:
      return new NetBSDTargetInfo<ARMbeTargetInfo>(Triple, Opts);
    case llvm::Triple::OpenBSD:
      return new OpenBSDTargetInfo<ARMbeTargetInfo>(Triple, Opts);
    case llvm::Triple::RTEMS:
      return new RTEMSTargetInfo<ARMbeTargetInfo>(Triple, Opts);
    case llvm::Triple::NaCl:
      return new NaClTargetInfo<ARMbeTargetInfo>(Triple, Opts);
    default:
      return new ARMbeTargetInfo(Triple, Opts);
    }

  case llvm::Triple::avr:
    return new AVRTargetInfo(Triple, Opts);
  case llvm::Triple::bpfeb:
  case llvm::Triple::bpfel:
    return new BPFTargetInfo(Triple, Opts);

  case llvm::Triple::msp430:
    return new MSP430TargetInfo(Triple, Opts);

  case llvm::Triple::mips:
    switch (os) {
    case llvm::Triple::Linux:
      return new LinuxTargetInfo<MipsTargetInfo>(Triple, Opts);
    case llvm::Triple::RTEMS:
      return new RTEMSTargetInfo<MipsTargetInfo>(Triple, Opts);
    case llvm::Triple::FreeBSD:
      return new FreeBSDTargetInfo<MipsTargetInfo>(Triple, Opts);
    case llvm::Triple::NetBSD:
      return new NetBSDTargetInfo<MipsTargetInfo>(Triple, Opts);
    default:
      return new MipsTargetInfo(Triple, Opts);
    }

  case llvm::Triple::mipsel:
    switch (os) {
    case llvm::Triple::Linux:
      return new LinuxTargetInfo<MipsTargetInfo>(Triple, Opts);
    case llvm::Triple::RTEMS:
      return new RTEMSTargetInfo<MipsTargetInfo>(Triple, Opts);
    case llvm::Triple::FreeBSD:
      return new FreeBSDTargetInfo<MipsTargetInfo>(Triple, Opts);
    case llvm::Triple::NetBSD:
      return new NetBSDTargetInfo<MipsTargetInfo>(Triple, Opts);
    case llvm::Triple::NaCl:
      return new NaClTargetInfo<NaClMips32TargetInfo>(Triple, Opts);
    default:
      return new MipsTargetInfo(Triple, Opts);
    }

  case llvm::Triple::mips64:
    switch (os) {
    case llvm::Triple::Linux:
      return new LinuxTargetInfo<MipsTargetInfo>(Triple, Opts);
    case llvm::Triple::RTEMS:
      return new RTEMSTargetInfo<MipsTargetInfo>(Triple, Opts);
    case llvm::Triple::FreeBSD:
      return new FreeBSDTargetInfo<MipsTargetInfo>(Triple, Opts);
    case llvm::Triple::NetBSD:
      return new NetBSDTargetInfo<MipsTargetInfo>(Triple, Opts);
    case llvm::Triple::OpenBSD:
      return new OpenBSDTargetInfo<MipsTargetInfo>(Triple, Opts);
    default:
      return new MipsTargetInfo(Triple, Opts);
    }

  case llvm::Triple::mips64el:
    switch (os) {
    case llvm::Triple::Linux:
      return new LinuxTargetInfo<MipsTargetInfo>(Triple, Opts);
    case llvm::Triple::RTEMS:
      return new RTEMSTargetInfo<MipsTargetInfo>(Triple, Opts);
    case llvm::Triple::FreeBSD:
      return new FreeBSDTargetInfo<MipsTargetInfo>(Triple, Opts);
    case llvm::Triple::NetBSD:
      return new NetBSDTargetInfo<MipsTargetInfo>(Triple, Opts);
    case llvm::Triple::OpenBSD:
      return new OpenBSDTargetInfo<MipsTargetInfo>(Triple, Opts);
    default:
      return new MipsTargetInfo(Triple, Opts);
    }

  case llvm::Triple::m68k:
    switch (os) {
    case llvm::Triple::Linux:
      return new LinuxTargetInfo<M68kTargetInfo>(Triple, Opts);
    case llvm::Triple::NetBSD:
      return new NetBSDTargetInfo<M68kTargetInfo>(Triple, Opts);
    default:
      return new M68kTargetInfo(Triple, Opts);
    }

  case llvm::Triple::le32:
    switch (os) {
    case llvm::Triple::NaCl:
      return new NaClTargetInfo<PNaClTargetInfo>(Triple, Opts);
    default:
      return nullptr;
    }

  case llvm::Triple::le64:
    return new Le64TargetInfo(Triple, Opts);

  case llvm::Triple::ppc:
    if (Triple.isOSDarwin())
      return new DarwinPPC32TargetInfo(Triple, Opts);
    switch (os) {
    case llvm::Triple::Linux:
      return new LinuxTargetInfo<PPC32TargetInfo>(Triple, Opts);
    case llvm::Triple::FreeBSD:
      return new FreeBSDTargetInfo<PPC32TargetInfo>(Triple, Opts);
    case llvm::Triple::NetBSD:
      return new NetBSDTargetInfo<PPC32TargetInfo>(Triple, Opts);
    case llvm::Triple::OpenBSD:
      return new OpenBSDTargetInfo<PPC32TargetInfo>(Triple, Opts);
    case llvm::Triple::RTEMS:
      return new RTEMSTargetInfo<PPC32TargetInfo>(Triple, Opts);
    case llvm::Triple::AIX:
      return new AIXPPC32TargetInfo(Triple, Opts);
    default:
      return new PPC32TargetInfo(Triple, Opts);
    }

  case llvm::Triple::ppcle:
    switch (os) {
    case llvm::Triple::Linux:
      return new LinuxTargetInfo<PPC32TargetInfo>(Triple, Opts);
    case llvm::Triple::FreeBSD:
      return new FreeBSDTargetInfo<PPC32TargetInfo>(Triple, Opts);
    default:
      return new PPC32TargetInfo(Triple, Opts);
    }

  case llvm::Triple::ppc64:
    if (Triple.isOSDarwin())
      return new DarwinPPC64TargetInfo(Triple, Opts);
    switch (os) {
    case llvm::Triple::Linux:
      return new LinuxTargetInfo<PPC64TargetInfo>(Triple, Opts);
    case llvm::Triple::Lv2:
      return new PS3PPUTargetInfo<PPC64TargetInfo>(Triple, Opts);
    case llvm::Triple::FreeBSD:
      return new FreeBSDTargetInfo<PPC64TargetInfo>(Triple, Opts);
    case llvm::Triple::NetBSD:
      return new NetBSDTargetInfo<PPC64TargetInfo>(Triple, Opts);
    case llvm::Triple::OpenBSD:
      return new OpenBSDTargetInfo<PPC64TargetInfo>(Triple, Opts);
    case llvm::Triple::AIX:
      return new AIXPPC64TargetInfo(Triple, Opts);
    default:
      return new PPC64TargetInfo(Triple, Opts);
    }

  case llvm::Triple::ppc64le:
    switch (os) {
    case llvm::Triple::Linux:
      return new LinuxTargetInfo<PPC64TargetInfo>(Triple, Opts);
    case llvm::Triple::FreeBSD:
      return new FreeBSDTargetInfo<PPC64TargetInfo>(Triple, Opts);
    case llvm::Triple::NetBSD:
      return new NetBSDTargetInfo<PPC64TargetInfo>(Triple, Opts);
    case llvm::Triple::OpenBSD:
      return new OpenBSDTargetInfo<PPC64TargetInfo>(Triple, Opts);
    default:
      return new PPC64TargetInfo(Triple, Opts);
    }

  case llvm::Triple::nvptx:
    return new NVPTXTargetInfo(Triple, Opts, /*TargetPointerWidth=*/32);
  case llvm::Triple::nvptx64:
    return new NVPTXTargetInfo(Triple, Opts, /*TargetPointerWidth=*/64);

  case llvm::Triple::amdgcn:
  case llvm::Triple::r600:
    return new AMDGPUTargetInfo(Triple, Opts);

  case llvm::Triple::riscv32:
    // TODO: add cases for NetBSD, RTEMS once tested.
    switch (os) {
    case llvm::Triple::FreeBSD:
      return new FreeBSDTargetInfo<RISCV32TargetInfo>(Triple, Opts);
    case llvm::Triple::Linux:
      return new LinuxTargetInfo<RISCV32TargetInfo>(Triple, Opts);
    default:
      return new RISCV32TargetInfo(Triple, Opts);
    }

  case llvm::Triple::riscv64:
    // TODO: add cases for NetBSD, RTEMS once tested.
    switch (os) {
    case llvm::Triple::FreeBSD:
      return new FreeBSDTargetInfo<RISCV64TargetInfo>(Triple, Opts);
    case llvm::Triple::OpenBSD:
      return new OpenBSDTargetInfo<RISCV64TargetInfo>(Triple, Opts);
    case llvm::Triple::Fuchsia:
      return new FuchsiaTargetInfo<RISCV64TargetInfo>(Triple, Opts);
    case llvm::Triple::Linux:
      return new LinuxTargetInfo<RISCV64TargetInfo>(Triple, Opts);
    default:
      return new RISCV64TargetInfo(Triple, Opts);
    }

  case llvm::Triple::sparc:
    switch (os) {
    case llvm::Triple::Linux:
      return new LinuxTargetInfo<SparcV8TargetInfo>(Triple, Opts);
    case llvm::Triple::Solaris:
      return new SolarisTargetInfo<SparcV8TargetInfo>(Triple, Opts);
    case llvm::Triple::NetBSD:
      return new NetBSDTargetInfo<SparcV8TargetInfo>(Triple, Opts);
    case llvm::Triple::RTEMS:
      return new RTEMSTargetInfo<SparcV8TargetInfo>(Triple, Opts);
    default:
      return new SparcV8TargetInfo(Triple, Opts);
    }

  // The 'sparcel' architecture copies all the above cases except for Solaris.
  case llvm::Triple::sparcel:
    switch (os) {
    case llvm::Triple::Linux:
      return new LinuxTargetInfo<SparcV8elTargetInfo>(Triple, Opts);
    case llvm::Triple::NetBSD:
      return new NetBSDTargetInfo<SparcV8elTargetInfo>(Triple, Opts);
    case llvm::Triple::RTEMS:
      return new RTEMSTargetInfo<SparcV8elTargetInfo>(Triple, Opts);
    default:
      return new SparcV8elTargetInfo(Triple, Opts);
    }

  case llvm::Triple::sparcv9:
    switch (os) {
    case llvm::Triple::Linux:
      return new LinuxTargetInfo<SparcV9TargetInfo>(Triple, Opts);
    case llvm::Triple::Solaris:
      return new SolarisTargetInfo<SparcV9TargetInfo>(Triple, Opts);
    case llvm::Triple::NetBSD:
      return new NetBSDTargetInfo<SparcV9TargetInfo>(Triple, Opts);
    case llvm::Triple::OpenBSD:
      return new OpenBSDTargetInfo<SparcV9TargetInfo>(Triple, Opts);
    case llvm::Triple::FreeBSD:
      return new FreeBSDTargetInfo<SparcV9TargetInfo>(Triple, Opts);
    default:
      return new SparcV9TargetInfo(Triple, Opts);
    }

  case llvm::Triple::systemz:
    switch (os) {
    case llvm::Triple::Linux:
      return new LinuxTargetInfo<SystemZTargetInfo>(Triple, Opts);
    case llvm::Triple::ZOS:
      return new ZOSTargetInfo<SystemZTargetInfo>(Triple, Opts);
    default:
      return new SystemZTargetInfo(Triple, Opts);
    }

  case llvm::Triple::tce:
    return new TCETargetInfo(Triple, Opts);

  case llvm::Triple::tcele:
    return new TCELETargetInfo(Triple, Opts);

  case llvm::Triple::x86:
    if (Triple.isOSDarwin())
      return new DarwinI386TargetInfo(Triple, Opts);

    switch (os) {
    case llvm::Triple::Ananas:
      return new AnanasTargetInfo<X86_32TargetInfo>(Triple, Opts);
    case llvm::Triple::CloudABI:
      return new CloudABITargetInfo<X86_32TargetInfo>(Triple, Opts);
    case llvm::Triple::Linux: {
      switch (Triple.getEnvironment()) {
      default:
        return new LinuxTargetInfo<X86_32TargetInfo>(Triple, Opts);
      case llvm::Triple::Android:
        return new AndroidX86_32TargetInfo(Triple, Opts);
      }
    }
    case llvm::Triple::DragonFly:
      return new DragonFlyBSDTargetInfo<X86_32TargetInfo>(Triple, Opts);
    case llvm::Triple::NetBSD:
      return new NetBSDI386TargetInfo(Triple, Opts);
    case llvm::Triple::OpenBSD:
      return new OpenBSDI386TargetInfo(Triple, Opts);
    case llvm::Triple::FreeBSD:
      return new FreeBSDTargetInfo<X86_32TargetInfo>(Triple, Opts);
    case llvm::Triple::Fuchsia:
      return new FuchsiaTargetInfo<X86_32TargetInfo>(Triple, Opts);
    case llvm::Triple::KFreeBSD:
      return new KFreeBSDTargetInfo<X86_32TargetInfo>(Triple, Opts);
    case llvm::Triple::Minix:
      return new MinixTargetInfo<X86_32TargetInfo>(Triple, Opts);
    case llvm::Triple::Solaris:
      return new SolarisTargetInfo<X86_32TargetInfo>(Triple, Opts);
    case llvm::Triple::Win32: {
      switch (Triple.getEnvironment()) {
      case llvm::Triple::Cygnus:
        return new CygwinX86_32TargetInfo(Triple, Opts);
      case llvm::Triple::GNU:
        return new MinGWX86_32TargetInfo(Triple, Opts);
      case llvm::Triple::Itanium:
      case llvm::Triple::MSVC:
      default: // Assume MSVC for unknown environments
        return new MicrosoftX86_32TargetInfo(Triple, Opts);
      }
    }
    case llvm::Triple::Haiku:
      return new HaikuX86_32TargetInfo(Triple, Opts);
    case llvm::Triple::RTEMS:
      return new RTEMSX86_32TargetInfo(Triple, Opts);
    case llvm::Triple::NaCl:
      return new NaClTargetInfo<X86_32TargetInfo>(Triple, Opts);
    case llvm::Triple::ELFIAMCU:
      return new MCUX86_32TargetInfo(Triple, Opts);
    case llvm::Triple::Hurd:
      return new HurdTargetInfo<X86_32TargetInfo>(Triple, Opts);
    default:
      return new X86_32TargetInfo(Triple, Opts);
    }

  case llvm::Triple::x86_64:
    if (Triple.isOSDarwin() || Triple.isOSBinFormatMachO())
      return new DarwinX86_64TargetInfo(Triple, Opts);

    switch (os) {
    case llvm::Triple::Ananas:
      return new AnanasTargetInfo<X86_64TargetInfo>(Triple, Opts);
    case llvm::Triple::CloudABI:
      return new CloudABITargetInfo<X86_64TargetInfo>(Triple, Opts);
    case llvm::Triple::Linux: {
      switch (Triple.getEnvironment()) {
      default:
        return new LinuxTargetInfo<X86_64TargetInfo>(Triple, Opts);
      case llvm::Triple::Android:
        return new AndroidX86_64TargetInfo(Triple, Opts);
      }
    }
    case llvm::Triple::DragonFly:
      return new DragonFlyBSDTargetInfo<X86_64TargetInfo>(Triple, Opts);
    case llvm::Triple::NetBSD:
      return new NetBSDTargetInfo<X86_64TargetInfo>(Triple, Opts);
    case llvm::Triple::OpenBSD:
      return new OpenBSDX86_64TargetInfo(Triple, Opts);
    case llvm::Triple::FreeBSD:
      return new FreeBSDTargetInfo<X86_64TargetInfo>(Triple, Opts);
    case llvm::Triple::Fuchsia:
      return new FuchsiaTargetInfo<X86_64TargetInfo>(Triple, Opts);
    case llvm::Triple::KFreeBSD:
      return new KFreeBSDTargetInfo<X86_64TargetInfo>(Triple, Opts);
    case llvm::Triple::Solaris:
      return new SolarisTargetInfo<X86_64TargetInfo>(Triple, Opts);
    case llvm::Triple::Win32: {
      switch (Triple.getEnvironment()) {
      case llvm::Triple::Cygnus:
        return new CygwinX86_64TargetInfo(Triple, Opts);
      case llvm::Triple::GNU:
        return new MinGWX86_64TargetInfo(Triple, Opts);
      case llvm::Triple::MSVC:
      default: // Assume MSVC for unknown environments
        return new MicrosoftX86_64TargetInfo(Triple, Opts);
      }
    }
    case llvm::Triple::Haiku:
      return new HaikuTargetInfo<X86_64TargetInfo>(Triple, Opts);
    case llvm::Triple::NaCl:
      return new NaClTargetInfo<X86_64TargetInfo>(Triple, Opts);
    case llvm::Triple::PS4:
      return new PS4OSTargetInfo<X86_64TargetInfo>(Triple, Opts);
    default:
      return new X86_64TargetInfo(Triple, Opts);
    }

  case llvm::Triple::aie32: {
    // Triple example: aie32-xilinx-unknown-sycldevice
<<<<<<< HEAD
    if (Triple.getVendor() == llvm::Triple::Xilinx
      && Triple.getEnvironment() == llvm::Triple::SYCLDevice) {
       switch (os) {
       case llvm::Triple::Linux:
         return new LinuxTargetInfo<SPIR32SYCLDeviceTargetInfo>(Triple, Opts);
       default:
         return new SPIR32SYCLDeviceTargetInfo(Triple, Opts);
       }
     }
    return nullptr;
  }

  case llvm::Triple::fpga32: {
    // Triple example: fpga32-xilinx-unknown-sycldevice
=======
>>>>>>> 5048b96e
    if (Triple.getVendor() == llvm::Triple::Xilinx
      && Triple.getEnvironment() == llvm::Triple::SYCLDevice) {
       switch (os) {
       case llvm::Triple::Linux:
         return new LinuxTargetInfo<SPIR32SYCLDeviceTargetInfo>(Triple, Opts);
       default:
         return new SPIR32SYCLDeviceTargetInfo(Triple, Opts);
       }
     }
    return nullptr;
  }

  case llvm::Triple::fpga32: {
    // Triple example: fpga32-xilinx-unknown-sycldevice
    if (Triple.getVendor() == llvm::Triple::Xilinx &&
        Triple.getEnvironment() == llvm::Triple::SYCLDevice) {
      switch (Triple.getSubArch()) {
      case llvm::Triple::FPGASubArch_hls_hw:
      case llvm::Triple::FPGASubArch_hls_hw_emu:
      case llvm::Triple::FPGASubArch_hls_sw_emu:
        switch (os) {
        case llvm::Triple::Linux:
          return new LinuxTargetInfo<XilinxHLS32TargetInfo>(Triple, Opts);
        default:
          return new XilinxHLS32TargetInfo(Triple, Opts);
        }
        break;
      default:
        switch (os) {
        case llvm::Triple::Linux:
          return new LinuxTargetInfo<SPIR32SYCLDeviceTargetInfo>(Triple, Opts);
        default:
          return new SPIR32SYCLDeviceTargetInfo(Triple, Opts);
        }
      }
    }
    return nullptr;
  }

  case llvm::Triple::fpga64: {
    // Triple example: fpga64-xilinx-unknown-sycldevice
<<<<<<< HEAD
    if (Triple.getVendor() == llvm::Triple::Xilinx
      && Triple.getEnvironment() == llvm::Triple::SYCLDevice) {
       switch (os) {
       case llvm::Triple::Linux:
         return new LinuxTargetInfo<SPIR64SYCLDeviceTargetInfo>(Triple, Opts);
       default:
         return new SPIR64SYCLDeviceTargetInfo(Triple, Opts);
       }
     }
     return nullptr;
=======
    if (Triple.getVendor() == llvm::Triple::Xilinx &&
        Triple.getEnvironment() == llvm::Triple::SYCLDevice) {
      switch (Triple.getSubArch()) {
      case llvm::Triple::FPGASubArch_hls_hw:
      case llvm::Triple::FPGASubArch_hls_hw_emu:
      case llvm::Triple::FPGASubArch_hls_sw_emu:
        switch (os) {
        case llvm::Triple::Linux:
          return new LinuxTargetInfo<XilinxHLS64TargetInfo>(Triple, Opts);
        default:
          return new XilinxHLS64TargetInfo(Triple, Opts);
        }
        break;
      default:
        switch (os) {
        case llvm::Triple::Linux:
          return new LinuxTargetInfo<SPIR64SYCLDeviceTargetInfo>(Triple, Opts);
        default:
          return new SPIR64SYCLDeviceTargetInfo(Triple, Opts);
        }
      }
    }
    return nullptr;
>>>>>>> 5048b96e
  }

  case llvm::Triple::spir: {
    if (Triple.getEnvironment() == llvm::Triple::SYCLDevice) {
      llvm::Triple HT(Opts.HostTriple);
      switch (HT.getOS()) {
      case llvm::Triple::Win32:
        switch (HT.getEnvironment()) {
        default: // Assume MSVC for unknown environments
        case llvm::Triple::MSVC:
          assert(HT.getArch() == llvm::Triple::x86 &&
                 "Unsupported host architecture");
          return new MicrosoftX86_32SPIRTargetInfo(Triple, Opts);
        }
      case llvm::Triple::Linux:
        return new LinuxTargetInfo<SPIR32SYCLDeviceTargetInfo>(Triple, Opts);
      default:
        return new SPIR32SYCLDeviceTargetInfo(Triple, Opts);
      }
    }
    return new SPIR32TargetInfo(Triple, Opts);
  }

  case llvm::Triple::spir64: {
    if (Triple.getEnvironment() == llvm::Triple::SYCLDevice) {
      llvm::Triple HT(Opts.HostTriple);
      switch (HT.getOS()) {
      case llvm::Triple::Win32:
        switch (HT.getEnvironment()) {
        default: // Assume MSVC for unknown environments
        case llvm::Triple::MSVC:
          assert(HT.getArch() == llvm::Triple::x86_64 &&
                 "Unsupported host architecture");
          return new MicrosoftX86_64_SPIR64TargetInfo(Triple, Opts);
        }
      case llvm::Triple::Linux:
        return new LinuxTargetInfo<SPIR64SYCLDeviceTargetInfo>(Triple, Opts);
      default:
        return new SPIR64SYCLDeviceTargetInfo(Triple, Opts);
      }
    }
    return new SPIR64TargetInfo(Triple, Opts);
  }

  case llvm::Triple::wasm32:
    if (Triple.getSubArch() != llvm::Triple::NoSubArch ||
        Triple.getVendor() != llvm::Triple::UnknownVendor ||
        !Triple.isOSBinFormatWasm())
      return nullptr;
    switch (os) {
      case llvm::Triple::WASI:
        return new WASITargetInfo<WebAssembly32TargetInfo>(Triple, Opts);
      case llvm::Triple::Emscripten:
        return new EmscriptenTargetInfo<WebAssembly32TargetInfo>(Triple, Opts);
      case llvm::Triple::UnknownOS:
        return new WebAssemblyOSTargetInfo<WebAssembly32TargetInfo>(Triple, Opts);
      default:
        return nullptr;
    }
  case llvm::Triple::wasm64:
    if (Triple.getSubArch() != llvm::Triple::NoSubArch ||
        Triple.getVendor() != llvm::Triple::UnknownVendor ||
        !Triple.isOSBinFormatWasm())
      return nullptr;
    switch (os) {
      case llvm::Triple::WASI:
        return new WASITargetInfo<WebAssembly64TargetInfo>(Triple, Opts);
      case llvm::Triple::Emscripten:
        return new EmscriptenTargetInfo<WebAssembly64TargetInfo>(Triple, Opts);
      case llvm::Triple::UnknownOS:
        return new WebAssemblyOSTargetInfo<WebAssembly64TargetInfo>(Triple, Opts);
      default:
        return nullptr;
    }

  case llvm::Triple::renderscript32:
    return new LinuxTargetInfo<RenderScript32TargetInfo>(Triple, Opts);
  case llvm::Triple::renderscript64:
    return new LinuxTargetInfo<RenderScript64TargetInfo>(Triple, Opts);

  case llvm::Triple::ve:
    return new LinuxTargetInfo<VETargetInfo>(Triple, Opts);
  }
}
} // namespace targets
} // namespace clang

using namespace clang::targets;
/// CreateTargetInfo - Return the target info object for the specified target
/// options.
TargetInfo *
TargetInfo::CreateTargetInfo(DiagnosticsEngine &Diags,
                             const std::shared_ptr<TargetOptions> &Opts) {
  llvm::Triple Triple(Opts->Triple);

  // Construct the target
  std::unique_ptr<TargetInfo> Target(AllocateTarget(Triple, *Opts));
  if (!Target) {
    Diags.Report(diag::err_target_unknown_triple) << Triple.str();
    return nullptr;
  }
  Target->TargetOpts = Opts;

  // Set the target CPU if specified.
  if (!Opts->CPU.empty() && !Target->setCPU(Opts->CPU)) {
    Diags.Report(diag::err_target_unknown_cpu) << Opts->CPU;
    SmallVector<StringRef, 32> ValidList;
    Target->fillValidCPUList(ValidList);
    if (!ValidList.empty())
      Diags.Report(diag::note_valid_options) << llvm::join(ValidList, ", ");
    return nullptr;
  }

  // Check the TuneCPU name if specified.
  if (!Opts->TuneCPU.empty() &&
      !Target->isValidTuneCPUName(Opts->TuneCPU)) {
    Diags.Report(diag::err_target_unknown_cpu) << Opts->TuneCPU;
    SmallVector<StringRef, 32> ValidList;
    Target->fillValidTuneCPUList(ValidList);
    if (!ValidList.empty())
      Diags.Report(diag::note_valid_options) << llvm::join(ValidList, ", ");
    return nullptr;
  }

  // Set the target ABI if specified.
  if (!Opts->ABI.empty() && !Target->setABI(Opts->ABI)) {
    Diags.Report(diag::err_target_unknown_abi) << Opts->ABI;
    return nullptr;
  }

  // Set the fp math unit.
  if (!Opts->FPMath.empty() && !Target->setFPMath(Opts->FPMath)) {
    Diags.Report(diag::err_target_unknown_fpmath) << Opts->FPMath;
    return nullptr;
  }

  // Compute the default target features, we need the target to handle this
  // because features may have dependencies on one another.
  if (!Target->initFeatureMap(Opts->FeatureMap, Diags, Opts->CPU,
                              Opts->FeaturesAsWritten))
    return nullptr;

  // Add the features to the compile options.
  Opts->Features.clear();
  for (const auto &F : Opts->FeatureMap)
    Opts->Features.push_back((F.getValue() ? "+" : "-") + F.getKey().str());
  // Sort here, so we handle the features in a predictable order. (This matters
  // when we're dealing with features that overlap.)
  llvm::sort(Opts->Features);

  if (!Target->handleTargetFeatures(Opts->Features, Diags))
    return nullptr;

  Target->setSupportedOpenCLOpts();
  Target->setCommandLineOpenCLOpts();
  Target->setMaxAtomicWidth();

  if (!Target->validateTarget(Diags))
    return nullptr;

  Target->CheckFixedPointBits();

  return Target.release();
}

/// getOpenCLFeatureDefines - Define OpenCL macros based on target settings
/// and language version
void TargetInfo::getOpenCLFeatureDefines(const LangOptions &Opts,
                                         MacroBuilder &Builder) const {
  // FIXME: OpenCL options which affect language semantics/syntax
  // should be moved into LangOptions, thus macro definitions of
  // such options is better to be done in clang::InitializePreprocessor.
  auto defineOpenCLExtMacro = [&](llvm::StringRef Name, unsigned AvailVer,
                                  unsigned CoreVersions,
                                  unsigned OptionalVersions) {
    // Check if extension is supported by target and is available in this
    // OpenCL version
    auto It = getTargetOpts().OpenCLFeaturesMap.find(Name);
    if ((It != getTargetOpts().OpenCLFeaturesMap.end()) && It->getValue() &&
        OpenCLOptions::OpenCLOptionInfo(false, AvailVer, CoreVersions,
                                        OptionalVersions)
            .isAvailableIn(Opts))
      Builder.defineMacro(Name);
  };
#define OPENCL_GENERIC_EXTENSION(Ext, WithPragma, Avail, Core, Opt)            \
  defineOpenCLExtMacro(#Ext, Avail, Core, Opt);
#include "clang/Basic/OpenCLExtensions.def"

  // Assume compiling for FULL profile
  Builder.defineMacro("__opencl_c_int64");
}<|MERGE_RESOLUTION|>--- conflicted
+++ resolved
@@ -597,23 +597,6 @@
 
   case llvm::Triple::aie32: {
     // Triple example: aie32-xilinx-unknown-sycldevice
-<<<<<<< HEAD
-    if (Triple.getVendor() == llvm::Triple::Xilinx
-      && Triple.getEnvironment() == llvm::Triple::SYCLDevice) {
-       switch (os) {
-       case llvm::Triple::Linux:
-         return new LinuxTargetInfo<SPIR32SYCLDeviceTargetInfo>(Triple, Opts);
-       default:
-         return new SPIR32SYCLDeviceTargetInfo(Triple, Opts);
-       }
-     }
-    return nullptr;
-  }
-
-  case llvm::Triple::fpga32: {
-    // Triple example: fpga32-xilinx-unknown-sycldevice
-=======
->>>>>>> 5048b96e
     if (Triple.getVendor() == llvm::Triple::Xilinx
       && Triple.getEnvironment() == llvm::Triple::SYCLDevice) {
        switch (os) {
@@ -655,18 +638,6 @@
 
   case llvm::Triple::fpga64: {
     // Triple example: fpga64-xilinx-unknown-sycldevice
-<<<<<<< HEAD
-    if (Triple.getVendor() == llvm::Triple::Xilinx
-      && Triple.getEnvironment() == llvm::Triple::SYCLDevice) {
-       switch (os) {
-       case llvm::Triple::Linux:
-         return new LinuxTargetInfo<SPIR64SYCLDeviceTargetInfo>(Triple, Opts);
-       default:
-         return new SPIR64SYCLDeviceTargetInfo(Triple, Opts);
-       }
-     }
-     return nullptr;
-=======
     if (Triple.getVendor() == llvm::Triple::Xilinx &&
         Triple.getEnvironment() == llvm::Triple::SYCLDevice) {
       switch (Triple.getSubArch()) {
@@ -690,7 +661,6 @@
       }
     }
     return nullptr;
->>>>>>> 5048b96e
   }
 
   case llvm::Triple::spir: {
