//===--- SPIR.h - Declare SPIR target feature support -----------*- C++ -*-===//
//
// Part of the LLVM Project, under the Apache License v2.0 with LLVM Exceptions.
// See https://llvm.org/LICENSE.txt for license information.
// SPDX-License-Identifier: Apache-2.0 WITH LLVM-exception
//
//===----------------------------------------------------------------------===//
//
// This file declares SPIR TargetInfo objects.
//
//===----------------------------------------------------------------------===//

#ifndef LLVM_CLANG_LIB_BASIC_TARGETS_SPIR_H
#define LLVM_CLANG_LIB_BASIC_TARGETS_SPIR_H

#include "clang/Basic/TargetInfo.h"
#include "clang/Basic/TargetOptions.h"
#include "llvm/ADT/Triple.h"
#include "llvm/IR/DataLayout.h"
#include "llvm/Support/Compiler.h"
#include "OSTargets.h"

namespace clang {
namespace targets {

/// Nullary address space map hack for AIE
/// \TODO: Either a less hacky implementation, like having an AIE target/target
///   info rather than using the SPIR target
///   OR AIE has some of it's own address spaces so perhaps this can be
///   used for that. However, it's advisable to move towards AIE having its own
///  target info.
static const unsigned AIEAddrSpaceMap[] = {
    0,
    0,
    0,
    0,
    0,
    0,
    0,
    0,
    0,
    0,
    0,
    0,
    0,
    0,
};

static const unsigned SPIRAddrSpaceMap[] = {
    0, // Default
    1, // opencl_global
    3, // opencl_local
    2, // opencl_constant
    0, // opencl_private
    4, // opencl_generic
    5, // opencl_global_device
    6, // opencl_global_host
    0, // cuda_device
    0, // cuda_constant
    0, // cuda_shared
    0, // ptr32_sptr
    0, // ptr32_uptr
    0  // ptr64
};

static const unsigned SYCLAddrSpaceMap[] = {
    4, // Default
    1, // opencl_global
    3, // opencl_local
    2, // opencl_constant
    0, // opencl_private
    4, // opencl_generic
    5, // opencl_global_device
    6, // opencl_global_host
    0, // cuda_device
    0, // cuda_constant
    0, // cuda_shared
    0, // ptr32_sptr
    0, // ptr32_uptr
    0  // ptr64
};

class LLVM_LIBRARY_VISIBILITY SPIRTargetInfo : public TargetInfo {
public:
  SPIRTargetInfo(const llvm::Triple &Triple, const TargetOptions &)
      : TargetInfo(Triple) {
    TLSSupported = false;
    VLASupported = false;
    LongWidth = LongAlign = 64;
<<<<<<< HEAD
    if (Triple.isXilinxAIE()) {
      AddrSpaceMap = &AIEAddrSpaceMap;
    } else if (Triple.getEnvironment() == llvm::Triple::SYCLDevice &&
        !getenv("DISABLE_INFER_AS")) {
      AddrSpaceMap = &SYCLAddrSpaceMap;
    } else {
      AddrSpaceMap = &SPIRAddrSpaceMap;
    }
=======
    AddrSpaceMap = (Triple.getEnvironment() == llvm::Triple::SYCLDevice)
                       ? &SYCLAddrSpaceMap
                       : &SPIRAddrSpaceMap;
>>>>>>> 2cdbf729
    UseAddrSpaceMapMangling = true;
    HasLegalHalfType = true;
    HasFloat16 = true;
    // Define available target features
    // These must be defined in sorted order!
    NoAsmVariants = true;
  }

  void getTargetDefines(const LangOptions &Opts,
                        MacroBuilder &Builder) const override;

  bool hasFeature(StringRef Feature) const override {
    return Feature == "spir";
  }

  // SPIR supports the half type and the only llvm intrinsic allowed in SPIR is
  // memcpy as per section 3 of the SPIR spec.
  bool useFP16ConversionIntrinsics() const override { return false; }

  ArrayRef<Builtin::Info> getTargetBuiltins() const override { return None; }

  const char *getClobbers() const override { return ""; }

  ArrayRef<const char *> getGCCRegNames() const override { return None; }

  bool validateAsmConstraint(const char *&Name,
                             TargetInfo::ConstraintInfo &info) const override {
    return true;
  }

  ArrayRef<TargetInfo::GCCRegAlias> getGCCRegAliases() const override {
    return None;
  }

  BuiltinVaListKind getBuiltinVaListKind() const override {
    return TargetInfo::VoidPtrBuiltinVaList;
  }

  CallingConvCheckResult checkCallingConvention(CallingConv CC) const override {
    return (CC == CC_SpirFunction || CC == CC_OpenCLKernel) ? CCCR_OK
                                                            : CCCR_Warning;
  }

  CallingConv getDefaultCallingConv() const override {
    return CC_SpirFunction;
  }

  void setSupportedOpenCLOpts() override {
    // Assume all OpenCL extensions and optional core features are supported
    // for SPIR since it is a generic target.
    getSupportedOpenCLOpts().supportAll();
  }

  bool hasExtIntType() const override { return true; }
};
class LLVM_LIBRARY_VISIBILITY SPIR32TargetInfo : public SPIRTargetInfo {
public:
  SPIR32TargetInfo(const llvm::Triple &Triple, const TargetOptions &Opts)
      : SPIRTargetInfo(Triple, Opts) {
    PointerWidth = PointerAlign = 32;
    SizeType = TargetInfo::UnsignedInt;
    PtrDiffType = IntPtrType = TargetInfo::SignedInt;
    resetDataLayout(
        "e-p:32:32-i64:64-v16:16-v24:32-v32:32-v48:64-"
        "v96:128-v192:256-v256:256-v512:512-v1024:1024-n8:16:32:64");
  }

  void getTargetDefines(const LangOptions &Opts,
                        MacroBuilder &Builder) const override;
};

class LLVM_LIBRARY_VISIBILITY SPIR64TargetInfo : public SPIRTargetInfo {
public:
  SPIR64TargetInfo(const llvm::Triple &Triple, const TargetOptions &Opts)
      : SPIRTargetInfo(Triple, Opts) {
    PointerWidth = PointerAlign = 64;
    SizeType = TargetInfo::UnsignedLong;
    PtrDiffType = IntPtrType = TargetInfo::SignedLong;

    resetDataLayout(
        "e-i64:64-v16:16-v24:32-v32:32-v48:64-"
        "v96:128-v192:256-v256:256-v512:512-v1024:1024-n8:16:32:64");
  }

  void getTargetDefines(const LangOptions &Opts,
                        MacroBuilder &Builder) const override;
};

class LLVM_LIBRARY_VISIBILITY SPIR32SYCLDeviceTargetInfo
    : public SPIR32TargetInfo {
public:
  SPIR32SYCLDeviceTargetInfo(const llvm::Triple &Triple,
                             const TargetOptions &Opts)
      : SPIR32TargetInfo(Triple, Opts) {
    // This is workaround for exception_ptr class.
    // Exceptions is not allowed in sycl device code but we should be able
    // to parse host code. So we allow compilation of exception_ptr but
    // if exceptions are used in device code we should emit a diagnostic.
    MaxAtomicInlineWidth = 32;
  }
};

class LLVM_LIBRARY_VISIBILITY SPIR64SYCLDeviceTargetInfo
    : public SPIR64TargetInfo {
public:
  SPIR64SYCLDeviceTargetInfo(const llvm::Triple &Triple,
                             const TargetOptions &Opts)
      : SPIR64TargetInfo(Triple, Opts) {
    // This is workaround for exception_ptr class.
    // Exceptions is not allowed in sycl device code but we should be able
    // to parse host code. So we allow compilation of exception_ptr but
    // if exceptions are used in device code we should emit a diagnostic.
    MaxAtomicInlineWidth = 64;
  }
};

// x86-32 SPIR Windows target
class LLVM_LIBRARY_VISIBILITY WindowsX86_32SPIRTargetInfo
    : public WindowsTargetInfo<SPIR32SYCLDeviceTargetInfo> {
public:
  WindowsX86_32SPIRTargetInfo(const llvm::Triple &Triple, const TargetOptions &Opts)
      : WindowsTargetInfo<SPIR32SYCLDeviceTargetInfo>(Triple, Opts) {
    DoubleAlign = LongLongAlign = 64;
    WCharType = UnsignedShort;
  }

  BuiltinVaListKind getBuiltinVaListKind() const override {
    return TargetInfo::CharPtrBuiltinVaList;
  }

  CallingConvCheckResult checkCallingConvention(CallingConv CC) const override {
    if (CC == CC_X86VectorCall)
      // Permit CC_X86VectorCall which is used in Microsoft headers
      return CCCR_OK;
    return (CC == CC_SpirFunction || CC == CC_OpenCLKernel) ? CCCR_OK
                                    : CCCR_Warning;
  }
};

// x86-32 SPIR Windows Visual Studio target
class LLVM_LIBRARY_VISIBILITY MicrosoftX86_32SPIRTargetInfo
    : public WindowsX86_32SPIRTargetInfo {
public:
  MicrosoftX86_32SPIRTargetInfo(const llvm::Triple &Triple,
                            const TargetOptions &Opts)
      : WindowsX86_32SPIRTargetInfo(Triple, Opts) {
    assert(DataLayout->getPointerSizeInBits() == 32);
  }

  void getTargetDefines(const LangOptions &Opts,
                        MacroBuilder &Builder) const override {
    WindowsX86_32SPIRTargetInfo::getTargetDefines(Opts, Builder);
    // The value of the following reflects processor type.
    // 300=386, 400=486, 500=Pentium, 600=Blend (default)
    // We lost the original triple, so we use the default.
    // TBD should we keep these lines?  Copied from X86.h.
    Builder.defineMacro("_M_IX86", "600");
  }
};

// x86-64 SPIR64 Windows target
class LLVM_LIBRARY_VISIBILITY WindowsX86_64_SPIR64TargetInfo
    : public WindowsTargetInfo<SPIR64SYCLDeviceTargetInfo> {
public:
  WindowsX86_64_SPIR64TargetInfo(const llvm::Triple &Triple, const TargetOptions &Opts)
      : WindowsTargetInfo<SPIR64SYCLDeviceTargetInfo>(Triple, Opts) {
    LongWidth = LongAlign = 32;
    DoubleAlign = LongLongAlign = 64;
    IntMaxType = SignedLongLong;
    Int64Type = SignedLongLong;
    SizeType = UnsignedLongLong;
    PtrDiffType = SignedLongLong;
    IntPtrType = SignedLongLong;
    WCharType = UnsignedShort;
  }

  BuiltinVaListKind getBuiltinVaListKind() const override {
    return TargetInfo::CharPtrBuiltinVaList;
  }

  CallingConvCheckResult checkCallingConvention(CallingConv CC) const override {
    if (CC == CC_X86VectorCall)
      // Permit CC_X86VectorCall which is used in Microsoft headers
      return CCCR_OK;
    return (CC == CC_SpirFunction || CC == CC_OpenCLKernel) ? CCCR_OK
                                    : CCCR_Warning;
  }
};

// x86-64 SPIR64 Windows Visual Studio target
class LLVM_LIBRARY_VISIBILITY MicrosoftX86_64_SPIR64TargetInfo
    : public WindowsX86_64_SPIR64TargetInfo {
public:
  MicrosoftX86_64_SPIR64TargetInfo(const llvm::Triple &Triple,
                            const TargetOptions &Opts)
      : WindowsX86_64_SPIR64TargetInfo(Triple, Opts) {
    assert(DataLayout->getPointerSizeInBits() == 64);
  }

  void getTargetDefines(const LangOptions &Opts,
                        MacroBuilder &Builder) const override {
    WindowsX86_64_SPIR64TargetInfo::getTargetDefines(Opts, Builder);
    Builder.defineMacro("_M_X64", "100");
    Builder.defineMacro("_M_AMD64", "100");
  }
};
} // namespace targets
} // namespace clang
#endif // LLVM_CLANG_LIB_BASIC_TARGETS_SPIR_H<|MERGE_RESOLUTION|>--- conflicted
+++ resolved
@@ -87,20 +87,14 @@
     TLSSupported = false;
     VLASupported = false;
     LongWidth = LongAlign = 64;
-<<<<<<< HEAD
     if (Triple.isXilinxAIE()) {
       AddrSpaceMap = &AIEAddrSpaceMap;
-    } else if (Triple.getEnvironment() == llvm::Triple::SYCLDevice &&
-        !getenv("DISABLE_INFER_AS")) {
+    } else if (Triple.getEnvironment() == llvm::Triple::SYCLDevice) {
       AddrSpaceMap = &SYCLAddrSpaceMap;
     } else {
       AddrSpaceMap = &SPIRAddrSpaceMap;
     }
-=======
-    AddrSpaceMap = (Triple.getEnvironment() == llvm::Triple::SYCLDevice)
-                       ? &SYCLAddrSpaceMap
-                       : &SPIRAddrSpaceMap;
->>>>>>> 2cdbf729
+
     UseAddrSpaceMapMangling = true;
     HasLegalHalfType = true;
     HasFloat16 = true;
