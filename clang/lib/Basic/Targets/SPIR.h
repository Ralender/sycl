--- conflicted
+++ resolved
@@ -24,7 +24,6 @@
 namespace clang {
 namespace targets {
 
-<<<<<<< HEAD
 /// Nullary address space map hack for AIE
 /// \TODO: Either a less hacky implementation, like having an AIE target/target
 ///   info rather than using the SPIR target
@@ -51,12 +50,11 @@
     0, // sycl_private
     0, // ptr32_sptr
     0, // ptr32_uptr
-    0  // ptr64
-};
-
-=======
+    0, // ptr64
+    0  // hlsl_groupshared
+};
+
 // Used by both the SPIR and SPIR-V targets.
->>>>>>> 9c7d632a
 static const unsigned SPIRDefIsPrivMap[] = {
     0, // Default
     1, // opencl_global
@@ -119,7 +117,7 @@
 protected:
   BaseSPIRTargetInfo(const llvm::Triple &Triple, const TargetOptions &)
       : TargetInfo(Triple) {
-    assert((Triple.isSPIR() || Triple.isSPIRV()) &&
+    assert((Triple.isSPIR() || Triple.isSPIRV() || Triple.isXilinxAIE()) &&
            "Invalid architecture for SPIR or SPIR-V.");
     TLSSupported = false;
     VLASupported = false;
@@ -220,7 +218,8 @@
 public:
   SPIRTargetInfo(const llvm::Triple &Triple, const TargetOptions &Opts)
       : BaseSPIRTargetInfo(Triple, Opts) {
-    assert(Triple.isSPIR() && "Invalid architecture for SPIR.");
+    assert((Triple.isSPIR() || Triple.isXilinxAIE()) &&
+           "Invalid architecture for SPIR.");
   }
 
   void getTargetDefines(const LangOptions &Opts,
@@ -235,7 +234,7 @@
 public:
   SPIR32TargetInfo(const llvm::Triple &Triple, const TargetOptions &Opts)
       : SPIRTargetInfo(Triple, Opts) {
-    assert(Triple.getArch() == llvm::Triple::spir &&
+    assert((Triple.getArch() == llvm::Triple::spir || Triple.isXilinxAIE()) &&
            "Invalid architecture for 32-bit SPIR.");
     PointerWidth = PointerAlign = 32;
     SizeType = TargetInfo::UnsignedInt;
