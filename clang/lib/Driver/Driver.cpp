//===--- Driver.cpp - Clang GCC Compatible Driver -------------------------===//
//
// Part of the LLVM Project, under the Apache License v2.0 with LLVM Exceptions.
// See https://llvm.org/LICENSE.txt for license information.
// SPDX-License-Identifier: Apache-2.0 WITH LLVM-exception
//
//===----------------------------------------------------------------------===//

#include "clang/Driver/Driver.h"
#include "InputInfo.h"
#include "ToolChains/AIX.h"
#include "ToolChains/AMDGPU.h"
#include "ToolChains/AVR.h"
#include "ToolChains/Ananas.h"
#include "ToolChains/BareMetal.h"
#include "ToolChains/Clang.h"
#include "ToolChains/CloudABI.h"
#include "ToolChains/Contiki.h"
#include "ToolChains/CrossWindows.h"
#include "ToolChains/Cuda.h"
#include "ToolChains/Darwin.h"
#include "ToolChains/DragonFly.h"
#include "ToolChains/FreeBSD.h"
#include "ToolChains/Fuchsia.h"
#include "ToolChains/Gnu.h"
#include "ToolChains/HIP.h"
#include "ToolChains/Haiku.h"
#include "ToolChains/Hexagon.h"
#include "ToolChains/Hurd.h"
#include "ToolChains/Lanai.h"
#include "ToolChains/Linux.h"
#include "ToolChains/MSP430.h"
#include "ToolChains/MSVC.h"
#include "ToolChains/MinGW.h"
#include "ToolChains/Minix.h"
#include "ToolChains/MipsLinux.h"
#include "ToolChains/Myriad.h"
#include "ToolChains/NaCl.h"
#include "ToolChains/NetBSD.h"
#include "ToolChains/OpenBSD.h"
#include "ToolChains/PPCLinux.h"
#include "ToolChains/PS4CPU.h"
#include "ToolChains/RISCVToolchain.h"
#include "ToolChains/SYCL.h"
#include "ToolChains/Solaris.h"
#include "ToolChains/TCE.h"
#include "ToolChains/VEToolchain.h"
#include "ToolChains/WebAssembly.h"
#include "ToolChains/XCore.h"
#include "clang/Basic/TargetID.h"
#include "clang/Basic/Version.h"
#include "clang/Config/config.h"
#include "clang/Driver/Action.h"
#include "clang/Driver/Compilation.h"
#include "clang/Driver/DriverDiagnostic.h"
#include "clang/Driver/Job.h"
#include "clang/Driver/Options.h"
#include "clang/Driver/SanitizerArgs.h"
#include "clang/Driver/Tool.h"
#include "clang/Driver/ToolChain.h"
#include "llvm/ADT/ArrayRef.h"
#include "llvm/ADT/STLExtras.h"
#include "llvm/ADT/SmallSet.h"
#include "llvm/ADT/StringExtras.h"
#include "llvm/ADT/StringSet.h"
#include "llvm/ADT/StringSwitch.h"
#include "llvm/BinaryFormat/Magic.h"
#include "llvm/Config/llvm-config.h"
#include "llvm/Option/Arg.h"
#include "llvm/Option/ArgList.h"
#include "llvm/Option/OptSpecifier.h"
#include "llvm/Option/OptTable.h"
#include "llvm/Option/Option.h"
#include "llvm/Support/CommandLine.h"
#include "llvm/Support/ErrorHandling.h"
#include "llvm/Support/FileSystem.h"
#include "llvm/Support/FormatVariadic.h"
#include "llvm/Support/Host.h"
#include "llvm/Support/Path.h"
#include "llvm/Support/PrettyStackTrace.h"
#include "llvm/Support/Process.h"
#include "llvm/Support/Program.h"
#include "llvm/Support/StringSaver.h"
#include "llvm/Support/TargetRegistry.h"
#include "llvm/Support/VirtualFileSystem.h"
#include "llvm/Support/raw_ostream.h"
#include <map>
#include <memory>
#include <utility>
#if LLVM_ON_UNIX
#include <unistd.h> // getpid
#include <sysexits.h> // EX_IOERR
#endif

using namespace clang::driver;
using namespace clang;
using namespace llvm::opt;

static llvm::Triple getHIPOffloadTargetTriple() {
  static const llvm::Triple T("amdgcn-amd-amdhsa");
  return T;
}

// static
std::string Driver::GetResourcesPath(StringRef BinaryPath,
                                     StringRef CustomResourceDir) {
  // Since the resource directory is embedded in the module hash, it's important
  // that all places that need it call this function, so that they get the
  // exact same string ("a/../b/" and "b/" get different hashes, for example).

  // Dir is bin/ or lib/, depending on where BinaryPath is.
  std::string Dir = std::string(llvm::sys::path::parent_path(BinaryPath));

  SmallString<128> P(Dir);
  if (CustomResourceDir != "") {
    llvm::sys::path::append(P, CustomResourceDir);
  } else {
    // On Windows, libclang.dll is in bin/.
    // On non-Windows, libclang.so/.dylib is in lib/.
    // With a static-library build of libclang, LibClangPath will contain the
    // path of the embedding binary, which for LLVM binaries will be in bin/.
    // ../lib gets us to lib/ in both cases.
    P = llvm::sys::path::parent_path(Dir);
    llvm::sys::path::append(P, Twine("lib") + CLANG_LIBDIR_SUFFIX, "clang",
                            CLANG_VERSION_STRING);
  }

  return std::string(P.str());
}

Driver::Driver(StringRef ClangExecutable, StringRef TargetTriple,
               DiagnosticsEngine &Diags,
               IntrusiveRefCntPtr<llvm::vfs::FileSystem> VFS)
    : Diags(Diags), VFS(std::move(VFS)), Mode(GCCMode),
      SaveTemps(SaveTempsNone), BitcodeEmbed(EmbedNone), LTOMode(LTOK_None),
      ClangExecutable(ClangExecutable), SysRoot(DEFAULT_SYSROOT),
      DriverTitle("clang LLVM compiler"), CCPrintOptionsFilename(nullptr),
      CCPrintHeadersFilename(nullptr), CCLogDiagnosticsFilename(nullptr),
      CCCPrintBindings(false), CCPrintOptions(false), CCPrintHeaders(false),
      CCLogDiagnostics(false), CCGenDiagnostics(false),
      TargetTriple(TargetTriple), CCCGenericGCCName(""), Saver(Alloc),
      CheckInputsExist(true), GenReproducer(false),
      SuppressMissingInputWarning(false) {
  // Provide a sane fallback if no VFS is specified.
  if (!this->VFS)
    this->VFS = llvm::vfs::getRealFileSystem();

  Name = std::string(llvm::sys::path::filename(ClangExecutable));
  Dir = std::string(llvm::sys::path::parent_path(ClangExecutable));
  InstalledDir = Dir; // Provide a sensible default installed dir.

  if ((!SysRoot.empty()) && llvm::sys::path::is_relative(SysRoot)) {
    // Prepend InstalledDir if SysRoot is relative
    SmallString<128> P(InstalledDir);
    llvm::sys::path::append(P, SysRoot);
    SysRoot = std::string(P);
  }

#if defined(CLANG_CONFIG_FILE_SYSTEM_DIR)
  SystemConfigDir = CLANG_CONFIG_FILE_SYSTEM_DIR;
#endif
#if defined(CLANG_CONFIG_FILE_USER_DIR)
  UserConfigDir = CLANG_CONFIG_FILE_USER_DIR;
#endif

  // Compute the path to the resource directory.
  ResourceDir = GetResourcesPath(ClangExecutable, CLANG_RESOURCE_DIR);
}

void Driver::ParseDriverMode(StringRef ProgramName,
                             ArrayRef<const char *> Args) {
  if (ClangNameParts.isEmpty())
    ClangNameParts = ToolChain::getTargetAndModeFromProgramName(ProgramName);
  setDriverModeFromOption(ClangNameParts.DriverMode);

  for (const char *ArgPtr : Args) {
    // Ignore nullptrs, they are the response file's EOL markers.
    if (ArgPtr == nullptr)
      continue;
    const StringRef Arg = ArgPtr;
    setDriverModeFromOption(Arg);
  }
}

void Driver::setDriverModeFromOption(StringRef Opt) {
  const std::string OptName =
      getOpts().getOption(options::OPT_driver_mode).getPrefixedName();
  if (!Opt.startswith(OptName))
    return;
  StringRef Value = Opt.drop_front(OptName.size());

  if (auto M = llvm::StringSwitch<llvm::Optional<DriverMode>>(Value)
                   .Case("gcc", GCCMode)
                   .Case("g++", GXXMode)
                   .Case("cpp", CPPMode)
                   .Case("cl", CLMode)
                   .Case("flang", FlangMode)
                   .Default(None))
    Mode = *M;
  else
    Diag(diag::err_drv_unsupported_option_argument) << OptName << Value;
}

InputArgList Driver::ParseArgStrings(ArrayRef<const char *> ArgStrings,
                                     bool IsClCompatMode,
                                     bool &ContainsError) {
  llvm::PrettyStackTraceString CrashInfo("Command line argument parsing");
  ContainsError = false;

  unsigned IncludedFlagsBitmask;
  unsigned ExcludedFlagsBitmask;
  std::tie(IncludedFlagsBitmask, ExcludedFlagsBitmask) =
      getIncludeExcludeOptionFlagMasks(IsClCompatMode);

  unsigned MissingArgIndex, MissingArgCount;
  InputArgList Args =
      getOpts().ParseArgs(ArgStrings, MissingArgIndex, MissingArgCount,
                          IncludedFlagsBitmask, ExcludedFlagsBitmask);

  // Check for missing argument error.
  if (MissingArgCount) {
    Diag(diag::err_drv_missing_argument)
        << Args.getArgString(MissingArgIndex) << MissingArgCount;
    ContainsError |=
        Diags.getDiagnosticLevel(diag::err_drv_missing_argument,
                                 SourceLocation()) > DiagnosticsEngine::Warning;
  }

  // Check for unsupported options.
  for (const Arg *A : Args) {
    if (A->getOption().hasFlag(options::Unsupported)) {
      unsigned DiagID;
      auto ArgString = A->getAsString(Args);
      std::string Nearest;
      if (getOpts().findNearest(
            ArgString, Nearest, IncludedFlagsBitmask,
            ExcludedFlagsBitmask | options::Unsupported) > 1) {
        DiagID = diag::err_drv_unsupported_opt;
        Diag(DiagID) << ArgString;
      } else {
        DiagID = diag::err_drv_unsupported_opt_with_suggestion;
        Diag(DiagID) << ArgString << Nearest;
      }
      ContainsError |= Diags.getDiagnosticLevel(DiagID, SourceLocation()) >
                       DiagnosticsEngine::Warning;
      continue;
    }

    // Warn about -mcpu= without an argument.
    if (A->getOption().matches(options::OPT_mcpu_EQ) && A->containsValue("")) {
      Diag(diag::warn_drv_empty_joined_argument) << A->getAsString(Args);
      ContainsError |= Diags.getDiagnosticLevel(
                           diag::warn_drv_empty_joined_argument,
                           SourceLocation()) > DiagnosticsEngine::Warning;
    }
  }

  for (const Arg *A : Args.filtered(options::OPT_UNKNOWN)) {
    unsigned DiagID;
    auto ArgString = A->getAsString(Args);
    std::string Nearest;
    if (getOpts().findNearest(
          ArgString, Nearest, IncludedFlagsBitmask, ExcludedFlagsBitmask) > 1) {
      DiagID = IsCLMode() ? diag::warn_drv_unknown_argument_clang_cl
                          : diag::err_drv_unknown_argument;
      Diags.Report(DiagID) << ArgString;
    } else {
      DiagID = IsCLMode()
                   ? diag::warn_drv_unknown_argument_clang_cl_with_suggestion
                   : diag::err_drv_unknown_argument_with_suggestion;
      Diags.Report(DiagID) << ArgString << Nearest;
    }
    ContainsError |= Diags.getDiagnosticLevel(DiagID, SourceLocation()) >
                     DiagnosticsEngine::Warning;
  }

  return Args;
}

// Determine which compilation mode we are in. We look for options which
// affect the phase, starting with the earliest phases, and record which
// option we used to determine the final phase.
phases::ID Driver::getFinalPhase(const DerivedArgList &DAL,
                                 Arg **FinalPhaseArg) const {
  Arg *PhaseArg = nullptr;
  phases::ID FinalPhase;

  // -{E,EP,P,M,MM} only run the preprocessor.
  if (CCCIsCPP() || (PhaseArg = DAL.getLastArg(options::OPT_E)) ||
      (PhaseArg = DAL.getLastArg(options::OPT__SLASH_EP)) ||
      (PhaseArg = DAL.getLastArg(options::OPT_M, options::OPT_MM)) ||
      (PhaseArg = DAL.getLastArg(options::OPT__SLASH_P))) {
    FinalPhase = phases::Preprocess;

  // --precompile only runs up to precompilation.
  } else if ((PhaseArg = DAL.getLastArg(options::OPT__precompile))) {
    FinalPhase = phases::Precompile;

  // -{fsyntax-only,-analyze,emit-ast} only run up to the compiler.
  } else if ((PhaseArg = DAL.getLastArg(options::OPT_fsyntax_only)) ||
             (PhaseArg = DAL.getLastArg(options::OPT_print_supported_cpus)) ||
             (PhaseArg = DAL.getLastArg(options::OPT_module_file_info)) ||
             (PhaseArg = DAL.getLastArg(options::OPT_verify_pch)) ||
             (PhaseArg = DAL.getLastArg(options::OPT_rewrite_objc)) ||
             (PhaseArg = DAL.getLastArg(options::OPT_rewrite_legacy_objc)) ||
             (PhaseArg = DAL.getLastArg(options::OPT__migrate)) ||
             (PhaseArg = DAL.getLastArg(options::OPT__analyze)) ||
             (PhaseArg = DAL.getLastArg(options::OPT_emit_ast))) {
    FinalPhase = phases::Compile;

  // -S only runs up to the backend.
  } else if ((PhaseArg = DAL.getLastArg(options::OPT_S)) ||
             (PhaseArg = DAL.getLastArg(options::OPT_fsycl_device_only))) {
    FinalPhase = phases::Backend;

  // -c compilation only runs up to the assembler.
  } else if ((PhaseArg = DAL.getLastArg(options::OPT_c))) {
    FinalPhase = phases::Assemble;

  // Otherwise do everything.
  } else
    FinalPhase = phases::Link;

  if (FinalPhaseArg)
    *FinalPhaseArg = PhaseArg;

  return FinalPhase;
}

static Arg *MakeInputArg(DerivedArgList &Args, const OptTable &Opts,
                         StringRef Value, bool Claim = true) {
  Arg *A = new Arg(Opts.getOption(options::OPT_INPUT), Value,
                   Args.getBaseArgs().MakeIndex(Value), Value.data());
  Args.AddSynthesizedArg(A);
  if (Claim)
    A->claim();
  return A;
}

DerivedArgList *Driver::TranslateInputArgs(const InputArgList &Args) const {
  const llvm::opt::OptTable &Opts = getOpts();
  DerivedArgList *DAL = new DerivedArgList(Args);

  bool HasNostdlib = Args.hasArg(options::OPT_nostdlib);
  bool HasNostdlibxx = Args.hasArg(options::OPT_nostdlibxx);
  bool HasNodefaultlib = Args.hasArg(options::OPT_nodefaultlibs);
  for (Arg *A : Args) {
    // Unfortunately, we have to parse some forwarding options (-Xassembler,
    // -Xlinker, -Xpreprocessor) because we either integrate their functionality
    // (assembler and preprocessor), or bypass a previous driver ('collect2').

    // Rewrite linker options, to replace --no-demangle with a custom internal
    // option.
    if ((A->getOption().matches(options::OPT_Wl_COMMA) ||
         A->getOption().matches(options::OPT_Xlinker)) &&
        A->containsValue("--no-demangle")) {
      // Add the rewritten no-demangle argument.
      DAL->AddFlagArg(A, Opts.getOption(options::OPT_Z_Xlinker__no_demangle));

      // Add the remaining values as Xlinker arguments.
      for (StringRef Val : A->getValues())
        if (Val != "--no-demangle")
          DAL->AddSeparateArg(A, Opts.getOption(options::OPT_Xlinker), Val);

      continue;
    }

    // Rewrite preprocessor options, to replace -Wp,-MD,FOO which is used by
    // some build systems. We don't try to be complete here because we don't
    // care to encourage this usage model.
    if (A->getOption().matches(options::OPT_Wp_COMMA) &&
        (A->getValue(0) == StringRef("-MD") ||
         A->getValue(0) == StringRef("-MMD"))) {
      // Rewrite to -MD/-MMD along with -MF.
      if (A->getValue(0) == StringRef("-MD"))
        DAL->AddFlagArg(A, Opts.getOption(options::OPT_MD));
      else
        DAL->AddFlagArg(A, Opts.getOption(options::OPT_MMD));
      if (A->getNumValues() == 2)
        DAL->AddSeparateArg(A, Opts.getOption(options::OPT_MF), A->getValue(1));
      continue;
    }

    // Rewrite reserved library names.
    if (A->getOption().matches(options::OPT_l)) {
      StringRef Value = A->getValue();

      // Rewrite unless -nostdlib is present.
      if (!HasNostdlib && !HasNodefaultlib && !HasNostdlibxx &&
          Value == "stdc++") {
        DAL->AddFlagArg(A, Opts.getOption(options::OPT_Z_reserved_lib_stdcxx));
        continue;
      }

      // Rewrite unconditionally.
      if (Value == "cc_kext") {
        DAL->AddFlagArg(A, Opts.getOption(options::OPT_Z_reserved_lib_cckext));
        continue;
      }
    }

    // Pick up inputs via the -- option.
    if (A->getOption().matches(options::OPT__DASH_DASH)) {
      A->claim();
      for (StringRef Val : A->getValues())
        DAL->append(MakeInputArg(*DAL, Opts, Val, false));
      continue;
    }

    if (A->getOption().matches(options::OPT_offload_lib_Group)) {
      if (!A->getNumValues()) {
        Diag(clang::diag::warn_drv_unused_argument) << A->getSpelling();
        continue;
      }
    }

    DAL->append(A);
  }

  // Enforce -static if -miamcu is present.
  if (Args.hasFlag(options::OPT_miamcu, options::OPT_mno_iamcu, false))
    DAL->AddFlagArg(0, Opts.getOption(options::OPT_static));

  // Use of -fintelfpga implies -g
  if (Args.hasArg(options::OPT_fintelfpga)) {
    // if any -gN option is provided, use that.
    if (Arg *A = Args.getLastArg(options::OPT_gN_Group))
      DAL->append(A);
    else
      DAL->AddFlagArg(0, Opts.getOption(options::OPT_g_Flag));
  }

// Add a default value of -mlinker-version=, if one was given and the user
// didn't specify one.
#if defined(HOST_LINK_VERSION)
  if (!Args.hasArg(options::OPT_mlinker_version_EQ) &&
      strlen(HOST_LINK_VERSION) > 0) {
    DAL->AddJoinedArg(0, Opts.getOption(options::OPT_mlinker_version_EQ),
                      HOST_LINK_VERSION);
    DAL->getLastArg(options::OPT_mlinker_version_EQ)->claim();
  }
#endif

  return DAL;
}

/// Compute target triple from args.
///
/// This routine provides the logic to compute a target triple from various
/// args passed to the driver and the default triple string.
static llvm::Triple computeTargetTriple(const Driver &D,
                                        StringRef TargetTriple,
                                        const ArgList &Args,
                                        StringRef DarwinArchName = "") {
  // FIXME: Already done in Compilation *Driver::BuildCompilation
  if (const Arg *A = Args.getLastArg(options::OPT_target))
    TargetTriple = A->getValue();

  llvm::Triple Target(llvm::Triple::normalize(TargetTriple));

  // GNU/Hurd's triples should have been -hurd-gnu*, but were historically made
  // -gnu* only, and we can not change this, so we have to detect that case as
  // being the Hurd OS.
  if (TargetTriple.find("-unknown-gnu") != StringRef::npos ||
      TargetTriple.find("-pc-gnu") != StringRef::npos)
    Target.setOSName("hurd");

  // Handle Apple-specific options available here.
  if (Target.isOSBinFormatMachO()) {
    // If an explicit Darwin arch name is given, that trumps all.
    if (!DarwinArchName.empty()) {
      tools::darwin::setTripleTypeForMachOArchName(Target, DarwinArchName);
      return Target;
    }

    // Handle the Darwin '-arch' flag.
    if (Arg *A = Args.getLastArg(options::OPT_arch)) {
      StringRef ArchName = A->getValue();
      tools::darwin::setTripleTypeForMachOArchName(Target, ArchName);
    }
  }

  // Handle pseudo-target flags '-mlittle-endian'/'-EL' and
  // '-mbig-endian'/'-EB'.
  if (Arg *A = Args.getLastArg(options::OPT_mlittle_endian,
                               options::OPT_mbig_endian)) {
    if (A->getOption().matches(options::OPT_mlittle_endian)) {
      llvm::Triple LE = Target.getLittleEndianArchVariant();
      if (LE.getArch() != llvm::Triple::UnknownArch)
        Target = std::move(LE);
    } else {
      llvm::Triple BE = Target.getBigEndianArchVariant();
      if (BE.getArch() != llvm::Triple::UnknownArch)
        Target = std::move(BE);
    }
  }

  // Skip further flag support on OSes which don't support '-m32' or '-m64'.
  if (Target.getArch() == llvm::Triple::tce ||
      Target.getOS() == llvm::Triple::Minix)
    return Target;

  // On AIX, the env OBJECT_MODE may affect the resulting arch variant.
  if (Target.isOSAIX()) {
    if (Optional<std::string> ObjectModeValue =
            llvm::sys::Process::GetEnv("OBJECT_MODE")) {
      StringRef ObjectMode = *ObjectModeValue;
      llvm::Triple::ArchType AT = llvm::Triple::UnknownArch;

      if (ObjectMode.equals("64")) {
        AT = Target.get64BitArchVariant().getArch();
      } else if (ObjectMode.equals("32")) {
        AT = Target.get32BitArchVariant().getArch();
      } else {
        D.Diag(diag::err_drv_invalid_object_mode) << ObjectMode;
      }

      if (AT != llvm::Triple::UnknownArch && AT != Target.getArch())
        Target.setArch(AT);
    }
  }

  // Handle pseudo-target flags '-m64', '-mx32', '-m32' and '-m16'.
  Arg *A = Args.getLastArg(options::OPT_m64, options::OPT_mx32,
                           options::OPT_m32, options::OPT_m16);
  if (A) {
    llvm::Triple::ArchType AT = llvm::Triple::UnknownArch;

    if (A->getOption().matches(options::OPT_m64)) {
      AT = Target.get64BitArchVariant().getArch();
      if (Target.getEnvironment() == llvm::Triple::GNUX32)
        Target.setEnvironment(llvm::Triple::GNU);
    } else if (A->getOption().matches(options::OPT_mx32) &&
               Target.get64BitArchVariant().getArch() == llvm::Triple::x86_64) {
      AT = llvm::Triple::x86_64;
      Target.setEnvironment(llvm::Triple::GNUX32);
    } else if (A->getOption().matches(options::OPT_m32)) {
      AT = Target.get32BitArchVariant().getArch();
      if (Target.getEnvironment() == llvm::Triple::GNUX32)
        Target.setEnvironment(llvm::Triple::GNU);
    } else if (A->getOption().matches(options::OPT_m16) &&
               Target.get32BitArchVariant().getArch() == llvm::Triple::x86) {
      AT = llvm::Triple::x86;
      Target.setEnvironment(llvm::Triple::CODE16);
    }

    if (AT != llvm::Triple::UnknownArch && AT != Target.getArch())
      Target.setArch(AT);
  }

  // Handle -miamcu flag.
  if (Args.hasFlag(options::OPT_miamcu, options::OPT_mno_iamcu, false)) {
    if (Target.get32BitArchVariant().getArch() != llvm::Triple::x86)
      D.Diag(diag::err_drv_unsupported_opt_for_target) << "-miamcu"
                                                       << Target.str();

    if (A && !A->getOption().matches(options::OPT_m32))
      D.Diag(diag::err_drv_argument_not_allowed_with)
          << "-miamcu" << A->getBaseArg().getAsString(Args);

    Target.setArch(llvm::Triple::x86);
    Target.setArchName("i586");
    Target.setEnvironment(llvm::Triple::UnknownEnvironment);
    Target.setEnvironmentName("");
    Target.setOS(llvm::Triple::ELFIAMCU);
    Target.setVendor(llvm::Triple::UnknownVendor);
    Target.setVendorName("intel");
  }

  // If target is MIPS adjust the target triple
  // accordingly to provided ABI name.
  A = Args.getLastArg(options::OPT_mabi_EQ);
  if (A && Target.isMIPS()) {
    StringRef ABIName = A->getValue();
    if (ABIName == "32") {
      Target = Target.get32BitArchVariant();
      if (Target.getEnvironment() == llvm::Triple::GNUABI64 ||
          Target.getEnvironment() == llvm::Triple::GNUABIN32)
        Target.setEnvironment(llvm::Triple::GNU);
    } else if (ABIName == "n32") {
      Target = Target.get64BitArchVariant();
      if (Target.getEnvironment() == llvm::Triple::GNU ||
          Target.getEnvironment() == llvm::Triple::GNUABI64)
        Target.setEnvironment(llvm::Triple::GNUABIN32);
    } else if (ABIName == "64") {
      Target = Target.get64BitArchVariant();
      if (Target.getEnvironment() == llvm::Triple::GNU ||
          Target.getEnvironment() == llvm::Triple::GNUABIN32)
        Target.setEnvironment(llvm::Triple::GNUABI64);
    }
  }

  // If target is RISC-V adjust the target triple according to
  // provided architecture name
  A = Args.getLastArg(options::OPT_march_EQ);
  if (A && Target.isRISCV()) {
    StringRef ArchName = A->getValue();
    if (ArchName.startswith_lower("rv32"))
      Target.setArch(llvm::Triple::riscv32);
    else if (ArchName.startswith_lower("rv64"))
      Target.setArch(llvm::Triple::riscv64);
  }

  return Target;
}

// Parse the LTO options and record the type of LTO compilation
// based on which -f(no-)?lto(=.*)? option occurs last.
void Driver::setLTOMode(const llvm::opt::ArgList &Args) {
  LTOMode = LTOK_None;
  if (!Args.hasFlag(options::OPT_flto, options::OPT_flto_EQ,
                    options::OPT_fno_lto, false))
    return;

  StringRef LTOName("full");

  const Arg *A = Args.getLastArg(options::OPT_flto_EQ);
  if (A)
    LTOName = A->getValue();

  LTOMode = llvm::StringSwitch<LTOKind>(LTOName)
                .Case("full", LTOK_Full)
                .Case("thin", LTOK_Thin)
                .Default(LTOK_Unknown);

  if (LTOMode == LTOK_Unknown) {
    assert(A);
    Diag(diag::err_drv_unsupported_option_argument) << A->getOption().getName()
                                                    << A->getValue();
  }
}

/// Compute the desired OpenMP runtime from the flags provided.
Driver::OpenMPRuntimeKind Driver::getOpenMPRuntime(const ArgList &Args) const {
  StringRef RuntimeName(CLANG_DEFAULT_OPENMP_RUNTIME);

  const Arg *A = Args.getLastArg(options::OPT_fopenmp_EQ);
  if (A)
    RuntimeName = A->getValue();

  auto RT = llvm::StringSwitch<OpenMPRuntimeKind>(RuntimeName)
                .Case("libomp", OMPRT_OMP)
                .Case("libgomp", OMPRT_GOMP)
                .Case("libiomp5", OMPRT_IOMP5)
                .Default(OMPRT_Unknown);

  if (RT == OMPRT_Unknown) {
    if (A)
      Diag(diag::err_drv_unsupported_option_argument)
          << A->getOption().getName() << A->getValue();
    else
      // FIXME: We could use a nicer diagnostic here.
      Diag(diag::err_drv_unsupported_opt) << "-fopenmp";
  }

  return RT;
}

static bool isValidSYCLTriple(llvm::Triple T) {
  // NVPTX is valid for SYCL.
  if (T.isNVPTX())
    return true;
  // Check for invalid SYCL device triple values.
  // Non-SPIR arch.
  if (!T.isSPIR())
    return false;
  // SPIR arch, but has invalid SubArch for AOT.
  StringRef A(T.getArchName());
  if (T.getSubArch() == llvm::Triple::NoSubArch &&
      ((T.getArch() == llvm::Triple::spir && !A.equals("spir")) ||
       (T.getArch() == llvm::Triple::spir64 && !A.equals("spir64"))))
    return false;
  return true;
}

void Driver::CreateOffloadingDeviceToolChains(Compilation &C,
                                              InputList &Inputs) {

  //
  // CUDA/HIP
  //
  // We need to generate a CUDA/HIP toolchain if any of the inputs has a CUDA
  // or HIP type. However, mixed CUDA/HIP compilation is not supported.
  bool IsCuda =
      llvm::any_of(Inputs, [](std::pair<types::ID, const llvm::opt::Arg *> &I) {
        return types::isCuda(I.first);
      });
  bool IsHIP =
      llvm::any_of(Inputs,
                   [](std::pair<types::ID, const llvm::opt::Arg *> &I) {
                     return types::isHIP(I.first);
                   }) ||
      C.getInputArgs().hasArg(options::OPT_hip_link);
  if (IsCuda && IsHIP) {
    Diag(clang::diag::err_drv_mix_cuda_hip);
    return;
  }
  if (IsCuda) {
    const ToolChain *HostTC = C.getSingleOffloadToolChain<Action::OFK_Host>();
    const llvm::Triple &HostTriple = HostTC->getTriple();
    StringRef DeviceTripleStr;
    auto OFK = Action::OFK_Cuda;
    DeviceTripleStr =
        HostTriple.isArch64Bit() ? "nvptx64-nvidia-cuda" : "nvptx-nvidia-cuda";
    llvm::Triple CudaTriple(DeviceTripleStr);
    // Use the CUDA and host triples as the key into the
    // getOffloadingDeviceToolChain, because the device toolchain we
    // create depends on both.
    auto CudaTC = &getOffloadingDeviceToolChain(C.getInputArgs(), CudaTriple,
                                                *HostTC, OFK);
    C.addOffloadDeviceToolChain(CudaTC, OFK);
  } else if (IsHIP) {
    const ToolChain *HostTC = C.getSingleOffloadToolChain<Action::OFK_Host>();
<<<<<<< HEAD
    StringRef DeviceTripleStr;
    auto OFK = Action::OFK_HIP;
    DeviceTripleStr = "amdgcn-amd-amdhsa";
    llvm::Triple HIPTriple(DeviceTripleStr);
    // Use the HIP and host triples as the key into
    // getOffloadingDeviceToolChain, because the device toolchain we create
    // depends on both.
    auto HIPTC = &getOffloadingDeviceToolChain(C.getInputArgs(), HIPTriple,
                                               *HostTC, OFK);
    C.addOffloadDeviceToolChain(HIPTC, OFK);
=======
    const llvm::Triple &HostTriple = HostTC->getTriple();
    auto OFK = Action::OFK_HIP;
    llvm::Triple HIPTriple = getHIPOffloadTargetTriple();
    // Use the HIP and host triples as the key into the ToolChains map,
    // because the device toolchain we create depends on both.
    auto &HIPTC = ToolChains[HIPTriple.str() + "/" + HostTriple.str()];
    if (!HIPTC) {
      HIPTC = std::make_unique<toolchains::HIPToolChain>(
          *this, HIPTriple, *HostTC, C.getInputArgs());
    }
    C.addOffloadDeviceToolChain(HIPTC.get(), OFK);
>>>>>>> 7546b29e
  }

  //
  // OpenMP
  //
  // We need to generate an OpenMP toolchain if the user specified targets with
  // the -fopenmp-targets option.
  if (Arg *OpenMPTargets =
          C.getInputArgs().getLastArg(options::OPT_fopenmp_targets_EQ)) {
    if (OpenMPTargets->getNumValues()) {
      // We expect that -fopenmp-targets is always used in conjunction with the
      // option -fopenmp specifying a valid runtime with offloading support,
      // i.e. libomp or libiomp.
      bool HasValidOpenMPRuntime = C.getInputArgs().hasFlag(
          options::OPT_fopenmp, options::OPT_fopenmp_EQ,
          options::OPT_fno_openmp, false);
      if (HasValidOpenMPRuntime) {
        OpenMPRuntimeKind OpenMPKind = getOpenMPRuntime(C.getInputArgs());
        HasValidOpenMPRuntime =
            OpenMPKind == OMPRT_OMP || OpenMPKind == OMPRT_IOMP5;
      }

      if (HasValidOpenMPRuntime) {
        llvm::StringMap<const char *> FoundNormalizedTriples;
        for (const char *Val : OpenMPTargets->getValues()) {
          llvm::Triple TT(Val);
          std::string NormalizedName = TT.normalize();

          // Make sure we don't have a duplicate triple.
          auto Duplicate = FoundNormalizedTriples.find(NormalizedName);
          if (Duplicate != FoundNormalizedTriples.end()) {
            Diag(clang::diag::warn_drv_omp_offload_target_duplicate)
                << Val << Duplicate->second;
            continue;
          }

          // Store the current triple so that we can check for duplicates in the
          // following iterations.
          FoundNormalizedTriples[NormalizedName] = Val;

          // If the specified target is invalid, emit a diagnostic.
          if (TT.getArch() == llvm::Triple::UnknownArch)
            Diag(clang::diag::err_drv_invalid_omp_target) << Val;
          else {
            const ToolChain *TC;
            // CUDA toolchains have to be selected differently. They pair host
            // and device in their implementation.
            if (TT.isNVPTX()) {
              const ToolChain *HostTC =
                  C.getSingleOffloadToolChain<Action::OFK_Host>();
              assert(HostTC && "Host toolchain should be always defined.");
              TC = &getOffloadingDeviceToolChain(C.getInputArgs(), TT, *HostTC,
                                                 Action::OFK_OpenMP);
            } else
              TC = &getToolChain(C.getInputArgs(), TT);
            C.addOffloadDeviceToolChain(TC, Action::OFK_OpenMP);
          }
        }
      } else
        Diag(clang::diag::err_drv_expecting_fopenmp_with_fopenmp_targets);
    } else
      Diag(clang::diag::warn_drv_empty_joined_argument)
          << OpenMPTargets->getAsString(C.getInputArgs());
  }

  //
  // SYCL
  //
  // We need to generate a SYCL toolchain if the user specified targets with
  // the -fsycl-targets, -fsycl-add-targets or -fsycl-link-targets option.
  // If -fsycl is supplied without any of these we will assume SPIR-V.
  // Use of -fsycl-device-only overrides -fsycl.
  bool HasValidSYCLRuntime = (C.getInputArgs().hasFlag(options::OPT_fsycl,
      options::OPT_fno_sycl, false) &&
      !C.getInputArgs().hasArg(options::OPT_fsycl_device_only));

  // A mechanism for retrieving SYCL-specific options, erroring out
  // if SYCL offloading wasn't enabled prior to that
  auto getArgRequiringSYCLRuntime = [&](OptSpecifier OptId) -> Arg * {
    Arg *SYCLArg = C.getInputArgs().getLastArg(OptId);
    if (SYCLArg && !HasValidSYCLRuntime) {
      Diag(clang::diag::err_drv_expecting_fsycl_with_sycl_opt)
          // Dropping the '=' symbol, which would otherwise pollute
          // the diagnostics for the most of options
          << SYCLArg->getSpelling().split('=').first;
      return nullptr;
    }
    return SYCLArg;
  };

  // Emit an error if c-compilation is forced in -fsycl mode
  if (HasValidSYCLRuntime)
    for (StringRef XValue : C.getInputArgs().getAllArgValues(options::OPT_x)) {
      if (XValue == "c" || XValue == "c-header")
        C.getDriver().Diag(clang::diag::err_drv_fsycl_with_c_type)
            << "-x " << XValue;
    }

  Arg *SYCLTargets = getArgRequiringSYCLRuntime(options::OPT_fsycl_targets_EQ);
  Arg *SYCLLinkTargets =
      getArgRequiringSYCLRuntime(options::OPT_fsycl_link_targets_EQ);
  Arg *SYCLAddTargets =
      getArgRequiringSYCLRuntime(options::OPT_fsycl_add_targets_EQ);
  Arg *SYCLLink = getArgRequiringSYCLRuntime(options::OPT_fsycl_link_EQ);
  Arg *SYCLfpga = getArgRequiringSYCLRuntime(options::OPT_fintelfpga);

  // -fsycl-targets cannot be used with -fsycl-link-targets
  if (SYCLTargets && SYCLLinkTargets)
    Diag(clang::diag::err_drv_option_conflict)
        << SYCLTargets->getSpelling() << SYCLLinkTargets->getSpelling();
  // -fsycl-link-targets and -fsycl-add-targets cannot be used together
  if (SYCLLinkTargets && SYCLAddTargets)
    Diag(clang::diag::err_drv_option_conflict)
        << SYCLLinkTargets->getSpelling() << SYCLAddTargets->getSpelling();
  // -fsycl-link-targets is not allowed with -fsycl-link
  if (SYCLLinkTargets && SYCLLink)
    Diag(clang::diag::err_drv_option_conflict)
        << SYCLLink->getSpelling() << SYCLLinkTargets->getSpelling();
  // -fsycl-targets cannot be used with -fintelfpga
  if (SYCLTargets && SYCLfpga)
    Diag(clang::diag::err_drv_option_conflict)
        << SYCLTargets->getSpelling() << SYCLfpga->getSpelling();

  bool HasSYCLTargetsOption = SYCLTargets || SYCLLinkTargets || SYCLAddTargets;
  llvm::StringMap<StringRef> FoundNormalizedTriples;
  llvm::SmallVector<llvm::Triple, 4> UniqueSYCLTriplesVec;
  if (HasSYCLTargetsOption) {
    // At this point, we know we have a valid combination
    // of -fsycl*target options passed
    Arg *SYCLTargetsValues = SYCLTargets ? SYCLTargets : SYCLLinkTargets;
    if (SYCLTargetsValues) {
      if (SYCLTargetsValues->getNumValues()) {
        for (StringRef Val : SYCLTargetsValues->getValues()) {
          llvm::Triple TT(Val);
          if (!isValidSYCLTriple(TT)) {
            Diag(clang::diag::err_drv_invalid_sycl_target) << Val;
            continue;
          }
          std::string NormalizedName = TT.normalize();

          // Make sure we don't have a duplicate triple.
          auto Duplicate = FoundNormalizedTriples.find(NormalizedName);
          if (Duplicate != FoundNormalizedTriples.end()) {
            Diag(clang::diag::warn_drv_sycl_offload_target_duplicate)
                << Val << Duplicate->second;
            continue;
          }

          // Store the current triple so that we can check for duplicates in
          // the following iterations.
          FoundNormalizedTriples[NormalizedName] = Val;
          UniqueSYCLTriplesVec.push_back(TT);
        }
      } else
        Diag(clang::diag::warn_drv_empty_joined_argument)
            << SYCLTargetsValues->getAsString(C.getInputArgs());
    }
    // -fsycl-add-targets is a list of paired items (Triple and file) which are
    // gathered and used to be linked into the final device binary. This can
    // be used with -fsycl-targets to put together the final conglomerate binary
    if (SYCLAddTargets) {
      if (SYCLAddTargets->getNumValues()) {
        // Use of -fsycl-add-targets adds additional files to the SYCL device
        // link step.  Regular offload processing occurs below
        for (StringRef Val : SYCLAddTargets->getValues()) {
          // Parse out the Triple and Input (triple:binary) and create a
          // ToolChain for each entry.
          // The expected format is 'triple:file', any other format will
          // not be accepted.
          std::pair<StringRef, StringRef> I = Val.split(':');
          if (!I.first.empty() && !I.second.empty()) {
            llvm::Triple TT(I.first);
            if (!isValidSYCLTriple(TT)) {
              Diag(clang::diag::err_drv_invalid_sycl_target) << I.first;
              continue;
            }
            std::string NormalizedName = TT.normalize();

            // Make sure we don't have a duplicate triple.
            auto Duplicate = FoundNormalizedTriples.find(NormalizedName);
            if (Duplicate != FoundNormalizedTriples.end())
              // The toolchain for this triple was already created
              continue;

            // Store the current triple so that we can check for duplicates in
            // the following iterations.
            FoundNormalizedTriples[NormalizedName] = Val;
            UniqueSYCLTriplesVec.push_back(TT);
          } else {
            // No colon found, do not use the input
            C.getDriver().Diag(diag::err_drv_unsupported_option_argument)
                << SYCLAddTargets->getOption().getName() << Val;
          }
        }
      } else
        Diag(clang::diag::warn_drv_empty_joined_argument)
            << SYCLAddTargets->getAsString(C.getInputArgs());
    }
  } else {
    // If -fsycl is supplied without -fsycl-*targets we will assume SPIR-V
    // unless -fintelfpga is supplied, which uses SPIR-V with fpga AOT.
    if (HasValidSYCLRuntime) {
      // Triple for -fintelfpga is spir64_fpga-unknown-unknown-sycldevice.
      const char *SYCLTargetArch = SYCLfpga ? "spir64_fpga" : "spir64";
      UniqueSYCLTriplesVec.push_back(MakeSYCLDeviceTriple(SYCLTargetArch));
    }
  }
  // We'll need to use the SYCL and host triples as the key into
  // getOffloadingDeviceToolChain, because the device toolchains we're
  // going to create will depend on both.
  const ToolChain *HostTC = C.getSingleOffloadToolChain<Action::OFK_Host>();
  for (auto &TT : UniqueSYCLTriplesVec) {
    auto SYCLTC = &getOffloadingDeviceToolChain(C.getInputArgs(), TT, *HostTC,
                                                Action::OFK_SYCL);
    C.addOffloadDeviceToolChain(SYCLTC, Action::OFK_SYCL);
  }

  //
  // TODO: Add support for other offloading programming models here.
  //
}

/// Looks the given directories for the specified file.
///
/// \param[out] FilePath File path, if the file was found.
/// \param[in]  Dirs Directories used for the search.
/// \param[in]  FileName Name of the file to search for.
/// \return True if file was found.
///
/// Looks for file specified by FileName sequentially in directories specified
/// by Dirs.
///
static bool searchForFile(SmallVectorImpl<char> &FilePath,
                          ArrayRef<std::string> Dirs,
                          StringRef FileName) {
  SmallString<128> WPath;
  for (const std::string &Dir : Dirs) {
    if (Dir.empty())
      continue;
    WPath.clear();
    llvm::sys::path::append(WPath, Dir, FileName);
    llvm::sys::path::native(WPath);
    if (llvm::sys::fs::is_regular_file(WPath)) {
      FilePath = std::move(WPath);
      return true;
    }
  }
  return false;
}

bool Driver::readConfigFile(StringRef FileName) {
  // Try reading the given file.
  SmallVector<const char *, 32> NewCfgArgs;
  if (!llvm::cl::readConfigFile(FileName, Saver, NewCfgArgs)) {
    Diag(diag::err_drv_cannot_read_config_file) << FileName;
    return true;
  }

  // Read options from config file.
  llvm::SmallString<128> CfgFileName(FileName);
  llvm::sys::path::native(CfgFileName);
  ConfigFile = std::string(CfgFileName.str());
  bool ContainErrors;
  CfgOptions = std::make_unique<InputArgList>(
      ParseArgStrings(NewCfgArgs, IsCLMode(), ContainErrors));
  if (ContainErrors) {
    CfgOptions.reset();
    return true;
  }

  if (CfgOptions->hasArg(options::OPT_config)) {
    CfgOptions.reset();
    Diag(diag::err_drv_nested_config_file);
    return true;
  }

  // Claim all arguments that come from a configuration file so that the driver
  // does not warn on any that is unused.
  for (Arg *A : *CfgOptions)
    A->claim();
  return false;
}

bool Driver::loadConfigFile() {
  std::string CfgFileName;
  bool FileSpecifiedExplicitly = false;

  // Process options that change search path for config files.
  if (CLOptions) {
    if (CLOptions->hasArg(options::OPT_config_system_dir_EQ)) {
      SmallString<128> CfgDir;
      CfgDir.append(
          CLOptions->getLastArgValue(options::OPT_config_system_dir_EQ));
      if (!CfgDir.empty()) {
        if (llvm::sys::fs::make_absolute(CfgDir).value() != 0)
          SystemConfigDir.clear();
        else
          SystemConfigDir = std::string(CfgDir.begin(), CfgDir.end());
      }
    }
    if (CLOptions->hasArg(options::OPT_config_user_dir_EQ)) {
      SmallString<128> CfgDir;
      CfgDir.append(
          CLOptions->getLastArgValue(options::OPT_config_user_dir_EQ));
      if (!CfgDir.empty()) {
        if (llvm::sys::fs::make_absolute(CfgDir).value() != 0)
          UserConfigDir.clear();
        else
          UserConfigDir = std::string(CfgDir.begin(), CfgDir.end());
      }
    }
  }

  // First try to find config file specified in command line.
  if (CLOptions) {
    std::vector<std::string> ConfigFiles =
        CLOptions->getAllArgValues(options::OPT_config);
    if (ConfigFiles.size() > 1) {
      if (!std::all_of(
              ConfigFiles.begin(), ConfigFiles.end(),
              [ConfigFiles](std::string s) { return s == ConfigFiles[0]; })) {
        Diag(diag::err_drv_duplicate_config);
        return true;
      }
    }

    if (!ConfigFiles.empty()) {
      CfgFileName = ConfigFiles.front();
      assert(!CfgFileName.empty());

      // If argument contains directory separator, treat it as a path to
      // configuration file.
      if (llvm::sys::path::has_parent_path(CfgFileName)) {
        SmallString<128> CfgFilePath;
        if (llvm::sys::path::is_relative(CfgFileName))
          llvm::sys::fs::current_path(CfgFilePath);
        llvm::sys::path::append(CfgFilePath, CfgFileName);
        if (!llvm::sys::fs::is_regular_file(CfgFilePath)) {
          Diag(diag::err_drv_config_file_not_exist) << CfgFilePath;
          return true;
        }
        return readConfigFile(CfgFilePath);
      }

      FileSpecifiedExplicitly = true;
    }
  }

  // If config file is not specified explicitly, try to deduce configuration
  // from executable name. For instance, an executable 'armv7l-clang' will
  // search for config file 'armv7l-clang.cfg'.
  if (CfgFileName.empty() && !ClangNameParts.TargetPrefix.empty())
    CfgFileName = ClangNameParts.TargetPrefix + '-' + ClangNameParts.ModeSuffix;

  if (CfgFileName.empty())
    return false;

  // Determine architecture part of the file name, if it is present.
  StringRef CfgFileArch = CfgFileName;
  size_t ArchPrefixLen = CfgFileArch.find('-');
  if (ArchPrefixLen == StringRef::npos)
    ArchPrefixLen = CfgFileArch.size();
  llvm::Triple CfgTriple;
  CfgFileArch = CfgFileArch.take_front(ArchPrefixLen);
  CfgTriple = llvm::Triple(llvm::Triple::normalize(CfgFileArch));
  if (CfgTriple.getArch() == llvm::Triple::ArchType::UnknownArch)
    ArchPrefixLen = 0;

  if (!StringRef(CfgFileName).endswith(".cfg"))
    CfgFileName += ".cfg";

  // If config file starts with architecture name and command line options
  // redefine architecture (with options like -m32 -LE etc), try finding new
  // config file with that architecture.
  SmallString<128> FixedConfigFile;
  size_t FixedArchPrefixLen = 0;
  if (ArchPrefixLen) {
    // Get architecture name from config file name like 'i386.cfg' or
    // 'armv7l-clang.cfg'.
    // Check if command line options changes effective triple.
    llvm::Triple EffectiveTriple = computeTargetTriple(*this,
                                             CfgTriple.getTriple(), *CLOptions);
    if (CfgTriple.getArch() != EffectiveTriple.getArch()) {
      FixedConfigFile = EffectiveTriple.getArchName();
      FixedArchPrefixLen = FixedConfigFile.size();
      // Append the rest of original file name so that file name transforms
      // like: i386-clang.cfg -> x86_64-clang.cfg.
      if (ArchPrefixLen < CfgFileName.size())
        FixedConfigFile += CfgFileName.substr(ArchPrefixLen);
    }
  }

  // Prepare list of directories where config file is searched for.
  SmallVector<std::string, 3> CfgFileSearchDirs;
  CfgFileSearchDirs.push_back(UserConfigDir);
  CfgFileSearchDirs.push_back(SystemConfigDir);
  CfgFileSearchDirs.push_back(Dir);

  // Try to find config file. First try file with corrected architecture.
  llvm::SmallString<128> CfgFilePath;
  if (!FixedConfigFile.empty()) {
    if (searchForFile(CfgFilePath, CfgFileSearchDirs, FixedConfigFile))
      return readConfigFile(CfgFilePath);
    // If 'x86_64-clang.cfg' was not found, try 'x86_64.cfg'.
    FixedConfigFile.resize(FixedArchPrefixLen);
    FixedConfigFile.append(".cfg");
    if (searchForFile(CfgFilePath, CfgFileSearchDirs, FixedConfigFile))
      return readConfigFile(CfgFilePath);
  }

  // Then try original file name.
  if (searchForFile(CfgFilePath, CfgFileSearchDirs, CfgFileName))
    return readConfigFile(CfgFilePath);

  // Finally try removing driver mode part: 'x86_64-clang.cfg' -> 'x86_64.cfg'.
  if (!ClangNameParts.ModeSuffix.empty() &&
      !ClangNameParts.TargetPrefix.empty()) {
    CfgFileName.assign(ClangNameParts.TargetPrefix);
    CfgFileName.append(".cfg");
    if (searchForFile(CfgFilePath, CfgFileSearchDirs, CfgFileName))
      return readConfigFile(CfgFilePath);
  }

  // Report error but only if config file was specified explicitly, by option
  // --config. If it was deduced from executable name, it is not an error.
  if (FileSpecifiedExplicitly) {
    Diag(diag::err_drv_config_file_not_found) << CfgFileName;
    for (const std::string &SearchDir : CfgFileSearchDirs)
      if (!SearchDir.empty())
        Diag(diag::note_drv_config_file_searched_in) << SearchDir;
    return true;
  }

  return false;
}

Compilation *Driver::BuildCompilation(ArrayRef<const char *> ArgList) {
  llvm::PrettyStackTraceString CrashInfo("Compilation construction");

  // FIXME: Handle environment options which affect driver behavior, somewhere
  // (client?). GCC_EXEC_PREFIX, LPATH, CC_PRINT_OPTIONS.

  // We look for the driver mode option early, because the mode can affect
  // how other options are parsed.
  ParseDriverMode(ClangExecutable, ArgList.slice(1));

  // FIXME: What are we going to do with -V and -b?

  // Arguments specified in command line.
  bool ContainsError;
  CLOptions = std::make_unique<InputArgList>(
      ParseArgStrings(ArgList.slice(1), IsCLMode(), ContainsError));

  // Try parsing configuration file.
  if (!ContainsError)
    ContainsError = loadConfigFile();
  bool HasConfigFile = !ContainsError && (CfgOptions.get() != nullptr);

  // All arguments, from both config file and command line.
  InputArgList Args = std::move(HasConfigFile ? std::move(*CfgOptions)
                                              : std::move(*CLOptions));

  // The args for config files or /clang: flags belong to different InputArgList
  // objects than Args. This copies an Arg from one of those other InputArgLists
  // to the ownership of Args.
  auto appendOneArg = [&Args](const Arg *Opt, const Arg *BaseArg) {
      unsigned Index = Args.MakeIndex(Opt->getSpelling());
      Arg *Copy = new llvm::opt::Arg(Opt->getOption(), Opt->getSpelling(),
                                     Index, BaseArg);
      Copy->getValues() = Opt->getValues();
      if (Opt->isClaimed())
        Copy->claim();
      Args.append(Copy);
  };

  if (HasConfigFile)
    for (auto *Opt : *CLOptions) {
      if (Opt->getOption().matches(options::OPT_config))
        continue;
      const Arg *BaseArg = &Opt->getBaseArg();
      if (BaseArg == Opt)
        BaseArg = nullptr;
      appendOneArg(Opt, BaseArg);
    }

  // In CL mode, look for any pass-through arguments
  if (IsCLMode() && !ContainsError) {
    SmallVector<const char *, 16> CLModePassThroughArgList;
    for (const auto *A : Args.filtered(options::OPT__SLASH_clang)) {
      A->claim();
      CLModePassThroughArgList.push_back(A->getValue());
    }

    if (!CLModePassThroughArgList.empty()) {
      // Parse any pass through args using default clang processing rather
      // than clang-cl processing.
      auto CLModePassThroughOptions = std::make_unique<InputArgList>(
          ParseArgStrings(CLModePassThroughArgList, false, ContainsError));

      if (!ContainsError)
        for (auto *Opt : *CLModePassThroughOptions) {
          appendOneArg(Opt, nullptr);
        }
    }
  }

  // Check for working directory option before accessing any files
  if (Arg *WD = Args.getLastArg(options::OPT_working_directory))
    if (VFS->setCurrentWorkingDirectory(WD->getValue()))
      Diag(diag::err_drv_unable_to_set_working_directory) << WD->getValue();

  // FIXME: This stuff needs to go into the Compilation, not the driver.
  bool CCCPrintPhases;

  // Silence driver warnings if requested
  Diags.setIgnoreAllWarnings(Args.hasArg(options::OPT_w));

  // -no-canonical-prefixes is used very early in main.
  Args.ClaimAllArgs(options::OPT_no_canonical_prefixes);

  // f(no-)integated-cc1 is also used very early in main.
  Args.ClaimAllArgs(options::OPT_fintegrated_cc1);
  Args.ClaimAllArgs(options::OPT_fno_integrated_cc1);

  // Ignore -pipe.
  Args.ClaimAllArgs(options::OPT_pipe);

  // Extract -ccc args.
  //
  // FIXME: We need to figure out where this behavior should live. Most of it
  // should be outside in the client; the parts that aren't should have proper
  // options, either by introducing new ones or by overloading gcc ones like -V
  // or -b.
  CCCPrintPhases = Args.hasArg(options::OPT_ccc_print_phases);
  CCCPrintBindings = Args.hasArg(options::OPT_ccc_print_bindings);
  if (const Arg *A = Args.getLastArg(options::OPT_ccc_gcc_name))
    CCCGenericGCCName = A->getValue();
  GenReproducer = Args.hasFlag(options::OPT_gen_reproducer,
                               options::OPT_fno_crash_diagnostics,
                               !!::getenv("FORCE_CLANG_DIAGNOSTICS_CRASH"));
  // FIXME: TargetTriple is used by the target-prefixed calls to as/ld
  // and getToolChain is const.
  if (IsCLMode()) {
    // clang-cl targets MSVC-style Win32.
    llvm::Triple T(TargetTriple);
    T.setOS(llvm::Triple::Win32);
    T.setVendor(llvm::Triple::PC);
    T.setEnvironment(llvm::Triple::MSVC);
    T.setObjectFormat(llvm::Triple::COFF);
    TargetTriple = T.str();
  }
  if (Args.hasArg(options::OPT_fsycl_device_only)) {
    // -fsycl-device-only implies spir arch and SYCL Device
    llvm::Triple T(TargetTriple);
    // FIXME: defaults to spir64, should probably have a way to set spir
    // possibly new -sycl-target option
    T.setArch(llvm::Triple::spir64);
    T.setVendor(llvm::Triple::UnknownVendor);
    T.setOS(llvm::Triple(llvm::sys::getProcessTriple()).getOS());
    T.setEnvironment(llvm::Triple::SYCLDevice);
    TargetTriple = T.str();
  }
  if (const Arg *A = Args.getLastArg(options::OPT_target))
    TargetTriple = A->getValue();
  if (const Arg *A = Args.getLastArg(options::OPT_ccc_install_dir))
    Dir = InstalledDir = A->getValue();
  for (const Arg *A : Args.filtered(options::OPT_B)) {
    A->claim();
    PrefixDirs.push_back(A->getValue(0));
  }
  if (Optional<std::string> CompilerPathValue =
          llvm::sys::Process::GetEnv("COMPILER_PATH")) {
    StringRef CompilerPath = *CompilerPathValue;
    while (!CompilerPath.empty()) {
      std::pair<StringRef, StringRef> Split =
          CompilerPath.split(llvm::sys::EnvPathSeparator);
      PrefixDirs.push_back(std::string(Split.first));
      CompilerPath = Split.second;
    }
  }
  if (const Arg *A = Args.getLastArg(options::OPT__sysroot_EQ))
    SysRoot = A->getValue();
  if (const Arg *A = Args.getLastArg(options::OPT__dyld_prefix_EQ))
    DyldPrefix = A->getValue();

  if (const Arg *A = Args.getLastArg(options::OPT_resource_dir))
    ResourceDir = A->getValue();

  if (const Arg *A = Args.getLastArg(options::OPT_save_temps_EQ)) {
    SaveTemps = llvm::StringSwitch<SaveTempsMode>(A->getValue())
                    .Case("cwd", SaveTempsCwd)
                    .Case("obj", SaveTempsObj)
                    .Default(SaveTempsCwd);
  }

  setLTOMode(Args);

  // Process -fembed-bitcode= flags.
  if (Arg *A = Args.getLastArg(options::OPT_fembed_bitcode_EQ)) {
    StringRef Name = A->getValue();
    unsigned Model = llvm::StringSwitch<unsigned>(Name)
        .Case("off", EmbedNone)
        .Case("all", EmbedBitcode)
        .Case("bitcode", EmbedBitcode)
        .Case("marker", EmbedMarker)
        .Default(~0U);
    if (Model == ~0U) {
      Diags.Report(diag::err_drv_invalid_value) << A->getAsString(Args)
                                                << Name;
    } else
      BitcodeEmbed = static_cast<BitcodeEmbedMode>(Model);
  }

  std::unique_ptr<llvm::opt::InputArgList> UArgs =
      std::make_unique<InputArgList>(std::move(Args));

  // Perform the default argument translations.
  DerivedArgList *TranslatedArgs = TranslateInputArgs(*UArgs);

  // Owned by the host.
  const ToolChain &TC = getToolChain(
      *UArgs, computeTargetTriple(*this, TargetTriple, *UArgs));

  // The compilation takes ownership of Args.
  Compilation *C = new Compilation(*this, TC, UArgs.release(), TranslatedArgs,
                                   ContainsError);

  if (!HandleImmediateArgs(*C))
    return C;

  // Construct the list of inputs.
  InputList Inputs;
  BuildInputs(C->getDefaultToolChain(), *TranslatedArgs, Inputs);

  // Determine if there are any offload static libraries.
  if (checkForOffloadStaticLib(*C, *TranslatedArgs))
    setOffloadStaticLibSeen();

  // Populate the tool chains for the offloading devices, if any.
  CreateOffloadingDeviceToolChains(*C, Inputs);

  // Construct the list of abstract actions to perform for this compilation. On
  // MachO targets this uses the driver-driver and universal actions.
  if (TC.getTriple().isOSBinFormatMachO())
    BuildUniversalActions(*C, C->getDefaultToolChain(), Inputs);
  else
    BuildActions(*C, C->getArgs(), Inputs, C->getActions());

  if (CCCPrintPhases) {
    PrintActions(*C);
    return C;
  }

  BuildJobs(*C);

  return C;
}

static void printArgList(raw_ostream &OS, const llvm::opt::ArgList &Args) {
  llvm::opt::ArgStringList ASL;
  for (const auto *A : Args)
    A->render(Args, ASL);

  for (auto I = ASL.begin(), E = ASL.end(); I != E; ++I) {
    if (I != ASL.begin())
      OS << ' ';
    llvm::sys::printArg(OS, *I, true);
  }
  OS << '\n';
}

bool Driver::getCrashDiagnosticFile(StringRef ReproCrashFilename,
                                    SmallString<128> &CrashDiagDir) {
  using namespace llvm::sys;
  assert(llvm::Triple(llvm::sys::getProcessTriple()).isOSDarwin() &&
         "Only knows about .crash files on Darwin");

  // The .crash file can be found on at ~/Library/Logs/DiagnosticReports/
  // (or /Library/Logs/DiagnosticReports for root) and has the filename pattern
  // clang-<VERSION>_<YYYY-MM-DD-HHMMSS>_<hostname>.crash.
  path::home_directory(CrashDiagDir);
  if (CrashDiagDir.startswith("/var/root"))
    CrashDiagDir = "/";
  path::append(CrashDiagDir, "Library/Logs/DiagnosticReports");
  int PID =
#if LLVM_ON_UNIX
      getpid();
#else
      0;
#endif
  std::error_code EC;
  fs::file_status FileStatus;
  TimePoint<> LastAccessTime;
  SmallString<128> CrashFilePath;
  // Lookup the .crash files and get the one generated by a subprocess spawned
  // by this driver invocation.
  for (fs::directory_iterator File(CrashDiagDir, EC), FileEnd;
       File != FileEnd && !EC; File.increment(EC)) {
    StringRef FileName = path::filename(File->path());
    if (!FileName.startswith(Name))
      continue;
    if (fs::status(File->path(), FileStatus))
      continue;
    llvm::ErrorOr<std::unique_ptr<llvm::MemoryBuffer>> CrashFile =
        llvm::MemoryBuffer::getFile(File->path());
    if (!CrashFile)
      continue;
    // The first line should start with "Process:", otherwise this isn't a real
    // .crash file.
    StringRef Data = CrashFile.get()->getBuffer();
    if (!Data.startswith("Process:"))
      continue;
    // Parse parent process pid line, e.g: "Parent Process: clang-4.0 [79141]"
    size_t ParentProcPos = Data.find("Parent Process:");
    if (ParentProcPos == StringRef::npos)
      continue;
    size_t LineEnd = Data.find_first_of("\n", ParentProcPos);
    if (LineEnd == StringRef::npos)
      continue;
    StringRef ParentProcess = Data.slice(ParentProcPos+15, LineEnd).trim();
    int OpenBracket = -1, CloseBracket = -1;
    for (size_t i = 0, e = ParentProcess.size(); i < e; ++i) {
      if (ParentProcess[i] == '[')
        OpenBracket = i;
      if (ParentProcess[i] == ']')
        CloseBracket = i;
    }
    // Extract the parent process PID from the .crash file and check whether
    // it matches this driver invocation pid.
    int CrashPID;
    if (OpenBracket < 0 || CloseBracket < 0 ||
        ParentProcess.slice(OpenBracket + 1, CloseBracket)
            .getAsInteger(10, CrashPID) || CrashPID != PID) {
      continue;
    }

    // Found a .crash file matching the driver pid. To avoid getting an older
    // and misleading crash file, continue looking for the most recent.
    // FIXME: the driver can dispatch multiple cc1 invocations, leading to
    // multiple crashes poiting to the same parent process. Since the driver
    // does not collect pid information for the dispatched invocation there's
    // currently no way to distinguish among them.
    const auto FileAccessTime = FileStatus.getLastModificationTime();
    if (FileAccessTime > LastAccessTime) {
      CrashFilePath.assign(File->path());
      LastAccessTime = FileAccessTime;
    }
  }

  // If found, copy it over to the location of other reproducer files.
  if (!CrashFilePath.empty()) {
    EC = fs::copy_file(CrashFilePath, ReproCrashFilename);
    if (EC)
      return false;
    return true;
  }

  return false;
}

// When clang crashes, produce diagnostic information including the fully
// preprocessed source file(s).  Request that the developer attach the
// diagnostic information to a bug report.
void Driver::generateCompilationDiagnostics(
    Compilation &C, const Command &FailingCommand,
    StringRef AdditionalInformation, CompilationDiagnosticReport *Report) {
  if (C.getArgs().hasArg(options::OPT_fno_crash_diagnostics))
    return;

  // Don't try to generate diagnostics for link or dsymutil jobs.
  if (FailingCommand.getCreator().isLinkJob() ||
      FailingCommand.getCreator().isDsymutilJob())
    return;

  // Print the version of the compiler.
  PrintVersion(C, llvm::errs());

  // Suppress driver output and emit preprocessor output to temp file.
  Mode = CPPMode;
  CCGenDiagnostics = true;

  // Save the original job command(s).
  Command Cmd = FailingCommand;

  // Keep track of whether we produce any errors while trying to produce
  // preprocessed sources.
  DiagnosticErrorTrap Trap(Diags);

  // Suppress tool output.
  C.initCompilationForDiagnostics();

  // Construct the list of inputs.
  InputList Inputs;
  BuildInputs(C.getDefaultToolChain(), C.getArgs(), Inputs);

  for (InputList::iterator it = Inputs.begin(), ie = Inputs.end(); it != ie;) {
    bool IgnoreInput = false;

    // Ignore input from stdin or any inputs that cannot be preprocessed.
    // Check type first as not all linker inputs have a value.
    if (types::getPreprocessedType(it->first) == types::TY_INVALID) {
      IgnoreInput = true;
    } else if (!strcmp(it->second->getValue(), "-")) {
      Diag(clang::diag::note_drv_command_failed_diag_msg)
          << "Error generating preprocessed source(s) - "
             "ignoring input from stdin.";
      IgnoreInput = true;
    }

    if (IgnoreInput) {
      it = Inputs.erase(it);
      ie = Inputs.end();
    } else {
      ++it;
    }
  }

  if (Inputs.empty()) {
    Diag(clang::diag::note_drv_command_failed_diag_msg)
        << "Error generating preprocessed source(s) - "
           "no preprocessable inputs.";
    return;
  }

  // Don't attempt to generate preprocessed files if multiple -arch options are
  // used, unless they're all duplicates.
  llvm::StringSet<> ArchNames;
  for (const Arg *A : C.getArgs()) {
    if (A->getOption().matches(options::OPT_arch)) {
      StringRef ArchName = A->getValue();
      ArchNames.insert(ArchName);
    }
  }
  if (ArchNames.size() > 1) {
    Diag(clang::diag::note_drv_command_failed_diag_msg)
        << "Error generating preprocessed source(s) - cannot generate "
           "preprocessed source with multiple -arch options.";
    return;
  }

  // Construct the list of abstract actions to perform for this compilation. On
  // Darwin OSes this uses the driver-driver and builds universal actions.
  const ToolChain &TC = C.getDefaultToolChain();
  if (TC.getTriple().isOSBinFormatMachO())
    BuildUniversalActions(C, TC, Inputs);
  else
    BuildActions(C, C.getArgs(), Inputs, C.getActions());

  BuildJobs(C);

  // If there were errors building the compilation, quit now.
  if (Trap.hasErrorOccurred()) {
    Diag(clang::diag::note_drv_command_failed_diag_msg)
        << "Error generating preprocessed source(s).";
    return;
  }

  // Generate preprocessed output.
  SmallVector<std::pair<int, const Command *>, 4> FailingCommands;
  C.ExecuteJobs(C.getJobs(), FailingCommands);

  // If any of the preprocessing commands failed, clean up and exit.
  if (!FailingCommands.empty()) {
    Diag(clang::diag::note_drv_command_failed_diag_msg)
        << "Error generating preprocessed source(s).";
    return;
  }

  const TempFileList &TempFiles = C.getTempFiles();
  if (TempFiles.empty()) {
    Diag(clang::diag::note_drv_command_failed_diag_msg)
        << "Error generating preprocessed source(s).";
    return;
  }

  Diag(clang::diag::note_drv_command_failed_diag_msg)
      << "\n********************\n\n"
         "PLEASE ATTACH THE FOLLOWING FILES TO THE BUG REPORT:\n"
         "Preprocessed source(s) and associated run script(s) are located at:";

  SmallString<128> VFS;
  SmallString<128> ReproCrashFilename;
  for (auto &TempFile : TempFiles) {
    Diag(clang::diag::note_drv_command_failed_diag_msg) << TempFile.first;
    if (Report)
      Report->TemporaryFiles.push_back(TempFile.first);
    if (ReproCrashFilename.empty()) {
      ReproCrashFilename = TempFile.first;
      llvm::sys::path::replace_extension(ReproCrashFilename, ".crash");
    }
    if (StringRef(TempFile.first).endswith(".cache")) {
      // In some cases (modules) we'll dump extra data to help with reproducing
      // the crash into a directory next to the output.
      VFS = llvm::sys::path::filename(TempFile.first);
      llvm::sys::path::append(VFS, "vfs", "vfs.yaml");
    }
  }

  // Assume associated files are based off of the first temporary file.
  CrashReportInfo CrashInfo(TempFiles[0].first, VFS);

  llvm::SmallString<128> Script(CrashInfo.Filename);
  llvm::sys::path::replace_extension(Script, "sh");
  std::error_code EC;
  llvm::raw_fd_ostream ScriptOS(Script, EC, llvm::sys::fs::CD_CreateNew);
  if (EC) {
    Diag(clang::diag::note_drv_command_failed_diag_msg)
        << "Error generating run script: " << Script << " " << EC.message();
  } else {
    ScriptOS << "# Crash reproducer for " << getClangFullVersion() << "\n"
             << "# Driver args: ";
    printArgList(ScriptOS, C.getInputArgs());
    ScriptOS << "# Original command: ";
    Cmd.Print(ScriptOS, "\n", /*Quote=*/true);
    Cmd.Print(ScriptOS, "\n", /*Quote=*/true, &CrashInfo);
    if (!AdditionalInformation.empty())
      ScriptOS << "\n# Additional information: " << AdditionalInformation
               << "\n";
    if (Report)
      Report->TemporaryFiles.push_back(std::string(Script.str()));
    Diag(clang::diag::note_drv_command_failed_diag_msg) << Script;
  }

  // On darwin, provide information about the .crash diagnostic report.
  if (llvm::Triple(llvm::sys::getProcessTriple()).isOSDarwin()) {
    SmallString<128> CrashDiagDir;
    if (getCrashDiagnosticFile(ReproCrashFilename, CrashDiagDir)) {
      Diag(clang::diag::note_drv_command_failed_diag_msg)
          << ReproCrashFilename.str();
    } else { // Suggest a directory for the user to look for .crash files.
      llvm::sys::path::append(CrashDiagDir, Name);
      CrashDiagDir += "_<YYYY-MM-DD-HHMMSS>_<hostname>.crash";
      Diag(clang::diag::note_drv_command_failed_diag_msg)
          << "Crash backtrace is located in";
      Diag(clang::diag::note_drv_command_failed_diag_msg)
          << CrashDiagDir.str();
      Diag(clang::diag::note_drv_command_failed_diag_msg)
          << "(choose the .crash file that corresponds to your crash)";
    }
  }

  for (const auto &A : C.getArgs().filtered(options::OPT_frewrite_map_file,
                                            options::OPT_frewrite_map_file_EQ))
    Diag(clang::diag::note_drv_command_failed_diag_msg) << A->getValue();

  Diag(clang::diag::note_drv_command_failed_diag_msg)
      << "\n\n********************";
}

void Driver::setUpResponseFiles(Compilation &C, Command &Cmd) {
  // Since commandLineFitsWithinSystemLimits() may underestimate system's
  // capacity if the tool does not support response files, there is a chance/
  // that things will just work without a response file, so we silently just
  // skip it.
  if (Cmd.getResponseFileSupport().ResponseKind ==
          ResponseFileSupport::RF_None ||
      llvm::sys::commandLineFitsWithinSystemLimits(Cmd.getExecutable(),
                                                   Cmd.getArguments()))
    return;

  std::string TmpName = GetTemporaryPath("response", "txt");
  Cmd.setResponseFile(C.addTempFile(C.getArgs().MakeArgString(TmpName)));
}

int Driver::ExecuteCompilation(
    Compilation &C,
    SmallVectorImpl<std::pair<int, const Command *>> &FailingCommands) {
  // Just print if -### was present.
  if (C.getArgs().hasArg(options::OPT__HASH_HASH_HASH)) {
    C.getJobs().Print(llvm::errs(), "\n", true);
    return 0;
  }

  // If there were errors building the compilation, quit now.
  if (Diags.hasErrorOccurred())
    return 1;

  // Set up response file names for each command, if necessary
  for (auto &Job : C.getJobs())
    setUpResponseFiles(C, Job);

  C.ExecuteJobs(C.getJobs(), FailingCommands);

  // If the command succeeded, we are done.
  if (FailingCommands.empty())
    return 0;

  // Otherwise, remove result files and print extra information about abnormal
  // failures.
  int Res = 0;
  for (const auto &CmdPair : FailingCommands) {
    int CommandRes = CmdPair.first;
    const Command *FailingCommand = CmdPair.second;

    // Remove result files if we're not saving temps.
    if (!isSaveTempsEnabled()) {
      const JobAction *JA = cast<JobAction>(&FailingCommand->getSource());
      C.CleanupFileMap(C.getResultFiles(), JA, true);

      // Failure result files are valid unless we crashed.
      if (CommandRes < 0)
        C.CleanupFileMap(C.getFailureResultFiles(), JA, true);
    }

#if LLVM_ON_UNIX
    // llvm/lib/Support/Unix/Signals.inc will exit with a special return code
    // for SIGPIPE. Do not print diagnostics for this case.
    if (CommandRes == EX_IOERR) {
      Res = CommandRes;
      continue;
    }
#endif

    // Print extra information about abnormal failures, if possible.
    //
    // This is ad-hoc, but we don't want to be excessively noisy. If the result
    // status was 1, assume the command failed normally. In particular, if it
    // was the compiler then assume it gave a reasonable error code. Failures
    // in other tools are less common, and they generally have worse
    // diagnostics, so always print the diagnostic there.
    const Tool &FailingTool = FailingCommand->getCreator();

    if (!FailingTool.hasGoodDiagnostics() || CommandRes != 1) {
      // FIXME: See FIXME above regarding result code interpretation.
      if (CommandRes < 0)
        Diag(clang::diag::err_drv_command_signalled)
            << FailingTool.getShortName();
      else
        Diag(clang::diag::err_drv_command_failed)
            << FailingTool.getShortName() << CommandRes;
    }

    auto CustomDiag = FailingCommand->getDiagForErrorCode(CommandRes);
    if (!CustomDiag.empty())
      Diag(clang::diag::note_drv_command_failed_diag_msg) << CustomDiag;
  }
  return Res;
}

void Driver::PrintHelp(bool ShowHidden) const {
  unsigned IncludedFlagsBitmask;
  unsigned ExcludedFlagsBitmask;
  std::tie(IncludedFlagsBitmask, ExcludedFlagsBitmask) =
      getIncludeExcludeOptionFlagMasks(IsCLMode());

  ExcludedFlagsBitmask |= options::NoDriverOption;
  if (!ShowHidden)
    ExcludedFlagsBitmask |= HelpHidden;

  std::string Usage = llvm::formatv("{0} [options] file...", Name).str();
  getOpts().PrintHelp(llvm::outs(), Usage.c_str(), DriverTitle.c_str(),
                      IncludedFlagsBitmask, ExcludedFlagsBitmask,
                      /*ShowAllAliases=*/false);
}

llvm::Triple Driver::MakeSYCLDeviceTriple(StringRef TargetArch) const {
  llvm::Triple TT;
  TT.setArchName(TargetArch);
  TT.setVendor(llvm::Triple::UnknownVendor);
  TT.setOS(llvm::Triple::UnknownOS);
  TT.setEnvironment(llvm::Triple::SYCLDevice);
  return TT;
}

// Print the help from any of the given tools which are used for AOT
// compilation for SYCL
void Driver::PrintSYCLToolHelp(const Compilation &C) const {
  SmallVector<std::tuple<llvm::Triple, StringRef, StringRef>, 4> HelpArgs;
  // Populate the vector with the tools and help options
  if (Arg *A = C.getArgs().getLastArg(options::OPT_fsycl_help_EQ)) {
    StringRef AV(A->getValue());
    llvm::Triple T;
    if (AV == "gen" || AV == "all")
      HelpArgs.push_back(std::make_tuple(MakeSYCLDeviceTriple("spir64_gen"),
                                         "ocloc", "--help"));
    if (AV == "fpga" || AV == "all")
      HelpArgs.push_back(
          std::make_tuple(MakeSYCLDeviceTriple("spir64_fpga"), "aoc", "-help"));
    if (AV == "x86_64" || AV == "all")
      HelpArgs.push_back(std::make_tuple(MakeSYCLDeviceTriple("spir64_x86_64"),
                                         "opencl-aot", "--help"));
    if (HelpArgs.empty()) {
      C.getDriver().Diag(diag::err_drv_unsupported_option_argument)
                         << A->getOption().getName() << AV;
      return;
    }
  }

  // Go through the args and emit the help information for each.
  for (auto &HA : HelpArgs) {
    llvm::outs() << "Emitting help information for " << std::get<1>(HA) << '\n'
        << "Use triple of '" << std::get<0>(HA).normalize() <<
        "' to enable ahead of time compilation\n";
    std::vector<StringRef> ToolArgs = { std::get<1>(HA), std::get<2>(HA) };
    SmallString<128> ExecPath(
        C.getDefaultToolChain().GetProgramPath(std::get<1>(HA).data()));
    auto ToolBinary = llvm::sys::findProgramByName(ExecPath);
    if (ToolBinary.getError()) {
      C.getDriver().Diag(diag::err_drv_command_failure) << ExecPath;
      continue;
    }
    // do not run the tools with -###.
    if (C.getArgs().hasArg(options::OPT__HASH_HASH_HASH)) {
      llvm::errs() << "\"" << ExecPath << "\" \"" << ToolArgs[1] << "\"\n";
      continue;
    }
    // Run the Tool.
    llvm::sys::ExecuteAndWait(ToolBinary.get(), ToolArgs);
  }
}

void Driver::PrintVersion(const Compilation &C, raw_ostream &OS) const {
  // FIXME: The following handlers should use a callback mechanism, we don't
  // know what the client would like to do.
  OS << getClangFullVersion() << '\n';
  const ToolChain &TC = C.getDefaultToolChain();
  OS << "Target: " << TC.getTripleString() << '\n';

  // Print the threading model.
  if (Arg *A = C.getArgs().getLastArg(options::OPT_mthread_model)) {
    // Don't print if the ToolChain would have barfed on it already
    if (TC.isThreadModelSupported(A->getValue()))
      OS << "Thread model: " << A->getValue();
  } else
    OS << "Thread model: " << TC.getThreadModel();
  OS << '\n';

  // Print out the install directory.
  OS << "InstalledDir: " << InstalledDir << '\n';

  // If configuration file was used, print its path.
  if (!ConfigFile.empty())
    OS << "Configuration file: " << ConfigFile << '\n';
}

/// PrintDiagnosticCategories - Implement the --print-diagnostic-categories
/// option.
static void PrintDiagnosticCategories(raw_ostream &OS) {
  // Skip the empty category.
  for (unsigned i = 1, max = DiagnosticIDs::getNumberOfCategories(); i != max;
       ++i)
    OS << i << ',' << DiagnosticIDs::getCategoryNameFromID(i) << '\n';
}

void Driver::HandleAutocompletions(StringRef PassedFlags) const {
  if (PassedFlags == "")
    return;
  // Print out all options that start with a given argument. This is used for
  // shell autocompletion.
  std::vector<std::string> SuggestedCompletions;
  std::vector<std::string> Flags;

  unsigned short DisableFlags =
      options::NoDriverOption | options::Unsupported | options::Ignored;

  // Distinguish "--autocomplete=-someflag" and "--autocomplete=-someflag,"
  // because the latter indicates that the user put space before pushing tab
  // which should end up in a file completion.
  const bool HasSpace = PassedFlags.endswith(",");

  // Parse PassedFlags by "," as all the command-line flags are passed to this
  // function separated by ","
  StringRef TargetFlags = PassedFlags;
  while (TargetFlags != "") {
    StringRef CurFlag;
    std::tie(CurFlag, TargetFlags) = TargetFlags.split(",");
    Flags.push_back(std::string(CurFlag));
  }

  // We want to show cc1-only options only when clang is invoked with -cc1 or
  // -Xclang.
  if (llvm::is_contained(Flags, "-Xclang") || llvm::is_contained(Flags, "-cc1"))
    DisableFlags &= ~options::NoDriverOption;

  const llvm::opt::OptTable &Opts = getOpts();
  StringRef Cur;
  Cur = Flags.at(Flags.size() - 1);
  StringRef Prev;
  if (Flags.size() >= 2) {
    Prev = Flags.at(Flags.size() - 2);
    SuggestedCompletions = Opts.suggestValueCompletions(Prev, Cur);
  }

  if (SuggestedCompletions.empty())
    SuggestedCompletions = Opts.suggestValueCompletions(Cur, "");

  // If Flags were empty, it means the user typed `clang [tab]` where we should
  // list all possible flags. If there was no value completion and the user
  // pressed tab after a space, we should fall back to a file completion.
  // We're printing a newline to be consistent with what we print at the end of
  // this function.
  if (SuggestedCompletions.empty() && HasSpace && !Flags.empty()) {
    llvm::outs() << '\n';
    return;
  }

  // When flag ends with '=' and there was no value completion, return empty
  // string and fall back to the file autocompletion.
  if (SuggestedCompletions.empty() && !Cur.endswith("=")) {
    // If the flag is in the form of "--autocomplete=-foo",
    // we were requested to print out all option names that start with "-foo".
    // For example, "--autocomplete=-fsyn" is expanded to "-fsyntax-only".
    SuggestedCompletions = Opts.findByPrefix(Cur, DisableFlags);

    // We have to query the -W flags manually as they're not in the OptTable.
    // TODO: Find a good way to add them to OptTable instead and them remove
    // this code.
    for (StringRef S : DiagnosticIDs::getDiagnosticFlags())
      if (S.startswith(Cur))
        SuggestedCompletions.push_back(std::string(S));
  }

  // Sort the autocomplete candidates so that shells print them out in a
  // deterministic order. We could sort in any way, but we chose
  // case-insensitive sorting for consistency with the -help option
  // which prints out options in the case-insensitive alphabetical order.
  llvm::sort(SuggestedCompletions, [](StringRef A, StringRef B) {
    if (int X = A.compare_lower(B))
      return X < 0;
    return A.compare(B) > 0;
  });

  llvm::outs() << llvm::join(SuggestedCompletions, "\n") << '\n';
}

bool Driver::HandleImmediateArgs(const Compilation &C) {
  // The order these options are handled in gcc is all over the place, but we
  // don't expect inconsistencies w.r.t. that to matter in practice.

  if (C.getArgs().hasArg(options::OPT_dumpmachine)) {
    llvm::outs() << C.getDefaultToolChain().getTripleString() << '\n';
    return false;
  }

  if (C.getArgs().hasArg(options::OPT_dumpversion)) {
    // Since -dumpversion is only implemented for pedantic GCC compatibility, we
    // return an answer which matches our definition of __VERSION__.
    llvm::outs() << CLANG_VERSION_STRING << "\n";
    return false;
  }

  if (C.getArgs().hasArg(options::OPT__print_diagnostic_categories)) {
    PrintDiagnosticCategories(llvm::outs());
    return false;
  }

  if (C.getArgs().hasArg(options::OPT_help) ||
      C.getArgs().hasArg(options::OPT__help_hidden)) {
    PrintHelp(C.getArgs().hasArg(options::OPT__help_hidden));
    return false;
  }

  if (C.getArgs().hasArg(options::OPT_fsycl_help_EQ)) {
    PrintSYCLToolHelp(C);
    return false;
  }

  if (C.getArgs().hasArg(options::OPT__version)) {
    // Follow gcc behavior and use stdout for --version and stderr for -v.
    PrintVersion(C, llvm::outs());
    return false;
  }

  if (C.getArgs().hasArg(options::OPT_v) ||
      C.getArgs().hasArg(options::OPT__HASH_HASH_HASH) ||
      C.getArgs().hasArg(options::OPT_print_supported_cpus)) {
    PrintVersion(C, llvm::errs());
    SuppressMissingInputWarning = true;
  }

  if (C.getArgs().hasArg(options::OPT_v)) {
    if (!SystemConfigDir.empty())
      llvm::errs() << "System configuration file directory: "
                   << SystemConfigDir << "\n";
    if (!UserConfigDir.empty())
      llvm::errs() << "User configuration file directory: "
                   << UserConfigDir << "\n";
  }

  const ToolChain &TC = C.getDefaultToolChain();

  if (C.getArgs().hasArg(options::OPT_v))
    TC.printVerboseInfo(llvm::errs());

  if (C.getArgs().hasArg(options::OPT_print_resource_dir)) {
    llvm::outs() << ResourceDir << '\n';
    return false;
  }

  if (C.getArgs().hasArg(options::OPT_print_search_dirs)) {
    llvm::outs() << "programs: =";
    bool separator = false;
    // Print -B and COMPILER_PATH.
    for (const std::string &Path : PrefixDirs) {
      if (separator)
        llvm::outs() << llvm::sys::EnvPathSeparator;
      llvm::outs() << Path;
      separator = true;
    }
    for (const std::string &Path : TC.getProgramPaths()) {
      if (separator)
        llvm::outs() << llvm::sys::EnvPathSeparator;
      llvm::outs() << Path;
      separator = true;
    }
    llvm::outs() << "\n";
    llvm::outs() << "libraries: =" << ResourceDir;

    StringRef sysroot = C.getSysRoot();

    for (const std::string &Path : TC.getFilePaths()) {
      // Always print a separator. ResourceDir was the first item shown.
      llvm::outs() << llvm::sys::EnvPathSeparator;
      // Interpretation of leading '=' is needed only for NetBSD.
      if (Path[0] == '=')
        llvm::outs() << sysroot << Path.substr(1);
      else
        llvm::outs() << Path;
    }
    llvm::outs() << "\n";
    return false;
  }

  // FIXME: The following handlers should use a callback mechanism, we don't
  // know what the client would like to do.
  if (Arg *A = C.getArgs().getLastArg(options::OPT_print_file_name_EQ)) {
    llvm::outs() << GetFilePath(A->getValue(), TC) << "\n";
    return false;
  }

  if (Arg *A = C.getArgs().getLastArg(options::OPT_print_prog_name_EQ)) {
    StringRef ProgName = A->getValue();

    // Null program name cannot have a path.
    if (! ProgName.empty())
      llvm::outs() << GetProgramPath(ProgName, TC);

    llvm::outs() << "\n";
    return false;
  }

  if (Arg *A = C.getArgs().getLastArg(options::OPT_autocomplete)) {
    StringRef PassedFlags = A->getValue();
    HandleAutocompletions(PassedFlags);
    return false;
  }

  if (C.getArgs().hasArg(options::OPT_print_libgcc_file_name)) {
    ToolChain::RuntimeLibType RLT = TC.GetRuntimeLibType(C.getArgs());
    const llvm::Triple Triple(TC.ComputeEffectiveClangTriple(C.getArgs()));
    RegisterEffectiveTriple TripleRAII(TC, Triple);
    switch (RLT) {
    case ToolChain::RLT_CompilerRT:
      llvm::outs() << TC.getCompilerRT(C.getArgs(), "builtins") << "\n";
      break;
    case ToolChain::RLT_Libgcc:
      llvm::outs() << GetFilePath("libgcc.a", TC) << "\n";
      break;
    }
    return false;
  }

  if (C.getArgs().hasArg(options::OPT_print_multi_lib)) {
    for (const Multilib &Multilib : TC.getMultilibs())
      llvm::outs() << Multilib << "\n";
    return false;
  }

  if (C.getArgs().hasArg(options::OPT_print_multi_directory)) {
    const Multilib &Multilib = TC.getMultilib();
    if (Multilib.gccSuffix().empty())
      llvm::outs() << ".\n";
    else {
      StringRef Suffix(Multilib.gccSuffix());
      assert(Suffix.front() == '/');
      llvm::outs() << Suffix.substr(1) << "\n";
    }
    return false;
  }

  if (C.getArgs().hasArg(options::OPT_print_target_triple)) {
    llvm::outs() << TC.getTripleString() << "\n";
    return false;
  }

  if (C.getArgs().hasArg(options::OPT_print_effective_triple)) {
    const llvm::Triple Triple(TC.ComputeEffectiveClangTriple(C.getArgs()));
    llvm::outs() << Triple.getTriple() << "\n";
    return false;
  }

  if (C.getArgs().hasArg(options::OPT_print_targets)) {
    llvm::TargetRegistry::printRegisteredTargetsForVersion(llvm::outs());
    return false;
  }

  return true;
}

enum {
  TopLevelAction = 0,
  HeadSibAction = 1,
  OtherSibAction = 2,
};

// Display an action graph human-readably.  Action A is the "sink" node
// and latest-occuring action. Traversal is in pre-order, visiting the
// inputs to each action before printing the action itself.
static unsigned PrintActions1(const Compilation &C, Action *A,
                              std::map<Action *, unsigned> &Ids,
                              Twine Indent = {}, int Kind = TopLevelAction) {
  if (Ids.count(A)) // A was already visited.
    return Ids[A];

  std::string str;
  llvm::raw_string_ostream os(str);

  auto getSibIndent = [](int K) -> Twine {
    return (K == HeadSibAction) ? "   " : (K == OtherSibAction) ? "|  " : "";
  };

  Twine SibIndent = Indent + getSibIndent(Kind);
  int SibKind = HeadSibAction;
  os << Action::getClassName(A->getKind()) << ", ";
  if (InputAction *IA = dyn_cast<InputAction>(A)) {
    os << "\"" << IA->getInputArg().getValue() << "\"";
  } else if (BindArchAction *BIA = dyn_cast<BindArchAction>(A)) {
    os << '"' << BIA->getArchName() << '"' << ", {"
       << PrintActions1(C, *BIA->input_begin(), Ids, SibIndent, SibKind) << "}";
  } else if (OffloadAction *OA = dyn_cast<OffloadAction>(A)) {
    bool IsFirst = true;
    OA->doOnEachDependence(
        [&](Action *A, const ToolChain *TC, const char *BoundArch) {
          assert(TC && "Unknown host toolchain");
          // E.g. for two CUDA device dependences whose bound arch is sm_20 and
          // sm_35 this will generate:
          // "cuda-device" (nvptx64-nvidia-cuda:sm_20) {#ID}, "cuda-device"
          // (nvptx64-nvidia-cuda:sm_35) {#ID}
          if (!IsFirst)
            os << ", ";
          os << '"';
          os << A->getOffloadingKindPrefix();
          os << " (";
          os << TC->getTriple().normalize();
          if (BoundArch)
            os << ":" << BoundArch;
          os << ")";
          os << '"';
          os << " {" << PrintActions1(C, A, Ids, SibIndent, SibKind) << "}";
          IsFirst = false;
          SibKind = OtherSibAction;
        });
  } else {
    const ActionList *AL = &A->getInputs();

    if (AL->size()) {
      const char *Prefix = "{";
      for (Action *PreRequisite : *AL) {
        os << Prefix << PrintActions1(C, PreRequisite, Ids, SibIndent, SibKind);
        Prefix = ", ";
        SibKind = OtherSibAction;
      }
      os << "}";
    } else
      os << "{}";
  }

  // Append offload info for all options other than the offloading action
  // itself (e.g. (cuda-device, sm_20) or (cuda-host)).
  std::string offload_str;
  llvm::raw_string_ostream offload_os(offload_str);
  if (!isa<OffloadAction>(A)) {
    auto S = A->getOffloadingKindPrefix();
    if (!S.empty()) {
      offload_os << ", (" << S;
      if (A->getOffloadingArch())
        offload_os << ", " << A->getOffloadingArch();
      offload_os << ")";
    }
  }

  auto getSelfIndent = [](int K) -> Twine {
    return (K == HeadSibAction) ? "+- " : (K == OtherSibAction) ? "|- " : "";
  };

  unsigned Id = Ids.size();
  Ids[A] = Id;
  llvm::errs() << Indent + getSelfIndent(Kind) << Id << ": " << os.str() << ", "
               << types::getTypeName(A->getType()) << offload_os.str() << "\n";

  return Id;
}

// Print the action graphs in a compilation C.
// For example "clang -c file1.c file2.c" is composed of two subgraphs.
void Driver::PrintActions(const Compilation &C) const {
  std::map<Action *, unsigned> Ids;
  for (Action *A : C.getActions())
    PrintActions1(C, A, Ids);
}

/// Check whether the given input tree contains any compilation or
/// assembly actions.
static bool ContainsCompileOrAssembleAction(const Action *A) {
  if (isa<CompileJobAction>(A) || isa<BackendJobAction>(A) ||
      isa<AssembleJobAction>(A))
    return true;

  for (const Action *Input : A->inputs())
    if (ContainsCompileOrAssembleAction(Input))
      return true;

  return false;
}

void Driver::BuildUniversalActions(Compilation &C, const ToolChain &TC,
                                   const InputList &BAInputs) const {
  DerivedArgList &Args = C.getArgs();
  ActionList &Actions = C.getActions();
  llvm::PrettyStackTraceString CrashInfo("Building universal build actions");
  // Collect the list of architectures. Duplicates are allowed, but should only
  // be handled once (in the order seen).
  llvm::StringSet<> ArchNames;
  SmallVector<const char *, 4> Archs;
  for (Arg *A : Args) {
    if (A->getOption().matches(options::OPT_arch)) {
      // Validate the option here; we don't save the type here because its
      // particular spelling may participate in other driver choices.
      llvm::Triple::ArchType Arch =
          tools::darwin::getArchTypeForMachOArchName(A->getValue());
      if (Arch == llvm::Triple::UnknownArch) {
        Diag(clang::diag::err_drv_invalid_arch_name) << A->getAsString(Args);
        continue;
      }

      A->claim();
      if (ArchNames.insert(A->getValue()).second)
        Archs.push_back(A->getValue());
    }
  }

  // When there is no explicit arch for this platform, make sure we still bind
  // the architecture (to the default) so that -Xarch_ is handled correctly.
  if (!Archs.size())
    Archs.push_back(Args.MakeArgString(TC.getDefaultUniversalArchName()));

  ActionList SingleActions;
  BuildActions(C, Args, BAInputs, SingleActions);

  // Add in arch bindings for every top level action, as well as lipo and
  // dsymutil steps if needed.
  for (Action* Act : SingleActions) {
    // Make sure we can lipo this kind of output. If not (and it is an actual
    // output) then we disallow, since we can't create an output file with the
    // right name without overwriting it. We could remove this oddity by just
    // changing the output names to include the arch, which would also fix
    // -save-temps. Compatibility wins for now.

    if (Archs.size() > 1 && !types::canLipoType(Act->getType()))
      Diag(clang::diag::err_drv_invalid_output_with_multiple_archs)
          << types::getTypeName(Act->getType());

    ActionList Inputs;
    for (unsigned i = 0, e = Archs.size(); i != e; ++i)
      Inputs.push_back(C.MakeAction<BindArchAction>(Act, Archs[i]));

    // Lipo if necessary, we do it this way because we need to set the arch flag
    // so that -Xarch_ gets overwritten.
    if (Inputs.size() == 1 || Act->getType() == types::TY_Nothing)
      Actions.append(Inputs.begin(), Inputs.end());
    else
      Actions.push_back(C.MakeAction<LipoJobAction>(Inputs, Act->getType()));

    // Handle debug info queries.
    Arg *A = Args.getLastArg(options::OPT_g_Group);
    bool enablesDebugInfo = A && !A->getOption().matches(options::OPT_g0) &&
                            !A->getOption().matches(options::OPT_gstabs);
    if ((enablesDebugInfo || willEmitRemarks(Args)) &&
        ContainsCompileOrAssembleAction(Actions.back())) {

      // Add a 'dsymutil' step if necessary, when debug info is enabled and we
      // have a compile input. We need to run 'dsymutil' ourselves in such cases
      // because the debug info will refer to a temporary object file which
      // will be removed at the end of the compilation process.
      if (Act->getType() == types::TY_Image) {
        ActionList Inputs;
        Inputs.push_back(Actions.back());
        Actions.pop_back();
        Actions.push_back(
            C.MakeAction<DsymutilJobAction>(Inputs, types::TY_dSYM));
      }

      // Verify the debug info output.
      if (Args.hasArg(options::OPT_verify_debug_info)) {
        Action* LastAction = Actions.back();
        Actions.pop_back();
        Actions.push_back(C.MakeAction<VerifyDebugInfoJobAction>(
            LastAction, types::TY_Nothing));
      }
    }
  }
}

bool Driver::DiagnoseInputExistence(const DerivedArgList &Args, StringRef Value,
                                    types::ID Ty, bool TypoCorrect) const {
  if (!getCheckInputsExist())
    return true;

  // stdin always exists.
  if (Value == "-")
    return true;

  if (getVFS().exists(Value))
    return true;

  if (IsCLMode()) {
    if (!llvm::sys::path::is_absolute(Twine(Value)) &&
        llvm::sys::Process::FindInEnvPath("LIB", Value))
      return true;

    if (Args.hasArg(options::OPT__SLASH_link) && Ty == types::TY_Object) {
      // Arguments to the /link flag might cause the linker to search for object
      // and library files in paths we don't know about. Don't error in such
      // cases.
      return true;
    }
  }

  if (TypoCorrect) {
    // Check if the filename is a typo for an option flag. OptTable thinks
    // that all args that are not known options and that start with / are
    // filenames, but e.g. `/diagnostic:caret` is more likely a typo for
    // the option `/diagnostics:caret` than a reference to a file in the root
    // directory.
    unsigned IncludedFlagsBitmask;
    unsigned ExcludedFlagsBitmask;
    std::tie(IncludedFlagsBitmask, ExcludedFlagsBitmask) =
        getIncludeExcludeOptionFlagMasks(IsCLMode());
    std::string Nearest;
    if (getOpts().findNearest(Value, Nearest, IncludedFlagsBitmask,
                              ExcludedFlagsBitmask) <= 1) {
      Diag(clang::diag::err_drv_no_such_file_with_suggestion)
          << Value << Nearest;
      return false;
    }
  }

  Diag(clang::diag::err_drv_no_such_file) << Value;
  return false;
}

// Construct a the list of inputs and their types.
void Driver::BuildInputs(const ToolChain &TC, DerivedArgList &Args,
                         InputList &Inputs) const {
  const llvm::opt::OptTable &Opts = getOpts();
  // Track the current user specified (-x) input. We also explicitly track the
  // argument used to set the type; we only want to claim the type when we
  // actually use it, so we warn about unused -x arguments.
  types::ID InputType = types::TY_Nothing;
  Arg *InputTypeArg = nullptr;

  // The last /TC or /TP option sets the input type to C or C++ globally.
  if (Arg *TCTP = Args.getLastArgNoClaim(options::OPT__SLASH_TC,
                                         options::OPT__SLASH_TP)) {
    InputTypeArg = TCTP;
    InputType = TCTP->getOption().matches(options::OPT__SLASH_TC)
                    ? types::TY_C
                    : types::TY_CXX;

    Arg *Previous = nullptr;
    bool ShowNote = false;
    for (Arg *A :
         Args.filtered(options::OPT__SLASH_TC, options::OPT__SLASH_TP)) {
      if (Previous) {
        Diag(clang::diag::warn_drv_overriding_flag_option)
          << Previous->getSpelling() << A->getSpelling();
        ShowNote = true;
      }
      Previous = A;
    }
    if (ShowNote)
      Diag(clang::diag::note_drv_t_option_is_global);

    // No driver mode exposes -x and /TC or /TP; we don't support mixing them.
    assert(!Args.hasArg(options::OPT_x) && "-x and /TC or /TP is not allowed");
  }

  for (Arg *A : Args) {
    if (A->getOption().getKind() == Option::InputClass) {
      const char *Value = A->getValue();
      types::ID Ty = types::TY_INVALID;

      // Infer the input type if necessary.
      if (InputType == types::TY_Nothing) {
        // If there was an explicit arg for this, claim it.
        if (InputTypeArg)
          InputTypeArg->claim();

        // stdin must be handled specially.
        if (memcmp(Value, "-", 2) == 0) {
          // If running with -E, treat as a C input (this changes the builtin
          // macros, for example). This may be overridden by -ObjC below.
          //
          // Otherwise emit an error but still use a valid type to avoid
          // spurious errors (e.g., no inputs).
          if (!Args.hasArgNoClaim(options::OPT_E) && !CCCIsCPP())
            Diag(IsCLMode() ? clang::diag::err_drv_unknown_stdin_type_clang_cl
                            : clang::diag::err_drv_unknown_stdin_type);
          Ty = types::TY_C;
        } else {
          // Otherwise lookup by extension.
          // Fallback is C if invoked as C preprocessor, C++ if invoked with
          // clang-cl /E, or Object otherwise.
          // We use a host hook here because Darwin at least has its own
          // idea of what .s is.
          if (const char *Ext = strrchr(Value, '.'))
            Ty = TC.LookupTypeForExtension(Ext + 1);

          if (Ty == types::TY_INVALID) {
            if (CCCIsCPP())
              Ty = types::TY_C;
            else if (IsCLMode() && Args.hasArgNoClaim(options::OPT_E))
              Ty = types::TY_CXX;
            else
              Ty = types::TY_Object;
          }

          // If the driver is invoked as C++ compiler (like clang++ or c++) it
          // should autodetect some input files as C++ for g++ compatibility.
          if (CCCIsCXX()) {
            types::ID OldTy = Ty;
            Ty = types::lookupCXXTypeForCType(Ty);

            if (Ty != OldTy)
              Diag(clang::diag::warn_drv_treating_input_as_cxx)
                  << getTypeName(OldTy) << getTypeName(Ty);
          }

          // If running with -fthinlto-index=, extensions that normally identify
          // native object files actually identify LLVM bitcode files.
          if (Args.hasArgNoClaim(options::OPT_fthinlto_index_EQ) &&
              Ty == types::TY_Object)
            Ty = types::TY_LLVM_BC;
        }

        // -ObjC and -ObjC++ override the default language, but only for "source
        // files". We just treat everything that isn't a linker input as a
        // source file.
        //
        // FIXME: Clean this up if we move the phase sequence into the type.
        if (Ty != types::TY_Object) {
          if (Args.hasArg(options::OPT_ObjC))
            Ty = types::TY_ObjC;
          else if (Args.hasArg(options::OPT_ObjCXX))
            Ty = types::TY_ObjCXX;
        }
      } else {
        assert(InputTypeArg && "InputType set w/o InputTypeArg");
        if (!InputTypeArg->getOption().matches(options::OPT_x)) {
          // If emulating cl.exe, make sure that /TC and /TP don't affect input
          // object files.
          const char *Ext = strrchr(Value, '.');
          if (Ext && TC.LookupTypeForExtension(Ext + 1) == types::TY_Object)
            Ty = types::TY_Object;
        }
        if (Ty == types::TY_INVALID) {
          Ty = InputType;
          InputTypeArg->claim();
        }
      }

      if (DiagnoseInputExistence(Args, Value, Ty, /*TypoCorrect=*/true))
        Inputs.push_back(std::make_pair(Ty, A));

    } else if (A->getOption().matches(options::OPT__SLASH_Tc)) {
      StringRef Value = A->getValue();
      if (DiagnoseInputExistence(Args, Value, types::TY_C,
                                 /*TypoCorrect=*/false)) {
        Arg *InputArg = MakeInputArg(Args, Opts, A->getValue());
        Inputs.push_back(std::make_pair(types::TY_C, InputArg));
      }
      A->claim();
    } else if (A->getOption().matches(options::OPT__SLASH_Tp)) {
      StringRef Value = A->getValue();
      if (DiagnoseInputExistence(Args, Value, types::TY_CXX,
                                 /*TypoCorrect=*/false)) {
        Arg *InputArg = MakeInputArg(Args, Opts, A->getValue());
        Inputs.push_back(std::make_pair(types::TY_CXX, InputArg));
      }
      A->claim();
    } else if (A->getOption().hasFlag(options::LinkerInput)) {
      // Just treat as object type, we could make a special type for this if
      // necessary.
      Inputs.push_back(std::make_pair(types::TY_Object, A));

    } else if (A->getOption().matches(options::OPT_x)) {
      InputTypeArg = A;
      InputType = types::lookupTypeForTypeSpecifier(A->getValue());
      A->claim();

      // Follow gcc behavior and treat as linker input for invalid -x
      // options. Its not clear why we shouldn't just revert to unknown; but
      // this isn't very important, we might as well be bug compatible.
      if (!InputType) {
        Diag(clang::diag::err_drv_unknown_language) << A->getValue();
        InputType = types::TY_Object;
      }
    } else if (A->getOption().getID() == options::OPT_U) {
      assert(A->getNumValues() == 1 && "The /U option has one value.");
      StringRef Val = A->getValue(0);
      if (Val.find_first_of("/\\") != StringRef::npos) {
        // Warn about e.g. "/Users/me/myfile.c".
        Diag(diag::warn_slash_u_filename) << Val;
        Diag(diag::note_use_dashdash);
      }
    }
    // TODO: remove when -foffload-static-lib support is dropped.
    else if (A->getOption().matches(options::OPT_offload_lib_Group)) {
      // Add the foffload-static-lib library to the command line to allow
      // processing when no source or object is supplied as well as proper
      // host link.
      Arg *InputArg = MakeInputArg(Args, Opts, A->getValue());
      Inputs.push_back(std::make_pair(types::TY_Object, InputArg));
      A->claim();
      // Use of -foffload-static-lib and -foffload-whole-static-lib are
      // deprecated with the updated functionality to scan the static libs.
      Diag(clang::diag::warn_drv_deprecated_option)
          << A->getAsString(Args) << A->getValue();
    }
  }
  if (CCCIsCPP() && Inputs.empty()) {
    // If called as standalone preprocessor, stdin is processed
    // if no other input is present.
    Arg *A = MakeInputArg(Args, Opts, "-");
    Inputs.push_back(std::make_pair(types::TY_C, A));
  }
}

static bool runBundler(const SmallVectorImpl<StringRef> &BundlerArgs,
                       Compilation &C) {
  // Find bundler.
  StringRef ExecPath(C.getArgs().MakeArgString(C.getDriver().Dir));
  llvm::ErrorOr<std::string> BundlerBinary =
      llvm::sys::findProgramByName("clang-offload-bundler", ExecPath);
  // Since this is run in real time and not in the toolchain, output the
  // command line if requested.
  bool OutputOnly = C.getArgs().hasArg(options::OPT__HASH_HASH_HASH);
  if (C.getArgs().hasArg(options::OPT_v) || OutputOnly) {
    for (StringRef A : BundlerArgs)
      if (OutputOnly)
        llvm::errs() << "\"" << A << "\" ";
      else
        llvm::errs() << A << " ";
    llvm::errs() << '\n';
  }
  if (BundlerBinary.getError())
    return false;

  return !llvm::sys::ExecuteAndWait(BundlerBinary.get(), BundlerArgs);
}

bool hasFPGABinary(Compilation &C, std::string Object, types::ID Type) {
  assert(types::isFPGA(Type) && "unexpected Type for FPGA binary check");
  // Do not do the check if the file doesn't exist
  if (!llvm::sys::fs::exists(Object))
    return false;

  // Temporary names for the output.
  llvm::Triple TT;
  TT.setArchName(types::getTypeName(Type));
  TT.setVendorName("intel");
  TT.setOS(llvm::Triple::UnknownOS);
  TT.setEnvironment(llvm::Triple::SYCLDevice);

  // Checking uses -check-section option with the input file, no output
  // file and the target triple being looked for.
  const char *Targets =
      C.getArgs().MakeArgString(Twine("-targets=sycl-") + TT.str());
  const char *Inputs = C.getArgs().MakeArgString(Twine("-inputs=") + Object);
  // Always use -type=ao for aocx/aocr bundle checking.  The 'bundles' are
  // actually archives.
  SmallVector<StringRef, 6> BundlerArgs = {"clang-offload-bundler", "-type=ao",
                                           Targets, Inputs, "-check-section"};
  return runBundler(BundlerArgs, C);
}

static bool hasOffloadSections(Compilation &C, const StringRef &Archive,
                               DerivedArgList &Args) {
  // Do not do the check if the file doesn't exist
  if (!llvm::sys::fs::exists(Archive))
    return false;

  llvm::Triple TT(C.getDefaultToolChain().getTriple());
  // Checking uses -check-section option with the input file, no output
  // file and the target triple being looked for.
  // TODO - Improve checking to check for explicit offload target instead
  // of the generic host availability.
  const char *Targets = Args.MakeArgString(Twine("-targets=host-") + TT.str());
  const char *Inputs = Args.MakeArgString(Twine("-inputs=") + Archive.str());
  // Always use -type=ao for bundle checking.  The 'bundles' are
  // actually archives.
  SmallVector<StringRef, 6> BundlerArgs = {"clang-offload-bundler", "-type=ao",
                                           Targets, Inputs, "-check-section"};
  return runBundler(BundlerArgs, C);
}

// Simple helper function for Linker options, where the option is valid if
// it has '-' or '--' as the designator.
static bool optionMatches(const std::string &Option,
                          const std::string &OptCheck) {
  return (Option == OptCheck || ("-" + Option) == OptCheck);
}

// Process linker inputs for use with offload static libraries.  We are only
// handling options and explicitly named static archives as these need to be
// partially linked.
static SmallVector<const char *, 16> getLinkerArgs(Compilation &C,
                                                   DerivedArgList &Args) {
  SmallVector<const char *, 16> LibArgs;
  for (const auto *A : Args) {
    std::string FileName = A->getAsString(Args);
    if (A->getOption().getKind() == Option::InputClass) {
      StringRef Value(A->getValue());
      if (isStaticArchiveFile(Value)) {
        LibArgs.push_back(Args.MakeArgString(FileName));
        continue;
      }
    }
    if (A->getOption().matches(options::OPT_Wl_COMMA) ||
        A->getOption().matches(options::OPT_Xlinker)) {
      // Parse through additional linker arguments that are meant to go
      // directly to the linker.
      std::string PrevArg;
      for (const std::string &Value : A->getValues()) {
        auto addKnownValues = [&](const StringRef &V) {
          // Only add named static libs objects and --whole-archive options.
          if (optionMatches("-whole-archive", V.str()) ||
              optionMatches("-no-whole-archive", V.str()) ||
              isStaticArchiveFile(V)) {
            LibArgs.push_back(Args.MakeArgString(V));
            return;
          }
          // Probably not the best way to handle this, but there are options
          // that take arguments which we should not add to the known values.
          // Handle -z and -rpath for now - can be expanded if/when usage shows
          // the need.
          if (PrevArg != "-z" && PrevArg != "-rpath" && V[0] != '-' &&
              isObjectFile(V.str())) {
            LibArgs.push_back(Args.MakeArgString(V));
            return;
          }
        };
        if (Value[0] == '@') {
          // Found a response file, we want to expand contents to try and
          // discover more libraries and options.
          SmallVector<const char *, 20> ExpandArgs;
          ExpandArgs.push_back(Value.c_str());

          llvm::BumpPtrAllocator A;
          llvm::StringSaver S(A);
          llvm::cl::ExpandResponseFiles(
              S,
              C.getDefaultToolChain().getTriple().isWindowsMSVCEnvironment()
                  ? llvm::cl::TokenizeWindowsCommandLine
                  : llvm::cl::TokenizeGNUCommandLine,
              ExpandArgs);
          for (StringRef EA : ExpandArgs)
            addKnownValues(EA);
        } else
          addKnownValues(Value);
        PrevArg = Value;
      }
      continue;
    }
    // Use of -foffload-static-lib and -foffload-whole-static-lib is
    // considered deprecated.  Usage should move to passing in the static
    // library name on the command line, encapsulating with
    // -Wl,--whole-archive <lib> -Wl,--no-whole-archive as needed.
    if (A->getOption().matches(options::OPT_foffload_static_lib_EQ)) {
      LibArgs.push_back(Args.MakeArgString(A->getValue()));
      continue;
    }
    if (A->getOption().matches(options::OPT_foffload_whole_static_lib_EQ)) {
      // For -foffload-whole-static-lib, we add the --whole-archive wrap
      // around the library which will be used during the partial link step.
      LibArgs.push_back("--whole-archive");
      LibArgs.push_back(Args.MakeArgString(A->getValue()));
      LibArgs.push_back("--no-whole-archive");
      continue;
    }
  }
  return LibArgs;
}

// Goes through all of the arguments, including inputs expected for the
// linker directly, to determine if we need to perform additional work for
// static offload libraries.
bool Driver::checkForOffloadStaticLib(Compilation &C,
                                      DerivedArgList &Args) const {
  // Check only if enabled with -fsycl or -fopenmp-targets
  if (!Args.hasFlag(options::OPT_fsycl, options::OPT_fno_sycl, false) &&
      !Args.hasArg(options::OPT_fopenmp_targets_EQ))
    return false;

  // Right off the bat, assume the presense of -foffload-static-lib means
  // the need to perform linking steps for fat static archive offloading.
  // TODO: remove when -foffload-static-lib support is dropped.
  if (Args.hasArg(options::OPT_offload_lib_Group))
    return true;
  SmallVector<const char *, 16> OffloadLibArgs(getLinkerArgs(C, Args));
  for (const StringRef &OLArg : OffloadLibArgs)
    if (isStaticArchiveFile(OLArg) && hasOffloadSections(C, OLArg, Args)) {
      // FPGA binaries with AOCX or AOCR sections are not considered fat
      // static archives.
      if (Args.hasArg(options::OPT_fintelfpga))
        return !(hasFPGABinary(C, OLArg.str(), types::TY_FPGA_AOCR) ||
                 hasFPGABinary(C, OLArg.str(), types::TY_FPGA_AOCX));
      return true;
    }
  return false;
}

namespace {
/// Provides a convenient interface for different programming models to generate
/// the required device actions.
class OffloadingActionBuilder final {
  /// Flag used to trace errors in the builder.
  bool IsValid = false;

  /// The compilation that is using this builder.
  Compilation &C;

  /// Map between an input argument and the offload kinds used to process it.
  std::map<const Arg *, unsigned> InputArgToOffloadKindMap;

  /// Builder interface. It doesn't build anything or keep any state.
  class DeviceActionBuilder {
  public:
    typedef const llvm::SmallVectorImpl<phases::ID> PhasesTy;

    enum ActionBuilderReturnCode {
      // The builder acted successfully on the current action.
      ABRT_Success,
      // The builder didn't have to act on the current action.
      ABRT_Inactive,
      // The builder was successful and requested the host action to not be
      // generated.
      ABRT_Ignore_Host,
    };

  protected:
    /// Compilation associated with this builder.
    Compilation &C;

    /// Tool chains associated with this builder. The same programming
    /// model may have associated one or more tool chains.
    SmallVector<const ToolChain *, 2> ToolChains;

    /// The derived arguments associated with this builder.
    DerivedArgList &Args;

    /// The inputs associated with this builder.
    const Driver::InputList &Inputs;

    /// The associated offload kind.
    Action::OffloadKind AssociatedOffloadKind = Action::OFK_None;

  public:
    DeviceActionBuilder(Compilation &C, DerivedArgList &Args,
                        const Driver::InputList &Inputs,
                        Action::OffloadKind AssociatedOffloadKind)
        : C(C), Args(Args), Inputs(Inputs),
          AssociatedOffloadKind(AssociatedOffloadKind) {}
    virtual ~DeviceActionBuilder() {}

    /// Fill up the array \a DA with all the device dependences that should be
    /// added to the provided host action \a HostAction. By default it is
    /// inactive.
    virtual ActionBuilderReturnCode
    getDeviceDependences(OffloadAction::DeviceDependences &DA,
                         phases::ID CurPhase, phases::ID FinalPhase,
                         PhasesTy &Phases) {
      return ABRT_Inactive;
    }

    /// Update the state to include the provided host action \a HostAction as a
    /// dependency of the current device action. By default it is inactive.
    virtual ActionBuilderReturnCode addDeviceDepences(Action *HostAction) {
      return ABRT_Inactive;
    }

    /// Append top level actions generated by the builder.
    virtual void appendTopLevelActions(ActionList &AL) {}

    /// Append top level actions specific for certain link situations.
    virtual void appendTopLevelLinkAction(ActionList &AL) {}

    /// Append linker device actions generated by the builder.
    virtual void appendLinkDeviceActions(ActionList &AL) {}

    /// Append linker host action generated by the builder.
    virtual Action* appendLinkHostActions(ActionList &AL) { return nullptr; }

    /// Append linker actions generated by the builder.
    virtual void appendLinkDependences(OffloadAction::DeviceDependences &DA) {}

    /// Initialize the builder. Return true if any initialization errors are
    /// found.
    virtual bool initialize() { return false; }

    /// Return true if the builder can use bundling/unbundling.
    virtual bool canUseBundlerUnbundler() const { return false; }

    /// Return true if this builder is valid. We have a valid builder if we have
    /// associated device tool chains.
    bool isValid() { return !ToolChains.empty(); }

    /// Return the associated offload kind.
    Action::OffloadKind getAssociatedOffloadKind() {
      return AssociatedOffloadKind;
    }
  };

  /// Base class for CUDA/HIP action builder. It injects device code in
  /// the host backend action.
  class CudaActionBuilderBase : public DeviceActionBuilder {
  protected:
    /// Flags to signal if the user requested host-only or device-only
    /// compilation.
    bool CompileHostOnly = false;
    bool CompileDeviceOnly = false;
    bool EmitLLVM = false;
    bool EmitAsm = false;

    /// ID to identify each device compilation. For CUDA it is simply the
    /// GPU arch string. For HIP it is either the GPU arch string or GPU
    /// arch string plus feature strings delimited by a plus sign, e.g.
    /// gfx906+xnack.
    struct TargetID {
      /// Target ID string which is persistent throughout the compilation.
      const char *ID;
      TargetID(CudaArch Arch) { ID = CudaArchToString(Arch); }
      TargetID(const char *ID) : ID(ID) {}
      operator const char *() { return ID; }
      operator StringRef() { return StringRef(ID); }
    };
    /// List of GPU architectures to use in this compilation.
    SmallVector<TargetID, 4> GpuArchList;

    /// The CUDA actions for the current input.
    ActionList CudaDeviceActions;

    /// The CUDA fat binary if it was generated for the current input.
    Action *CudaFatBinary = nullptr;

    /// Flag that is set to true if this builder acted on the current input.
    bool IsActive = false;

    /// Flag for -fgpu-rdc.
    bool Relocatable = false;

    /// Default GPU architecture if there's no one specified.
    CudaArch DefaultCudaArch = CudaArch::UNKNOWN;

  public:
    CudaActionBuilderBase(Compilation &C, DerivedArgList &Args,
                          const Driver::InputList &Inputs,
                          Action::OffloadKind OFKind)
        : DeviceActionBuilder(C, Args, Inputs, OFKind) {}

    ActionBuilderReturnCode addDeviceDepences(Action *HostAction) override {
      // While generating code for CUDA, we only depend on the host input action
      // to trigger the creation of all the CUDA device actions.

      // If we are dealing with an input action, replicate it for each GPU
      // architecture. If we are in host-only mode we return 'success' so that
      // the host uses the CUDA offload kind.
      if (auto *IA = dyn_cast<InputAction>(HostAction)) {
        assert(!GpuArchList.empty() &&
               "We should have at least one GPU architecture.");

        // If the host input is not CUDA or HIP, we don't need to bother about
        // this input.
        if (IA->getType() != types::TY_CUDA &&
            IA->getType() != types::TY_HIP) {
          // The builder will ignore this input.
          IsActive = false;
          return ABRT_Inactive;
        }

        // Set the flag to true, so that the builder acts on the current input.
        IsActive = true;

        if (CompileHostOnly)
          return ABRT_Success;

        // Replicate inputs for each GPU architecture.
        auto Ty = IA->getType() == types::TY_HIP ? types::TY_HIP_DEVICE
                                                 : types::TY_CUDA_DEVICE;
        for (unsigned I = 0, E = GpuArchList.size(); I != E; ++I) {
          CudaDeviceActions.push_back(
              C.MakeAction<InputAction>(IA->getInputArg(), Ty));
        }

        return ABRT_Success;
      }

      // If this is an unbundling action use it as is for each CUDA toolchain.
      if (auto *UA = dyn_cast<OffloadUnbundlingJobAction>(HostAction)) {

        // If -fgpu-rdc is disabled, should not unbundle since there is no
        // device code to link.
        if (!Relocatable)
          return ABRT_Inactive;

        CudaDeviceActions.clear();
        if (auto *IA = dyn_cast<InputAction>(UA->getInputs().back())) {
          std::string FileName = IA->getInputArg().getAsString(Args);
          // Check if the type of the file is the same as the action. Do not
          // unbundle it if it is not. Do not unbundle .so files, for example,
          // which are not object files.
          if (IA->getType() == types::TY_Object &&
              (!llvm::sys::path::has_extension(FileName) ||
               types::lookupTypeForExtension(
                   llvm::sys::path::extension(FileName).drop_front()) !=
                   types::TY_Object))
            return ABRT_Inactive;
        }

        for (auto Arch : GpuArchList) {
          CudaDeviceActions.push_back(UA);
          UA->registerDependentActionInfo(ToolChains[0], Arch,
                                          AssociatedOffloadKind);
        }
        return ABRT_Success;
      }

      return IsActive ? ABRT_Success : ABRT_Inactive;
    }

    void appendTopLevelActions(ActionList &AL) override {
      // Utility to append actions to the top level list.
      auto AddTopLevel = [&](Action *A, TargetID TargetID) {
        OffloadAction::DeviceDependences Dep;
        Dep.add(*A, *ToolChains.front(), TargetID, AssociatedOffloadKind);
        AL.push_back(C.MakeAction<OffloadAction>(Dep, A->getType()));
      };

      // If we have a fat binary, add it to the list.
      if (CudaFatBinary) {
        AddTopLevel(CudaFatBinary, CudaArch::UNKNOWN);
        CudaDeviceActions.clear();
        CudaFatBinary = nullptr;
        return;
      }

      if (CudaDeviceActions.empty())
        return;

      // If we have CUDA actions at this point, that's because we have a have
      // partial compilation, so we should have an action for each GPU
      // architecture.
      assert(CudaDeviceActions.size() == GpuArchList.size() &&
             "Expecting one action per GPU architecture.");
      assert(ToolChains.size() == 1 &&
             "Expecting to have a sing CUDA toolchain.");
      for (unsigned I = 0, E = GpuArchList.size(); I != E; ++I)
        AddTopLevel(CudaDeviceActions[I], GpuArchList[I]);

      CudaDeviceActions.clear();
    }

    /// Get canonicalized offload arch option. \returns empty StringRef if the
    /// option is invalid.
    virtual StringRef getCanonicalOffloadArch(StringRef Arch) = 0;

    virtual llvm::Optional<std::pair<llvm::StringRef, llvm::StringRef>>
    getConflictOffloadArchCombination(const std::set<StringRef> &GpuArchs) = 0;

    bool initialize() override {
      assert(AssociatedOffloadKind == Action::OFK_Cuda ||
             AssociatedOffloadKind == Action::OFK_HIP);

      // We don't need to support CUDA.
      if (AssociatedOffloadKind == Action::OFK_Cuda &&
          !C.hasOffloadToolChain<Action::OFK_Cuda>())
        return false;

      // We don't need to support HIP.
      if (AssociatedOffloadKind == Action::OFK_HIP &&
          !C.hasOffloadToolChain<Action::OFK_HIP>())
        return false;

      Relocatable = Args.hasFlag(options::OPT_fgpu_rdc,
          options::OPT_fno_gpu_rdc, /*Default=*/false);

      const ToolChain *HostTC = C.getSingleOffloadToolChain<Action::OFK_Host>();
      assert(HostTC && "No toolchain for host compilation.");
      if (HostTC->getTriple().isNVPTX() ||
          HostTC->getTriple().getArch() == llvm::Triple::amdgcn) {
        // We do not support targeting NVPTX/AMDGCN for host compilation. Throw
        // an error and abort pipeline construction early so we don't trip
        // asserts that assume device-side compilation.
        C.getDriver().Diag(diag::err_drv_cuda_host_arch)
            << HostTC->getTriple().getArchName();
        return true;
      }

      ToolChains.push_back(
          AssociatedOffloadKind == Action::OFK_Cuda
              ? C.getSingleOffloadToolChain<Action::OFK_Cuda>()
              : C.getSingleOffloadToolChain<Action::OFK_HIP>());

      Arg *PartialCompilationArg = Args.getLastArg(
          options::OPT_cuda_host_only, options::OPT_cuda_device_only,
          options::OPT_cuda_compile_host_device);
      CompileHostOnly = PartialCompilationArg &&
                        PartialCompilationArg->getOption().matches(
                            options::OPT_cuda_host_only);
      CompileDeviceOnly = PartialCompilationArg &&
                          PartialCompilationArg->getOption().matches(
                              options::OPT_cuda_device_only);
      EmitLLVM = Args.getLastArg(options::OPT_emit_llvm);
      EmitAsm = Args.getLastArg(options::OPT_S);

      // Collect all cuda_gpu_arch parameters, removing duplicates.
      std::set<StringRef> GpuArchs;
      bool Error = false;
      for (Arg *A : Args) {
        if (!(A->getOption().matches(options::OPT_offload_arch_EQ) ||
              A->getOption().matches(options::OPT_no_offload_arch_EQ)))
          continue;
        A->claim();

        StringRef ArchStr = A->getValue();
        if (A->getOption().matches(options::OPT_no_offload_arch_EQ) &&
            ArchStr == "all") {
          GpuArchs.clear();
          continue;
        }
        ArchStr = getCanonicalOffloadArch(ArchStr);
        if (ArchStr.empty()) {
          Error = true;
        } else if (A->getOption().matches(options::OPT_offload_arch_EQ))
          GpuArchs.insert(ArchStr);
        else if (A->getOption().matches(options::OPT_no_offload_arch_EQ))
          GpuArchs.erase(ArchStr);
        else
          llvm_unreachable("Unexpected option.");
      }

      auto &&ConflictingArchs = getConflictOffloadArchCombination(GpuArchs);
      if (ConflictingArchs) {
        C.getDriver().Diag(clang::diag::err_drv_bad_offload_arch_combo)
            << ConflictingArchs.getValue().first
            << ConflictingArchs.getValue().second;
        C.setContainsError();
        return true;
      }

      // Collect list of GPUs remaining in the set.
      for (auto Arch : GpuArchs)
        GpuArchList.push_back(Arch.data());

      // Default to sm_20 which is the lowest common denominator for
      // supported GPUs.  sm_20 code should work correctly, if
      // suboptimally, on all newer GPUs.
      if (GpuArchList.empty())
        GpuArchList.push_back(DefaultCudaArch);

      return Error;
    }
  };

  /// \brief CUDA action builder. It injects device code in the host backend
  /// action.
  class CudaActionBuilder final : public CudaActionBuilderBase {
  public:
    CudaActionBuilder(Compilation &C, DerivedArgList &Args,
                      const Driver::InputList &Inputs)
        : CudaActionBuilderBase(C, Args, Inputs, Action::OFK_Cuda) {
      DefaultCudaArch = CudaArch::SM_20;
    }

    StringRef getCanonicalOffloadArch(StringRef ArchStr) override {
      CudaArch Arch = StringToCudaArch(ArchStr);
      if (Arch == CudaArch::UNKNOWN) {
        C.getDriver().Diag(clang::diag::err_drv_cuda_bad_gpu_arch) << ArchStr;
        return StringRef();
      }
      return CudaArchToString(Arch);
    }

    llvm::Optional<std::pair<llvm::StringRef, llvm::StringRef>>
    getConflictOffloadArchCombination(
        const std::set<StringRef> &GpuArchs) override {
      return llvm::None;
    }

    ActionBuilderReturnCode
    getDeviceDependences(OffloadAction::DeviceDependences &DA,
                         phases::ID CurPhase, phases::ID FinalPhase,
                         PhasesTy &Phases) override {
      if (!IsActive)
        return ABRT_Inactive;

      // If we don't have more CUDA actions, we don't have any dependences to
      // create for the host.
      if (CudaDeviceActions.empty())
        return ABRT_Success;

      assert(CudaDeviceActions.size() == GpuArchList.size() &&
             "Expecting one action per GPU architecture.");
      assert(!CompileHostOnly &&
             "Not expecting CUDA actions in host-only compilation.");

      // If we are generating code for the device or we are in a backend phase,
      // we attempt to generate the fat binary. We compile each arch to ptx and
      // assemble to cubin, then feed the cubin *and* the ptx into a device
      // "link" action, which uses fatbinary to combine these cubins into one
      // fatbin.  The fatbin is then an input to the host action if not in
      // device-only mode.
      if (CompileDeviceOnly || CurPhase == phases::Backend) {
        ActionList DeviceActions;
        for (unsigned I = 0, E = GpuArchList.size(); I != E; ++I) {
          // Produce the device action from the current phase up to the assemble
          // phase.
          for (auto Ph : Phases) {
            // Skip the phases that were already dealt with.
            if (Ph < CurPhase)
              continue;
            // We have to be consistent with the host final phase.
            if (Ph > FinalPhase)
              break;

            CudaDeviceActions[I] = C.getDriver().ConstructPhaseAction(
                C, Args, Ph, CudaDeviceActions[I], Action::OFK_Cuda);

            if (Ph == phases::Assemble)
              break;
          }

          // If we didn't reach the assemble phase, we can't generate the fat
          // binary. We don't need to generate the fat binary if we are not in
          // device-only mode.
          if (!isa<AssembleJobAction>(CudaDeviceActions[I]) ||
              CompileDeviceOnly)
            continue;

          Action *AssembleAction = CudaDeviceActions[I];
          assert(AssembleAction->getType() == types::TY_Object);
          assert(AssembleAction->getInputs().size() == 1);

          Action *BackendAction = AssembleAction->getInputs()[0];
          assert(BackendAction->getType() == types::TY_PP_Asm);

          for (auto &A : {AssembleAction, BackendAction}) {
            OffloadAction::DeviceDependences DDep;
            DDep.add(*A, *ToolChains.front(), GpuArchList[I], Action::OFK_Cuda);
            DeviceActions.push_back(
                C.MakeAction<OffloadAction>(DDep, A->getType()));
          }
        }

        // We generate the fat binary if we have device input actions.
        if (!DeviceActions.empty()) {
          CudaFatBinary =
              C.MakeAction<LinkJobAction>(DeviceActions, types::TY_CUDA_FATBIN);

          if (!CompileDeviceOnly) {
            DA.add(*CudaFatBinary, *ToolChains.front(), /*BoundArch=*/nullptr,
                   Action::OFK_Cuda);
            // Clear the fat binary, it is already a dependence to an host
            // action.
            CudaFatBinary = nullptr;
          }

          // Remove the CUDA actions as they are already connected to an host
          // action or fat binary.
          CudaDeviceActions.clear();
        }

        // We avoid creating host action in device-only mode.
        return CompileDeviceOnly ? ABRT_Ignore_Host : ABRT_Success;
      } else if (CurPhase > phases::Backend) {
        // If we are past the backend phase and still have a device action, we
        // don't have to do anything as this action is already a device
        // top-level action.
        return ABRT_Success;
      }

      assert(CurPhase < phases::Backend && "Generating single CUDA "
                                           "instructions should only occur "
                                           "before the backend phase!");

      // By default, we produce an action for each device arch.
      for (Action *&A : CudaDeviceActions)
        A = C.getDriver().ConstructPhaseAction(C, Args, CurPhase, A);

      return ABRT_Success;
    }
  };
  /// \brief HIP action builder. It injects device code in the host backend
  /// action.
  class HIPActionBuilder final : public CudaActionBuilderBase {
    /// The linker inputs obtained for each device arch.
    SmallVector<ActionList, 8> DeviceLinkerInputs;

  public:
    HIPActionBuilder(Compilation &C, DerivedArgList &Args,
                     const Driver::InputList &Inputs)
        : CudaActionBuilderBase(C, Args, Inputs, Action::OFK_HIP) {
      DefaultCudaArch = CudaArch::GFX803;
    }

    bool canUseBundlerUnbundler() const override { return true; }

    StringRef getCanonicalOffloadArch(StringRef IdStr) override {
      llvm::StringMap<bool> Features;
      auto ArchStr =
          parseTargetID(getHIPOffloadTargetTriple(), IdStr, &Features);
      if (!ArchStr) {
        C.getDriver().Diag(clang::diag::err_drv_bad_target_id) << IdStr;
        return StringRef();
      }
      auto CanId = getCanonicalTargetID(ArchStr.getValue(), Features);
      return Args.MakeArgStringRef(CanId);
    };

    llvm::Optional<std::pair<llvm::StringRef, llvm::StringRef>>
    getConflictOffloadArchCombination(
        const std::set<StringRef> &GpuArchs) override {
      return getConflictTargetIDCombination(GpuArchs);
    }

    ActionBuilderReturnCode
    getDeviceDependences(OffloadAction::DeviceDependences &DA,
                         phases::ID CurPhase, phases::ID FinalPhase,
                         PhasesTy &Phases) override {
      // amdgcn does not support linking of object files, therefore we skip
      // backend and assemble phases to output LLVM IR. Except for generating
      // non-relocatable device coee, where we generate fat binary for device
      // code and pass to host in Backend phase.
      if (CudaDeviceActions.empty())
        return ABRT_Success;

      assert(((CurPhase == phases::Link && Relocatable) ||
              CudaDeviceActions.size() == GpuArchList.size()) &&
             "Expecting one action per GPU architecture.");
      assert(!CompileHostOnly &&
             "Not expecting CUDA actions in host-only compilation.");

      if (!Relocatable && CurPhase == phases::Backend && !EmitLLVM &&
          !EmitAsm) {
        // If we are in backend phase, we attempt to generate the fat binary.
        // We compile each arch to IR and use a link action to generate code
        // object containing ISA. Then we use a special "link" action to create
        // a fat binary containing all the code objects for different GPU's.
        // The fat binary is then an input to the host action.
        for (unsigned I = 0, E = GpuArchList.size(); I != E; ++I) {
          auto BackendAction = C.getDriver().ConstructPhaseAction(
              C, Args, phases::Backend, CudaDeviceActions[I],
              AssociatedOffloadKind);
          auto AssembleAction = C.getDriver().ConstructPhaseAction(
              C, Args, phases::Assemble, BackendAction, AssociatedOffloadKind);
          // Create a link action to link device IR with device library
          // and generate ISA.
          ActionList AL;
          AL.push_back(AssembleAction);
          CudaDeviceActions[I] =
              C.MakeAction<LinkJobAction>(AL, types::TY_Image);

          // OffloadingActionBuilder propagates device arch until an offload
          // action. Since the next action for creating fatbin does
          // not have device arch, whereas the above link action and its input
          // have device arch, an offload action is needed to stop the null
          // device arch of the next action being propagated to the above link
          // action.
          OffloadAction::DeviceDependences DDep;
          DDep.add(*CudaDeviceActions[I], *ToolChains.front(), GpuArchList[I],
                   AssociatedOffloadKind);
          CudaDeviceActions[I] = C.MakeAction<OffloadAction>(
              DDep, CudaDeviceActions[I]->getType());
        }
        // Create HIP fat binary with a special "link" action.
        CudaFatBinary =
            C.MakeAction<LinkJobAction>(CudaDeviceActions,
                types::TY_HIP_FATBIN);

        if (!CompileDeviceOnly) {
          DA.add(*CudaFatBinary, *ToolChains.front(), /*BoundArch=*/nullptr,
                 AssociatedOffloadKind);
          // Clear the fat binary, it is already a dependence to an host
          // action.
          CudaFatBinary = nullptr;
        }

        // Remove the CUDA actions as they are already connected to an host
        // action or fat binary.
        CudaDeviceActions.clear();

        return CompileDeviceOnly ? ABRT_Ignore_Host : ABRT_Success;
      } else if (CurPhase == phases::Link) {
        // Save CudaDeviceActions to DeviceLinkerInputs for each GPU subarch.
        // This happens to each device action originated from each input file.
        // Later on, device actions in DeviceLinkerInputs are used to create
        // device link actions in appendLinkDependences and the created device
        // link actions are passed to the offload action as device dependence.
        DeviceLinkerInputs.resize(CudaDeviceActions.size());
        auto LI = DeviceLinkerInputs.begin();
        for (auto *A : CudaDeviceActions) {
          LI->push_back(A);
          ++LI;
        }

        // We will pass the device action as a host dependence, so we don't
        // need to do anything else with them.
        CudaDeviceActions.clear();
        return ABRT_Success;
      }

      // By default, we produce an action for each device arch.
      for (Action *&A : CudaDeviceActions)
        A = C.getDriver().ConstructPhaseAction(C, Args, CurPhase, A,
                                               AssociatedOffloadKind);

      return (CompileDeviceOnly && CurPhase == FinalPhase) ? ABRT_Ignore_Host
                                                           : ABRT_Success;
    }

    void appendLinkDeviceActions(ActionList &AL) override {
      if (DeviceLinkerInputs.size() == 0)
        return;

      assert(DeviceLinkerInputs.size() == GpuArchList.size() &&
             "Linker inputs and GPU arch list sizes do not match.");

      // Append a new link action for each device.
      unsigned I = 0;
      for (auto &LI : DeviceLinkerInputs) {
        // Each entry in DeviceLinkerInputs corresponds to a GPU arch.
        auto *DeviceLinkAction =
            C.MakeAction<LinkJobAction>(LI, types::TY_Image);
        // Linking all inputs for the current GPU arch.
        // LI contains all the inputs for the linker.
        OffloadAction::DeviceDependences DeviceLinkDeps;
        DeviceLinkDeps.add(*DeviceLinkAction, *ToolChains[0],
            GpuArchList[I], AssociatedOffloadKind);
        AL.push_back(C.MakeAction<OffloadAction>(DeviceLinkDeps,
            DeviceLinkAction->getType()));
        ++I;
      }
      DeviceLinkerInputs.clear();

      // Create a host object from all the device images by embedding them
      // in a fat binary.
      OffloadAction::DeviceDependences DDeps;
      auto *TopDeviceLinkAction =
          C.MakeAction<LinkJobAction>(AL, types::TY_Object);
      DDeps.add(*TopDeviceLinkAction, *ToolChains[0],
          nullptr, AssociatedOffloadKind);

      // Offload the host object to the host linker.
      AL.push_back(C.MakeAction<OffloadAction>(DDeps, TopDeviceLinkAction->getType()));
    }

    Action* appendLinkHostActions(ActionList &AL) override { return AL.back(); }

    void appendLinkDependences(OffloadAction::DeviceDependences &DA) override {}
  };

  /// OpenMP action builder. The host bitcode is passed to the device frontend
  /// and all the device linked images are passed to the host link phase.
  class OpenMPActionBuilder final : public DeviceActionBuilder {
    /// The OpenMP actions for the current input.
    ActionList OpenMPDeviceActions;

    /// The linker inputs obtained for each toolchain.
    SmallVector<ActionList, 8> DeviceLinkerInputs;

  public:
    OpenMPActionBuilder(Compilation &C, DerivedArgList &Args,
                        const Driver::InputList &Inputs)
        : DeviceActionBuilder(C, Args, Inputs, Action::OFK_OpenMP) {}

    ActionBuilderReturnCode
    getDeviceDependences(OffloadAction::DeviceDependences &DA,
                         phases::ID CurPhase, phases::ID FinalPhase,
                         PhasesTy &Phases) override {
      if (OpenMPDeviceActions.empty())
        return ABRT_Inactive;

      // We should always have an action for each input.
      assert(OpenMPDeviceActions.size() == ToolChains.size() &&
             "Number of OpenMP actions and toolchains do not match.");

      // The host only depends on device action in the linking phase, when all
      // the device images have to be embedded in the host image.
      if (CurPhase == phases::Link) {
        assert(ToolChains.size() == DeviceLinkerInputs.size() &&
               "Toolchains and linker inputs sizes do not match.");
        auto LI = DeviceLinkerInputs.begin();
        for (auto *A : OpenMPDeviceActions) {
          LI->push_back(A);
          ++LI;
        }

        // We passed the device action as a host dependence, so we don't need to
        // do anything else with them.
        OpenMPDeviceActions.clear();
        return ABRT_Success;
      }

      // By default, we produce an action for each device arch.
      for (Action *&A : OpenMPDeviceActions)
        A = C.getDriver().ConstructPhaseAction(C, Args, CurPhase, A);

      return ABRT_Success;
    }

    ActionBuilderReturnCode addDeviceDepences(Action *HostAction) override {

      // If this is an input action replicate it for each OpenMP toolchain.
      if (auto *IA = dyn_cast<InputAction>(HostAction)) {
        OpenMPDeviceActions.clear();
        for (unsigned I = 0; I < ToolChains.size(); ++I)
          OpenMPDeviceActions.push_back(
              C.MakeAction<InputAction>(IA->getInputArg(), IA->getType()));
        return ABRT_Success;
      }

      // If this is an unbundling action use it as is for each OpenMP toolchain.
      if (auto *UA = dyn_cast<OffloadUnbundlingJobAction>(HostAction)) {
        OpenMPDeviceActions.clear();
        if (auto *IA = dyn_cast<InputAction>(UA->getInputs().back())) {
          std::string FileName = IA->getInputArg().getAsString(Args);
          // Check if the type of the file is the same as the action. Do not
          // unbundle it if it is not. Do not unbundle .so files, for example,
          // which are not object files.
          if (IA->getType() == types::TY_Object &&
              (!llvm::sys::path::has_extension(FileName) ||
               types::lookupTypeForExtension(
                   llvm::sys::path::extension(FileName).drop_front()) !=
                   types::TY_Object))
            return ABRT_Inactive;
        }
        for (unsigned I = 0; I < ToolChains.size(); ++I) {
          OpenMPDeviceActions.push_back(UA);
          UA->registerDependentActionInfo(
              ToolChains[I], /*BoundArch=*/StringRef(), Action::OFK_OpenMP);
        }
        return ABRT_Success;
      }

      // When generating code for OpenMP we use the host compile phase result as
      // a dependence to the device compile phase so that it can learn what
      // declarations should be emitted. However, this is not the only use for
      // the host action, so we prevent it from being collapsed.
      if (isa<CompileJobAction>(HostAction)) {
        HostAction->setCannotBeCollapsedWithNextDependentAction();
        assert(ToolChains.size() == OpenMPDeviceActions.size() &&
               "Toolchains and device action sizes do not match.");
        OffloadAction::HostDependence HDep(
            *HostAction, *C.getSingleOffloadToolChain<Action::OFK_Host>(),
            /*BoundArch=*/nullptr, Action::OFK_OpenMP);
        auto TC = ToolChains.begin();
        for (Action *&A : OpenMPDeviceActions) {
          assert(isa<CompileJobAction>(A));
          OffloadAction::DeviceDependences DDep;
          DDep.add(*A, **TC, /*BoundArch=*/nullptr, Action::OFK_OpenMP);
          A = C.MakeAction<OffloadAction>(HDep, DDep);
          ++TC;
        }
      }
      return ABRT_Success;
    }

    void appendTopLevelActions(ActionList &AL) override {
      if (OpenMPDeviceActions.empty())
        return;

      // We should always have an action for each input.
      assert(OpenMPDeviceActions.size() == ToolChains.size() &&
             "Number of OpenMP actions and toolchains do not match.");

      // Append all device actions followed by the proper offload action.
      auto TI = ToolChains.begin();
      for (auto *A : OpenMPDeviceActions) {
        OffloadAction::DeviceDependences Dep;
        Dep.add(*A, **TI, /*BoundArch=*/nullptr, Action::OFK_OpenMP);
        AL.push_back(C.MakeAction<OffloadAction>(Dep, A->getType()));
        ++TI;
      }
      // We no longer need the action stored in this builder.
      OpenMPDeviceActions.clear();
    }

    void appendLinkDeviceActions(ActionList &AL) override {
      assert(ToolChains.size() == DeviceLinkerInputs.size() &&
             "Toolchains and linker inputs sizes do not match.");

      // Append a new link action for each device.
      auto TC = ToolChains.begin();
      for (auto &LI : DeviceLinkerInputs) {
        auto *DeviceLinkAction =
            C.MakeAction<LinkJobAction>(LI, types::TY_Image);
        OffloadAction::DeviceDependences DeviceLinkDeps;
        DeviceLinkDeps.add(*DeviceLinkAction, **TC, /*BoundArch=*/nullptr,
		        Action::OFK_OpenMP);
        AL.push_back(C.MakeAction<OffloadAction>(DeviceLinkDeps,
            DeviceLinkAction->getType()));
        ++TC;
      }
      DeviceLinkerInputs.clear();
    }

    Action* appendLinkHostActions(ActionList &AL) override {
      // Create wrapper bitcode from the result of device link actions and compile
      // it to an object which will be added to the host link command.
      auto *BC = C.MakeAction<OffloadWrapperJobAction>(AL, types::TY_LLVM_BC);
      auto *ASM = C.MakeAction<BackendJobAction>(BC, types::TY_PP_Asm);
      return C.MakeAction<AssembleJobAction>(ASM, types::TY_Object);
    }

    void appendLinkDependences(OffloadAction::DeviceDependences &DA) override {}

    bool initialize() override {
      // Get the OpenMP toolchains. If we don't get any, the action builder will
      // know there is nothing to do related to OpenMP offloading.
      auto OpenMPTCRange = C.getOffloadToolChains<Action::OFK_OpenMP>();
      for (auto TI = OpenMPTCRange.first, TE = OpenMPTCRange.second; TI != TE;
           ++TI)
        ToolChains.push_back(TI->second);

      DeviceLinkerInputs.resize(ToolChains.size());
      return false;
    }

    bool canUseBundlerUnbundler() const override {
      // OpenMP should use bundled files whenever possible.
      return true;
    }
  };

  /// SYCL action builder. The host bitcode is passed to the device frontend
  /// and all the device linked images are passed to the host link phase.
  /// SPIR related are wrapped before added to the fat binary
  class SYCLActionBuilder final : public DeviceActionBuilder {
    /// Flag to signal if the user requested device-only compilation.
    bool CompileDeviceOnly = false;

    /// Flag to signal if the user requested the device object to be wrapped.
    bool WrapDeviceOnlyBinary = false;

    /// Flag to signal if the user requested device code split.
    bool DeviceCodeSplit = false;

    /// The SYCL actions for the current input.
    ActionList SYCLDeviceActions;

    /// The SYCL link binary if it was generated for the current input.
    Action *SYCLLinkBinary = nullptr;

    /// Running list of SYCL actions specific for device linking.
    ActionList SYCLLinkBinaryList;

    /// SYCL ahead of time compilation inputs
    SmallVector<std::pair<llvm::Triple, const char *>, 8> SYCLAOTInputs;

    /// The linker inputs obtained for each toolchain.
    SmallVector<ActionList, 8> DeviceLinkerInputs;

    /// The compiler inputs obtained for each toolchain
    Action * DeviceCompilerInput = nullptr;

    /// List of offload device triples needed to track for different toolchain
    /// construction. Does not track AOT binary inputs triples.
    SmallVector<llvm::Triple, 4> SYCLTripleList;

    /// Running count of FPGA device binaries.
    unsigned FPGAxCount = 0;
    unsigned FPGArCount = 0;

    /// Type of output file for FPGA device compilation.
    types::ID FPGAOutType = types::TY_FPGA_AOCX;

    /// List of objects to extract FPGA dependency info from
    ActionList FPGAObjectInputs;

    /// List of CUDA architectures to use in this compilation with NVPTX targets.
    SmallVector<CudaArch, 8> GpuArchList;

    /// Build the last steps for CUDA after all BC files have been linked.
    Action *finalizeNVPTXDependences(Action *Input, const llvm::Triple &TT) {
      auto *BA = C.getDriver().ConstructPhaseAction(
          C, Args, phases::Backend, Input, AssociatedOffloadKind);
      if (TT.getOS() != llvm::Triple::NVCL) {
        auto *AA = C.getDriver().ConstructPhaseAction(
            C, Args, phases::Assemble, BA, AssociatedOffloadKind);
        ActionList DeviceActions = {BA, AA};
        return C.MakeAction<LinkJobAction>(DeviceActions,
                                           types::TY_CUDA_FATBIN);
      }
      return BA;
    }

  public:
    SYCLActionBuilder(Compilation &C, DerivedArgList &Args,
                      const Driver::InputList &Inputs)
        : DeviceActionBuilder(C, Args, Inputs, Action::OFK_SYCL) {}

    void withBoundArchForToolChain(const ToolChain* TC,
                                   llvm::function_ref<void(const char *)> Op) {
      if (TC->getTriple().isNVPTX())
        for (CudaArch A : GpuArchList)
          Op(CudaArchToString(A));
      else
        Op(nullptr);
    }

    ActionBuilderReturnCode
    getDeviceDependences(OffloadAction::DeviceDependences &DA,
                         phases::ID CurPhase, phases::ID FinalPhase,
                         PhasesTy &Phases) override {

      // FIXME: This adds the integration header generation pass before the
      // Host compilation pass so the Host can use the header generated.  This
      // can be improved upon to where the header generation and spv generation
      // is done in the same step.  Currently, its not too efficient.
      // The host depends on the generated integrated header from the device
      // compilation.
      if (CurPhase == phases::Compile) {
        for (Action *&A : SYCLDeviceActions) {
          DeviceCompilerInput =
              C.MakeAction<CompileJobAction>(A, types::TY_SYCL_Header);
          A = C.MakeAction<CompileJobAction>(A, types::TY_LLVM_BC);
        }
        const auto *TC = ToolChains.front();
        const char *BoundArch = nullptr;
        if (TC->getTriple().isNVPTX())
          BoundArch = CudaArchToString(GpuArchList.front());
        DA.add(*DeviceCompilerInput, *TC, BoundArch, Action::OFK_SYCL);
        // Clear the input file, it is already a dependence to a host
        // action.
        DeviceCompilerInput = nullptr;
        return ABRT_Success;
      }

      // Backend/Assemble actions are obsolete for the SYCL device side
      if (CurPhase == phases::Backend || CurPhase == phases::Assemble)
        return ABRT_Inactive;

      // The host only depends on device action in the linking phase, when all
      // the device images have to be embedded in the host image.
      if (CurPhase == phases::Link) {
        assert(ToolChains.size() == DeviceLinkerInputs.size() &&
               "Toolchains and linker inputs sizes do not match.");
        auto LI = DeviceLinkerInputs.begin();
        for (auto *A : SYCLDeviceActions) {
          LI->push_back(A);
          ++LI;
        }

        // With -fsycl-link-targets, we will take the unbundled binaries
        // for each device and link them together to a single binary that will
        // be used in a split compilation step.
        if (CompileDeviceOnly && !SYCLDeviceActions.empty()) {
          for (auto SDA : SYCLDeviceActions)
            SYCLLinkBinaryList.push_back(SDA);
          if (WrapDeviceOnlyBinary) {
            // -fsycl-link behavior does the following to the unbundled device
            // binaries:
            //   1) Link them together using llvm-link
            //   2) Pass the linked binary through sycl-post-link
            //   3) Translate final .bc file to .spv
            //   4) Wrap the binary with the offload wrapper which can be used
            //      by any compilation link step.
            auto *DeviceLinkAction = C.MakeAction<LinkJobAction>(
                SYCLLinkBinaryList, types::TY_Image);
            auto *PostLinkAction = C.MakeAction<SYCLPostLinkJobAction>(
                DeviceLinkAction, types::TY_LLVM_BC);
            auto *TranslateAction = C.MakeAction<SPIRVTranslatorJobAction>(
                PostLinkAction, types::TY_Image);
            SYCLLinkBinary = C.MakeAction<OffloadWrapperJobAction>(
                TranslateAction, types::TY_Object);
          } else {
            auto *Link = C.MakeAction<LinkJobAction>(SYCLLinkBinaryList,
                                                         types::TY_Image);
            SYCLLinkBinary = C.MakeAction<SPIRVTranslatorJobAction>(
                Link, types::TY_Image);
          }

          // Remove the SYCL actions as they are already connected to an host
          // action or fat binary.
          SYCLDeviceActions.clear();
          // We avoid creating host action in device-only mode.
          return ABRT_Ignore_Host;
        }

        // We passed the device action as a host dependence, so we don't need to
        // do anything else with them.
        SYCLDeviceActions.clear();
        return ABRT_Success;
      }

      // By default, we produce an action for each device arch.
      auto TC = ToolChains.begin();
      for (Action *&A : SYCLDeviceActions) {
        if ((*TC)->getTriple().isNVPTX() && CurPhase >= phases::Backend) {
          // For CUDA, stop to emit LLVM IR so it can be linked later on.
          ++TC;
          continue;
        }

        A = C.getDriver().ConstructPhaseAction(C, Args, CurPhase, A,
                                               AssociatedOffloadKind);
        ++TC;
      }

      return ABRT_Success;
    }

    ActionBuilderReturnCode addDeviceDepences(Action *HostAction) override {

      // If this is an input action replicate it for each SYCL toolchain.
      if (auto *IA = dyn_cast<InputAction>(HostAction)) {
        SYCLDeviceActions.clear();

        // Options that are considered LinkerInput are not valid input actions
        // to the device tool chain.
        if (IA->getInputArg().getOption().hasFlag(options::LinkerInput))
          return ABRT_Inactive;

        std::string InputName = IA->getInputArg().getAsString(Args);
        // Objects will be consumed as part of the partial link step when
        // dealing with offload static libraries
        if (C.getDriver().getOffloadStaticLibSeen() &&
            IA->getType() == types::TY_Object && isObjectFile(InputName))
          return ABRT_Inactive;

        // Libraries are not processed in the SYCL toolchain
        if (IA->getType() == types::TY_Object && !isObjectFile(InputName))
          return ABRT_Inactive;

        for (unsigned I = 0; I < ToolChains.size(); ++I)
          SYCLDeviceActions.push_back(
              C.MakeAction<InputAction>(IA->getInputArg(), IA->getType()));
        return ABRT_Success;
      }

      // If this is an unbundling action use it as is for each SYCL toolchain.
      if (auto *UA = dyn_cast<OffloadUnbundlingJobAction>(HostAction)) {
        SYCLDeviceActions.clear();
        if (auto *IA = dyn_cast<InputAction>(UA->getInputs().back())) {
          // Options that are considered LinkerInput are not valid input actions
          // to the device tool chain.
          if (IA->getInputArg().getOption().hasFlag(options::LinkerInput))
            return ABRT_Inactive;

          std::string FileName = IA->getInputArg().getAsString(Args);
          // Check if the type of the file is the same as the action. Do not
          // unbundle it if it is not. Do not unbundle .so files, for example,
          // which are not object files.
          if (IA->getType() == types::TY_Object) {
            if (!isObjectFile(FileName))
              return ABRT_Inactive;
            if (Args.hasArg(options::OPT_fintelfpga))
              FPGAObjectInputs.push_back(IA);
          }
          // When creating FPGA device fat objects, all host objects are
          // partially linked.  Gather that list here.
          if (IA->getType() == types::TY_Object ||
              IA->getType() == types::TY_FPGA_AOCX ||
              IA->getType() == types::TY_FPGA_AOCR) {
            // Keep track of the number of FPGA devices encountered
            // Only one of these is allowed at a single time.
            if (IA->getType() == types::TY_FPGA_AOCX)
              FPGAxCount++;
            if (IA->getType() == types::TY_FPGA_AOCR)
              FPGArCount++;
            if ((FPGAxCount && FPGArCount) || FPGAxCount > 1 || FPGArCount > 1)
              C.getDriver().Diag(clang::diag::err_drv_bad_fpga_device_count);
          }
        }
        for (unsigned I = 0; I < ToolChains.size(); ++I) {
          SYCLDeviceActions.push_back(UA);
          UA->registerDependentActionInfo(
            ToolChains[I], /*BoundArch=*/StringRef(), Action::OFK_SYCL);
        }
        return ABRT_Success;
      }
      return ABRT_Success;
    }

    // Actions that can only be appended after all Inputs have been processed
    // occur here.  Not all offload actions are against single files.
    void appendTopLevelLinkAction(ActionList &AL) override {
      if (!SYCLLinkBinary)
        return;

      OffloadAction::DeviceDependences Dep;
      Dep.add(*SYCLLinkBinary, *ToolChains.front(), /*BoundArch=*/nullptr,
              Action::OFK_SYCL);
      AL.push_back(C.MakeAction<OffloadAction>(Dep,
                                               SYCLLinkBinary->getType()));
      SYCLLinkBinary = nullptr;
    }

    void appendTopLevelActions(ActionList &AL) override {
      if (SYCLDeviceActions.empty())
        return;

      // We should always have an action for each input.
      assert(SYCLDeviceActions.size() == ToolChains.size() &&
             "Number of SYCL actions and toolchains do not match.");

      // Append all device actions followed by the proper offload action.
      auto TI = ToolChains.begin();
      for (auto *A : SYCLDeviceActions) {
        OffloadAction::DeviceDependences Dep;
        withBoundArchForToolChain(*TI, [&](const char *BoundArch) {
          Dep.add(*A, **TI, BoundArch, Action::OFK_SYCL);
        });
        AL.push_back(C.MakeAction<OffloadAction>(Dep, A->getType()));
        ++TI;
      }
      // We no longer need the action stored in this builder.
      SYCLDeviceActions.clear();
    }

    void appendLinkDependences(OffloadAction::DeviceDependences &DA) override {
      assert(ToolChains.size() == DeviceLinkerInputs.size() &&
             "Toolchains and linker inputs sizes do not match.");

      // Append a new link action for each device.
      auto TC = ToolChains.begin();

      unsigned I = 0;
      for (auto &LI : DeviceLinkerInputs) {

        auto TripleIt = llvm::find_if(SYCLTripleList, [&](auto &SYCLTriple) {
          return SYCLTriple == (*TC)->getTriple();
        });
        if (TripleIt == SYCLTripleList.end()) {
          // If the toolchain's triple is absent in this "main" triple
          // collection, this means it was created specifically for one of
          // the SYCL AOT inputs. Those will be handled separately.
          ++TC;
          continue;
        }
        if (LI.empty())
          // Current list is empty, nothing to process.
          continue;

        // Perform a check for device kernels.  This is done for FPGA when an
        // aocx or aocr based file is found.
        if (FPGAxCount || FPGArCount) {
          ActionList DeviceObjects;
          for (const auto &I : LI) {
            if (I->getType() == types::TY_Object) {
              // Perform a check for SPIR kernel.
              auto *DeviceCheckAction =
                  C.MakeAction<SPIRCheckJobAction>(I, types::TY_Object);
              DeviceObjects.push_back(DeviceCheckAction);
              continue;
            }
            // We want to move the AOCX/AOCR binary to the front of the objects
            // allowing it to be picked up instead of the other device objects
            // at runtime.
            // TODO: In the presense of existing FPGA Device binaries (AOCX)
            // we do not need to perform/add the SPIR-V generated device
            // binaries from sources or objects.
            if (types::isFPGA(I->getType())) {
              // Do not perform a device link and only pass the aocr
              // file to the offline compilation before wrapping.  Just
              // wrap an aocx file.
              Action *DeviceWrappingAction;
              if (I->getType() == types::TY_FPGA_AOCR) {
                auto *DeviceBECompileAction =
                    C.MakeAction<BackendCompileJobAction>(I, FPGAOutType);
                DeviceWrappingAction = C.MakeAction<OffloadWrapperJobAction>(
                    DeviceBECompileAction, types::TY_Object);
              } else
                DeviceWrappingAction =
                    C.MakeAction<OffloadWrapperJobAction>(I, types::TY_Object);
              DA.add(*DeviceWrappingAction, **TC, /*BoundArch=*/nullptr,
                     Action::OFK_SYCL);
              continue;
            }
            DeviceObjects.push_back(I);
          }
          if (!DeviceObjects.empty()) {
            // When aocx or aocr is found, there is an expectation that none of
            // the other objects processed have any kernel. So, there
            // is no need in device code split and backend compile here. Just
            // link and wrap the device binary.
            auto *DeviceLinkAction =
                C.MakeAction<LinkJobAction>(DeviceObjects, types::TY_LLVM_BC);
            auto *SPIRVTranslateAction = C.MakeAction<SPIRVTranslatorJobAction>(
                DeviceLinkAction, types::TY_SPIRV);
            auto *DeviceWrappingAction = C.MakeAction<OffloadWrapperJobAction>(
                SPIRVTranslateAction, types::TY_Object);
            DA.add(*DeviceWrappingAction, **TC, /*BoundArch=*/nullptr,
                   Action::OFK_SYCL);
          }
          continue;
        }
        ActionList DeviceLibObjects;
        ActionList LinkObjects;
        for (const auto &Input : LI) {
          // FPGA aoco does not go through the link, everything else does.
          if (Input->getType() == types::TY_FPGA_AOCO)
            DeviceLibObjects.push_back(Input);
          else
            LinkObjects.push_back(Input);
        }
        // The linkage actions subgraph leading to the offload wrapper.
        // [cond] Means incoming/outgoing dependence is created only when cond
        //        is true. A function of:
        //   n - target is NVPTX
        //   a - SPIRV AOT compilation is requested
        //   s - device code split requested
        //   * - "all other cases"
        //     - no condition means output/input is "always" present
        // First symbol indicates output/input type
        //   . - single file output (TY_SPIRV, TY_LLVM_BC,...)
        //   - - TY_Tempfilelist
        //   + - TY_Tempfiletable
        //
        //                   .-----------------.
        //                   |Link(LinkObjects)|
        //                   .-----------------.
        //                            |
        //         .--------------------------------------.
        //         |               PostLink               |
        //         .--------------------------------------.
        //         [.n]       [.!na!s]    [+*]         [+*]
        //           |           |          |            |
        //           |           |  .----------------.   |
        //           |           |  |FileTableTform  |   |
        //           |           |  |(extract "Code")|   |
        //           |           |  .----------------.   |
        //           |           |         [-]           |
        //           |           |          |            |
        //           |         [.a!s]     [-*]           |
        //    .-------------.  .---------------------.   |
        //    |finalizeNVPTX|  |   SPIRVTranslator   |   |
        //    .-------------.  .---------------------.   |
        //           |         [.a!s]     [-as]  [-!a]   |
        //           |           |          |      |     |
        //           |         [.!s]      [-s]     |     |
        //           |       .----------------.    |     |
        //           |       | BackendCompile |    |     |
        //           |       .----------------.    |     |
        //           |         [.!s]      [-s]     |     |
        //           |           |          |      |     |
        //           |           |        [-a]   [-!a]  [+]
        //           |           |        .----------------.
        //           |           |        |FileTableTform  |
        //           |           |        |(replace "Code")|
        //           |           |        .----------------.
        //           |           |                |
        //         [.n]      [.!na!s]           [+*]
        //         .--------------------------------------.
        //         |            OffloadWrapper            |
        //         .--------------------------------------.
        //
        Action *DeviceLinkAction =
            C.MakeAction<LinkJobAction>(LinkObjects, types::TY_LLVM_BC);
        // setup some flags upfront
        auto isNVPTX = (*TC)->getTriple().isNVPTX();

        if (isNVPTX && DeviceCodeSplit) {
          // TODO Temporary limitation, need to support code splitting for PTX
          const Driver &D = C.getDriver();
          const std::string &OptName =
              D.getOpts()
                  .getOption(options::OPT_fsycl_device_code_split)
                  .getPrefixedName();
          D.Diag(diag::err_drv_unsupported_opt_for_target)
              << OptName << (*TC)->getTriple().str();
        }
        auto TT = SYCLTripleList[I];
        bool isSpirvAOT = TT.getSubArch() == llvm::Triple::SPIRSubArch_fpga ||
                          TT.getSubArch() == llvm::Triple::SPIRSubArch_gen ||
                          TT.getSubArch() == llvm::Triple::SPIRSubArch_x86_64;
        // reflects whether current target is ahead-of-time and can't support
        // runtime setting of specialization constants
        bool isAOT = isNVPTX || isSpirvAOT;
        // TODO support device code split for NVPTX target

        ActionList WrapperInputs;
        // post link is not optional - even if not splitting, always need to
        // process specialization constants
        bool MultiFileActionDeps = !isSpirvAOT || DeviceCodeSplit;
        types::ID PostLinkOutType = isNVPTX || !MultiFileActionDeps
                                        ? types::TY_LLVM_BC
                                        : types::TY_Tempfiletable;
        auto *PostLinkAction = C.MakeAction<SYCLPostLinkJobAction>(
            DeviceLinkAction, PostLinkOutType);
        PostLinkAction->setRTSetsSpecConstants(!isAOT);

        if (isNVPTX) {
          Action *FinAction =
              finalizeNVPTXDependences(PostLinkAction, (*TC)->getTriple());
          WrapperInputs.push_back(FinAction);
        } else {
          // For SPIRV-based targets - translate to SPIRV then optionally
          // compile ahead-of-time to native architecture
          Action *SPIRVInput = PostLinkAction;
          constexpr char COL_CODE[] = "Code";

          if (MultiFileActionDeps) {
            auto *ExtractIRFilesAction = C.MakeAction<FileTableTformJobAction>(
                PostLinkAction, types::TY_Tempfilelist);
            // single column w/o title fits TY_Tempfilelist format
            ExtractIRFilesAction->addExtractColumnTform(COL_CODE,
                                                        false /*drop titles*/);
            SPIRVInput = ExtractIRFilesAction;
          }
          types::ID SPIRVOutType =
              MultiFileActionDeps ? types::TY_Tempfilelist : types::TY_SPIRV;
          Action *BuildCodeAction =
              C.MakeAction<SPIRVTranslatorJobAction>(SPIRVInput, SPIRVOutType);

          // After the Link, wrap the files before the final host link
          if (isSpirvAOT) {
            types::ID OutType = types::TY_Tempfilelist;
            if (!DeviceCodeSplit) {
              OutType = (TT.getSubArch() == llvm::Triple::SPIRSubArch_fpga)
                            ? FPGAOutType
                            : types::TY_Image;
            }
            // Do the additional Ahead of Time compilation when the specific
            // triple calls for it (provided a valid subarch).
            ActionList BEInputs;
            BEInputs.push_back(BuildCodeAction);
            for (Action *A : FPGAObjectInputs) {
              // Send any known objects through the unbundler to grab the
              // dependency file associated.
              ActionList AL;
              AL.push_back(A);
              Action *UnbundleAction = C.MakeAction<OffloadUnbundlingJobAction>(
                  AL, types::TY_FPGA_Dependencies);
              BEInputs.push_back(UnbundleAction);
            }
            for (const auto &A : DeviceLibObjects)
              BEInputs.push_back(A);
            BuildCodeAction =
                C.MakeAction<BackendCompileJobAction>(BEInputs, OutType);
          }
          if (MultiFileActionDeps) {
            ActionList TformInputs{PostLinkAction, BuildCodeAction};
            auto *ReplaceFilesAction = C.MakeAction<FileTableTformJobAction>(
                TformInputs, types::TY_Tempfiletable);
            ReplaceFilesAction->addReplaceColumnTform(COL_CODE, COL_CODE);
            BuildCodeAction = ReplaceFilesAction;
          }
          WrapperInputs.push_back(BuildCodeAction);
        }
        // After the Link, wrap the files before the final host link
        auto *DeviceWrappingAction = C.MakeAction<OffloadWrapperJobAction>(
            WrapperInputs, types::TY_Object);

        if (isSpirvAOT)
          DA.add(*DeviceWrappingAction, **TC, /*BoundArch=*/nullptr,
                 Action::OFK_SYCL);
        else
          withBoundArchForToolChain(*TC, [&](const char *BoundArch) {
            DA.add(*DeviceWrappingAction, **TC, BoundArch, Action::OFK_SYCL);
          });
        ++TC;
        ++I;
      }

      for (auto &SAI : SYCLAOTInputs) {
        // Extract binary file name
        std::string FN(SAI.second);
        const char *FNStr = Args.MakeArgString(FN);
        Arg *myArg = Args.MakeSeparateArg(
            nullptr, C.getDriver().getOpts().getOption(options::OPT_INPUT),
            FNStr);
        auto *SYCLAdd =
            C.MakeAction<InputAction>(*myArg, types::TY_SYCL_FATBIN);
        auto *DeviceWrappingAction =
            C.MakeAction<OffloadWrapperJobAction>(SYCLAdd, types::TY_Object);

        // Extract the target triple for this binary
        llvm::Triple TT(SAI.first);
        // Extract the toolchain for this target triple
        auto SYCLDeviceTC = llvm::find_if(
            ToolChains, [&](auto &TC) { return TC->getTriple() == TT; });
        assert(SYCLDeviceTC != ToolChains.end() &&
               "No toolchain found for this AOT input");

        DA.add(*DeviceWrappingAction, **SYCLDeviceTC,
               /*BoundArch=*/nullptr, Action::OFK_SYCL);
      }
    }

    /// Initialize the GPU architecture list from arguments - this populates `GpuArchList` from
    /// `--cuda-gpu-arch` flags. Only relevant if compiling to CUDA. Return true if any
    /// initialization errors are found.
    bool initializeGpuArchMap() {
      const OptTable &Opts = C.getDriver().getOpts();
      for (auto *A : Args) {
        unsigned Index;

        if (A->getOption().matches(options::OPT_Xsycl_backend_EQ))
          // Passing device args: -Xsycl-target-backend=<triple> -opt=val.
          if (llvm::Triple(A->getValue(0)).isNVPTX())
            Index = Args.getBaseArgs().MakeIndex(A->getValue(1));
          else
            continue;
        else if (A->getOption().matches(options::OPT_Xsycl_backend))
          // Passing device args: -Xsycl-target-backend -opt=val.
          Index = Args.getBaseArgs().MakeIndex(A->getValue(0));
        else
          continue;

        A->claim();
        auto ParsedArg = Opts.ParseOneArg(Args, Index);
        // TODO: Support --no-cuda-gpu-arch, --{,no-}cuda-gpu-arch=all.
        if (ParsedArg &&
            ParsedArg->getOption().matches(options::OPT_offload_arch_EQ)) {
          ParsedArg->claim();
          GpuArchList.push_back(StringToCudaArch(ParsedArg->getValue(0)));
        }
      }

      // If there are no CUDA architectures provided then default to SM_50.
      if (GpuArchList.empty()) {
        GpuArchList.push_back(CudaArch::SM_50);
      }

      return false;
    }

    bool initialize() override {
      // Get the SYCL toolchains. If we don't get any, the action builder will
      // know there is nothing to do related to SYCL offloading.
      auto SYCLTCRange = C.getOffloadToolChains<Action::OFK_SYCL>();
      for (auto TI = SYCLTCRange.first, TE = SYCLTCRange.second; TI != TE;
           ++TI)
        ToolChains.push_back(TI->second);

      Arg *SYCLLinkTargets = Args.getLastArg(
                                  options::OPT_fsycl_link_targets_EQ);
      WrapDeviceOnlyBinary = Args.hasArg(options::OPT_fsycl_link_EQ);
      auto *DeviceCodeSplitArg =
          Args.getLastArg(options::OPT_fsycl_device_code_split_EQ);
      // -fsycl-device-code-split is an alias to
      // -fsycl-device-code-split=per_source
      DeviceCodeSplit = DeviceCodeSplitArg &&
                        DeviceCodeSplitArg->getValue() != StringRef("off");
      // Device only compilation for -fsycl-link (no FPGA) and
      // -fsycl-link-targets
      CompileDeviceOnly =
          (SYCLLinkTargets ||
           (WrapDeviceOnlyBinary && !Args.hasArg(options::OPT_fintelfpga)));
      // Gather information about the SYCL Ahead of Time targets.  The targets
      // are determined on the SubArch values passed along in the triple.
      Arg *SYCLTargets =
              C.getInputArgs().getLastArg(options::OPT_fsycl_targets_EQ);
      Arg *SYCLAddTargets = Args.getLastArg(options::OPT_fsycl_add_targets_EQ);
      bool HasValidSYCLRuntime = C.getInputArgs().hasFlag(options::OPT_fsycl,
                                              options::OPT_fno_sycl, false);
      if (SYCLTargets || SYCLAddTargets) {
        if (SYCLTargets) {
          llvm::StringMap<StringRef> FoundNormalizedTriples;
          for (const char *Val : SYCLTargets->getValues()) {
            llvm::Triple TT(Val);
            std::string NormalizedName = TT.normalize();

            // Make sure we don't have a duplicate triple.
            auto Duplicate = FoundNormalizedTriples.find(NormalizedName);
            if (Duplicate != FoundNormalizedTriples.end())
              continue;

            // Store the current triple so that we can check for duplicates in
            // the following iterations.
            FoundNormalizedTriples[NormalizedName] = Val;

            SYCLTripleList.push_back(TT);
          }
        }
        if (SYCLAddTargets) {
          for (StringRef Val : SYCLAddTargets->getValues()) {
            // Parse out the Triple and Input (triple:binary). At this point,
            // the format has already been validated at the Driver level.
            // Populate the pairs. Each of these will be wrapped and fed
            // into the final binary.
            std::pair<StringRef, StringRef> I = Val.split(':');
            llvm::Triple TT(I.first);
            const char *TF = C.getArgs().MakeArgString(I.second);

            // populate the AOT binary inputs vector.
            SYCLAOTInputs.push_back(std::make_pair(TT, TF));
          }
        }
      } else if (HasValidSYCLRuntime) {
        // -fsycl is provided without -fsycl-*targets.
        bool SYCLfpga = C.getInputArgs().hasArg(options::OPT_fintelfpga);
        // -fsycl -fintelfpga implies spir64_fpga
        const char *SYCLTargetArch = SYCLfpga ? "spir64_fpga" : "spir64";
        SYCLTripleList.push_back(
            C.getDriver().MakeSYCLDeviceTriple(SYCLTargetArch));
      }

      // Set the FPGA output type based on command line (-fsycl-link).
      if (auto * A = C.getInputArgs().getLastArg(options::OPT_fsycl_link_EQ))
        FPGAOutType = (A->getValue() == StringRef("early"))
                         ? types::TY_FPGA_AOCR : types::TY_FPGA_AOCX;

      DeviceLinkerInputs.resize(ToolChains.size());
      return initializeGpuArchMap();
    }

    bool canUseBundlerUnbundler() const override {
      // SYCL should use bundled files whenever possible.
      return true;
    }
  };

  ///
  /// TODO: Add the implementation for other specialized builders here.
  ///

  /// Specialized builders being used by this offloading action builder.
  SmallVector<DeviceActionBuilder *, 4> SpecializedBuilders;

  /// Flag set to true if all valid builders allow file bundling/unbundling.
  bool CanUseBundler;

public:
  OffloadingActionBuilder(Compilation &C, DerivedArgList &Args,
                          const Driver::InputList &Inputs)
      : C(C) {
    // Create a specialized builder for each device toolchain.

    IsValid = true;

    // Create a specialized builder for CUDA.
    SpecializedBuilders.push_back(new CudaActionBuilder(C, Args, Inputs));

    // Create a specialized builder for HIP.
    SpecializedBuilders.push_back(new HIPActionBuilder(C, Args, Inputs));

    // Create a specialized builder for OpenMP.
    SpecializedBuilders.push_back(new OpenMPActionBuilder(C, Args, Inputs));

    // Create a specialized builder for SYCL.
    SpecializedBuilders.push_back(new SYCLActionBuilder(C, Args, Inputs));

    //
    // TODO: Build other specialized builders here.
    //

    // Initialize all the builders, keeping track of errors. If all valid
    // builders agree that we can use bundling, set the flag to true.
    unsigned ValidBuilders = 0u;
    unsigned ValidBuildersSupportingBundling = 0u;
    for (auto *SB : SpecializedBuilders) {
      IsValid = IsValid && !SB->initialize();

      // Update the counters if the builder is valid.
      if (SB->isValid()) {
        ++ValidBuilders;
        if (SB->canUseBundlerUnbundler())
          ++ValidBuildersSupportingBundling;
      }
    }
    CanUseBundler =
        ValidBuilders && ValidBuilders == ValidBuildersSupportingBundling;
  }

  ~OffloadingActionBuilder() {
    for (auto *SB : SpecializedBuilders)
      delete SB;
  }

  /// Generate an action that adds device dependences (if any) to a host action.
  /// If no device dependence actions exist, just return the host action \a
  /// HostAction. If an error is found or if no builder requires the host action
  /// to be generated, return nullptr.
  Action *
  addDeviceDependencesToHostAction(Action *HostAction, const Arg *InputArg,
                                   phases::ID CurPhase, phases::ID FinalPhase,
                                   DeviceActionBuilder::PhasesTy &Phases) {
    if (!IsValid)
      return nullptr;

    if (SpecializedBuilders.empty())
      return HostAction;

    assert(HostAction && "Invalid host action!");

    OffloadAction::DeviceDependences DDeps;
    // Check if all the programming models agree we should not emit the host
    // action. Also, keep track of the offloading kinds employed.
    auto &OffloadKind = InputArgToOffloadKindMap[InputArg];
    unsigned InactiveBuilders = 0u;
    unsigned IgnoringBuilders = 0u;
    for (auto *SB : SpecializedBuilders) {
      if (!SB->isValid()) {
        ++InactiveBuilders;
        continue;
      }

      auto RetCode =
          SB->getDeviceDependences(DDeps, CurPhase, FinalPhase, Phases);

      // If the builder explicitly says the host action should be ignored,
      // we need to increment the variable that tracks the builders that request
      // the host object to be ignored.
      if (RetCode == DeviceActionBuilder::ABRT_Ignore_Host)
        ++IgnoringBuilders;

      // Unless the builder was inactive for this action, we have to record the
      // offload kind because the host will have to use it.
      if (RetCode != DeviceActionBuilder::ABRT_Inactive)
        OffloadKind |= SB->getAssociatedOffloadKind();
    }

    // If all builders agree that the host object should be ignored, just return
    // nullptr.
    if (IgnoringBuilders &&
        SpecializedBuilders.size() == (InactiveBuilders + IgnoringBuilders))
      return nullptr;

    if (DDeps.getActions().empty())
      return HostAction;

    // We have dependences we need to bundle together. We use an offload action
    // for that.
    OffloadAction::HostDependence HDep(
        *HostAction, *C.getSingleOffloadToolChain<Action::OFK_Host>(),
        /*BoundArch=*/nullptr, DDeps);
    return C.MakeAction<OffloadAction>(HDep, DDeps);
  }

  /// Generate an action that adds a host dependence to a device action. The
  /// results will be kept in this action builder. Return true if an error was
  /// found.
  bool addHostDependenceToDeviceActions(Action *&HostAction,
                                        const Arg *InputArg,
                                        DerivedArgList &Args) {
    if (!IsValid)
      return true;

    // An FPGA AOCX input does not have a host dependence to the unbundler
    if (HostAction->getType() == types::TY_FPGA_AOCX)
      return false;

    // If we are supporting bundling/unbundling and the current action is an
    // input action of non-source file, we replace the host action by the
    // unbundling action. The bundler tool has the logic to detect if an input
    // is a bundle or not and if the input is not a bundle it assumes it is a
    // host file. Therefore it is safe to create an unbundling action even if
    // the input is not a bundle.
    if (CanUseBundler && isa<InputAction>(HostAction) &&
        InputArg->getOption().getKind() == llvm::opt::Option::InputClass &&
        !InputArg->getOption().hasFlag(options::LinkerInput) &&
        !types::isSrcFile(HostAction->getType())) {
      std::string InputName = InputArg->getAsString(Args);
      // Do not create an unbundling action for an object when we know a fat
      // static library is being used.  A separate unbundling action is created
      // for all objects and the fat static library.
      // But in MSVC environment static offload archives are handled differently
      // due to absence of partial linking support in the linker. Instead of
      // partially linking input objects and static archives and then unbundling
      // result we are unbundling all objects and offload archives to extract
      // device parts. Therefore, in case on MSVC environment unbundling action
      // for objects is still needed.
      if (C.getDefaultToolChain().getTriple().isWindowsMSVCEnvironment() ||
          !(HostAction->getType() == types::TY_Object &&
            isObjectFile(InputName) &&
            C.getDriver().getOffloadStaticLibSeen())) {
        ActionList HostActionList;
        Action *A(HostAction);
        // Only check for FPGA device information when using fpga SubArch.
        if (Args.hasArg(options::OPT_fintelfpga) &&
            !(HostAction->getType() == types::TY_Object &&
              isObjectFile(InputName))) {
          // Type FPGA aoco is a special case for -foffload-static-lib.
          if (HostAction->getType() == types::TY_FPGA_AOCO) {
            if (!hasFPGABinary(C, InputName, types::TY_FPGA_AOCO))
              return false;
            A = C.MakeAction<InputAction>(*InputArg, types::TY_FPGA_AOCO);
          } else if (hasFPGABinary(C, InputName, types::TY_FPGA_AOCX))
            A = C.MakeAction<InputAction>(*InputArg, types::TY_FPGA_AOCX);
          else if (hasFPGABinary(C, InputName, types::TY_FPGA_AOCR))
            A = C.MakeAction<InputAction>(*InputArg, types::TY_FPGA_AOCR);
        }
        auto UnbundlingHostAction = C.MakeAction<OffloadUnbundlingJobAction>(A);
        UnbundlingHostAction->registerDependentActionInfo(
            C.getSingleOffloadToolChain<Action::OFK_Host>(),
            /*BoundArch=*/StringRef(), Action::OFK_Host);
        HostAction = UnbundlingHostAction;
      }
    }

    assert(HostAction && "Invalid host action!");

    // Register the offload kinds that are used.
    auto &OffloadKind = InputArgToOffloadKindMap[InputArg];
    for (auto *SB : SpecializedBuilders) {
      if (!SB->isValid())
        continue;

      auto RetCode = SB->addDeviceDepences(HostAction);

      // Host dependences for device actions are not compatible with that same
      // action being ignored.
      assert(RetCode != DeviceActionBuilder::ABRT_Ignore_Host &&
             "Host dependence not expected to be ignored.!");

      // Unless the builder was inactive for this action, we have to record the
      // offload kind because the host will have to use it.
      if (RetCode != DeviceActionBuilder::ABRT_Inactive)
        OffloadKind |= SB->getAssociatedOffloadKind();
    }

    // Do not use unbundler if the Host does not depend on device action.
    // Now that we have unbundled the object, when doing -fsycl-link we
    // want to continue the host link with the input object.
    // For unbundling of an FPGA AOCX binary, we want to link with the original
    // FPGA device archive.
    if ((OffloadKind == Action::OFK_None && CanUseBundler) ||
        (Args.hasArg(options::OPT_fintelfpga) &&
         ((Args.hasArg(options::OPT_fsycl_link_EQ) &&
          HostAction->getType() == types::TY_Object) ||
          HostAction->getType() == types::TY_FPGA_AOCX)))
      if (auto *UA = dyn_cast<OffloadUnbundlingJobAction>(HostAction))
        HostAction = UA->getInputs().back();

    return false;
  }

  /// Generate an action that adds a host dependence to an unbundling action.
  /// The results will be kept in this action builder. Return true if an error
  /// was found.
  bool addHostDependenceToUnbundlingAction(Action *&HostAction,
                                           ActionList &InputActionList,
                                           const Arg *InputArg) {
    if (!IsValid || InputActionList.empty())
      return true;

    auto *DeviceUnbundlingAction = C.MakeAction<OffloadUnbundlingJobAction>(
        InputActionList, types::TY_Object);
    DeviceUnbundlingAction->registerDependentActionInfo(
        C.getSingleOffloadToolChain<Action::OFK_Host>(),
        /*BoundArch=*/StringRef(), Action::OFK_Host);
    HostAction = DeviceUnbundlingAction;

    // Register the offload kinds that are used.
    auto &OffloadKind = InputArgToOffloadKindMap[InputArg];
    for (auto *SB : SpecializedBuilders) {
      if (!SB->isValid())
        continue;

      auto RetCode = SB->addDeviceDepences(HostAction);

      // Host dependences for device actions are not compatible with that same
      // action being ignored.
      assert(RetCode != DeviceActionBuilder::ABRT_Ignore_Host &&
             "Host dependence not expected to be ignored.!");

      // Unless the builder was inactive for this action, we have to record the
      // offload kind because the host will have to use it.
      if (RetCode != DeviceActionBuilder::ABRT_Inactive)
        OffloadKind |= SB->getAssociatedOffloadKind();
    }
    return false;
  }

  /// Add the offloading top level actions that are specific for unique
  /// linking situations where objects are used at only the device link
  /// with no intermedate steps.
  bool appendTopLevelLinkAction(ActionList &AL) {
    // Get the device actions to be appended.
    ActionList OffloadAL;
    for (auto *SB : SpecializedBuilders) {
      if (!SB->isValid())
        continue;
      SB->appendTopLevelLinkAction(OffloadAL);
    }
    // Append the device actions.
    AL.append(OffloadAL.begin(), OffloadAL.end());
    return false;
  }

  /// Add the offloading top level actions to the provided action list. This
  /// function can replace the host action by a bundling action if the
  /// programming models allow it.
  bool appendTopLevelActions(ActionList &AL, Action *HostAction,
                             const Arg *InputArg) {
    // Get the device actions to be appended.
    ActionList OffloadAL;
    for (auto *SB : SpecializedBuilders) {
      if (!SB->isValid())
        continue;
      SB->appendTopLevelActions(OffloadAL);
    }

    // If we can use the bundler, replace the host action by the bundling one in
    // the resulting list. Otherwise, just append the device actions. For
    // device only compilation, HostAction is a null pointer, therefore only do
    // this when HostAction is not a null pointer.
    if (CanUseBundler && HostAction &&
        HostAction->getType() != types::TY_Nothing && !OffloadAL.empty()) {
      // Add the host action to the list in order to create the bundling action.
      OffloadAL.push_back(HostAction);

      // We expect that the host action was just appended to the action list
      // before this method was called.
      assert(HostAction == AL.back() && "Host action not in the list??");
      HostAction = C.MakeAction<OffloadBundlingJobAction>(OffloadAL);
      AL.back() = HostAction;
    } else
      AL.append(OffloadAL.begin(), OffloadAL.end());

    // Propagate to the current host action (if any) the offload information
    // associated with the current input.
    if (HostAction)
      HostAction->propagateHostOffloadInfo(InputArgToOffloadKindMap[InputArg],
                                           /*BoundArch=*/nullptr);
    return false;
  }

  Action* makeHostLinkAction() {
    // Build a list of device linking actions.
    ActionList DeviceAL;
    for (DeviceActionBuilder *SB : SpecializedBuilders) {
      if (!SB->isValid())
        continue;
      SB->appendLinkDeviceActions(DeviceAL);
    }

    if (DeviceAL.empty())
      return nullptr;

    // Let builders add host linking actions.
    Action* HA;
    for (DeviceActionBuilder *SB : SpecializedBuilders) {
      if (!SB->isValid())
        continue;
      HA = SB->appendLinkHostActions(DeviceAL);
    }
    return HA;
  }

  /// Processes the host linker action. This currently consists of replacing it
  /// with an offload action if there are device link objects and propagate to
  /// the host action all the offload kinds used in the current compilation. The
  /// resulting action is returned.
  Action *processHostLinkAction(Action *HostAction) {
    // Add all the dependences from the device linking actions.
    OffloadAction::DeviceDependences DDeps;
    for (auto *SB : SpecializedBuilders) {
      if (!SB->isValid())
        continue;

      SB->appendLinkDependences(DDeps);
    }

    // Calculate all the offload kinds used in the current compilation.
    unsigned ActiveOffloadKinds = 0u;
    for (auto &I : InputArgToOffloadKindMap)
      ActiveOffloadKinds |= I.second;

    // If we don't have device dependencies, we don't have to create an offload
    // action.
    if (DDeps.getActions().empty()) {
      // Propagate all the active kinds to host action. Given that it is a link
      // action it is assumed to depend on all actions generated so far.
      HostAction->propagateHostOffloadInfo(ActiveOffloadKinds,
                                           /*BoundArch=*/nullptr);
      return HostAction;
    }

    // Create the offload action with all dependences. When an offload action
    // is created the kinds are propagated to the host action, so we don't have
    // to do that explicitly here.
    OffloadAction::HostDependence HDep(
        *HostAction, *C.getSingleOffloadToolChain<Action::OFK_Host>(),
        /*BoundArch*/ nullptr, ActiveOffloadKinds);
    return C.MakeAction<OffloadAction>(HDep, DDeps);
  }
};
} // anonymous namespace.

void Driver::handleArguments(Compilation &C, DerivedArgList &Args,
                             const InputList &Inputs,
                             ActionList &Actions) const {

  // Ignore /Yc/Yu if both /Yc and /Yu passed but with different filenames.
  Arg *YcArg = Args.getLastArg(options::OPT__SLASH_Yc);
  Arg *YuArg = Args.getLastArg(options::OPT__SLASH_Yu);
  if (YcArg && YuArg && strcmp(YcArg->getValue(), YuArg->getValue()) != 0) {
    Diag(clang::diag::warn_drv_ycyu_different_arg_clang_cl);
    Args.eraseArg(options::OPT__SLASH_Yc);
    Args.eraseArg(options::OPT__SLASH_Yu);
    YcArg = YuArg = nullptr;
  }
  if (YcArg && Inputs.size() > 1) {
    Diag(clang::diag::warn_drv_yc_multiple_inputs_clang_cl);
    Args.eraseArg(options::OPT__SLASH_Yc);
    YcArg = nullptr;
  }

  Arg *FinalPhaseArg;
  phases::ID FinalPhase = getFinalPhase(Args, &FinalPhaseArg);

  if (FinalPhase == phases::Link) {
    if (Args.hasArg(options::OPT_emit_llvm))
      Diag(clang::diag::err_drv_emit_llvm_link);
    if (IsCLMode() && LTOMode != LTOK_None &&
        !Args.getLastArgValue(options::OPT_fuse_ld_EQ).equals_lower("lld"))
      Diag(clang::diag::err_drv_lto_without_lld);
  }

  if (FinalPhase == phases::Preprocess || Args.hasArg(options::OPT__SLASH_Y_)) {
    // If only preprocessing or /Y- is used, all pch handling is disabled.
    // Rather than check for it everywhere, just remove clang-cl pch-related
    // flags here.
    Args.eraseArg(options::OPT__SLASH_Fp);
    Args.eraseArg(options::OPT__SLASH_Yc);
    Args.eraseArg(options::OPT__SLASH_Yu);
    YcArg = YuArg = nullptr;
  }

  unsigned LastPLSize = 0;
  for (auto &I : Inputs) {
    types::ID InputType = I.first;
    const Arg *InputArg = I.second;

    auto PL = types::getCompilationPhases(InputType);
    LastPLSize = PL.size();

    // If the first step comes after the final phase we are doing as part of
    // this compilation, warn the user about it.
    phases::ID InitialPhase = PL[0];
    if (InitialPhase > FinalPhase) {
      if (InputArg->isClaimed())
        continue;

      // Claim here to avoid the more general unused warning.
      InputArg->claim();

      // Suppress all unused style warnings with -Qunused-arguments
      if (Args.hasArg(options::OPT_Qunused_arguments))
        continue;

      // Special case when final phase determined by binary name, rather than
      // by a command-line argument with a corresponding Arg.
      if (CCCIsCPP())
        Diag(clang::diag::warn_drv_input_file_unused_by_cpp)
            << InputArg->getAsString(Args) << getPhaseName(InitialPhase);
      // Special case '-E' warning on a previously preprocessed file to make
      // more sense.
      else if (InitialPhase == phases::Compile &&
               (Args.getLastArg(options::OPT__SLASH_EP,
                                options::OPT__SLASH_P) ||
                Args.getLastArg(options::OPT_E) ||
                Args.getLastArg(options::OPT_M, options::OPT_MM)) &&
               getPreprocessedType(InputType) == types::TY_INVALID)
        Diag(clang::diag::warn_drv_preprocessed_input_file_unused)
            << InputArg->getAsString(Args) << !!FinalPhaseArg
            << (FinalPhaseArg ? FinalPhaseArg->getOption().getName() : "");
      else
        Diag(clang::diag::warn_drv_input_file_unused)
            << InputArg->getAsString(Args) << getPhaseName(InitialPhase)
            << !!FinalPhaseArg
            << (FinalPhaseArg ? FinalPhaseArg->getOption().getName() : "");
      continue;
    }

    if (YcArg) {
      // Add a separate precompile phase for the compile phase.
      if (FinalPhase >= phases::Compile) {
        const types::ID HeaderType = lookupHeaderTypeForSourceType(InputType);
        // Build the pipeline for the pch file.
        Action *ClangClPch = C.MakeAction<InputAction>(*InputArg, HeaderType);
        for (phases::ID Phase : types::getCompilationPhases(HeaderType))
          ClangClPch = ConstructPhaseAction(C, Args, Phase, ClangClPch);
        assert(ClangClPch);
        Actions.push_back(ClangClPch);
        // The driver currently exits after the first failed command.  This
        // relies on that behavior, to make sure if the pch generation fails,
        // the main compilation won't run.
        // FIXME: If the main compilation fails, the PCH generation should
        // probably not be considered successful either.
      }
    }
  }

  // If we are linking, claim any options which are obviously only used for
  // compilation.
  // FIXME: Understand why the last Phase List length is used here.
  if (FinalPhase == phases::Link && LastPLSize == 1) {
    Args.ClaimAllArgs(options::OPT_CompileOnly_Group);
    Args.ClaimAllArgs(options::OPT_cl_compile_Group);
  }
}

void Driver::BuildActions(Compilation &C, DerivedArgList &Args,
                          const InputList &Inputs, ActionList &Actions) const {
  llvm::PrettyStackTraceString CrashInfo("Building compilation actions");

  if (!SuppressMissingInputWarning && Inputs.empty()) {
    Diag(clang::diag::err_drv_no_input_files);
    return;
  }

  // Reject -Z* at the top level, these options should never have been exposed
  // by gcc.
  if (Arg *A = Args.getLastArg(options::OPT_Z_Joined))
    Diag(clang::diag::err_drv_use_of_Z_option) << A->getAsString(Args);

  // Diagnose misuse of /Fo.
  if (Arg *A = Args.getLastArg(options::OPT__SLASH_Fo)) {
    StringRef V = A->getValue();
    if (Inputs.size() > 1 && !V.empty() &&
        !llvm::sys::path::is_separator(V.back())) {
      // Check whether /Fo tries to name an output file for multiple inputs.
      Diag(clang::diag::err_drv_out_file_argument_with_multiple_sources)
          << A->getSpelling() << V;
      Args.eraseArg(options::OPT__SLASH_Fo);
    }
  }

  // Diagnose misuse of /Fa.
  if (Arg *A = Args.getLastArg(options::OPT__SLASH_Fa)) {
    StringRef V = A->getValue();
    if (Inputs.size() > 1 && !V.empty() &&
        !llvm::sys::path::is_separator(V.back())) {
      // Check whether /Fa tries to name an asm file for multiple inputs.
      Diag(clang::diag::err_drv_out_file_argument_with_multiple_sources)
          << A->getSpelling() << V;
      Args.eraseArg(options::OPT__SLASH_Fa);
    }
  }

  // Diagnose misuse of /o.
  if (Arg *A = Args.getLastArg(options::OPT__SLASH_o)) {
    if (A->getValue()[0] == '\0') {
      // It has to have a value.
      Diag(clang::diag::err_drv_missing_argument) << A->getSpelling() << 1;
      Args.eraseArg(options::OPT__SLASH_o);
    }
  }

  handleArguments(C, Args, Inputs, Actions);

  // Builder to be used to build offloading actions.
  OffloadingActionBuilder OffloadBuilder(C, Args, Inputs);

  // Construct the actions to perform.
  HeaderModulePrecompileJobAction *HeaderModuleAction = nullptr;
  ActionList LinkerInputs;
  ActionList MergerInputs;

  llvm::SmallVector<phases::ID, phases::MaxNumberOfPhases> PL;
  for (auto &I : Inputs) {
    types::ID InputType = I.first;
    const Arg *InputArg = I.second;

    PL = types::getCompilationPhases(*this, Args, InputType);
    if (PL.empty())
      continue;

    auto FullPL = types::getCompilationPhases(InputType);

    // Build the pipeline for this file.
    Action *Current = C.MakeAction<InputAction>(*InputArg, InputType);

    // Use the current host action in any of the offloading actions, if
    // required.
    if (OffloadBuilder.addHostDependenceToDeviceActions(Current, InputArg,
                                                        Args))
      break;

    for (phases::ID Phase : PL) {

      // Add any offload action the host action depends on.
      Current = OffloadBuilder.addDeviceDependencesToHostAction(
          Current, InputArg, Phase, PL.back(), FullPL);
      if (!Current)
        break;

      // Queue linker inputs.
      if (Phase == phases::Link) {
        assert(Phase == PL.back() && "linking must be final compilation step.");
        LinkerInputs.push_back(Current);
        Current = nullptr;
        break;
      }

      // TODO: Consider removing this because the merged may not end up being
      // the final Phase in the pipeline. Perhaps the merged could just merge
      // and then pass an artifact of some sort to the Link Phase.
      // Queue merger inputs.
      if (Phase == phases::IfsMerge) {
        assert(Phase == PL.back() && "merging must be final compilation step.");
        MergerInputs.push_back(Current);
        Current = nullptr;
        break;
      }

      // Each precompiled header file after a module file action is a module
      // header of that same module file, rather than being compiled to a
      // separate PCH.
      if (Phase == phases::Precompile && HeaderModuleAction &&
          getPrecompiledType(InputType) == types::TY_PCH) {
        HeaderModuleAction->addModuleHeaderInput(Current);
        Current = nullptr;
        break;
      }

      // FIXME: Should we include any prior module file outputs as inputs of
      // later actions in the same command line?

      // Otherwise construct the appropriate action.
      Action *NewCurrent = ConstructPhaseAction(C, Args, Phase, Current);

      // We didn't create a new action, so we will just move to the next phase.
      if (NewCurrent == Current)
        continue;

      if (auto *HMA = dyn_cast<HeaderModulePrecompileJobAction>(NewCurrent))
        HeaderModuleAction = HMA;

      Current = NewCurrent;

      // Use the current host action in any of the offloading actions, if
      // required.
      if (OffloadBuilder.addHostDependenceToDeviceActions(Current, InputArg,
                                                          Args))
        break;

      if (Current->getType() == types::TY_Nothing)
        break;
    }

    // If we ended with something, add to the output list.
    if (Current)
      Actions.push_back(Current);

    // Add any top level actions generated for offloading.
    OffloadBuilder.appendTopLevelActions(Actions, Current, InputArg);
  }

  OffloadBuilder.appendTopLevelLinkAction(Actions);

  // Go through all of the args, and create a Linker specific argument list.
  // When dealing with fat static archives, this is fed into the partial link
  // step on Linux or each archive is individually addressed on Windows.
  SmallVector<const char *, 16> LinkArgs(getLinkerArgs(C, Args));
  // When a static fat archive is provided, create a new unbundling step
  // for all of the objects.
  if (!C.getDefaultToolChain().getTriple().isWindowsMSVCEnvironment() &&
      C.getDriver().getOffloadStaticLibSeen()) {
    ActionList UnbundlerInputs;
    for (const auto &LI : LinkerInputs) {
      // Unbundler only handles objects.
      if (auto *IA = dyn_cast<InputAction>(LI)) {
        std::string FileName = IA->getInputArg().getAsString(Args);
        if ((IA->getType() == types::TY_Object && !isObjectFile(FileName)) ||
            IA->getInputArg().getOption().hasFlag(options::LinkerInput))
          // Pass the Input along to linker only.
          continue;
      }
      UnbundlerInputs.push_back(LI);
    }
    const Arg *LastArg = nullptr;
    auto addUnbundlerInput = [&](types::ID T, const StringRef &A) {
      const llvm::opt::OptTable &Opts = getOpts();
      Arg *InputArg = MakeInputArg(Args, Opts, C.getArgs().MakeArgString(A));
      LastArg = InputArg;
      Action *Current = C.MakeAction<InputAction>(*InputArg, T);
      UnbundlerInputs.push_back(Current);
    };
    bool IsWholeArchive = false;
    for (const StringRef &LA : LinkArgs) {
      if (isStaticArchiveFile(LA)) {
        addUnbundlerInput(
            IsWholeArchive ? types::TY_WholeArchive : types::TY_Archive, LA);
        continue;
      }
      if (optionMatches("-no-whole-archive", LA.str())) {
        IsWholeArchive = false;
        continue;
      }
      if (optionMatches("-whole-archive", LA.str())) {
        IsWholeArchive = true;
        continue;
      }
      if (isObjectFile(LA.str())) {
        // Add any objects to the unbundler step.  These objects are passed
        // directly to the linker, so the driver does not know about them.
        // FIXME - Better process objects passed to the linker.  We are only
        // adding these objects to the unbundler step, but these objects can
        // potentially be fat objects that should be processed by the driver.
        addUnbundlerInput(types::TY_Object, LA);
        continue;
      }
    }

    if (!UnbundlerInputs.empty() && !PL.empty()) {
      Action *PartialLink =
          C.MakeAction<PartialLinkJobAction>(UnbundlerInputs, types::TY_Object);
      if (!LastArg) {
        auto *TA = dyn_cast<Action>(UnbundlerInputs.back());
        assert(TA->getKind() == Action::InputClass ||
               TA->getKind() == Action::OffloadClass);

        // If the Action is of OffloadAction type, use the HostAction of the
        // specific Offload Action to set LastArg
        if (auto *OA = dyn_cast<OffloadAction>(UnbundlerInputs.back()))
          LastArg =
              &(dyn_cast<InputAction>(OA->getHostDependence())->getInputArg());
        else if (auto *IA = dyn_cast<InputAction>(UnbundlerInputs.back()))
          // else set the LastArg based on Last InputAction
          LastArg = &(IA->getInputArg());
      }
      Action *Current = C.MakeAction<InputAction>(*LastArg, types::TY_Object);
      ActionList AL;
      AL.push_back(PartialLink);
      OffloadBuilder.addHostDependenceToUnbundlingAction(Current, AL, LastArg);
      Current = OffloadBuilder.addDeviceDependencesToHostAction(Current,
          LastArg, phases::Link, PL.back(), PL);
    }
  }
  const llvm::opt::OptTable &Opts = getOpts();
  auto unbundleStaticLib = [&](types::ID T, const StringRef &A) {
    Arg *InputArg = MakeInputArg(Args, Opts, Args.MakeArgString(A));
    Action *Current = C.MakeAction<InputAction>(*InputArg, T);
    OffloadBuilder.addHostDependenceToDeviceActions(Current, InputArg, Args);
    OffloadBuilder.addDeviceDependencesToHostAction(
        Current, InputArg, phases::Link, PL.back(), PL);
  };
  for (const StringRef &LA : LinkArgs) {
    // At this point, we will process the archives for FPGA AOCO and individual
    // archive unbundling for Windows.
    if (!isStaticArchiveFile(LA))
      continue;
    // FPGA AOCX files are archives, but we do not want to unbundle them here
    // as they have already been unbundled and processed for linking.
    if (hasFPGABinary(C, LA.str(), types::TY_FPGA_AOCX))
      continue;
    // In MSVC environment offload-static-libs are handled slightly different
    // because of missing support for partial linking in the linker. We add an
    // unbundling action for each static archive which produces list files with
    // extracted objects. Device lists are then added to the appropriate device
    // link actions and host list is ignored since we are adding
    // offload-static-libs as normal libraries to the host link command.
    if (C.getDefaultToolChain().getTriple().isWindowsMSVCEnvironment() &&
        hasOffloadSections(C, LA, Args))
      unbundleStaticLib(types::TY_Archive, LA);
    // Pass along the static libraries to check if we need to add them for
    // unbundling for FPGA AOT static lib usage.  Uses FPGA aoco type to
    // differentiate if aoco unbundling is needed.
    if (Args.hasArg(options::OPT_fintelfpga))
      unbundleStaticLib(types::TY_FPGA_AOCO, LA);
  }

  // For an FPGA archive, we add the unbundling step above to take care of
  // the device side, but also unbundle here to extract the host side
  for (const auto &LI : LinkerInputs) {
    Action *UnbundlerInput = nullptr;
    if (auto *IA = dyn_cast<InputAction>(LI)) {
      if (IA->getType() == types::TY_FPGA_AOCR ||
          IA->getType() == types::TY_FPGA_AOCX) {
        // Add to unbundler.
        UnbundlerInput = LI;
      }
    }
    if (UnbundlerInput && !PL.empty()) {
      if (auto *IA = dyn_cast<InputAction>(UnbundlerInput)) {
        std::string FileName = IA->getInputArg().getAsString(Args);
        Arg *InputArg = MakeInputArg(Args, Opts, FileName);
        OffloadBuilder.addHostDependenceToDeviceActions(UnbundlerInput,
                                                        InputArg, Args);
        OffloadBuilder.addDeviceDependencesToHostAction(
            UnbundlerInput, InputArg, phases::Link, PL.back(), PL);
      }
    }
  }

  // Add a link action if necessary.
  if (!LinkerInputs.empty()) {
    if (Action *Wrapper = OffloadBuilder.makeHostLinkAction())
      LinkerInputs.push_back(Wrapper);
    types::ID LinkType(types::TY_Image);
    if (Args.hasArg(options::OPT_fsycl_link_EQ))
      LinkType = types::TY_Archive;
    Action *LA;
    // Check if this Linker Job should emit a static library.
    if (ShouldEmitStaticLibrary(Args)) {
      LA = C.MakeAction<StaticLibJobAction>(LinkerInputs, LinkType);
    } else {
      LA = C.MakeAction<LinkJobAction>(LinkerInputs, LinkType);
    }
    LA = OffloadBuilder.processHostLinkAction(LA);
    Actions.push_back(LA);
  }

  // Add an interface stubs merge action if necessary.
  if (!MergerInputs.empty())
    Actions.push_back(
        C.MakeAction<IfsMergeJobAction>(MergerInputs, types::TY_Image));

  if (Args.hasArg(options::OPT_emit_interface_stubs)) {
    auto PhaseList = types::getCompilationPhases(
        types::TY_IFS_CPP,
        Args.hasArg(options::OPT_c) ? phases::Compile : phases::LastPhase);

    ActionList MergerInputs;

    for (auto &I : Inputs) {
      types::ID InputType = I.first;
      const Arg *InputArg = I.second;

      // Currently clang and the llvm assembler do not support generating symbol
      // stubs from assembly, so we skip the input on asm files. For ifs files
      // we rely on the normal pipeline setup in the pipeline setup code above.
      if (InputType == types::TY_IFS || InputType == types::TY_PP_Asm ||
          InputType == types::TY_Asm)
        continue;

      Action *Current = C.MakeAction<InputAction>(*InputArg, InputType);

      for (auto Phase : PhaseList) {
        switch (Phase) {
        default:
          llvm_unreachable(
              "IFS Pipeline can only consist of Compile followed by IfsMerge.");
        case phases::Compile: {
          // Only IfsMerge (llvm-ifs) can handle .o files by looking for ifs
          // files where the .o file is located. The compile action can not
          // handle this.
          if (InputType == types::TY_Object)
            break;

          Current = C.MakeAction<CompileJobAction>(Current, types::TY_IFS_CPP);
          break;
        }
        case phases::IfsMerge: {
          assert(Phase == PhaseList.back() &&
                 "merging must be final compilation step.");
          MergerInputs.push_back(Current);
          Current = nullptr;
          break;
        }
        }
      }

      // If we ended with something, add to the output list.
      if (Current)
        Actions.push_back(Current);
    }

    // Add an interface stubs merge action if necessary.
    if (!MergerInputs.empty())
      Actions.push_back(
          C.MakeAction<IfsMergeJobAction>(MergerInputs, types::TY_Image));
  }

  // If --print-supported-cpus, -mcpu=? or -mtune=? is specified, build a custom
  // Compile phase that prints out supported cpu models and quits.
  if (Arg *A = Args.getLastArg(options::OPT_print_supported_cpus)) {
    // Use the -mcpu=? flag as the dummy input to cc1.
    Actions.clear();
    Action *InputAc = C.MakeAction<InputAction>(*A, types::TY_C);
    Actions.push_back(
        C.MakeAction<PrecompileJobAction>(InputAc, types::TY_Nothing));
    for (auto &I : Inputs)
      I.second->claim();
  }

  // Claim ignored clang-cl options.
  Args.ClaimAllArgs(options::OPT_cl_ignored_Group);

  // Claim --cuda-host-only and --cuda-compile-host-device, which may be passed
  // to non-CUDA compilations and should not trigger warnings there.
  Args.ClaimAllArgs(options::OPT_cuda_host_only);
  Args.ClaimAllArgs(options::OPT_cuda_compile_host_device);
}

Action *Driver::ConstructPhaseAction(
    Compilation &C, const ArgList &Args, phases::ID Phase, Action *Input,
    Action::OffloadKind TargetDeviceOffloadKind) const {
  llvm::PrettyStackTraceString CrashInfo("Constructing phase actions");

  // Some types skip the assembler phase (e.g., llvm-bc), but we can't
  // encode this in the steps because the intermediate type depends on
  // arguments. Just special case here.
  if (Phase == phases::Assemble && Input->getType() != types::TY_PP_Asm)
    return Input;

  // Build the appropriate action.
  switch (Phase) {
  case phases::Link:
    llvm_unreachable("link action invalid here.");
  case phases::IfsMerge:
    llvm_unreachable("ifsmerge action invalid here.");
  case phases::Preprocess: {
    types::ID OutputTy;
    // -M and -MM specify the dependency file name by altering the output type,
    // -if -MD and -MMD are not specified.
    if (Args.hasArg(options::OPT_M, options::OPT_MM) &&
        !Args.hasArg(options::OPT_MD, options::OPT_MMD)) {
      OutputTy = types::TY_Dependencies;
    } else {
      OutputTy = Input->getType();
      if (!Args.hasFlag(options::OPT_frewrite_includes,
                        options::OPT_fno_rewrite_includes, false) &&
          !Args.hasFlag(options::OPT_frewrite_imports,
                        options::OPT_fno_rewrite_imports, false) &&
          !CCGenDiagnostics)
        OutputTy = types::getPreprocessedType(OutputTy);
      assert(OutputTy != types::TY_INVALID &&
             "Cannot preprocess this input type!");
    }
    return C.MakeAction<PreprocessJobAction>(Input, OutputTy);
  }
  case phases::Precompile: {
    types::ID OutputTy = getPrecompiledType(Input->getType());
    assert(OutputTy != types::TY_INVALID &&
           "Cannot precompile this input type!");

    // If we're given a module name, precompile header file inputs as a
    // module, not as a precompiled header.
    const char *ModName = nullptr;
    if (OutputTy == types::TY_PCH) {
      if (Arg *A = Args.getLastArg(options::OPT_fmodule_name_EQ))
        ModName = A->getValue();
      if (ModName)
        OutputTy = types::TY_ModuleFile;
    }

    if (Args.hasArg(options::OPT_fsyntax_only)) {
      // Syntax checks should not emit a PCH file
      OutputTy = types::TY_Nothing;
    }

    if (ModName)
      return C.MakeAction<HeaderModulePrecompileJobAction>(Input, OutputTy,
                                                           ModName);
    return C.MakeAction<PrecompileJobAction>(Input, OutputTy);
  }
  case phases::Compile: {
    if (Args.hasArg(options::OPT_fsyntax_only))
      return C.MakeAction<CompileJobAction>(Input, types::TY_Nothing);
    if (Args.hasArg(options::OPT_rewrite_objc))
      return C.MakeAction<CompileJobAction>(Input, types::TY_RewrittenObjC);
    if (Args.hasArg(options::OPT_rewrite_legacy_objc))
      return C.MakeAction<CompileJobAction>(Input,
                                            types::TY_RewrittenLegacyObjC);
    if (Args.hasArg(options::OPT__analyze))
      return C.MakeAction<AnalyzeJobAction>(Input, types::TY_Plist);
    if (Args.hasArg(options::OPT__migrate))
      return C.MakeAction<MigrateJobAction>(Input, types::TY_Remap);
    if (Args.hasArg(options::OPT_emit_ast))
      return C.MakeAction<CompileJobAction>(Input, types::TY_AST);
    if (Args.hasArg(options::OPT_module_file_info))
      return C.MakeAction<CompileJobAction>(Input, types::TY_ModuleFile);
    if (Args.hasArg(options::OPT_verify_pch))
      return C.MakeAction<VerifyPCHJobAction>(Input, types::TY_Nothing);
    return C.MakeAction<CompileJobAction>(Input, types::TY_LLVM_BC);
  }
  case phases::Backend: {
    if (isUsingLTO() && TargetDeviceOffloadKind == Action::OFK_None) {
      types::ID Output =
          Args.hasArg(options::OPT_S) ? types::TY_LTO_IR : types::TY_LTO_BC;
      return C.MakeAction<BackendJobAction>(Input, Output);
    }
    if (Args.hasArg(options::OPT_emit_llvm) ||
        (TargetDeviceOffloadKind == Action::OFK_HIP &&
         Args.hasFlag(options::OPT_fgpu_rdc, options::OPT_fno_gpu_rdc,
                      false))) {
      types::ID Output =
          Args.hasArg(options::OPT_S) ? types::TY_LLVM_IR : types::TY_LLVM_BC;
      return C.MakeAction<BackendJobAction>(Input, Output);
    }
    if (Args.hasArg(options::OPT_fsycl_device_only)) {
      types::ID OutputType =
          Args.hasArg(options::OPT_S) ? types::TY_LLVM_IR : types::TY_LLVM_BC;
      if (Args.hasFlag(options::OPT_fsycl_use_bitcode,
                       options::OPT_fno_sycl_use_bitcode, true))
        return C.MakeAction<BackendJobAction>(Input, OutputType);
      // Use of -fsycl-device-only creates a bitcode file, we need to translate
      // that to a SPIR-V file with -fno-sycl-use-bitcode
      auto *BackendAction =
          C.MakeAction<BackendJobAction>(Input, types::TY_LLVM_BC);
      return C.MakeAction<SPIRVTranslatorJobAction>(BackendAction,
                                                    types::TY_SPIRV);
    }
    return C.MakeAction<BackendJobAction>(Input, types::TY_PP_Asm);
  }
  case phases::Assemble:
    return C.MakeAction<AssembleJobAction>(std::move(Input), types::TY_Object);
  }

  llvm_unreachable("invalid phase in ConstructPhaseAction");
}

void Driver::BuildJobs(Compilation &C) const {
  llvm::PrettyStackTraceString CrashInfo("Building compilation jobs");

  Arg *FinalOutput = C.getArgs().getLastArg(options::OPT_o);

  // It is an error to provide a -o option if we are making multiple output
  // files. There are exceptions:
  //
  // IfsMergeJob: when generating interface stubs enabled we want to be able to
  // generate the stub file at the same time that we generate the real
  // library/a.out. So when a .o, .so, etc are the output, with clang interface
  // stubs there will also be a .ifs and .ifso at the same location.
  //
  // CompileJob of type TY_IFS_CPP: when generating interface stubs is enabled
  // and -c is passed, we still want to be able to generate a .ifs file while
  // we are also generating .o files. So we allow more than one output file in
  // this case as well.
  //
  if (FinalOutput) {
    unsigned NumOutputs = 0;
    unsigned NumIfsOutputs = 0;
    for (const Action *A : C.getActions())
      if (A->getType() != types::TY_Nothing &&
          !(A->getKind() == Action::IfsMergeJobClass ||
            (A->getType() == clang::driver::types::TY_IFS_CPP &&
             A->getKind() == clang::driver::Action::CompileJobClass &&
             0 == NumIfsOutputs++) ||
            (A->getKind() == Action::BindArchClass && A->getInputs().size() &&
             A->getInputs().front()->getKind() == Action::IfsMergeJobClass)))
        ++NumOutputs;

    if (NumOutputs > 1) {
      Diag(clang::diag::err_drv_output_argument_with_multiple_files);
      FinalOutput = nullptr;
    }
  }

  // Collect the list of architectures.
  llvm::StringSet<> ArchNames;
  if (C.getDefaultToolChain().getTriple().isOSBinFormatMachO())
    for (const Arg *A : C.getArgs())
      if (A->getOption().matches(options::OPT_arch))
        ArchNames.insert(A->getValue());

  // Set of (Action, canonical ToolChain triple) pairs we've built jobs for.
  std::map<std::pair<const Action *, std::string>, InputInfo> CachedResults;
  for (Action *A : C.getActions()) {
    // If we are linking an image for multiple archs then the linker wants
    // -arch_multiple and -final_output <final image name>. Unfortunately, this
    // doesn't fit in cleanly because we have to pass this information down.
    //
    // FIXME: This is a hack; find a cleaner way to integrate this into the
    // process.
    const char *LinkingOutput = nullptr;
    if (isa<LipoJobAction>(A)) {
      if (FinalOutput)
        LinkingOutput = FinalOutput->getValue();
      else
        LinkingOutput = getDefaultImageName();
    }

    BuildJobsForAction(C, A, &C.getDefaultToolChain(),
                       /*BoundArch*/ StringRef(),
                       /*AtTopLevel*/ true,
                       /*MultipleArchs*/ ArchNames.size() > 1,
                       /*LinkingOutput*/ LinkingOutput, CachedResults,
                       /*TargetDeviceOffloadKind*/ Action::OFK_None);
  }

  // If we have more than one job, then disable integrated-cc1 for now.
  if (C.getJobs().size() > 1)
    for (auto &J : C.getJobs())
      J.InProcess = false;

  // If the user passed -Qunused-arguments or there were errors, don't warn
  // about any unused arguments.
  if (Diags.hasErrorOccurred() ||
      C.getArgs().hasArg(options::OPT_Qunused_arguments))
    return;

  // Claim -### here.
  (void)C.getArgs().hasArg(options::OPT__HASH_HASH_HASH);

  // Claim --driver-mode, --rsp-quoting, it was handled earlier.
  (void)C.getArgs().hasArg(options::OPT_driver_mode);
  (void)C.getArgs().hasArg(options::OPT_rsp_quoting);

  for (Arg *A : C.getArgs()) {
    // FIXME: It would be nice to be able to send the argument to the
    // DiagnosticsEngine, so that extra values, position, and so on could be
    // printed.
    if (!A->isClaimed()) {
      if (A->getOption().hasFlag(options::NoArgumentUnused))
        continue;

      // Suppress the warning automatically if this is just a flag, and it is an
      // instance of an argument we already claimed.
      const Option &Opt = A->getOption();
      if (Opt.getKind() == Option::FlagClass) {
        bool DuplicateClaimed = false;

        for (const Arg *AA : C.getArgs().filtered(&Opt)) {
          if (AA->isClaimed()) {
            DuplicateClaimed = true;
            break;
          }
        }

        if (DuplicateClaimed)
          continue;
      }

      // In clang-cl, don't mention unknown arguments here since they have
      // already been warned about.
      if (!IsCLMode() || !A->getOption().matches(options::OPT_UNKNOWN))
        Diag(clang::diag::warn_drv_unused_argument)
            << A->getAsString(C.getArgs());
    }
  }
}

namespace {
/// Utility class to control the collapse of dependent actions and select the
/// tools accordingly.
class ToolSelector final {
  /// The tool chain this selector refers to.
  const ToolChain &TC;

  /// The compilation this selector refers to.
  const Compilation &C;

  /// The base action this selector refers to.
  const JobAction *BaseAction;

  /// Set to true if the current toolchain refers to host actions.
  bool IsHostSelector;

  /// Set to true if save-temps and embed-bitcode functionalities are active.
  bool SaveTemps;
  bool EmbedBitcode;

  /// Get previous dependent action or null if that does not exist. If
  /// \a CanBeCollapsed is false, that action must be legal to collapse or
  /// null will be returned.
  const JobAction *getPrevDependentAction(const ActionList &Inputs,
                                          ActionList &SavedOffloadAction,
                                          bool CanBeCollapsed = true) {
    // An option can be collapsed only if it has a single input.
    if (Inputs.size() != 1)
      return nullptr;

    Action *CurAction = *Inputs.begin();
    if (CanBeCollapsed &&
        !CurAction->isCollapsingWithNextDependentActionLegal())
      return nullptr;

    // If the input action is an offload action. Look through it and save any
    // offload action that can be dropped in the event of a collapse.
    if (auto *OA = dyn_cast<OffloadAction>(CurAction)) {
      // If the dependent action is a device action, we will attempt to collapse
      // only with other device actions. Otherwise, we would do the same but
      // with host actions only.
      if (!IsHostSelector) {
        if (OA->hasSingleDeviceDependence(/*DoNotConsiderHostActions=*/true)) {
          CurAction =
              OA->getSingleDeviceDependence(/*DoNotConsiderHostActions=*/true);
          if (CanBeCollapsed &&
              !CurAction->isCollapsingWithNextDependentActionLegal())
            return nullptr;
          SavedOffloadAction.push_back(OA);
          return dyn_cast<JobAction>(CurAction);
        }
      } else if (OA->hasHostDependence()) {
        CurAction = OA->getHostDependence();
        if (CanBeCollapsed &&
            !CurAction->isCollapsingWithNextDependentActionLegal())
          return nullptr;
        SavedOffloadAction.push_back(OA);
        return dyn_cast<JobAction>(CurAction);
      }
      return nullptr;
    }

    return dyn_cast<JobAction>(CurAction);
  }

  /// Return true if an assemble action can be collapsed.
  bool canCollapseAssembleAction() const {
    return TC.useIntegratedAs() && !SaveTemps &&
           !C.getArgs().hasArg(options::OPT_via_file_asm) &&
           !C.getArgs().hasArg(options::OPT__SLASH_FA) &&
           !C.getArgs().hasArg(options::OPT__SLASH_Fa);
  }

  /// Return true if a preprocessor action can be collapsed.
  bool canCollapsePreprocessorAction() const {
    return !C.getArgs().hasArg(options::OPT_no_integrated_cpp) &&
           !C.getArgs().hasArg(options::OPT_traditional_cpp) && !SaveTemps &&
           !C.getArgs().hasArg(options::OPT_rewrite_objc);
  }

  /// Struct that relates an action with the offload actions that would be
  /// collapsed with it.
  struct JobActionInfo final {
    /// The action this info refers to.
    const JobAction *JA = nullptr;
    /// The offload actions we need to take care off if this action is
    /// collapsed.
    ActionList SavedOffloadAction;
  };

  /// Append collapsed offload actions from the give nnumber of elements in the
  /// action info array.
  static void AppendCollapsedOffloadAction(ActionList &CollapsedOffloadAction,
                                           ArrayRef<JobActionInfo> &ActionInfo,
                                           unsigned ElementNum) {
    assert(ElementNum <= ActionInfo.size() && "Invalid number of elements.");
    for (unsigned I = 0; I < ElementNum; ++I)
      CollapsedOffloadAction.append(ActionInfo[I].SavedOffloadAction.begin(),
                                    ActionInfo[I].SavedOffloadAction.end());
  }

  /// Functions that attempt to perform the combining. They detect if that is
  /// legal, and if so they update the inputs \a Inputs and the offload action
  /// that were collapsed in \a CollapsedOffloadAction. A tool that deals with
  /// the combined action is returned. If the combining is not legal or if the
  /// tool does not exist, null is returned.
  /// Currently three kinds of collapsing are supported:
  ///  - Assemble + Backend + Compile;
  ///  - Assemble + Backend ;
  ///  - Backend + Compile.
  const Tool *
  combineAssembleBackendCompile(ArrayRef<JobActionInfo> ActionInfo,
                                ActionList &Inputs,
                                ActionList &CollapsedOffloadAction) {
    if (ActionInfo.size() < 3 || !canCollapseAssembleAction())
      return nullptr;
    auto *AJ = dyn_cast<AssembleJobAction>(ActionInfo[0].JA);
    auto *BJ = dyn_cast<BackendJobAction>(ActionInfo[1].JA);
    auto *CJ = dyn_cast<CompileJobAction>(ActionInfo[2].JA);
    if (!AJ || !BJ || !CJ)
      return nullptr;

    // Get compiler tool.
    const Tool *T = TC.SelectTool(*CJ);
    if (!T)
      return nullptr;

    // When using -fembed-bitcode, it is required to have the same tool (clang)
    // for both CompilerJA and BackendJA. Otherwise, combine two stages.
    if (EmbedBitcode) {
      const Tool *BT = TC.SelectTool(*BJ);
      if (BT == T)
        return nullptr;
    }

    if (!T->hasIntegratedAssembler())
      return nullptr;

    Inputs = CJ->getInputs();
    AppendCollapsedOffloadAction(CollapsedOffloadAction, ActionInfo,
                                 /*NumElements=*/3);
    return T;
  }
  const Tool *combineAssembleBackend(ArrayRef<JobActionInfo> ActionInfo,
                                     ActionList &Inputs,
                                     ActionList &CollapsedOffloadAction) {
    if (ActionInfo.size() < 2 || !canCollapseAssembleAction())
      return nullptr;
    auto *AJ = dyn_cast<AssembleJobAction>(ActionInfo[0].JA);
    auto *BJ = dyn_cast<BackendJobAction>(ActionInfo[1].JA);
    if (!AJ || !BJ)
      return nullptr;

    // Get backend tool.
    const Tool *T = TC.SelectTool(*BJ);
    if (!T)
      return nullptr;

    if (!T->hasIntegratedAssembler())
      return nullptr;

    Inputs = BJ->getInputs();
    AppendCollapsedOffloadAction(CollapsedOffloadAction, ActionInfo,
                                 /*NumElements=*/2);
    return T;
  }
  const Tool *combineBackendCompile(ArrayRef<JobActionInfo> ActionInfo,
                                    ActionList &Inputs,
                                    ActionList &CollapsedOffloadAction) {
    if (ActionInfo.size() < 2)
      return nullptr;
    auto *BJ = dyn_cast<BackendJobAction>(ActionInfo[0].JA);
    auto *CJ = dyn_cast<CompileJobAction>(ActionInfo[1].JA);
    if (!BJ || !CJ)
      return nullptr;

    // Check if the initial input (to the compile job or its predessor if one
    // exists) is LLVM bitcode. In that case, no preprocessor step is required
    // and we can still collapse the compile and backend jobs when we have
    // -save-temps. I.e. there is no need for a separate compile job just to
    // emit unoptimized bitcode.
    bool InputIsBitcode = true;
    for (size_t i = 1; i < ActionInfo.size(); i++)
      if (ActionInfo[i].JA->getType() != types::TY_LLVM_BC &&
          ActionInfo[i].JA->getType() != types::TY_LTO_BC) {
        InputIsBitcode = false;
        break;
      }
    if (!InputIsBitcode && !canCollapsePreprocessorAction())
      return nullptr;

    // Get compiler tool.
    const Tool *T = TC.SelectTool(*CJ);
    if (!T)
      return nullptr;

    if (T->canEmitIR() && ((SaveTemps && !InputIsBitcode) || EmbedBitcode))
      return nullptr;

    Inputs = CJ->getInputs();
    AppendCollapsedOffloadAction(CollapsedOffloadAction, ActionInfo,
                                 /*NumElements=*/2);
    return T;
  }

  /// Updates the inputs if the obtained tool supports combining with
  /// preprocessor action, and the current input is indeed a preprocessor
  /// action. If combining results in the collapse of offloading actions, those
  /// are appended to \a CollapsedOffloadAction.
  void combineWithPreprocessor(const Tool *T, ActionList &Inputs,
                               ActionList &CollapsedOffloadAction) {
    if (!T || !canCollapsePreprocessorAction() || !T->hasIntegratedCPP())
      return;

    // Attempt to get a preprocessor action dependence.
    ActionList PreprocessJobOffloadActions;
    ActionList NewInputs;
    for (Action *A : Inputs) {
      auto *PJ = getPrevDependentAction({A}, PreprocessJobOffloadActions);
      if (!PJ || !isa<PreprocessJobAction>(PJ)) {
        NewInputs.push_back(A);
        continue;
      }

      // This is legal to combine. Append any offload action we found and add the
      // current input to preprocessor inputs.
      CollapsedOffloadAction.append(PreprocessJobOffloadActions.begin(),
                                    PreprocessJobOffloadActions.end());
      NewInputs.append(PJ->input_begin(), PJ->input_end());
    }
    Inputs = NewInputs;
  }

public:
  ToolSelector(const JobAction *BaseAction, const ToolChain &TC,
               const Compilation &C, bool SaveTemps, bool EmbedBitcode)
      : TC(TC), C(C), BaseAction(BaseAction), SaveTemps(SaveTemps),
        EmbedBitcode(EmbedBitcode) {
    assert(BaseAction && "Invalid base action.");
    IsHostSelector = BaseAction->getOffloadingDeviceKind() == Action::OFK_None;
  }

  /// Check if a chain of actions can be combined and return the tool that can
  /// handle the combination of actions. The pointer to the current inputs \a
  /// Inputs and the list of offload actions \a CollapsedOffloadActions
  /// connected to collapsed actions are updated accordingly. The latter enables
  /// the caller of the selector to process them afterwards instead of just
  /// dropping them. If no suitable tool is found, null will be returned.
  const Tool *getTool(ActionList &Inputs,
                      ActionList &CollapsedOffloadAction) {
    //
    // Get the largest chain of actions that we could combine.
    //

    SmallVector<JobActionInfo, 5> ActionChain(1);
    ActionChain.back().JA = BaseAction;
    while (ActionChain.back().JA) {
      const Action *CurAction = ActionChain.back().JA;

      // Grow the chain by one element.
      ActionChain.resize(ActionChain.size() + 1);
      JobActionInfo &AI = ActionChain.back();

      // Attempt to fill it with the
      AI.JA =
          getPrevDependentAction(CurAction->getInputs(), AI.SavedOffloadAction);
    }

    // Pop the last action info as it could not be filled.
    ActionChain.pop_back();

    //
    // Attempt to combine actions. If all combining attempts failed, just return
    // the tool of the provided action. At the end we attempt to combine the
    // action with any preprocessor action it may depend on.
    //

    const Tool *T = combineAssembleBackendCompile(ActionChain, Inputs,
                                                  CollapsedOffloadAction);
    if (!T)
      T = combineAssembleBackend(ActionChain, Inputs, CollapsedOffloadAction);
    if (!T)
      T = combineBackendCompile(ActionChain, Inputs, CollapsedOffloadAction);
    if (!T) {
      Inputs = BaseAction->getInputs();
      T = TC.SelectTool(*BaseAction);
    }

    combineWithPreprocessor(T, Inputs, CollapsedOffloadAction);
    return T;
  }
};
}

/// Return a string that uniquely identifies the result of a job. The bound arch
/// is not necessarily represented in the toolchain's triple -- for example,
/// armv7 and armv7s both map to the same triple -- so we need both in our map.
/// Also, we need to add the offloading device kind, as the same tool chain can
/// be used for host and device for some programming models, e.g. OpenMP.
static std::string GetTriplePlusArchString(const ToolChain *TC,
                                           StringRef BoundArch,
                                           Action::OffloadKind OffloadKind) {
  std::string TriplePlusArch = TC->getTriple().normalize();
  if (!BoundArch.empty()) {
    TriplePlusArch += "-";
    TriplePlusArch += BoundArch;
  }
  TriplePlusArch += "-";
  TriplePlusArch += Action::GetOffloadKindName(OffloadKind);
  return TriplePlusArch;
}

InputInfo Driver::BuildJobsForAction(
    Compilation &C, const Action *A, const ToolChain *TC, StringRef BoundArch,
    bool AtTopLevel, bool MultipleArchs, const char *LinkingOutput,
    std::map<std::pair<const Action *, std::string>, InputInfo> &CachedResults,
    Action::OffloadKind TargetDeviceOffloadKind) const {
  std::pair<const Action *, std::string> ActionTC = {
      A, GetTriplePlusArchString(TC, BoundArch, TargetDeviceOffloadKind)};
  auto CachedResult = CachedResults.find(ActionTC);
  if (CachedResult != CachedResults.end()) {
    return CachedResult->second;
  }
  InputInfo Result = BuildJobsForActionNoCache(
      C, A, TC, BoundArch, AtTopLevel, MultipleArchs, LinkingOutput,
      CachedResults, TargetDeviceOffloadKind);
  CachedResults[ActionTC] = Result;
  return Result;
}

InputInfo Driver::BuildJobsForActionNoCache(
    Compilation &C, const Action *A, const ToolChain *TC, StringRef BoundArch,
    bool AtTopLevel, bool MultipleArchs, const char *LinkingOutput,
    std::map<std::pair<const Action *, std::string>, InputInfo> &CachedResults,
    Action::OffloadKind TargetDeviceOffloadKind) const {
  llvm::PrettyStackTraceString CrashInfo("Building compilation jobs");

  InputInfoList OffloadDependencesInputInfo;
  bool BuildingForOffloadDevice = TargetDeviceOffloadKind != Action::OFK_None;
  if (const OffloadAction *OA = dyn_cast<OffloadAction>(A)) {
    // The 'Darwin' toolchain is initialized only when its arguments are
    // computed. Get the default arguments for OFK_None to ensure that
    // initialization is performed before processing the offload action.
    // FIXME: Remove when darwin's toolchain is initialized during construction.
    C.getArgsForToolChain(TC, BoundArch, Action::OFK_None);

    // The offload action is expected to be used in four different situations.
    //
    // a) Set a toolchain/architecture/kind for a host action:
    //    Host Action 1 -> OffloadAction -> Host Action 2
    //
    // b) Set a toolchain/architecture/kind for a device action;
    //    Device Action 1 -> OffloadAction -> Device Action 2
    //
    // c) Specify a device dependence to a host action;
    //    Device Action 1  _
    //                      \
    //      Host Action 1  ---> OffloadAction -> Host Action 2
    //
    // d) Specify a host dependence to a device action.
    //      Host Action 1  _
    //                      \
    //    Device Action 1  ---> OffloadAction -> Device Action 2
    //
    // For a) and b), we just return the job generated for the dependence. For
    // c) and d) we override the current action with the host/device dependence
    // if the current toolchain is host/device and set the offload dependences
    // info with the jobs obtained from the device/host dependence(s).

    // If there is a single device option, just generate the job for it.
    if (OA->hasSingleDeviceDependence()) {
      InputInfo DevA;
      OA->doOnEachDeviceDependence([&](Action *DepA, const ToolChain *DepTC,
                                       const char *DepBoundArch) {
        DevA =
            BuildJobsForAction(C, DepA, DepTC, DepBoundArch, AtTopLevel,
                               /*MultipleArchs*/ !!DepBoundArch, LinkingOutput,
                               CachedResults, DepA->getOffloadingDeviceKind());
      });
      return DevA;
    }

    // If 'Action 2' is host, we generate jobs for the device dependences and
    // override the current action with the host dependence. Otherwise, we
    // generate the host dependences and override the action with the device
    // dependence. The dependences can't therefore be a top-level action.
    OA->doOnEachDependence(
        /*IsHostDependence=*/BuildingForOffloadDevice,
        [&](Action *DepA, const ToolChain *DepTC, const char *DepBoundArch) {
          OffloadDependencesInputInfo.push_back(BuildJobsForAction(
              C, DepA, DepTC, DepBoundArch, /*AtTopLevel=*/false,
              /*MultipleArchs*/ !!DepBoundArch, LinkingOutput, CachedResults,
              DepA->getOffloadingDeviceKind()));
        });

    A = BuildingForOffloadDevice
            ? OA->getSingleDeviceDependence(/*DoNotConsiderHostActions=*/true)
            : OA->getHostDependence();
  }

  if (const InputAction *IA = dyn_cast<InputAction>(A)) {
    // FIXME: It would be nice to not claim this here; maybe the old scheme of
    // just using Args was better?
    const Arg &Input = IA->getInputArg();
    Input.claim();
    if (Input.getOption().matches(options::OPT_INPUT)) {
      const char *Name = Input.getValue();
      return InputInfo(A, Name, /* _BaseInput = */ Name);
    }
    return InputInfo(A, &Input, /* _BaseInput = */ "");
  }

  if (const BindArchAction *BAA = dyn_cast<BindArchAction>(A)) {
    const ToolChain *TC;
    StringRef ArchName = BAA->getArchName();

    if (!ArchName.empty())
      TC = &getToolChain(C.getArgs(),
                         computeTargetTriple(*this, TargetTriple,
                                             C.getArgs(), ArchName));
    else
      TC = &C.getDefaultToolChain();

    return BuildJobsForAction(C, *BAA->input_begin(), TC, ArchName, AtTopLevel,
                              MultipleArchs, LinkingOutput, CachedResults,
                              TargetDeviceOffloadKind);
  }


  ActionList Inputs = A->getInputs();

  const JobAction *JA = cast<JobAction>(A);
  ActionList CollapsedOffloadActions;

  ToolSelector TS(JA, *TC, C, isSaveTempsEnabled(),
                  embedBitcodeInObject() && !isUsingLTO());
  const Tool *T = TS.getTool(Inputs, CollapsedOffloadActions);

  if (!T)
    return InputInfo();

  // If we've collapsed action list that contained OffloadAction we
  // need to build jobs for host/device-side inputs it may have held.
  for (const auto *OA : CollapsedOffloadActions)
    cast<OffloadAction>(OA)->doOnEachDependence(
        /*IsHostDependence=*/BuildingForOffloadDevice,
        [&](Action *DepA, const ToolChain *DepTC, const char *DepBoundArch) {
          OffloadDependencesInputInfo.push_back(BuildJobsForAction(
              C, DepA, DepTC, DepBoundArch, /* AtTopLevel */ false,
              /*MultipleArchs=*/!!DepBoundArch, LinkingOutput, CachedResults,
              DepA->getOffloadingDeviceKind()));
        });

  // Only use pipes when there is exactly one input.
  InputInfoList InputInfos;
  bool JobForPreprocessToStdout = false;
  for (const Action *Input : Inputs) {
    // Treat dsymutil and verify sub-jobs as being at the top-level too, they
    // shouldn't get temporary output names.
    // FIXME: Clean this up.
    bool SubJobAtTopLevel =
        AtTopLevel && (isa<DsymutilJobAction>(A) || isa<VerifyJobAction>(A));
    InputInfos.push_back(BuildJobsForAction(
        C, Input, TC, BoundArch, SubJobAtTopLevel, MultipleArchs, LinkingOutput,
        CachedResults, A->getOffloadingDeviceKind()));
  }
  // Check if we are in sub-work for preprocessing for host side. If so we will
  // add another job to print information to terminal later.
  if (!AtTopLevel && A->getKind() == Action::PreprocessJobClass &&
      C.getJobs().size() == 1)
    JobForPreprocessToStdout = true;

  // Always use the first input as the base input.
  const char *BaseInput = InputInfos[0].getBaseInput();

  // ... except dsymutil actions, which use their actual input as the base
  // input.
  if (JA->getType() == types::TY_dSYM)
    BaseInput = InputInfos[0].getFilename();

  // ... and in header module compilations, which use the module name.
  if (auto *ModuleJA = dyn_cast<HeaderModulePrecompileJobAction>(JA))
    BaseInput = ModuleJA->getModuleName();

  // Append outputs of offload device jobs to the input list
  if (!OffloadDependencesInputInfo.empty())
    InputInfos.append(OffloadDependencesInputInfo.begin(),
                      OffloadDependencesInputInfo.end());

  // Set the effective triple of the toolchain for the duration of this job.
  llvm::Triple EffectiveTriple;
  const ToolChain &ToolTC = T->getToolChain();
  const ArgList &Args =
      C.getArgsForToolChain(TC, BoundArch, A->getOffloadingDeviceKind());
  if (InputInfos.size() != 1) {
    EffectiveTriple = llvm::Triple(ToolTC.ComputeEffectiveClangTriple(Args));
  } else {
    // Pass along the input type if it can be unambiguously determined.
    EffectiveTriple = llvm::Triple(
        ToolTC.ComputeEffectiveClangTriple(Args, InputInfos[0].getType()));
  }
  RegisterEffectiveTriple TripleRAII(ToolTC, EffectiveTriple);

  // Determine the place to write output to, if any.
  InputInfo Result;
  InputInfo ResultForPreprocessToStdout;
  InputInfoList UnbundlingResults;
  if (auto *UA = dyn_cast<OffloadUnbundlingJobAction>(JA)) {
    // If we have an unbundling job, we need to create results for all the
    // outputs. We also update the results cache so that other actions using
    // this unbundling action can get the right results.
    for (auto &UI : UA->getDependentActionsInfo()) {
      assert(UI.DependentOffloadKind != Action::OFK_None &&
             "Unbundling with no offloading??");

      // Unbundling actions are never at the top level. When we generate the
      // offloading prefix, we also do that for the host file because the
      // unbundling action does not change the type of the output which can
      // cause a overwrite.
      InputInfo CurI;
      bool IsMSVCEnv =
          C.getDefaultToolChain().getTriple().isWindowsMSVCEnvironment();
      bool IsFPGAObjLink = (JA->getType() == types::TY_Object &&
          C.getInputArgs().hasArg(options::OPT_fintelfpga) &&
          C.getInputArgs().hasArg(options::OPT_fsycl_link_EQ));
      if (C.getDriver().getOffloadStaticLibSeen() &&
          (JA->getType() == types::TY_Archive ||
           (JA->getType() == types::TY_Object && !IsMSVCEnv))) {
        // Host part of the unbundled static archive is not used.
        if (UI.DependentOffloadKind == Action::OFK_Host)
          continue;
        // Host part of the unbundled object when -fintelfpga -fsycl-link is
        // enabled is not used
        if (UI.DependentOffloadKind == Action::OFK_Host && IsFPGAObjLink)
          continue;
        std::string TmpFileName =
           C.getDriver().GetTemporaryPath(llvm::sys::path::stem(BaseInput),
                                          "txt");
        const char *TmpFile =
                        C.addTempFile(C.getArgs().MakeArgString(TmpFileName),
                                      types::TY_Tempfilelist);
        CurI = InputInfo(types::TY_Tempfilelist, TmpFile, TmpFile);
      } else if (types::isFPGA(JA->getType())) {
        std::string Ext(types::getTypeTempSuffix(JA->getType()));
        types::ID TI = types::TY_Object;
        if (EffectiveTriple.getSubArch() == llvm::Triple::SPIRSubArch_fpga) {
          // Output file from unbundle is FPGA device. Name the file
          // accordingly.
          if (UI.DependentOffloadKind == Action::OFK_Host) {
            // Do not add the current info for Host with FPGA device.  The host
            // side isn't used
            continue;
          }
          if (JA->getType() == types::TY_FPGA_AOCO) {
            TI = types::TY_TempAOCOfilelist;
            Ext = "txt";
          }
        } else if (EffectiveTriple.getSubArch() !=
                   llvm::Triple::SPIRSubArch_fpga) {
          if (UI.DependentOffloadKind == Action::OFK_SYCL) {
            // Do not add the current info for device with FPGA device.  The
            // device side isn't used
            continue;
          }
          TI = types::TY_Tempfilelist;
          Ext = "txt";
        }
        std::string TmpFileName = C.getDriver().GetTemporaryPath(
            llvm::sys::path::stem(BaseInput), Ext);
        const char *TmpFile =
                        C.addTempFile(C.getArgs().MakeArgString(TmpFileName));
        CurI = InputInfo(TI, TmpFile, TmpFile);
      } else {
        // Host part of the unbundled object is not used  when -fintelfpga
        // -fsycl-link is enabled
        if (UI.DependentOffloadKind == Action::OFK_Host && IsFPGAObjLink)
          continue;
        std::string OffloadingPrefix = Action::GetOffloadingFileNamePrefix(
          UI.DependentOffloadKind,
          UI.DependentToolChain->getTriple().normalize(),
          /*CreatePrefixForHost=*/true);
        CurI = InputInfo(
          UA,
          GetNamedOutputPath(C, *UA, BaseInput, UI.DependentBoundArch,
                             /*AtTopLevel=*/false,
                             MultipleArchs ||
                                 UI.DependentOffloadKind == Action::OFK_HIP,
                             OffloadingPrefix),
          BaseInput);
      }
      // Save the unbundling result.
      UnbundlingResults.push_back(CurI);

      // Get the unique string identifier for this dependence and cache the
      // result.
      StringRef Arch;
      if (TargetDeviceOffloadKind == Action::OFK_HIP) {
        if (UI.DependentOffloadKind == Action::OFK_Host)
          Arch = StringRef();
        else
          Arch = UI.DependentBoundArch;
      } else
        Arch = BoundArch;
      // When unbundling for SYCL and there is no Target offload, assume
      // Host as the dependent offload, as the host path has been stripped
      // in this instance
      Action::OffloadKind DependentOffloadKind;
      if (UI.DependentOffloadKind == Action::OFK_SYCL &&
          TargetDeviceOffloadKind == Action::OFK_None)
        DependentOffloadKind = Action::OFK_Host;
      else
        DependentOffloadKind = UI.DependentOffloadKind;

      CachedResults[{A, GetTriplePlusArchString(UI.DependentToolChain, Arch,
                                                DependentOffloadKind)}] =
          CurI;
    }
    // Do a check for a dependency file unbundle for FPGA.  This is out of line
    // from a regular unbundle, so just create and return the name of the
    // unbundled file.
    if (JA->getType() == types::TY_FPGA_Dependencies) {
      std::string TmpFileName =
          C.getDriver().GetTemporaryPath(llvm::sys::path::stem(BaseInput), "d");
      const char *TmpFile =
          C.addTempFile(C.getArgs().MakeArgString(TmpFileName));
      Result = InputInfo(types::TY_FPGA_Dependencies, TmpFile, TmpFile);
      UnbundlingResults.push_back(Result);
    } else {
      // Now that we have all the results generated, select the one that should
      // be returned for the current depending action.
      std::pair<const Action *, std::string> ActionTC = {
          A, GetTriplePlusArchString(TC, BoundArch, TargetDeviceOffloadKind)};
      assert(CachedResults.find(ActionTC) != CachedResults.end() &&
             "Result does not exist??");
      Result = CachedResults[ActionTC];
    }
  } else if (JA->getType() == types::TY_Nothing)
    Result = InputInfo(A, BaseInput);
  else {
    std::string OffloadingPrefix;
    // When generating binaries with -fsycl-link-target or -fsycl-link, the
    // output file prefix is the triple arch only.  Do not add the arch when
    // compiling for host.
    if (!A->getOffloadingHostActiveKinds() &&
        (Args.getLastArg(options::OPT_fsycl_link_targets_EQ) ||
         Args.hasArg(options::OPT_fsycl_link_EQ))) {
      OffloadingPrefix = "-";
      OffloadingPrefix += TC->getTriple().getArchName();
    } else {
      // We only have to generate a prefix for the host if this is not a
      // top-level action.
      OffloadingPrefix = Action::GetOffloadingFileNamePrefix(
        A->getOffloadingDeviceKind(), TC->getTriple().normalize(),
        /*CreatePrefixForHost=*/!!A->getOffloadingHostActiveKinds() &&
            !AtTopLevel);
      if (isa<OffloadWrapperJobAction>(JA)) {
        OffloadingPrefix += "-wrapper";
        if (Arg *FinalOutput = C.getArgs().getLastArg(options::OPT_o))
          BaseInput = FinalOutput->getValue();
        else
          BaseInput = getDefaultImageName();
      }
    }
    Result = InputInfo(A, GetNamedOutputPath(C, *JA, BaseInput, BoundArch,
                                             AtTopLevel, MultipleArchs,
                                             OffloadingPrefix),
                       BaseInput);
    if (JobForPreprocessToStdout)
      ResultForPreprocessToStdout = InputInfo(A, "-", BaseInput);
  }

  if (CCCPrintBindings && !CCGenDiagnostics) {
    llvm::errs() << "# \"" << T->getToolChain().getTripleString() << '"'
                 << " - \"" << T->getName() << "\", inputs: [";
    for (unsigned i = 0, e = InputInfos.size(); i != e; ++i) {
      llvm::errs() << InputInfos[i].getAsString();
      if (i + 1 != e)
        llvm::errs() << ", ";
    }
    if (UnbundlingResults.empty())
      llvm::errs() << "], output: " << Result.getAsString() << "\n";
    else {
      llvm::errs() << "], outputs: [";
      for (unsigned i = 0, e = UnbundlingResults.size(); i != e; ++i) {
        llvm::errs() << UnbundlingResults[i].getAsString();
        if (i + 1 != e)
          llvm::errs() << ", ";
      }
      llvm::errs() << "] \n";
    }
  } else {
    if (UnbundlingResults.empty()) {
      T->ConstructJob(
          C, *JA, Result, InputInfos,
          C.getArgsForToolChain(TC, BoundArch, JA->getOffloadingDeviceKind()),
          LinkingOutput);
      // Add another job to print information to terminal for host side.
      if (JobForPreprocessToStdout) {
        T->ConstructJob(
            C, *JA, ResultForPreprocessToStdout, InputInfos,
            C.getArgsForToolChain(TC, BoundArch, JA->getOffloadingDeviceKind()),
            LinkingOutput);
      }
    } else
      T->ConstructJobMultipleOutputs(
          C, *JA, UnbundlingResults, InputInfos,
          C.getArgsForToolChain(TC, BoundArch, JA->getOffloadingDeviceKind()),
          LinkingOutput);
  }
  return Result;
}

const char *Driver::getDefaultImageName() const {
  llvm::Triple Target(llvm::Triple::normalize(TargetTriple));
  return Target.isOSWindows() ? "a.exe" : "a.out";
}

/// Create output filename based on ArgValue, which could either be a
/// full filename, filename without extension, or a directory. If ArgValue
/// does not provide a filename, then use BaseName, and use the extension
/// suitable for FileType.
static const char *MakeCLOutputFilename(const ArgList &Args, StringRef ArgValue,
                                        StringRef BaseName,
                                        types::ID FileType) {
  SmallString<128> Filename = ArgValue;

  if (ArgValue.empty()) {
    // If the argument is empty, output to BaseName in the current dir.
    Filename = BaseName;
  } else if (llvm::sys::path::is_separator(Filename.back())) {
    // If the argument is a directory, output to BaseName in that dir.
    llvm::sys::path::append(Filename, BaseName);
  }

  if (!llvm::sys::path::has_extension(ArgValue)) {
    // If the argument didn't provide an extension, then set it.
    const char *Extension = types::getTypeTempSuffix(FileType, true);

    if (FileType == types::TY_Image &&
        Args.hasArg(options::OPT__SLASH_LD, options::OPT__SLASH_LDd)) {
      // The output file is a dll.
      Extension = "dll";
    }

    llvm::sys::path::replace_extension(Filename, Extension);
  }

  return Args.MakeArgString(Filename.c_str());
}

const char *Driver::GetNamedOutputPath(Compilation &C, const JobAction &JA,
                                       const char *BaseInput,
                                       StringRef BoundArch, bool AtTopLevel,
                                       bool MultipleArchs,
                                       StringRef OffloadingPrefix) const {
  llvm::PrettyStackTraceString CrashInfo("Computing output path");
  // Output to a user requested destination?
  if (AtTopLevel && !isa<DsymutilJobAction>(JA) && !isa<VerifyJobAction>(JA)) {
    if (Arg *FinalOutput = C.getArgs().getLastArg(options::OPT_o))
      return C.addResultFile(FinalOutput->getValue(), &JA);
  }

  // For /P, preprocess to file named after BaseInput.
  if (C.getArgs().hasArg(options::OPT__SLASH_P)) {
    assert(AtTopLevel && isa<PreprocessJobAction>(JA));
    StringRef BaseName = llvm::sys::path::filename(BaseInput);
    StringRef NameArg;
    if (Arg *A = C.getArgs().getLastArg(options::OPT__SLASH_Fi))
      NameArg = A->getValue();
    return C.addResultFile(
        MakeCLOutputFilename(C.getArgs(), NameArg, BaseName, types::TY_PP_C),
        &JA);
  }

  // Default to writing to stdout?
  if (AtTopLevel && !CCGenDiagnostics && isa<PreprocessJobAction>(JA))
    return "-";

  // Is this the assembly listing for /FA?
  if (JA.getType() == types::TY_PP_Asm &&
      (C.getArgs().hasArg(options::OPT__SLASH_FA) ||
       C.getArgs().hasArg(options::OPT__SLASH_Fa))) {
    // Use /Fa and the input filename to determine the asm file name.
    StringRef BaseName = llvm::sys::path::filename(BaseInput);
    StringRef FaValue = C.getArgs().getLastArgValue(options::OPT__SLASH_Fa);
    return C.addResultFile(
        MakeCLOutputFilename(C.getArgs(), FaValue, BaseName, JA.getType()),
        &JA);
  }

  // Output to a temporary file?
  if ((!AtTopLevel && !isSaveTempsEnabled() &&
       (!C.getArgs().hasArg(options::OPT__SLASH_Fo) ||
        // FIXME - The use of /Fo is limited when offloading is enabled.  When
        // compiling to exe use of /Fo does not produce the named obj.  We also
        // should not use the named output when performing unbundling.
        (C.getArgs().hasArg(options::OPT__SLASH_Fo) &&
         (!JA.isOffloading(Action::OFK_None) ||
          isa<OffloadUnbundlingJobAction>(JA) ||
          JA.getOffloadingHostActiveKinds() > Action::OFK_Host)))) ||
      CCGenDiagnostics) {
    StringRef Name = llvm::sys::path::filename(BaseInput);
    std::pair<StringRef, StringRef> Split = Name.split('.');
    SmallString<128> TmpName;
    const char *Suffix = types::getTypeTempSuffix(JA.getType(), IsCLMode());
    Arg *A = C.getArgs().getLastArg(options::OPT_fcrash_diagnostics_dir);
    if (CCGenDiagnostics && A) {
      SmallString<128> CrashDirectory(A->getValue());
      if (!getVFS().exists(CrashDirectory))
        llvm::sys::fs::create_directories(CrashDirectory);
      llvm::sys::path::append(CrashDirectory, Split.first);
      const char *Middle = Suffix ? "-%%%%%%." : "-%%%%%%";
      std::error_code EC = llvm::sys::fs::createUniqueFile(
          CrashDirectory + Middle + Suffix, TmpName);
      if (EC) {
        Diag(clang::diag::err_unable_to_make_temp) << EC.message();
        return "";
      }
    } else {
      TmpName = GetTemporaryPath(Split.first, Suffix);
    }
    return C.addTempFile(C.getArgs().MakeArgString(TmpName), JA.getType());
  }

  SmallString<128> BasePath(BaseInput);
  SmallString<128> ExternalPath("");
  StringRef BaseName;

  // Dsymutil actions should use the full path.
  if (isa<DsymutilJobAction>(JA) && C.getArgs().hasArg(options::OPT_dsym_dir)) {
    ExternalPath += C.getArgs().getLastArg(options::OPT_dsym_dir)->getValue();
    // We use posix style here because the tests (specifically
    // darwin-dsymutil.c) demonstrate that posix style paths are acceptable
    // even on Windows and if we don't then the similar test covering this
    // fails.
    llvm::sys::path::append(ExternalPath, llvm::sys::path::Style::posix,
                            llvm::sys::path::filename(BasePath));
    BaseName = ExternalPath;
  } else if (isa<DsymutilJobAction>(JA) || isa<VerifyJobAction>(JA))
    BaseName = BasePath;
  else
    BaseName = llvm::sys::path::filename(BasePath);

  // Determine what the derived output name should be.
  const char *NamedOutput;

  if ((JA.getType() == types::TY_Object || JA.getType() == types::TY_LTO_BC ||
       JA.getType() == types::TY_Archive) &&
      C.getArgs().hasArg(options::OPT__SLASH_Fo, options::OPT__SLASH_o)) {
    // The /Fo or /o flag decides the object filename.
    StringRef Val =
        C.getArgs()
            .getLastArg(options::OPT__SLASH_Fo, options::OPT__SLASH_o)
            ->getValue();
    NamedOutput =
        MakeCLOutputFilename(C.getArgs(), Val, BaseName, types::TY_Object);
  } else if (JA.getType() == types::TY_Image &&
             C.getArgs().hasArg(options::OPT__SLASH_Fe,
                                options::OPT__SLASH_o)) {
    // The /Fe or /o flag names the linked file.
    StringRef Val =
        C.getArgs()
            .getLastArg(options::OPT__SLASH_Fe, options::OPT__SLASH_o)
            ->getValue();
    NamedOutput =
        MakeCLOutputFilename(C.getArgs(), Val, BaseName, types::TY_Image);
  } else if (JA.getType() == types::TY_Image) {
    if (IsCLMode()) {
      // clang-cl uses BaseName for the executable name.
      NamedOutput =
          MakeCLOutputFilename(C.getArgs(), "", BaseName, types::TY_Image);
    } else {
      SmallString<128> Output(getDefaultImageName());
      // HIP image for device compilation with -fno-gpu-rdc is per compilation
      // unit.
      bool IsHIPNoRDC = JA.getOffloadingDeviceKind() == Action::OFK_HIP &&
                        !C.getArgs().hasFlag(options::OPT_fgpu_rdc,
                                             options::OPT_fno_gpu_rdc, false);
      if (IsHIPNoRDC) {
        Output = BaseName;
        llvm::sys::path::replace_extension(Output, "");
      }
      Output += OffloadingPrefix;
      if (MultipleArchs && !BoundArch.empty()) {
        Output += "-";
        Output.append(BoundArch);
      }
      if (IsHIPNoRDC)
        Output += ".out";
      NamedOutput = C.getArgs().MakeArgString(Output.c_str());
    }
  } else if (JA.getType() == types::TY_PCH && IsCLMode()) {
    NamedOutput = C.getArgs().MakeArgString(GetClPchPath(C, BaseName));
  } else {
    const char *Suffix = types::getTypeTempSuffix(JA.getType(), IsCLMode());
    assert(Suffix && "All types used for output should have a suffix.");

    std::string::size_type End = std::string::npos;
    if (!types::appendSuffixForType(JA.getType()))
      End = BaseName.rfind('.');
    SmallString<128> Suffixed(BaseName.substr(0, End));
    Suffixed += OffloadingPrefix;
    if (MultipleArchs && !BoundArch.empty()) {
      Suffixed += "-";
      Suffixed.append(BoundArch);
    }
    // When using both -save-temps and -emit-llvm, use a ".tmp.bc" suffix for
    // the unoptimized bitcode so that it does not get overwritten by the ".bc"
    // optimized bitcode output.
    auto IsHIPRDCInCompilePhase = [](const JobAction &JA,
                                     const llvm::opt::DerivedArgList &Args) {
      // The relocatable compilation in HIP implies -emit-llvm. Similarly, use a
      // ".tmp.bc" suffix for the unoptimized bitcode (generated in the compile
      // phase.)
      return isa<CompileJobAction>(JA) &&
             JA.getOffloadingDeviceKind() == Action::OFK_HIP &&
             Args.hasFlag(options::OPT_fgpu_rdc, options::OPT_fno_gpu_rdc,
                          false);
    };
    if (!AtTopLevel && JA.getType() == types::TY_LLVM_BC &&
        (C.getArgs().hasArg(options::OPT_emit_llvm) ||
         IsHIPRDCInCompilePhase(JA, C.getArgs())))
      Suffixed += ".tmp";
    Suffixed += '.';
    Suffixed += Suffix;
    NamedOutput = C.getArgs().MakeArgString(Suffixed.c_str());
  }

  // Prepend object file path if -save-temps=obj
  if (!AtTopLevel && isSaveTempsObj() && C.getArgs().hasArg(options::OPT_o) &&
      JA.getType() != types::TY_PCH) {
    Arg *FinalOutput = C.getArgs().getLastArg(options::OPT_o);
    SmallString<128> TempPath(FinalOutput->getValue());
    llvm::sys::path::remove_filename(TempPath);
    StringRef OutputFileName = llvm::sys::path::filename(NamedOutput);
    llvm::sys::path::append(TempPath, OutputFileName);
    NamedOutput = C.getArgs().MakeArgString(TempPath.c_str());
  }

  if (isSaveTempsEnabled()) {
    // If we're saving temps and the temp file conflicts with any
    // input/resulting file, then avoid overwriting.
    if (!AtTopLevel) {
      bool SameFile = false;
      SmallString<256> Result;
      llvm::sys::fs::current_path(Result);
      llvm::sys::path::append(Result, BaseName);
      llvm::sys::fs::equivalent(BaseInput, Result.c_str(), SameFile);
      // Must share the same path to conflict.
      if (SameFile) {
        StringRef Name = llvm::sys::path::filename(BaseInput);
        std::pair<StringRef, StringRef> Split = Name.split('.');
        std::string TmpName = GetTemporaryPath(
            Split.first, types::getTypeTempSuffix(JA.getType(), IsCLMode()));
        return C.addTempFile(C.getArgs().MakeArgString(TmpName));
      }
    }

    const auto &ResultFiles = C.getResultFiles();
    const auto CollidingFilenameIt =
        llvm::find_if(ResultFiles, [NamedOutput](const auto &It) {
          return StringRef(NamedOutput).equals(It.second);
        });
    if (CollidingFilenameIt != ResultFiles.end()) {
      // Upon any collision, a unique hash will be appended to the filename,
      // similar to what is done for temporary files in the regular flow.
      StringRef CollidingName(CollidingFilenameIt->second);
      std::pair<StringRef, StringRef> Split = CollidingName.split('.');
      std::string UniqueName = GetUniquePath(
          Split.first, types::getTypeTempSuffix(JA.getType(), IsCLMode()));
      return C.addResultFile(C.getArgs().MakeArgString(UniqueName), &JA);
    }
  }

  // As an annoying special case, PCH generation doesn't strip the pathname.
  if (JA.getType() == types::TY_PCH && !IsCLMode()) {
    llvm::sys::path::remove_filename(BasePath);
    if (BasePath.empty())
      BasePath = NamedOutput;
    else
      llvm::sys::path::append(BasePath, NamedOutput);
    return C.addResultFile(C.getArgs().MakeArgString(BasePath.c_str()), &JA);
  } else {
    return C.addResultFile(NamedOutput, &JA);
  }
}

std::string Driver::GetFilePath(StringRef Name, const ToolChain &TC) const {
  // Search for Name in a list of paths.
  auto SearchPaths = [&](const llvm::SmallVectorImpl<std::string> &P)
      -> llvm::Optional<std::string> {
    // Respect a limited subset of the '-Bprefix' functionality in GCC by
    // attempting to use this prefix when looking for file paths.
    for (const auto &Dir : P) {
      if (Dir.empty())
        continue;
      SmallString<128> P(Dir[0] == '=' ? SysRoot + Dir.substr(1) : Dir);
      llvm::sys::path::append(P, Name);
      if (llvm::sys::fs::exists(Twine(P)))
        return std::string(P);
    }
    return None;
  };

  if (auto P = SearchPaths(PrefixDirs))
    return *P;

  SmallString<128> R(ResourceDir);
  llvm::sys::path::append(R, Name);
  if (llvm::sys::fs::exists(Twine(R)))
    return std::string(R.str());

  SmallString<128> P(TC.getCompilerRTPath());
  llvm::sys::path::append(P, Name);
  if (llvm::sys::fs::exists(Twine(P)))
    return std::string(P.str());

  SmallString<128> D(Dir);
  llvm::sys::path::append(D, "..", Name);
  if (llvm::sys::fs::exists(Twine(D)))
    return std::string(D.str());

  if (auto P = SearchPaths(TC.getLibraryPaths()))
    return *P;

  if (auto P = SearchPaths(TC.getFilePaths()))
    return *P;

  return std::string(Name);
}

void Driver::generatePrefixedToolNames(
    StringRef Tool, const ToolChain &TC,
    SmallVectorImpl<std::string> &Names) const {
  // FIXME: Needs a better variable than TargetTriple
  Names.emplace_back((TargetTriple + "-" + Tool).str());
  Names.emplace_back(Tool);

  // Allow the discovery of tools prefixed with LLVM's default target triple.
  std::string DefaultTargetTriple = llvm::sys::getDefaultTargetTriple();
  if (DefaultTargetTriple != TargetTriple)
    Names.emplace_back((DefaultTargetTriple + "-" + Tool).str());
}

static bool ScanDirForExecutable(SmallString<128> &Dir, StringRef Name) {
  llvm::sys::path::append(Dir, Name);
  if (llvm::sys::fs::can_execute(Twine(Dir)))
    return true;
  llvm::sys::path::remove_filename(Dir);
  return false;
}

std::string Driver::GetProgramPath(StringRef Name, const ToolChain &TC) const {
  SmallVector<std::string, 2> TargetSpecificExecutables;
  generatePrefixedToolNames(Name, TC, TargetSpecificExecutables);

  // Respect a limited subset of the '-Bprefix' functionality in GCC by
  // attempting to use this prefix when looking for program paths.
  for (const auto &PrefixDir : PrefixDirs) {
    if (llvm::sys::fs::is_directory(PrefixDir)) {
      SmallString<128> P(PrefixDir);
      if (ScanDirForExecutable(P, Name))
        return std::string(P.str());
    } else {
      SmallString<128> P((PrefixDir + Name).str());
      if (llvm::sys::fs::can_execute(Twine(P)))
        return std::string(P.str());
    }
  }

  const ToolChain::path_list &List = TC.getProgramPaths();
  for (const auto &TargetSpecificExecutable : TargetSpecificExecutables) {
    // For each possible name of the tool look for it in
    // program paths first, then the path.
    // Higher priority names will be first, meaning that
    // a higher priority name in the path will be found
    // instead of a lower priority name in the program path.
    // E.g. <triple>-gcc on the path will be found instead
    // of gcc in the program path
    for (const auto &Path : List) {
      SmallString<128> P(Path);
      if (ScanDirForExecutable(P, TargetSpecificExecutable))
        return std::string(P.str());
    }

    // Fall back to the path
    if (llvm::ErrorOr<std::string> P =
            llvm::sys::findProgramByName(TargetSpecificExecutable))
      return *P;
  }

  return std::string(Name);
}

std::string Driver::GetTemporaryPath(StringRef Prefix, StringRef Suffix) const {
  SmallString<128> Path;
  std::error_code EC = llvm::sys::fs::createTemporaryFile(Prefix, Suffix, Path);
  if (EC) {
    Diag(clang::diag::err_unable_to_make_temp) << EC.message();
    return "";
  }

  return std::string(Path.str());
}

std::string Driver::GetUniquePath(StringRef BaseName, StringRef Ext) const {
  SmallString<128> Path;
  std::error_code EC = llvm::sys::fs::createUniqueFile(
      Twine(BaseName) + Twine("-%%%%%%.") + Ext, Path);
  if (EC) {
    Diag(clang::diag::err_unable_to_make_temp) << EC.message();
    return "";
  }

  return std::string(Path.str());
}

std::string Driver::GetTemporaryDirectory(StringRef Prefix) const {
  SmallString<128> Path;
  std::error_code EC = llvm::sys::fs::createUniqueDirectory(Prefix, Path);
  if (EC) {
    Diag(clang::diag::err_unable_to_make_temp) << EC.message();
    return "";
  }

  return std::string(Path.str());
}

std::string Driver::GetClPchPath(Compilation &C, StringRef BaseName) const {
  SmallString<128> Output;
  if (Arg *FpArg = C.getArgs().getLastArg(options::OPT__SLASH_Fp)) {
    // FIXME: If anybody needs it, implement this obscure rule:
    // "If you specify a directory without a file name, the default file name
    // is VCx0.pch., where x is the major version of Visual C++ in use."
    Output = FpArg->getValue();

    // "If you do not specify an extension as part of the path name, an
    // extension of .pch is assumed. "
    if (!llvm::sys::path::has_extension(Output))
      Output += ".pch";
  } else {
    if (Arg *YcArg = C.getArgs().getLastArg(options::OPT__SLASH_Yc))
      Output = YcArg->getValue();
    if (Output.empty())
      Output = BaseName;
    llvm::sys::path::replace_extension(Output, ".pch");
  }
  return std::string(Output.str());
}

const ToolChain &Driver::getToolChain(const ArgList &Args,
                                      const llvm::Triple &Target) const {

  auto &TC = ToolChains[Target.str()];
  if (!TC) {
    switch (Target.getOS()) {
    case llvm::Triple::AIX:
      TC = std::make_unique<toolchains::AIX>(*this, Target, Args);
      break;
    case llvm::Triple::Haiku:
      TC = std::make_unique<toolchains::Haiku>(*this, Target, Args);
      break;
    case llvm::Triple::Ananas:
      TC = std::make_unique<toolchains::Ananas>(*this, Target, Args);
      break;
    case llvm::Triple::CloudABI:
      TC = std::make_unique<toolchains::CloudABI>(*this, Target, Args);
      break;
    case llvm::Triple::Darwin:
    case llvm::Triple::MacOSX:
    case llvm::Triple::IOS:
    case llvm::Triple::TvOS:
    case llvm::Triple::WatchOS:
      TC = std::make_unique<toolchains::DarwinClang>(*this, Target, Args);
      break;
    case llvm::Triple::DragonFly:
      TC = std::make_unique<toolchains::DragonFly>(*this, Target, Args);
      break;
    case llvm::Triple::OpenBSD:
      TC = std::make_unique<toolchains::OpenBSD>(*this, Target, Args);
      break;
    case llvm::Triple::NetBSD:
      TC = std::make_unique<toolchains::NetBSD>(*this, Target, Args);
      break;
    case llvm::Triple::FreeBSD:
      TC = std::make_unique<toolchains::FreeBSD>(*this, Target, Args);
      break;
    case llvm::Triple::Minix:
      TC = std::make_unique<toolchains::Minix>(*this, Target, Args);
      break;
    case llvm::Triple::Linux:
    case llvm::Triple::ELFIAMCU:
      if (Target.getArch() == llvm::Triple::hexagon)
        TC = std::make_unique<toolchains::HexagonToolChain>(*this, Target,
                                                             Args);
      else if ((Target.getVendor() == llvm::Triple::MipsTechnologies) &&
               !Target.hasEnvironment())
        TC = std::make_unique<toolchains::MipsLLVMToolChain>(*this, Target,
                                                              Args);
      else if (Target.getArch() == llvm::Triple::ppc ||
               Target.getArch() == llvm::Triple::ppc64 ||
               Target.getArch() == llvm::Triple::ppc64le)
        TC = std::make_unique<toolchains::PPCLinuxToolChain>(*this, Target,
                                                              Args);
      else if (Target.getArch() == llvm::Triple::ve)
        TC = std::make_unique<toolchains::VEToolChain>(*this, Target, Args);

      else
        TC = std::make_unique<toolchains::Linux>(*this, Target, Args);
      break;
    case llvm::Triple::NaCl:
      TC = std::make_unique<toolchains::NaClToolChain>(*this, Target, Args);
      break;
    case llvm::Triple::Fuchsia:
      TC = std::make_unique<toolchains::Fuchsia>(*this, Target, Args);
      break;
    case llvm::Triple::Solaris:
      TC = std::make_unique<toolchains::Solaris>(*this, Target, Args);
      break;
    case llvm::Triple::AMDHSA:
      TC = std::make_unique<toolchains::ROCMToolChain>(*this, Target, Args);
      break;
    case llvm::Triple::AMDPAL:
    case llvm::Triple::Mesa3D:
      TC = std::make_unique<toolchains::AMDGPUToolChain>(*this, Target, Args);
      break;
    case llvm::Triple::Win32:
      switch (Target.getEnvironment()) {
      default:
        if (Target.isOSBinFormatELF())
          TC = std::make_unique<toolchains::Generic_ELF>(*this, Target, Args);
        else if (Target.isOSBinFormatMachO())
          TC = std::make_unique<toolchains::MachO>(*this, Target, Args);
        else
          TC = std::make_unique<toolchains::Generic_GCC>(*this, Target, Args);
        break;
      case llvm::Triple::GNU:
        TC = std::make_unique<toolchains::MinGW>(*this, Target, Args);
        break;
      case llvm::Triple::Itanium:
        TC = std::make_unique<toolchains::CrossWindowsToolChain>(*this, Target,
                                                                  Args);
        break;
      case llvm::Triple::MSVC:
      case llvm::Triple::UnknownEnvironment:
      case llvm::Triple::SYCLDevice:
        if (Args.getLastArgValue(options::OPT_fuse_ld_EQ)
                .startswith_lower("bfd"))
          TC = std::make_unique<toolchains::CrossWindowsToolChain>(
              *this, Target, Args);
        else
          TC =
              std::make_unique<toolchains::MSVCToolChain>(*this, Target, Args);
        break;
      }
      break;
    case llvm::Triple::PS4:
      TC = std::make_unique<toolchains::PS4CPU>(*this, Target, Args);
      break;
    case llvm::Triple::Contiki:
      TC = std::make_unique<toolchains::Contiki>(*this, Target, Args);
      break;
    case llvm::Triple::Hurd:
      TC = std::make_unique<toolchains::Hurd>(*this, Target, Args);
      break;
    default:
      // Of these targets, Hexagon is the only one that might have
      // an OS of Linux, in which case it got handled above already.
      switch (Target.getArch()) {
      case llvm::Triple::tce:
        TC = std::make_unique<toolchains::TCEToolChain>(*this, Target, Args);
        break;
      case llvm::Triple::tcele:
        TC = std::make_unique<toolchains::TCELEToolChain>(*this, Target, Args);
        break;
      case llvm::Triple::hexagon:
        TC = std::make_unique<toolchains::HexagonToolChain>(*this, Target,
                                                             Args);
        break;
      case llvm::Triple::lanai:
        TC = std::make_unique<toolchains::LanaiToolChain>(*this, Target, Args);
        break;
      case llvm::Triple::xcore:
        TC = std::make_unique<toolchains::XCoreToolChain>(*this, Target, Args);
        break;
      case llvm::Triple::wasm32:
      case llvm::Triple::wasm64:
        TC = std::make_unique<toolchains::WebAssembly>(*this, Target, Args);
        break;
      case llvm::Triple::avr:
        TC = std::make_unique<toolchains::AVRToolChain>(*this, Target, Args);
        break;
      case llvm::Triple::msp430:
        TC =
            std::make_unique<toolchains::MSP430ToolChain>(*this, Target, Args);
        break;
      case llvm::Triple::riscv32:
      case llvm::Triple::riscv64:
        TC = std::make_unique<toolchains::RISCVToolChain>(*this, Target, Args);
        break;
      case llvm::Triple::ve:
        TC = std::make_unique<toolchains::VEToolChain>(*this, Target, Args);
        break;
      default:
        if (Target.getVendor() == llvm::Triple::Myriad)
          TC = std::make_unique<toolchains::MyriadToolChain>(*this, Target,
                                                              Args);
        else if (toolchains::BareMetal::handlesTarget(Target))
          TC = std::make_unique<toolchains::BareMetal>(*this, Target, Args);
        else if (Target.isOSBinFormatELF())
          TC = std::make_unique<toolchains::Generic_ELF>(*this, Target, Args);
        else if (Target.isOSBinFormatMachO())
          TC = std::make_unique<toolchains::MachO>(*this, Target, Args);
        else
          TC = std::make_unique<toolchains::Generic_GCC>(*this, Target, Args);
      }
    }
  }

  // Intentionally omitted from the switch above: llvm::Triple::CUDA.  CUDA
  // compiles always need two toolchains, the CUDA toolchain and the host
  // toolchain.  So the only valid way to create a CUDA toolchain is via
  // CreateOffloadingDeviceToolChains.

  return *TC;
}

const ToolChain &Driver::getOffloadingDeviceToolChain(const ArgList &Args,
                  const llvm::Triple &Target, const ToolChain &HostTC,
                  const Action::OffloadKind &TargetDeviceOffloadKind) const {
  // Use device / host triples as the key into the ToolChains map because the
  // device ToolChain we create depends on both.
  auto &TC = ToolChains[Target.str() + "/" + HostTC.getTriple().str()];
  if (!TC) {
    // Categorized by offload kind > arch rather than OS > arch like
    // the normal getToolChain call, as it seems a reasonable way to categorize
    // things.
    switch (TargetDeviceOffloadKind) {
      case Action::OFK_Cuda:
        TC = std::make_unique<toolchains::CudaToolChain>(
          *this, Target, HostTC, Args, TargetDeviceOffloadKind);
        break;
      case Action::OFK_HIP:
        TC = std::make_unique<toolchains::HIPToolChain>(
          *this, Target, HostTC, Args);
        break;
      case Action::OFK_OpenMP:
        // omp + nvptx
        TC = std::make_unique<toolchains::CudaToolChain>(
          *this, Target, HostTC, Args, TargetDeviceOffloadKind);
        break;
      case Action::OFK_SYCL:
        switch (Target.getArch()) {
          case llvm::Triple::spir:
          case llvm::Triple::spir64:
            TC = std::make_unique<toolchains::SYCLToolChain>(
              *this, Target, HostTC, Args);
            break;
          case llvm::Triple::nvptx:
          case llvm::Triple::nvptx64:
            TC = std::make_unique<toolchains::CudaToolChain>(
              *this, Target, HostTC, Args, TargetDeviceOffloadKind);
            break;
          default:
          break;
        }
      break;
      default:
      break;
    }
  }

  return *TC;
}

bool Driver::ShouldUseClangCompiler(const JobAction &JA) const {
  // Say "no" if there is not exactly one input of a type clang understands.
  if (JA.size() != 1 ||
      !types::isAcceptedByClang((*JA.input_begin())->getType()))
    return false;

  // And say "no" if this is not a kind of action clang understands.
  if (!isa<PreprocessJobAction>(JA) && !isa<PrecompileJobAction>(JA) &&
      !isa<CompileJobAction>(JA) && !isa<BackendJobAction>(JA))
    return false;

  return true;
}

bool Driver::ShouldUseFlangCompiler(const JobAction &JA) const {
  // Say "no" if there is not exactly one input of a type flang understands.
  if (JA.size() != 1 ||
      !types::isFortran((*JA.input_begin())->getType()))
    return false;

  // And say "no" if this is not a kind of action flang understands.
  if (!isa<PreprocessJobAction>(JA) && !isa<CompileJobAction>(JA) && !isa<BackendJobAction>(JA))
    return false;

  return true;
}

bool Driver::ShouldEmitStaticLibrary(const ArgList &Args) const {
  // Only emit static library if the flag is set explicitly.
  if (Args.hasArg(options::OPT_emit_static_lib))
    return true;
  return false;
}

/// GetReleaseVersion - Parse (([0-9]+)(.([0-9]+)(.([0-9]+)?))?)? and return the
/// grouped values as integers. Numbers which are not provided are set to 0.
///
/// \return True if the entire string was parsed (9.2), or all groups were
/// parsed (10.3.5extrastuff).
bool Driver::GetReleaseVersion(StringRef Str, unsigned &Major, unsigned &Minor,
                               unsigned &Micro, bool &HadExtra) {
  HadExtra = false;

  Major = Minor = Micro = 0;
  if (Str.empty())
    return false;

  if (Str.consumeInteger(10, Major))
    return false;
  if (Str.empty())
    return true;
  if (Str[0] != '.')
    return false;

  Str = Str.drop_front(1);

  if (Str.consumeInteger(10, Minor))
    return false;
  if (Str.empty())
    return true;
  if (Str[0] != '.')
    return false;
  Str = Str.drop_front(1);

  if (Str.consumeInteger(10, Micro))
    return false;
  if (!Str.empty())
    HadExtra = true;
  return true;
}

/// Parse digits from a string \p Str and fulfill \p Digits with
/// the parsed numbers. This method assumes that the max number of
/// digits to look for is equal to Digits.size().
///
/// \return True if the entire string was parsed and there are
/// no extra characters remaining at the end.
bool Driver::GetReleaseVersion(StringRef Str,
                               MutableArrayRef<unsigned> Digits) {
  if (Str.empty())
    return false;

  unsigned CurDigit = 0;
  while (CurDigit < Digits.size()) {
    unsigned Digit;
    if (Str.consumeInteger(10, Digit))
      return false;
    Digits[CurDigit] = Digit;
    if (Str.empty())
      return true;
    if (Str[0] != '.')
      return false;
    Str = Str.drop_front(1);
    CurDigit++;
  }

  // More digits than requested, bail out...
  return false;
}

std::pair<unsigned, unsigned>
Driver::getIncludeExcludeOptionFlagMasks(bool IsClCompatMode) const {
  unsigned IncludedFlagsBitmask = 0;
  unsigned ExcludedFlagsBitmask = options::NoDriverOption;

  if (IsClCompatMode) {
    // Include CL and Core options.
    IncludedFlagsBitmask |= options::CLOption;
    IncludedFlagsBitmask |= options::CoreOption;
  } else {
    ExcludedFlagsBitmask |= options::CLOption;
  }

  return std::make_pair(IncludedFlagsBitmask, ExcludedFlagsBitmask);
}

bool clang::driver::isOptimizationLevelFast(const ArgList &Args) {
  return Args.hasFlag(options::OPT_Ofast, options::OPT_O_Group, false);
}

bool clang::driver::isObjectFile(std::string FileName) {
  if (!llvm::sys::path::has_extension(FileName))
    // Any file with no extension should be considered an Object. Take into
    // account -lsomelib library filenames.
    return FileName.rfind("-l", 0) != 0;
  std::string Ext(llvm::sys::path::extension(FileName).drop_front());
  // We cannot rely on lookupTypeForExtension solely as that has 'lib'
  // marked as an object.
  return (Ext != "lib" &&
          types::lookupTypeForExtension(Ext) == types::TY_Object);
}

bool clang::driver::isStaticArchiveFile(const StringRef &FileName) {
  if (!llvm::sys::path::has_extension(FileName))
    // Any file with no extension should not be considered an Archive.
    return false;
  StringRef Ext(llvm::sys::path::extension(FileName).drop_front());
  llvm::file_magic Magic;
  llvm::identify_magic(FileName, Magic);
  // Only .lib and archive files are to be considered.
  return (Ext == "lib" || Magic == llvm::file_magic::archive);
}

bool clang::driver::willEmitRemarks(const ArgList &Args) {
  // -fsave-optimization-record enables it.
  if (Args.hasFlag(options::OPT_fsave_optimization_record,
                   options::OPT_fno_save_optimization_record, false))
    return true;

  // -fsave-optimization-record=<format> enables it as well.
  if (Args.hasFlag(options::OPT_fsave_optimization_record_EQ,
                   options::OPT_fno_save_optimization_record, false))
    return true;

  // -foptimization-record-file alone enables it too.
  if (Args.hasFlag(options::OPT_foptimization_record_file_EQ,
                   options::OPT_fno_save_optimization_record, false))
    return true;

  // -foptimization-record-passes alone enables it too.
  if (Args.hasFlag(options::OPT_foptimization_record_passes_EQ,
                   options::OPT_fno_save_optimization_record, false))
    return true;
  return false;
}<|MERGE_RESOLUTION|>--- conflicted
+++ resolved
@@ -711,30 +711,15 @@
     C.addOffloadDeviceToolChain(CudaTC, OFK);
   } else if (IsHIP) {
     const ToolChain *HostTC = C.getSingleOffloadToolChain<Action::OFK_Host>();
-<<<<<<< HEAD
-    StringRef DeviceTripleStr;
+    const llvm::Triple &HostTriple = HostTC->getTriple();
     auto OFK = Action::OFK_HIP;
-    DeviceTripleStr = "amdgcn-amd-amdhsa";
-    llvm::Triple HIPTriple(DeviceTripleStr);
+    llvm::Triple HIPTriple = getHIPOffloadTargetTriple();
     // Use the HIP and host triples as the key into
     // getOffloadingDeviceToolChain, because the device toolchain we create
     // depends on both.
     auto HIPTC = &getOffloadingDeviceToolChain(C.getInputArgs(), HIPTriple,
                                                *HostTC, OFK);
     C.addOffloadDeviceToolChain(HIPTC, OFK);
-=======
-    const llvm::Triple &HostTriple = HostTC->getTriple();
-    auto OFK = Action::OFK_HIP;
-    llvm::Triple HIPTriple = getHIPOffloadTargetTriple();
-    // Use the HIP and host triples as the key into the ToolChains map,
-    // because the device toolchain we create depends on both.
-    auto &HIPTC = ToolChains[HIPTriple.str() + "/" + HostTriple.str()];
-    if (!HIPTC) {
-      HIPTC = std::make_unique<toolchains::HIPToolChain>(
-          *this, HIPTriple, *HostTC, C.getInputArgs());
-    }
-    C.addOffloadDeviceToolChain(HIPTC.get(), OFK);
->>>>>>> 7546b29e
   }
 
   //
