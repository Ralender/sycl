--- conflicted
+++ resolved
@@ -1738,11 +1738,7 @@
           std::make_tuple(MakeSYCLDeviceTriple("spir64_fpga"), "aoc", "-help"));
     if (AV == "x86_64" || AV == "all")
       HelpArgs.push_back(std::make_tuple(MakeSYCLDeviceTriple("spir64_x86_64"),
-<<<<<<< HEAD
-                                         "ioc64", "-help"));
-=======
                                          "opencl-aot", "--help"));
->>>>>>> b0bd6a77
     if (HelpArgs.empty()) {
       C.getDriver().Diag(diag::err_drv_unsupported_option_argument)
                          << A->getOption().getName() << AV;
