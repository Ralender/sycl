//===--- Driver.cpp - Clang GCC Compatible Driver -------------------------===//
//
// Part of the LLVM Project, under the Apache License v2.0 with LLVM Exceptions.
// See https://llvm.org/LICENSE.txt for license information.
// SPDX-License-Identifier: Apache-2.0 WITH LLVM-exception
//
//===----------------------------------------------------------------------===//
#include "clang/Driver/Driver.h"
#include "InputInfo.h"
#include "ToolChains/AIX.h"
#include "ToolChains/AMDGPU.h"
#include "ToolChains/AMDGPUOpenMP.h"
#include "ToolChains/AVR.h"
#include "ToolChains/Ananas.h"
#include "ToolChains/BareMetal.h"
#include "ToolChains/Chess.h"
#include "ToolChains/Clang.h"
#include "ToolChains/CloudABI.h"
#include "ToolChains/Contiki.h"
#include "ToolChains/CrossWindows.h"
#include "ToolChains/Cuda.h"
#include "ToolChains/Darwin.h"
#include "ToolChains/DragonFly.h"
#include "ToolChains/FreeBSD.h"
#include "ToolChains/Fuchsia.h"
#include "ToolChains/Gnu.h"
#include "ToolChains/HIP.h"
#include "ToolChains/Haiku.h"
#include "ToolChains/Hexagon.h"
#include "ToolChains/Hurd.h"
#include "ToolChains/Lanai.h"
#include "ToolChains/Linux.h"
#include "ToolChains/MSP430.h"
#include "ToolChains/MSVC.h"
#include "ToolChains/MinGW.h"
#include "ToolChains/Minix.h"
#include "ToolChains/MipsLinux.h"
#include "ToolChains/Myriad.h"
#include "ToolChains/NaCl.h"
#include "ToolChains/NetBSD.h"
#include "ToolChains/OpenBSD.h"
#include "ToolChains/PPCLinux.h"
#include "ToolChains/PS4CPU.h"
#include "ToolChains/RISCVToolchain.h"
#include "ToolChains/SYCL.h"
#include "ToolChains/Solaris.h"
#include "ToolChains/TCE.h"
#include "ToolChains/VEToolchain.h"
#include "ToolChains/WebAssembly.h"
#include "ToolChains/XCore.h"
#include "ToolChains/VXX.h"
#include "ToolChains/ZOS.h"
#include "clang/Basic/TargetID.h"
#include "clang/Basic/Version.h"
#include "clang/Config/config.h"
#include "clang/Driver/Action.h"
#include "clang/Driver/Compilation.h"
#include "clang/Driver/DriverDiagnostic.h"
#include "clang/Driver/Job.h"
#include "clang/Driver/Options.h"
#include "clang/Driver/SanitizerArgs.h"
#include "clang/Driver/Tool.h"
#include "clang/Driver/ToolChain.h"
#include "llvm/ADT/ArrayRef.h"
#include "llvm/ADT/STLExtras.h"
#include "llvm/ADT/SmallSet.h"
#include "llvm/ADT/StringExtras.h"
#include "llvm/ADT/StringSet.h"
#include "llvm/ADT/StringSwitch.h"
#include "llvm/BinaryFormat/Magic.h"
#include "llvm/Config/llvm-config.h"
#include "llvm/Option/Arg.h"
#include "llvm/Option/ArgList.h"
#include "llvm/Option/OptSpecifier.h"
#include "llvm/Option/OptTable.h"
#include "llvm/Option/Option.h"
#include "llvm/Support/CommandLine.h"
#include "llvm/Support/ErrorHandling.h"
#include "llvm/Support/ExitCodes.h"
#include "llvm/Support/FileSystem.h"
#include "llvm/Support/FormatVariadic.h"
#include "llvm/Support/Host.h"
#include "llvm/Support/MD5.h"
#include "llvm/Support/Path.h"
#include "llvm/Support/PrettyStackTrace.h"
#include "llvm/Support/Process.h"
#include "llvm/Support/Program.h"
#include "llvm/Support/StringSaver.h"
#include "llvm/Support/TargetRegistry.h"
#include "llvm/Support/VirtualFileSystem.h"
#include "llvm/Support/raw_ostream.h"
#include <map>
#include <memory>
#include <utility>
#if LLVM_ON_UNIX
#include <unistd.h> // getpid
#endif

using namespace clang::driver;
using namespace clang;
using namespace llvm::opt;

static llvm::Triple getHIPOffloadTargetTriple() {
  static const llvm::Triple T("amdgcn-amd-amdhsa");
  return T;
}

// static
std::string Driver::GetResourcesPath(StringRef BinaryPath,
                                     StringRef CustomResourceDir) {
  // Since the resource directory is embedded in the module hash, it's important
  // that all places that need it call this function, so that they get the
  // exact same string ("a/../b/" and "b/" get different hashes, for example).

  // Dir is bin/ or lib/, depending on where BinaryPath is.
  std::string Dir = std::string(llvm::sys::path::parent_path(BinaryPath));

  SmallString<128> P(Dir);
  if (CustomResourceDir != "") {
    llvm::sys::path::append(P, CustomResourceDir);
  } else {
    // On Windows, libclang.dll is in bin/.
    // On non-Windows, libclang.so/.dylib is in lib/.
    // With a static-library build of libclang, LibClangPath will contain the
    // path of the embedding binary, which for LLVM binaries will be in bin/.
    // ../lib gets us to lib/ in both cases.
    P = llvm::sys::path::parent_path(Dir);
    llvm::sys::path::append(P, Twine("lib") + CLANG_LIBDIR_SUFFIX, "clang",
                            CLANG_VERSION_STRING);
  }

  return std::string(P.str());
}

Driver::Driver(StringRef ClangExecutable, StringRef TargetTriple,
               DiagnosticsEngine &Diags, std::string Title,
               IntrusiveRefCntPtr<llvm::vfs::FileSystem> VFS)
    : Diags(Diags), VFS(std::move(VFS)), Mode(GCCMode),
      SaveTemps(SaveTempsNone), BitcodeEmbed(EmbedNone), LTOMode(LTOK_None),
      ClangExecutable(ClangExecutable), SysRoot(DEFAULT_SYSROOT),
      DriverTitle(Title), CCPrintStatReportFilename(), CCPrintOptionsFilename(),
      CCPrintHeadersFilename(), CCLogDiagnosticsFilename(),
      CCCPrintBindings(false), CCPrintOptions(false), CCPrintHeaders(false),
      CCLogDiagnostics(false), CCGenDiagnostics(false),
      CCPrintProcessStats(false), TargetTriple(TargetTriple),
      CCCGenericGCCName(""), Saver(Alloc), CheckInputsExist(true),
      GenReproducer(false), SuppressMissingInputWarning(false) {
  // Provide a sane fallback if no VFS is specified.
  if (!this->VFS)
    this->VFS = llvm::vfs::getRealFileSystem();

  Name = std::string(llvm::sys::path::filename(ClangExecutable));
  Dir = std::string(llvm::sys::path::parent_path(ClangExecutable));
  InstalledDir = Dir; // Provide a sensible default installed dir.

  if ((!SysRoot.empty()) && llvm::sys::path::is_relative(SysRoot)) {
    // Prepend InstalledDir if SysRoot is relative
    SmallString<128> P(InstalledDir);
    llvm::sys::path::append(P, SysRoot);
    SysRoot = std::string(P);
  }

#if defined(CLANG_CONFIG_FILE_SYSTEM_DIR)
  SystemConfigDir = CLANG_CONFIG_FILE_SYSTEM_DIR;
#endif
#if defined(CLANG_CONFIG_FILE_USER_DIR)
  UserConfigDir = CLANG_CONFIG_FILE_USER_DIR;
#endif

  // Compute the path to the resource directory.
  ResourceDir = GetResourcesPath(ClangExecutable, CLANG_RESOURCE_DIR);
}

void Driver::ParseDriverMode(StringRef ProgramName,
                             ArrayRef<const char *> Args) {
  if (ClangNameParts.isEmpty())
    ClangNameParts = ToolChain::getTargetAndModeFromProgramName(ProgramName);
  setDriverModeFromOption(ClangNameParts.DriverMode);

  for (const char *ArgPtr : Args) {
    // Ignore nullptrs, they are the response file's EOL markers.
    if (ArgPtr == nullptr)
      continue;
    const StringRef Arg = ArgPtr;
    setDriverModeFromOption(Arg);
  }
}

void Driver::setDriverModeFromOption(StringRef Opt) {
  const std::string OptName =
      getOpts().getOption(options::OPT_driver_mode).getPrefixedName();
  if (!Opt.startswith(OptName))
    return;
  StringRef Value = Opt.drop_front(OptName.size());

  if (auto M = llvm::StringSwitch<llvm::Optional<DriverMode>>(Value)
                   .Case("gcc", GCCMode)
                   .Case("g++", GXXMode)
                   .Case("cpp", CPPMode)
                   .Case("cl", CLMode)
                   .Case("flang", FlangMode)
                   .Default(None))
    Mode = *M;
  else
    Diag(diag::err_drv_unsupported_option_argument) << OptName << Value;
}

InputArgList Driver::ParseArgStrings(ArrayRef<const char *> ArgStrings,
                                     bool IsClCompatMode,
                                     bool &ContainsError) {
  llvm::PrettyStackTraceString CrashInfo("Command line argument parsing");
  ContainsError = false;

  unsigned IncludedFlagsBitmask;
  unsigned ExcludedFlagsBitmask;
  std::tie(IncludedFlagsBitmask, ExcludedFlagsBitmask) =
      getIncludeExcludeOptionFlagMasks(IsClCompatMode);

  // Make sure that Flang-only options don't pollute the Clang output
  // TODO: Make sure that Clang-only options don't pollute Flang output
  if (!IsFlangMode())
    ExcludedFlagsBitmask |= options::FlangOnlyOption;

  unsigned MissingArgIndex, MissingArgCount;
  InputArgList Args =
      getOpts().ParseArgs(ArgStrings, MissingArgIndex, MissingArgCount,
                          IncludedFlagsBitmask, ExcludedFlagsBitmask);

  // Check for missing argument error.
  if (MissingArgCount) {
    Diag(diag::err_drv_missing_argument)
        << Args.getArgString(MissingArgIndex) << MissingArgCount;
    ContainsError |=
        Diags.getDiagnosticLevel(diag::err_drv_missing_argument,
                                 SourceLocation()) > DiagnosticsEngine::Warning;
  }

  // Check for unsupported options.
  for (const Arg *A : Args) {
    if (A->getOption().hasFlag(options::Unsupported)) {
      unsigned DiagID;
      auto ArgString = A->getAsString(Args);
      std::string Nearest;
      if (getOpts().findNearest(
            ArgString, Nearest, IncludedFlagsBitmask,
            ExcludedFlagsBitmask | options::Unsupported) > 1) {
        DiagID = diag::err_drv_unsupported_opt;
        Diag(DiagID) << ArgString;
      } else {
        DiagID = diag::err_drv_unsupported_opt_with_suggestion;
        Diag(DiagID) << ArgString << Nearest;
      }
      ContainsError |= Diags.getDiagnosticLevel(DiagID, SourceLocation()) >
                       DiagnosticsEngine::Warning;
      continue;
    }

    // Warn about -mcpu= without an argument.
    if (A->getOption().matches(options::OPT_mcpu_EQ) && A->containsValue("")) {
      Diag(diag::warn_drv_empty_joined_argument) << A->getAsString(Args);
      ContainsError |= Diags.getDiagnosticLevel(
                           diag::warn_drv_empty_joined_argument,
                           SourceLocation()) > DiagnosticsEngine::Warning;
    }
  }

  for (const Arg *A : Args.filtered(options::OPT_UNKNOWN)) {
    unsigned DiagID;
    auto ArgString = A->getAsString(Args);
    std::string Nearest;
    if (getOpts().findNearest(
          ArgString, Nearest, IncludedFlagsBitmask, ExcludedFlagsBitmask) > 1) {
      DiagID = IsCLMode() ? diag::warn_drv_unknown_argument_clang_cl
                          : diag::err_drv_unknown_argument;
      Diags.Report(DiagID) << ArgString;
    } else {
      DiagID = IsCLMode()
                   ? diag::warn_drv_unknown_argument_clang_cl_with_suggestion
                   : diag::err_drv_unknown_argument_with_suggestion;
      Diags.Report(DiagID) << ArgString << Nearest;
    }
    ContainsError |= Diags.getDiagnosticLevel(DiagID, SourceLocation()) >
                     DiagnosticsEngine::Warning;
  }

  return Args;
}

// Determine which compilation mode we are in. We look for options which
// affect the phase, starting with the earliest phases, and record which
// option we used to determine the final phase.
phases::ID Driver::getFinalPhase(const DerivedArgList &DAL,
                                 Arg **FinalPhaseArg) const {
  Arg *PhaseArg = nullptr;
  phases::ID FinalPhase;

  // -{E,EP,P,M,MM} only run the preprocessor.
  if (CCCIsCPP() || (PhaseArg = DAL.getLastArg(options::OPT_E)) ||
      (PhaseArg = DAL.getLastArg(options::OPT__SLASH_EP)) ||
      (PhaseArg = DAL.getLastArg(options::OPT_M, options::OPT_MM)) ||
      (PhaseArg = DAL.getLastArg(options::OPT__SLASH_P))) {
    FinalPhase = phases::Preprocess;

  // --precompile only runs up to precompilation.
  } else if ((PhaseArg = DAL.getLastArg(options::OPT__precompile))) {
    FinalPhase = phases::Precompile;

  // -{fsyntax-only,-analyze,emit-ast} only run up to the compiler.
  } else if ((PhaseArg = DAL.getLastArg(options::OPT_fsyntax_only)) ||
             (PhaseArg = DAL.getLastArg(options::OPT_print_supported_cpus)) ||
             (PhaseArg = DAL.getLastArg(options::OPT_module_file_info)) ||
             (PhaseArg = DAL.getLastArg(options::OPT_verify_pch)) ||
             (PhaseArg = DAL.getLastArg(options::OPT_rewrite_objc)) ||
             (PhaseArg = DAL.getLastArg(options::OPT_rewrite_legacy_objc)) ||
             (PhaseArg = DAL.getLastArg(options::OPT__migrate)) ||
             (PhaseArg = DAL.getLastArg(options::OPT__analyze)) ||
             (PhaseArg = DAL.getLastArg(options::OPT_emit_ast))) {
    FinalPhase = phases::Compile;

  // -S only runs up to the backend.
  } else if ((PhaseArg = DAL.getLastArg(options::OPT_S)) ||
             (PhaseArg = DAL.getLastArg(options::OPT_fsycl_device_only))) {
    FinalPhase = phases::Backend;

  // -c compilation only runs up to the assembler.
  } else if ((PhaseArg = DAL.getLastArg(options::OPT_c))) {
    FinalPhase = phases::Assemble;

  // Otherwise do everything.
  } else
    FinalPhase = phases::Link;

  if (FinalPhaseArg)
    *FinalPhaseArg = PhaseArg;

  return FinalPhase;
}

static Arg *MakeInputArg(DerivedArgList &Args, const OptTable &Opts,
                         StringRef Value, bool Claim = true) {
  Arg *A = new Arg(Opts.getOption(options::OPT_INPUT), Value,
                   Args.getBaseArgs().MakeIndex(Value), Value.data());
  Args.AddSynthesizedArg(A);
  if (Claim)
    A->claim();
  return A;
}

DerivedArgList *Driver::TranslateInputArgs(const InputArgList &Args) const {
  const llvm::opt::OptTable &Opts = getOpts();
  DerivedArgList *DAL = new DerivedArgList(Args);

  bool HasNostdlib = Args.hasArg(options::OPT_nostdlib);
  bool HasNostdlibxx = Args.hasArg(options::OPT_nostdlibxx);
  bool HasNodefaultlib = Args.hasArg(options::OPT_nodefaultlibs);
  for (Arg *A : Args) {
    // Unfortunately, we have to parse some forwarding options (-Xassembler,
    // -Xlinker, -Xpreprocessor) because we either integrate their functionality
    // (assembler and preprocessor), or bypass a previous driver ('collect2').

    // Rewrite linker options, to replace --no-demangle with a custom internal
    // option.
    if ((A->getOption().matches(options::OPT_Wl_COMMA) ||
         A->getOption().matches(options::OPT_Xlinker)) &&
        A->containsValue("--no-demangle")) {
      // Add the rewritten no-demangle argument.
      DAL->AddFlagArg(A, Opts.getOption(options::OPT_Z_Xlinker__no_demangle));

      // Add the remaining values as Xlinker arguments.
      for (StringRef Val : A->getValues())
        if (Val != "--no-demangle")
          DAL->AddSeparateArg(A, Opts.getOption(options::OPT_Xlinker), Val);

      continue;
    }

    // Rewrite preprocessor options, to replace -Wp,-MD,FOO which is used by
    // some build systems. We don't try to be complete here because we don't
    // care to encourage this usage model.
    if (A->getOption().matches(options::OPT_Wp_COMMA) &&
        (A->getValue(0) == StringRef("-MD") ||
         A->getValue(0) == StringRef("-MMD"))) {
      // Rewrite to -MD/-MMD along with -MF.
      if (A->getValue(0) == StringRef("-MD"))
        DAL->AddFlagArg(A, Opts.getOption(options::OPT_MD));
      else
        DAL->AddFlagArg(A, Opts.getOption(options::OPT_MMD));
      if (A->getNumValues() == 2)
        DAL->AddSeparateArg(A, Opts.getOption(options::OPT_MF), A->getValue(1));
      continue;
    }

    // Rewrite reserved library names.
    if (A->getOption().matches(options::OPT_l)) {
      StringRef Value = A->getValue();

      // Rewrite unless -nostdlib is present.
      if (!HasNostdlib && !HasNodefaultlib && !HasNostdlibxx &&
          Value == "stdc++") {
        DAL->AddFlagArg(A, Opts.getOption(options::OPT_Z_reserved_lib_stdcxx));
        continue;
      }

      // Rewrite unconditionally.
      if (Value == "cc_kext") {
        DAL->AddFlagArg(A, Opts.getOption(options::OPT_Z_reserved_lib_cckext));
        continue;
      }
    }

    // Pick up inputs via the -- option.
    if (A->getOption().matches(options::OPT__DASH_DASH)) {
      A->claim();
      for (StringRef Val : A->getValues())
        DAL->append(MakeInputArg(*DAL, Opts, Val, false));
      continue;
    }

    if (A->getOption().matches(options::OPT_offload_lib_Group)) {
      if (!A->getNumValues()) {
        Diag(clang::diag::warn_drv_unused_argument) << A->getSpelling();
        continue;
      }
    }

    DAL->append(A);
  }

  // Enforce -static if -miamcu is present.
  if (Args.hasFlag(options::OPT_miamcu, options::OPT_mno_iamcu, false))
    DAL->AddFlagArg(0, Opts.getOption(options::OPT_static));

  // Use of -fintelfpga implies -g
  if (Args.hasArg(options::OPT_fintelfpga)) {
    // if any -gN option is provided, use that.
    if (Arg *A = Args.getLastArg(options::OPT_gN_Group))
      DAL->append(A);
    else
      DAL->AddFlagArg(0, Opts.getOption(options::OPT_g_Flag));
  }

// Add a default value of -mlinker-version=, if one was given and the user
// didn't specify one.
#if defined(HOST_LINK_VERSION)
  if (!Args.hasArg(options::OPT_mlinker_version_EQ) &&
      strlen(HOST_LINK_VERSION) > 0) {
    DAL->AddJoinedArg(0, Opts.getOption(options::OPT_mlinker_version_EQ),
                      HOST_LINK_VERSION);
    DAL->getLastArg(options::OPT_mlinker_version_EQ)->claim();
  }
#endif

  return DAL;
}

/// Compute target triple from args.
///
/// This routine provides the logic to compute a target triple from various
/// args passed to the driver and the default triple string.
static llvm::Triple computeTargetTriple(const Driver &D,
                                        StringRef TargetTriple,
                                        const ArgList &Args,
                                        StringRef DarwinArchName = "") {
  // FIXME: Already done in Compilation *Driver::BuildCompilation
  if (const Arg *A = Args.getLastArg(options::OPT_target))
    TargetTriple = A->getValue();

  llvm::Triple Target(llvm::Triple::normalize(TargetTriple));

  // GNU/Hurd's triples should have been -hurd-gnu*, but were historically made
  // -gnu* only, and we can not change this, so we have to detect that case as
  // being the Hurd OS.
  if (TargetTriple.find("-unknown-gnu") != StringRef::npos ||
      TargetTriple.find("-pc-gnu") != StringRef::npos)
    Target.setOSName("hurd");

  // Handle Apple-specific options available here.
  if (Target.isOSBinFormatMachO()) {
    // If an explicit Darwin arch name is given, that trumps all.
    if (!DarwinArchName.empty()) {
      tools::darwin::setTripleTypeForMachOArchName(Target, DarwinArchName);
      return Target;
    }

    // Handle the Darwin '-arch' flag.
    if (Arg *A = Args.getLastArg(options::OPT_arch)) {
      StringRef ArchName = A->getValue();
      tools::darwin::setTripleTypeForMachOArchName(Target, ArchName);
    }
  }

  // Handle pseudo-target flags '-mlittle-endian'/'-EL' and
  // '-mbig-endian'/'-EB'.
  if (Arg *A = Args.getLastArg(options::OPT_mlittle_endian,
                               options::OPT_mbig_endian)) {
    if (A->getOption().matches(options::OPT_mlittle_endian)) {
      llvm::Triple LE = Target.getLittleEndianArchVariant();
      if (LE.getArch() != llvm::Triple::UnknownArch)
        Target = std::move(LE);
    } else {
      llvm::Triple BE = Target.getBigEndianArchVariant();
      if (BE.getArch() != llvm::Triple::UnknownArch)
        Target = std::move(BE);
    }
  }

  // Skip further flag support on OSes which don't support '-m32' or '-m64'.
  if (Target.getArch() == llvm::Triple::tce ||
      Target.getOS() == llvm::Triple::Minix)
    return Target;

  // On AIX, the env OBJECT_MODE may affect the resulting arch variant.
  if (Target.isOSAIX()) {
    if (Optional<std::string> ObjectModeValue =
            llvm::sys::Process::GetEnv("OBJECT_MODE")) {
      StringRef ObjectMode = *ObjectModeValue;
      llvm::Triple::ArchType AT = llvm::Triple::UnknownArch;

      if (ObjectMode.equals("64")) {
        AT = Target.get64BitArchVariant().getArch();
      } else if (ObjectMode.equals("32")) {
        AT = Target.get32BitArchVariant().getArch();
      } else {
        D.Diag(diag::err_drv_invalid_object_mode) << ObjectMode;
      }

      if (AT != llvm::Triple::UnknownArch && AT != Target.getArch())
        Target.setArch(AT);
    }
  }

  // Handle pseudo-target flags '-m64', '-mx32', '-m32' and '-m16'.
  Arg *A = Args.getLastArg(options::OPT_m64, options::OPT_mx32,
                           options::OPT_m32, options::OPT_m16);
  if (A) {
    llvm::Triple::ArchType AT = llvm::Triple::UnknownArch;

    if (A->getOption().matches(options::OPT_m64)) {
      AT = Target.get64BitArchVariant().getArch();
      if (Target.getEnvironment() == llvm::Triple::GNUX32)
        Target.setEnvironment(llvm::Triple::GNU);
    } else if (A->getOption().matches(options::OPT_mx32) &&
               Target.get64BitArchVariant().getArch() == llvm::Triple::x86_64) {
      AT = llvm::Triple::x86_64;
      Target.setEnvironment(llvm::Triple::GNUX32);
    } else if (A->getOption().matches(options::OPT_m32)) {
      AT = Target.get32BitArchVariant().getArch();
      if (Target.getEnvironment() == llvm::Triple::GNUX32)
        Target.setEnvironment(llvm::Triple::GNU);
    } else if (A->getOption().matches(options::OPT_m16) &&
               Target.get32BitArchVariant().getArch() == llvm::Triple::x86) {
      AT = llvm::Triple::x86;
      Target.setEnvironment(llvm::Triple::CODE16);
    }

    if (AT != llvm::Triple::UnknownArch && AT != Target.getArch())
      Target.setArch(AT);
  }

  // Handle -miamcu flag.
  if (Args.hasFlag(options::OPT_miamcu, options::OPT_mno_iamcu, false)) {
    if (Target.get32BitArchVariant().getArch() != llvm::Triple::x86)
      D.Diag(diag::err_drv_unsupported_opt_for_target) << "-miamcu"
                                                       << Target.str();

    if (A && !A->getOption().matches(options::OPT_m32))
      D.Diag(diag::err_drv_argument_not_allowed_with)
          << "-miamcu" << A->getBaseArg().getAsString(Args);

    Target.setArch(llvm::Triple::x86);
    Target.setArchName("i586");
    Target.setEnvironment(llvm::Triple::UnknownEnvironment);
    Target.setEnvironmentName("");
    Target.setOS(llvm::Triple::ELFIAMCU);
    Target.setVendor(llvm::Triple::UnknownVendor);
    Target.setVendorName("intel");
  }

  // If target is MIPS adjust the target triple
  // accordingly to provided ABI name.
  A = Args.getLastArg(options::OPT_mabi_EQ);
  if (A && Target.isMIPS()) {
    StringRef ABIName = A->getValue();
    if (ABIName == "32") {
      Target = Target.get32BitArchVariant();
      if (Target.getEnvironment() == llvm::Triple::GNUABI64 ||
          Target.getEnvironment() == llvm::Triple::GNUABIN32)
        Target.setEnvironment(llvm::Triple::GNU);
    } else if (ABIName == "n32") {
      Target = Target.get64BitArchVariant();
      if (Target.getEnvironment() == llvm::Triple::GNU ||
          Target.getEnvironment() == llvm::Triple::GNUABI64)
        Target.setEnvironment(llvm::Triple::GNUABIN32);
    } else if (ABIName == "64") {
      Target = Target.get64BitArchVariant();
      if (Target.getEnvironment() == llvm::Triple::GNU ||
          Target.getEnvironment() == llvm::Triple::GNUABIN32)
        Target.setEnvironment(llvm::Triple::GNUABI64);
    }
  }

  // If target is RISC-V adjust the target triple according to
  // provided architecture name
  A = Args.getLastArg(options::OPT_march_EQ);
  if (A && Target.isRISCV()) {
    StringRef ArchName = A->getValue();
    if (ArchName.startswith_lower("rv32"))
      Target.setArch(llvm::Triple::riscv32);
    else if (ArchName.startswith_lower("rv64"))
      Target.setArch(llvm::Triple::riscv64);
  }

  return Target;
}

// Parse the LTO options and record the type of LTO compilation
// based on which -f(no-)?lto(=.*)? option occurs last.
void Driver::setLTOMode(const llvm::opt::ArgList &Args) {
  LTOMode = LTOK_None;
  if (!Args.hasFlag(options::OPT_flto, options::OPT_flto_EQ,
                    options::OPT_fno_lto, false))
    return;

  StringRef LTOName("full");

  const Arg *A = Args.getLastArg(options::OPT_flto_EQ);
  if (A)
    LTOName = A->getValue();

  LTOMode = llvm::StringSwitch<LTOKind>(LTOName)
                .Case("full", LTOK_Full)
                .Case("thin", LTOK_Thin)
                .Default(LTOK_Unknown);

  if (LTOMode == LTOK_Unknown) {
    assert(A);
    Diag(diag::err_drv_unsupported_option_argument) << A->getOption().getName()
                                                    << A->getValue();
  }
}

/// Compute the desired OpenMP runtime from the flags provided.
Driver::OpenMPRuntimeKind Driver::getOpenMPRuntime(const ArgList &Args) const {
  StringRef RuntimeName(CLANG_DEFAULT_OPENMP_RUNTIME);

  const Arg *A = Args.getLastArg(options::OPT_fopenmp_EQ);
  if (A)
    RuntimeName = A->getValue();

  auto RT = llvm::StringSwitch<OpenMPRuntimeKind>(RuntimeName)
                .Case("libomp", OMPRT_OMP)
                .Case("libgomp", OMPRT_GOMP)
                .Case("libiomp5", OMPRT_IOMP5)
                .Default(OMPRT_Unknown);

  if (RT == OMPRT_Unknown) {
    if (A)
      Diag(diag::err_drv_unsupported_option_argument)
          << A->getOption().getName() << A->getValue();
    else
      // FIXME: We could use a nicer diagnostic here.
      Diag(diag::err_drv_unsupported_opt) << "-fopenmp";
  }

  return RT;
}

static bool isValidSYCLTriple(llvm::Triple T) {
  // NVPTX is valid for SYCL.
  if (T.isNVPTX() || T.getArch() == llvm::Triple::fpga64 ||
      T.getArch() == llvm::Triple::aie32)
    return true;
  // Check for invalid SYCL device triple values.
  // Non-SPIR arch.
  if (!T.isSPIR())
    return false;
  // SPIR arch, but has invalid SubArch for AOT.
  StringRef A(T.getArchName());
  if (T.getSubArch() == llvm::Triple::NoSubArch &&
      ((T.getArch() == llvm::Triple::spir && !A.equals("spir")) ||
       (T.getArch() == llvm::Triple::spir64 && !A.equals("spir64"))))
    return false;
  return true;
}

/// This function will add omitted information from a SYCL kernel.
static llvm::Triple completeSYCLTriple(llvm::Triple T) {
  if (T.getArch() == llvm::Triple::fpga64 ||
      T.getArch() == llvm::Triple::fpga32) {
    if (T.getEnvironment() == llvm::Triple::UnknownEnvironment)
      T.setEnvironment(llvm::Triple::SYCLDevice);
    if (T.getVendor() == llvm::Triple::UnknownVendor)
      T.setVendor(llvm::Triple::Xilinx);
    if (T.getOS() == llvm::Triple::UnknownOS)
      T.setOS(llvm::Triple(llvm::sys::getDefaultTargetTriple()).getOS());
    if (T.getSubArch() == llvm::Triple::NoSubArch) {
      /// SubArch is inferred from XCL_EMULATION_MODE defaulting to hw.
      /// This has the same behavior as XRT.
      const char *Mode = "hw";
      if (const char *M = std::getenv("XCL_EMULATION_MODE"))
        Mode = M;
      T.setArchName(std::string(T.getArchName()) + "_" + Mode);
    }
  }
  return T;
}

void Driver::CreateOffloadingDeviceToolChains(Compilation &C,
                                              InputList &Inputs) {

  //
  // CUDA/HIP
  //
  // We need to generate a CUDA/HIP toolchain if any of the inputs has a CUDA
  // or HIP type. However, mixed CUDA/HIP compilation is not supported.
  bool IsCuda =
      llvm::any_of(Inputs, [](std::pair<types::ID, const llvm::opt::Arg *> &I) {
        return types::isCuda(I.first);
      });
  bool IsHIP =
      llvm::any_of(Inputs,
                   [](std::pair<types::ID, const llvm::opt::Arg *> &I) {
                     return types::isHIP(I.first);
                   }) ||
      C.getInputArgs().hasArg(options::OPT_hip_link);
  if (IsCuda && IsHIP) {
    Diag(clang::diag::err_drv_mix_cuda_hip);
    return;
  }
  if (IsCuda) {
    const ToolChain *HostTC = C.getSingleOffloadToolChain<Action::OFK_Host>();
    const llvm::Triple &HostTriple = HostTC->getTriple();
    StringRef DeviceTripleStr;
    auto OFK = Action::OFK_Cuda;
    DeviceTripleStr =
        HostTriple.isArch64Bit() ? "nvptx64-nvidia-cuda" : "nvptx-nvidia-cuda";
    llvm::Triple CudaTriple(DeviceTripleStr);
    // Use the CUDA and host triples as the key into the
    // getOffloadingDeviceToolChain, because the device toolchain we
    // create depends on both.
    auto CudaTC = &getOffloadingDeviceToolChain(C.getInputArgs(), CudaTriple,
                                                *HostTC, OFK);
    C.addOffloadDeviceToolChain(CudaTC, OFK);
  } else if (IsHIP) {
    const ToolChain *HostTC = C.getSingleOffloadToolChain<Action::OFK_Host>();
    auto OFK = Action::OFK_HIP;
    llvm::Triple HIPTriple = getHIPOffloadTargetTriple();
    // Use the HIP and host triples as the key into
    // getOffloadingDeviceToolChain, because the device toolchain we create
    // depends on both.
    auto HIPTC = &getOffloadingDeviceToolChain(C.getInputArgs(), HIPTriple,
                                               *HostTC, OFK);
    C.addOffloadDeviceToolChain(HIPTC, OFK);
  }

  //
  // OpenMP
  //
  // We need to generate an OpenMP toolchain if the user specified targets with
  // the -fopenmp-targets option.
  if (Arg *OpenMPTargets =
          C.getInputArgs().getLastArg(options::OPT_fopenmp_targets_EQ)) {
    if (OpenMPTargets->getNumValues()) {
      // We expect that -fopenmp-targets is always used in conjunction with the
      // option -fopenmp specifying a valid runtime with offloading support,
      // i.e. libomp or libiomp.
      bool HasValidOpenMPRuntime = C.getInputArgs().hasFlag(
          options::OPT_fopenmp, options::OPT_fopenmp_EQ,
          options::OPT_fno_openmp, false);
      if (HasValidOpenMPRuntime) {
        OpenMPRuntimeKind OpenMPKind = getOpenMPRuntime(C.getInputArgs());
        HasValidOpenMPRuntime =
            OpenMPKind == OMPRT_OMP || OpenMPKind == OMPRT_IOMP5;
      }

      if (HasValidOpenMPRuntime) {
        llvm::StringMap<const char *> FoundNormalizedTriples;
        for (const char *Val : OpenMPTargets->getValues()) {
          llvm::Triple TT(Val);
          std::string NormalizedName = TT.normalize();

          // Make sure we don't have a duplicate triple.
          auto Duplicate = FoundNormalizedTriples.find(NormalizedName);
          if (Duplicate != FoundNormalizedTriples.end()) {
            Diag(clang::diag::warn_drv_omp_offload_target_duplicate)
                << Val << Duplicate->second;
            continue;
          }

          // Store the current triple so that we can check for duplicates in the
          // following iterations.
          FoundNormalizedTriples[NormalizedName] = Val;

          // If the specified target is invalid, emit a diagnostic.
          if (TT.getArch() == llvm::Triple::UnknownArch)
            Diag(clang::diag::err_drv_invalid_omp_target) << Val;
          else {
            const ToolChain *TC;
            // Device toolchains have to be selected differently. They pair host
            // and device in their implementation.
            if (TT.isNVPTX() || TT.isAMDGCN()) {
              const ToolChain *HostTC =
                  C.getSingleOffloadToolChain<Action::OFK_Host>();
              assert(HostTC && "Host toolchain should be always defined.");
              auto &DeviceTC =
                  ToolChains[TT.str() + "/" + HostTC->getTriple().normalize()];
              if (!DeviceTC) {
                if (TT.isNVPTX())
                  DeviceTC = std::make_unique<toolchains::CudaToolChain>(
                      *this, TT, *HostTC, C.getInputArgs(), Action::OFK_OpenMP);
                else if (TT.isAMDGCN())
                  DeviceTC =
                      std::make_unique<toolchains::AMDGPUOpenMPToolChain>(
                          *this, TT, *HostTC, C.getInputArgs());
                else
                  assert(DeviceTC && "Device toolchain not defined.");
              }

              TC = DeviceTC.get();
            } else
              TC = &getToolChain(C.getInputArgs(), TT);
            C.addOffloadDeviceToolChain(TC, Action::OFK_OpenMP);
          }
        }
      } else
        Diag(clang::diag::err_drv_expecting_fopenmp_with_fopenmp_targets);
    } else
      Diag(clang::diag::warn_drv_empty_joined_argument)
          << OpenMPTargets->getAsString(C.getInputArgs());
  }

  //
  // SYCL
  //
  // We need to generate a SYCL toolchain if the user specified targets with
  // the -fsycl-targets, -fsycl-add-targets or -fsycl-link-targets option.
  // If -fsycl is supplied without any of these we will assume SPIR-V.
  // Use of -fsycl-device-only overrides -fsycl.
  bool HasValidSYCLRuntime =
      C.getInputArgs().hasFlag(options::OPT_fsycl, options::OPT_fno_sycl,
                               false) ||
      C.getInputArgs().hasArg(options::OPT_fsycl_device_only);

  // A mechanism for retrieving SYCL-specific options, erroring out
  // if SYCL offloading wasn't enabled prior to that
  auto getArgRequiringSYCLRuntime = [&](OptSpecifier OptId) -> Arg * {
    Arg *SYCLArg = C.getInputArgs().getLastArg(OptId);
    if (SYCLArg && !HasValidSYCLRuntime) {
      Diag(clang::diag::err_drv_expecting_fsycl_with_sycl_opt)
          // Dropping the '=' symbol, which would otherwise pollute
          // the diagnostics for the most of options
          << SYCLArg->getSpelling().split('=').first;
      return nullptr;
    }
    return SYCLArg;
  };

  Arg *SYCLTargets = getArgRequiringSYCLRuntime(options::OPT_fsycl_targets_EQ);
  Arg *SYCLLinkTargets =
      getArgRequiringSYCLRuntime(options::OPT_fsycl_link_targets_EQ);
  Arg *SYCLAddTargets =
      getArgRequiringSYCLRuntime(options::OPT_fsycl_add_targets_EQ);
  Arg *SYCLLink = getArgRequiringSYCLRuntime(options::OPT_fsycl_link_EQ);
  Arg *SYCLfpga = getArgRequiringSYCLRuntime(options::OPT_fintelfpga);

  // -fsycl-targets cannot be used with -fsycl-link-targets
  if (SYCLTargets && SYCLLinkTargets)
    Diag(clang::diag::err_drv_option_conflict)
        << SYCLTargets->getSpelling() << SYCLLinkTargets->getSpelling();
  // -fsycl-link-targets and -fsycl-add-targets cannot be used together
  if (SYCLLinkTargets && SYCLAddTargets)
    Diag(clang::diag::err_drv_option_conflict)
        << SYCLLinkTargets->getSpelling() << SYCLAddTargets->getSpelling();
  // -fsycl-link-targets is not allowed with -fsycl-link
  if (SYCLLinkTargets && SYCLLink)
    Diag(clang::diag::err_drv_option_conflict)
        << SYCLLink->getSpelling() << SYCLLinkTargets->getSpelling();
  // -fsycl-targets cannot be used with -fintelfpga
  if (SYCLTargets && SYCLfpga)
    Diag(clang::diag::err_drv_option_conflict)
        << SYCLTargets->getSpelling() << SYCLfpga->getSpelling();

  bool HasSYCLTargetsOption = SYCLTargets || SYCLLinkTargets || SYCLAddTargets;
  llvm::StringMap<StringRef> FoundNormalizedTriples;
  llvm::SmallVector<llvm::Triple, 4> UniqueSYCLTriplesVec;
  if (HasSYCLTargetsOption) {
    // At this point, we know we have a valid combination
    // of -fsycl*target options passed
    Arg *SYCLTargetsValues = SYCLTargets ? SYCLTargets : SYCLLinkTargets;
    if (SYCLTargetsValues) {
      if (SYCLTargetsValues->getNumValues()) {
        for (StringRef Val : SYCLTargetsValues->getValues()) {
          llvm::Triple TT(llvm::Triple::normalize(Val));
          TT = completeSYCLTriple(TT);
          if (!isValidSYCLTriple(TT)) {
            Diag(clang::diag::err_drv_invalid_sycl_target) << Val;
            continue;
          }
          std::string NormalizedName = TT.normalize();

          // Make sure we don't have a duplicate triple.
          auto Duplicate = FoundNormalizedTriples.find(NormalizedName);
          if (Duplicate != FoundNormalizedTriples.end()) {
            Diag(clang::diag::warn_drv_sycl_offload_target_duplicate)
                << Val << Duplicate->second;
            continue;
          }

          // Store the current triple so that we can check for duplicates in
          // the following iterations.
          FoundNormalizedTriples[NormalizedName] = Val;
          UniqueSYCLTriplesVec.push_back(TT);
        }
      } else
        Diag(clang::diag::warn_drv_empty_joined_argument)
            << SYCLTargetsValues->getAsString(C.getInputArgs());
    }
    // -fsycl-add-targets is a list of paired items (Triple and file) which are
    // gathered and used to be linked into the final device binary. This can
    // be used with -fsycl-targets to put together the final conglomerate binary
    if (SYCLAddTargets) {
      if (SYCLAddTargets->getNumValues()) {
        // Use of -fsycl-add-targets adds additional files to the SYCL device
        // link step.  Regular offload processing occurs below
        for (StringRef Val : SYCLAddTargets->getValues()) {
          // Parse out the Triple and Input (triple:binary) and create a
          // ToolChain for each entry.
          // The expected format is 'triple:file', any other format will
          // not be accepted.
          std::pair<StringRef, StringRef> I = Val.split(':');
          if (!I.first.empty() && !I.second.empty()) {
            llvm::Triple TT(I.first);
            if (!isValidSYCLTriple(TT)) {
              Diag(clang::diag::err_drv_invalid_sycl_target) << I.first;
              continue;
            }
            std::string NormalizedName = TT.normalize();

            // Make sure we don't have a duplicate triple.
            auto Duplicate = FoundNormalizedTriples.find(NormalizedName);
            if (Duplicate != FoundNormalizedTriples.end())
              // The toolchain for this triple was already created
              continue;

            // Store the current triple so that we can check for duplicates in
            // the following iterations.
            FoundNormalizedTriples[NormalizedName] = Val;
            UniqueSYCLTriplesVec.push_back(TT);
          } else {
            // No colon found, do not use the input
            C.getDriver().Diag(diag::err_drv_unsupported_option_argument)
                << SYCLAddTargets->getOption().getName() << Val;
          }
        }
      } else
        Diag(clang::diag::warn_drv_empty_joined_argument)
            << SYCLAddTargets->getAsString(C.getInputArgs());
    }
  } else {
    // If -fsycl is supplied without -fsycl-*targets we will assume SPIR-V
    // unless -fintelfpga is supplied, which uses SPIR-V with fpga AOT.
    // For -fsycl-device-only, we also setup the implied triple as needed.
    StringRef SYCLTargetArch;
    if (C.getInputArgs().hasArg(options::OPT_fsycl_device_only))
      if (C.getDefaultToolChain().getTriple().getArch() == llvm::Triple::x86)
        SYCLTargetArch = "spir";
      else
        SYCLTargetArch = "spir64";
    else if (HasValidSYCLRuntime)
      // Triple for -fintelfpga is spir64_fpga-unknown-unknown-sycldevice.
      SYCLTargetArch = SYCLfpga ? "spir64_fpga" : "spir64";
    if (!SYCLTargetArch.empty())
      UniqueSYCLTriplesVec.push_back(MakeSYCLDeviceTriple(SYCLTargetArch));
  }
  // We'll need to use the SYCL and host triples as the key into
  // getOffloadingDeviceToolChain, because the device toolchains we're
  // going to create will depend on both.
  const ToolChain *HostTC = C.getSingleOffloadToolChain<Action::OFK_Host>();
  for (auto &TT : UniqueSYCLTriplesVec) {
    auto SYCLTC = &getOffloadingDeviceToolChain(C.getInputArgs(), TT, *HostTC,
                                                Action::OFK_SYCL);
    C.addOffloadDeviceToolChain(SYCLTC, Action::OFK_SYCL);
  }

  //
  // TODO: Add support for other offloading programming models here.
  //
}

/// Looks the given directories for the specified file.
///
/// \param[out] FilePath File path, if the file was found.
/// \param[in]  Dirs Directories used for the search.
/// \param[in]  FileName Name of the file to search for.
/// \return True if file was found.
///
/// Looks for file specified by FileName sequentially in directories specified
/// by Dirs.
///
static bool searchForFile(SmallVectorImpl<char> &FilePath,
                          ArrayRef<StringRef> Dirs, StringRef FileName) {
  SmallString<128> WPath;
  for (const StringRef &Dir : Dirs) {
    if (Dir.empty())
      continue;
    WPath.clear();
    llvm::sys::path::append(WPath, Dir, FileName);
    llvm::sys::path::native(WPath);
    if (llvm::sys::fs::is_regular_file(WPath)) {
      FilePath = std::move(WPath);
      return true;
    }
  }
  return false;
}

bool Driver::readConfigFile(StringRef FileName) {
  // Try reading the given file.
  SmallVector<const char *, 32> NewCfgArgs;
  if (!llvm::cl::readConfigFile(FileName, Saver, NewCfgArgs)) {
    Diag(diag::err_drv_cannot_read_config_file) << FileName;
    return true;
  }

  // Read options from config file.
  llvm::SmallString<128> CfgFileName(FileName);
  llvm::sys::path::native(CfgFileName);
  ConfigFile = std::string(CfgFileName);
  bool ContainErrors;
  CfgOptions = std::make_unique<InputArgList>(
      ParseArgStrings(NewCfgArgs, IsCLMode(), ContainErrors));
  if (ContainErrors) {
    CfgOptions.reset();
    return true;
  }

  if (CfgOptions->hasArg(options::OPT_config)) {
    CfgOptions.reset();
    Diag(diag::err_drv_nested_config_file);
    return true;
  }

  // Claim all arguments that come from a configuration file so that the driver
  // does not warn on any that is unused.
  for (Arg *A : *CfgOptions)
    A->claim();
  return false;
}

bool Driver::loadConfigFile() {
  std::string CfgFileName;
  bool FileSpecifiedExplicitly = false;

  // Process options that change search path for config files.
  if (CLOptions) {
    if (CLOptions->hasArg(options::OPT_config_system_dir_EQ)) {
      SmallString<128> CfgDir;
      CfgDir.append(
          CLOptions->getLastArgValue(options::OPT_config_system_dir_EQ));
      if (!CfgDir.empty()) {
        if (llvm::sys::fs::make_absolute(CfgDir).value() != 0)
          SystemConfigDir.clear();
        else
          SystemConfigDir = std::string(CfgDir.begin(), CfgDir.end());
      }
    }
    if (CLOptions->hasArg(options::OPT_config_user_dir_EQ)) {
      SmallString<128> CfgDir;
      CfgDir.append(
          CLOptions->getLastArgValue(options::OPT_config_user_dir_EQ));
      if (!CfgDir.empty()) {
        if (llvm::sys::fs::make_absolute(CfgDir).value() != 0)
          UserConfigDir.clear();
        else
          UserConfigDir = std::string(CfgDir.begin(), CfgDir.end());
      }
    }
  }

  // First try to find config file specified in command line.
  if (CLOptions) {
    std::vector<std::string> ConfigFiles =
        CLOptions->getAllArgValues(options::OPT_config);
    if (ConfigFiles.size() > 1) {
      if (!std::all_of(ConfigFiles.begin(), ConfigFiles.end(),
                       [ConfigFiles](const std::string &s) {
                         return s == ConfigFiles[0];
                       })) {
        Diag(diag::err_drv_duplicate_config);
        return true;
      }
    }

    if (!ConfigFiles.empty()) {
      CfgFileName = ConfigFiles.front();
      assert(!CfgFileName.empty());

      // If argument contains directory separator, treat it as a path to
      // configuration file.
      if (llvm::sys::path::has_parent_path(CfgFileName)) {
        SmallString<128> CfgFilePath;
        if (llvm::sys::path::is_relative(CfgFileName))
          llvm::sys::fs::current_path(CfgFilePath);
        llvm::sys::path::append(CfgFilePath, CfgFileName);
        if (!llvm::sys::fs::is_regular_file(CfgFilePath)) {
          Diag(diag::err_drv_config_file_not_exist) << CfgFilePath;
          return true;
        }
        return readConfigFile(CfgFilePath);
      }

      FileSpecifiedExplicitly = true;
    }
  }

  // If config file is not specified explicitly, try to deduce configuration
  // from executable name. For instance, an executable 'armv7l-clang' will
  // search for config file 'armv7l-clang.cfg'.
  if (CfgFileName.empty() && !ClangNameParts.TargetPrefix.empty())
    CfgFileName = ClangNameParts.TargetPrefix + '-' + ClangNameParts.ModeSuffix;

  if (CfgFileName.empty())
    return false;

  // Determine architecture part of the file name, if it is present.
  StringRef CfgFileArch = CfgFileName;
  size_t ArchPrefixLen = CfgFileArch.find('-');
  if (ArchPrefixLen == StringRef::npos)
    ArchPrefixLen = CfgFileArch.size();
  llvm::Triple CfgTriple;
  CfgFileArch = CfgFileArch.take_front(ArchPrefixLen);
  CfgTriple = llvm::Triple(llvm::Triple::normalize(CfgFileArch));
  if (CfgTriple.getArch() == llvm::Triple::ArchType::UnknownArch)
    ArchPrefixLen = 0;

  if (!StringRef(CfgFileName).endswith(".cfg"))
    CfgFileName += ".cfg";

  // If config file starts with architecture name and command line options
  // redefine architecture (with options like -m32 -LE etc), try finding new
  // config file with that architecture.
  SmallString<128> FixedConfigFile;
  size_t FixedArchPrefixLen = 0;
  if (ArchPrefixLen) {
    // Get architecture name from config file name like 'i386.cfg' or
    // 'armv7l-clang.cfg'.
    // Check if command line options changes effective triple.
    llvm::Triple EffectiveTriple = computeTargetTriple(*this,
                                             CfgTriple.getTriple(), *CLOptions);
    if (CfgTriple.getArch() != EffectiveTriple.getArch()) {
      FixedConfigFile = EffectiveTriple.getArchName();
      FixedArchPrefixLen = FixedConfigFile.size();
      // Append the rest of original file name so that file name transforms
      // like: i386-clang.cfg -> x86_64-clang.cfg.
      if (ArchPrefixLen < CfgFileName.size())
        FixedConfigFile += CfgFileName.substr(ArchPrefixLen);
    }
  }

  // Prepare list of directories where config file is searched for.
  StringRef CfgFileSearchDirs[] = {UserConfigDir, SystemConfigDir, Dir};

  // Try to find config file. First try file with corrected architecture.
  llvm::SmallString<128> CfgFilePath;
  if (!FixedConfigFile.empty()) {
    if (searchForFile(CfgFilePath, CfgFileSearchDirs, FixedConfigFile))
      return readConfigFile(CfgFilePath);
    // If 'x86_64-clang.cfg' was not found, try 'x86_64.cfg'.
    FixedConfigFile.resize(FixedArchPrefixLen);
    FixedConfigFile.append(".cfg");
    if (searchForFile(CfgFilePath, CfgFileSearchDirs, FixedConfigFile))
      return readConfigFile(CfgFilePath);
  }

  // Then try original file name.
  if (searchForFile(CfgFilePath, CfgFileSearchDirs, CfgFileName))
    return readConfigFile(CfgFilePath);

  // Finally try removing driver mode part: 'x86_64-clang.cfg' -> 'x86_64.cfg'.
  if (!ClangNameParts.ModeSuffix.empty() &&
      !ClangNameParts.TargetPrefix.empty()) {
    CfgFileName.assign(ClangNameParts.TargetPrefix);
    CfgFileName.append(".cfg");
    if (searchForFile(CfgFilePath, CfgFileSearchDirs, CfgFileName))
      return readConfigFile(CfgFilePath);
  }

  // Report error but only if config file was specified explicitly, by option
  // --config. If it was deduced from executable name, it is not an error.
  if (FileSpecifiedExplicitly) {
    Diag(diag::err_drv_config_file_not_found) << CfgFileName;
    for (const StringRef &SearchDir : CfgFileSearchDirs)
      if (!SearchDir.empty())
        Diag(diag::note_drv_config_file_searched_in) << SearchDir;
    return true;
  }

  return false;
}

Compilation *Driver::BuildCompilation(ArrayRef<const char *> ArgList) {
  llvm::PrettyStackTraceString CrashInfo("Compilation construction");

  // FIXME: Handle environment options which affect driver behavior, somewhere
  // (client?). GCC_EXEC_PREFIX, LPATH, CC_PRINT_OPTIONS.

  // We look for the driver mode option early, because the mode can affect
  // how other options are parsed.
  ParseDriverMode(ClangExecutable, ArgList.slice(1));

  // FIXME: What are we going to do with -V and -b?

  // Arguments specified in command line.
  bool ContainsError;
  CLOptions = std::make_unique<InputArgList>(
      ParseArgStrings(ArgList.slice(1), IsCLMode(), ContainsError));

  // Try parsing configuration file.
  if (!ContainsError)
    ContainsError = loadConfigFile();
  bool HasConfigFile = !ContainsError && (CfgOptions.get() != nullptr);

  // All arguments, from both config file and command line.
  InputArgList Args = std::move(HasConfigFile ? std::move(*CfgOptions)
                                              : std::move(*CLOptions));

  // The args for config files or /clang: flags belong to different InputArgList
  // objects than Args. This copies an Arg from one of those other InputArgLists
  // to the ownership of Args.
  auto appendOneArg = [&Args](const Arg *Opt, const Arg *BaseArg) {
    unsigned Index = Args.MakeIndex(Opt->getSpelling());
    Arg *Copy = new llvm::opt::Arg(Opt->getOption(), Args.getArgString(Index),
                                   Index, BaseArg);
    Copy->getValues() = Opt->getValues();
    if (Opt->isClaimed())
      Copy->claim();
    Copy->setOwnsValues(Opt->getOwnsValues());
    Opt->setOwnsValues(false);
    Args.append(Copy);
  };

  if (HasConfigFile)
    for (auto *Opt : *CLOptions) {
      if (Opt->getOption().matches(options::OPT_config))
        continue;
      const Arg *BaseArg = &Opt->getBaseArg();
      if (BaseArg == Opt)
        BaseArg = nullptr;
      appendOneArg(Opt, BaseArg);
    }

  // In CL mode, look for any pass-through arguments
  if (IsCLMode() && !ContainsError) {
    SmallVector<const char *, 16> CLModePassThroughArgList;
    for (const auto *A : Args.filtered(options::OPT__SLASH_clang)) {
      A->claim();
      CLModePassThroughArgList.push_back(A->getValue());
    }

    if (!CLModePassThroughArgList.empty()) {
      // Parse any pass through args using default clang processing rather
      // than clang-cl processing.
      auto CLModePassThroughOptions = std::make_unique<InputArgList>(
          ParseArgStrings(CLModePassThroughArgList, false, ContainsError));

      if (!ContainsError)
        for (auto *Opt : *CLModePassThroughOptions) {
          appendOneArg(Opt, nullptr);
        }
    }
  }

  // Check for working directory option before accessing any files
  if (Arg *WD = Args.getLastArg(options::OPT_working_directory))
    if (VFS->setCurrentWorkingDirectory(WD->getValue()))
      Diag(diag::err_drv_unable_to_set_working_directory) << WD->getValue();

  // FIXME: This stuff needs to go into the Compilation, not the driver.
  bool CCCPrintPhases;

  // Silence driver warnings if requested
  Diags.setIgnoreAllWarnings(Args.hasArg(options::OPT_w));

  // -no-canonical-prefixes is used very early in main.
  Args.ClaimAllArgs(options::OPT_no_canonical_prefixes);

  // f(no-)integated-cc1 is also used very early in main.
  Args.ClaimAllArgs(options::OPT_fintegrated_cc1);
  Args.ClaimAllArgs(options::OPT_fno_integrated_cc1);

  // Ignore -pipe.
  Args.ClaimAllArgs(options::OPT_pipe);

  // Extract -ccc args.
  //
  // FIXME: We need to figure out where this behavior should live. Most of it
  // should be outside in the client; the parts that aren't should have proper
  // options, either by introducing new ones or by overloading gcc ones like -V
  // or -b.
  CCCPrintPhases = Args.hasArg(options::OPT_ccc_print_phases);
  CCCPrintBindings = Args.hasArg(options::OPT_ccc_print_bindings);
  if (const Arg *A = Args.getLastArg(options::OPT_ccc_gcc_name))
    CCCGenericGCCName = A->getValue();
  GenReproducer = Args.hasFlag(options::OPT_gen_reproducer,
                               options::OPT_fno_crash_diagnostics,
                               !!::getenv("FORCE_CLANG_DIAGNOSTICS_CRASH"));

  // Process -fproc-stat-report options.
  if (const Arg *A = Args.getLastArg(options::OPT_fproc_stat_report_EQ)) {
    CCPrintProcessStats = true;
    CCPrintStatReportFilename = A->getValue();
  }
  if (Args.hasArg(options::OPT_fproc_stat_report))
    CCPrintProcessStats = true;

  // FIXME: TargetTriple is used by the target-prefixed calls to as/ld
  // and getToolChain is const.
  if (IsCLMode()) {
    // clang-cl targets MSVC-style Win32.
    llvm::Triple T(TargetTriple);
    T.setOS(llvm::Triple::Win32);
    T.setVendor(llvm::Triple::PC);
    T.setEnvironment(llvm::Triple::MSVC);
    T.setObjectFormat(llvm::Triple::COFF);
    TargetTriple = T.str();
  }
  if (const Arg *A = Args.getLastArg(options::OPT_target))
    TargetTriple = A->getValue();
  if (const Arg *A = Args.getLastArg(options::OPT_ccc_install_dir))
    Dir = InstalledDir = A->getValue();
  for (const Arg *A : Args.filtered(options::OPT_B)) {
    A->claim();
    PrefixDirs.push_back(A->getValue(0));
  }
  if (Optional<std::string> CompilerPathValue =
          llvm::sys::Process::GetEnv("COMPILER_PATH")) {
    StringRef CompilerPath = *CompilerPathValue;
    while (!CompilerPath.empty()) {
      std::pair<StringRef, StringRef> Split =
          CompilerPath.split(llvm::sys::EnvPathSeparator);
      PrefixDirs.push_back(std::string(Split.first));
      CompilerPath = Split.second;
    }
  }
  if (const Arg *A = Args.getLastArg(options::OPT__sysroot_EQ))
    SysRoot = A->getValue();
  if (const Arg *A = Args.getLastArg(options::OPT__dyld_prefix_EQ))
    DyldPrefix = A->getValue();

  if (const Arg *A = Args.getLastArg(options::OPT_resource_dir))
    ResourceDir = A->getValue();

  if (const Arg *A = Args.getLastArg(options::OPT_save_temps_EQ)) {
    SaveTemps = llvm::StringSwitch<SaveTempsMode>(A->getValue())
                    .Case("cwd", SaveTempsCwd)
                    .Case("obj", SaveTempsObj)
                    .Default(SaveTempsCwd);
  }

  setLTOMode(Args);

  // Process -fembed-bitcode= flags.
  if (Arg *A = Args.getLastArg(options::OPT_fembed_bitcode_EQ)) {
    StringRef Name = A->getValue();
    unsigned Model = llvm::StringSwitch<unsigned>(Name)
        .Case("off", EmbedNone)
        .Case("all", EmbedBitcode)
        .Case("bitcode", EmbedBitcode)
        .Case("marker", EmbedMarker)
        .Default(~0U);
    if (Model == ~0U) {
      Diags.Report(diag::err_drv_invalid_value) << A->getAsString(Args)
                                                << Name;
    } else
      BitcodeEmbed = static_cast<BitcodeEmbedMode>(Model);
  }

  std::unique_ptr<llvm::opt::InputArgList> UArgs =
      std::make_unique<InputArgList>(std::move(Args));

  // Perform the default argument translations.
  DerivedArgList *TranslatedArgs = TranslateInputArgs(*UArgs);

  // Owned by the host.
  const ToolChain &TC = getToolChain(
      *UArgs, computeTargetTriple(*this, TargetTriple, *UArgs));

  // The compilation takes ownership of Args.
  Compilation *C = new Compilation(*this, TC, UArgs.release(), TranslatedArgs,
                                   ContainsError);

  if (!HandleImmediateArgs(*C))
    return C;

  // Construct the list of inputs.
  InputList Inputs;
  BuildInputs(C->getDefaultToolChain(), *TranslatedArgs, Inputs);

  // Populate the tool chains for the offloading devices, if any.
  CreateOffloadingDeviceToolChains(*C, Inputs);

  // Determine if there are any offload static libraries.
  if (checkForOffloadStaticLib(*C, *TranslatedArgs))
    setOffloadStaticLibSeen();

  // Determine FPGA emulation status.
  if (C->hasOffloadToolChain<Action::OFK_SYCL>()) {
    auto SYCLTCRange = C->getOffloadToolChains<Action::OFK_SYCL>();
    ArgStringList TargetArgs;
    const ToolChain *TC = SYCLTCRange.first->second;
    const toolchains::SYCLToolChain *SYCLTC =
        static_cast<const toolchains::SYCLToolChain *>(TC);
    SYCLTC->TranslateBackendTargetArgs(*TranslatedArgs, TargetArgs);
    for (StringRef ArgString : TargetArgs) {
      if (ArgString.equals("-hardware") || ArgString.equals("-simulation")) {
        setFPGAEmulationMode(false);
        break;
      }
    }
  }

  // Construct the list of abstract actions to perform for this compilation. On
  // MachO targets this uses the driver-driver and universal actions.
  if (TC.getTriple().isOSBinFormatMachO())
    BuildUniversalActions(*C, C->getDefaultToolChain(), Inputs);
  else
    BuildActions(*C, C->getArgs(), Inputs, C->getActions());

  if (CCCPrintPhases) {
    PrintActions(*C);
    return C;
  }

  BuildJobs(*C);

  return C;
}

static void printArgList(raw_ostream &OS, const llvm::opt::ArgList &Args) {
  llvm::opt::ArgStringList ASL;
  for (const auto *A : Args)
    A->render(Args, ASL);

  for (auto I = ASL.begin(), E = ASL.end(); I != E; ++I) {
    if (I != ASL.begin())
      OS << ' ';
    llvm::sys::printArg(OS, *I, true);
  }
  OS << '\n';
}

bool Driver::getCrashDiagnosticFile(StringRef ReproCrashFilename,
                                    SmallString<128> &CrashDiagDir) {
  using namespace llvm::sys;
  assert(llvm::Triple(llvm::sys::getProcessTriple()).isOSDarwin() &&
         "Only knows about .crash files on Darwin");

  // The .crash file can be found on at ~/Library/Logs/DiagnosticReports/
  // (or /Library/Logs/DiagnosticReports for root) and has the filename pattern
  // clang-<VERSION>_<YYYY-MM-DD-HHMMSS>_<hostname>.crash.
  path::home_directory(CrashDiagDir);
  if (CrashDiagDir.startswith("/var/root"))
    CrashDiagDir = "/";
  path::append(CrashDiagDir, "Library/Logs/DiagnosticReports");
  int PID =
#if LLVM_ON_UNIX
      getpid();
#else
      0;
#endif
  std::error_code EC;
  fs::file_status FileStatus;
  TimePoint<> LastAccessTime;
  SmallString<128> CrashFilePath;
  // Lookup the .crash files and get the one generated by a subprocess spawned
  // by this driver invocation.
  for (fs::directory_iterator File(CrashDiagDir, EC), FileEnd;
       File != FileEnd && !EC; File.increment(EC)) {
    StringRef FileName = path::filename(File->path());
    if (!FileName.startswith(Name))
      continue;
    if (fs::status(File->path(), FileStatus))
      continue;
    llvm::ErrorOr<std::unique_ptr<llvm::MemoryBuffer>> CrashFile =
        llvm::MemoryBuffer::getFile(File->path());
    if (!CrashFile)
      continue;
    // The first line should start with "Process:", otherwise this isn't a real
    // .crash file.
    StringRef Data = CrashFile.get()->getBuffer();
    if (!Data.startswith("Process:"))
      continue;
    // Parse parent process pid line, e.g: "Parent Process: clang-4.0 [79141]"
    size_t ParentProcPos = Data.find("Parent Process:");
    if (ParentProcPos == StringRef::npos)
      continue;
    size_t LineEnd = Data.find_first_of("\n", ParentProcPos);
    if (LineEnd == StringRef::npos)
      continue;
    StringRef ParentProcess = Data.slice(ParentProcPos+15, LineEnd).trim();
    int OpenBracket = -1, CloseBracket = -1;
    for (size_t i = 0, e = ParentProcess.size(); i < e; ++i) {
      if (ParentProcess[i] == '[')
        OpenBracket = i;
      if (ParentProcess[i] == ']')
        CloseBracket = i;
    }
    // Extract the parent process PID from the .crash file and check whether
    // it matches this driver invocation pid.
    int CrashPID;
    if (OpenBracket < 0 || CloseBracket < 0 ||
        ParentProcess.slice(OpenBracket + 1, CloseBracket)
            .getAsInteger(10, CrashPID) || CrashPID != PID) {
      continue;
    }

    // Found a .crash file matching the driver pid. To avoid getting an older
    // and misleading crash file, continue looking for the most recent.
    // FIXME: the driver can dispatch multiple cc1 invocations, leading to
    // multiple crashes poiting to the same parent process. Since the driver
    // does not collect pid information for the dispatched invocation there's
    // currently no way to distinguish among them.
    const auto FileAccessTime = FileStatus.getLastModificationTime();
    if (FileAccessTime > LastAccessTime) {
      CrashFilePath.assign(File->path());
      LastAccessTime = FileAccessTime;
    }
  }

  // If found, copy it over to the location of other reproducer files.
  if (!CrashFilePath.empty()) {
    EC = fs::copy_file(CrashFilePath, ReproCrashFilename);
    if (EC)
      return false;
    return true;
  }

  return false;
}

// When clang crashes, produce diagnostic information including the fully
// preprocessed source file(s).  Request that the developer attach the
// diagnostic information to a bug report.
void Driver::generateCompilationDiagnostics(
    Compilation &C, const Command &FailingCommand,
    StringRef AdditionalInformation, CompilationDiagnosticReport *Report) {
  if (C.getArgs().hasArg(options::OPT_fno_crash_diagnostics))
    return;

  // Don't try to generate diagnostics for link or dsymutil jobs.
  if (FailingCommand.getCreator().isLinkJob() ||
      FailingCommand.getCreator().isDsymutilJob())
    return;

  // Print the version of the compiler.
  PrintVersion(C, llvm::errs());

  // Suppress driver output and emit preprocessor output to temp file.
  Mode = CPPMode;
  CCGenDiagnostics = true;

  // Save the original job command(s).
  Command Cmd = FailingCommand;

  // Keep track of whether we produce any errors while trying to produce
  // preprocessed sources.
  DiagnosticErrorTrap Trap(Diags);

  // Suppress tool output.
  C.initCompilationForDiagnostics();

  // Construct the list of inputs.
  InputList Inputs;
  BuildInputs(C.getDefaultToolChain(), C.getArgs(), Inputs);

  for (InputList::iterator it = Inputs.begin(), ie = Inputs.end(); it != ie;) {
    bool IgnoreInput = false;

    // Ignore input from stdin or any inputs that cannot be preprocessed.
    // Check type first as not all linker inputs have a value.
    if (types::getPreprocessedType(it->first) == types::TY_INVALID) {
      IgnoreInput = true;
    } else if (!strcmp(it->second->getValue(), "-")) {
      Diag(clang::diag::note_drv_command_failed_diag_msg)
          << "Error generating preprocessed source(s) - "
             "ignoring input from stdin.";
      IgnoreInput = true;
    }

    if (IgnoreInput) {
      it = Inputs.erase(it);
      ie = Inputs.end();
    } else {
      ++it;
    }
  }

  if (Inputs.empty()) {
    Diag(clang::diag::note_drv_command_failed_diag_msg)
        << "Error generating preprocessed source(s) - "
           "no preprocessable inputs.";
    return;
  }

  // Don't attempt to generate preprocessed files if multiple -arch options are
  // used, unless they're all duplicates.
  llvm::StringSet<> ArchNames;
  for (const Arg *A : C.getArgs()) {
    if (A->getOption().matches(options::OPT_arch)) {
      StringRef ArchName = A->getValue();
      ArchNames.insert(ArchName);
    }
  }
  if (ArchNames.size() > 1) {
    Diag(clang::diag::note_drv_command_failed_diag_msg)
        << "Error generating preprocessed source(s) - cannot generate "
           "preprocessed source with multiple -arch options.";
    return;
  }

  // Construct the list of abstract actions to perform for this compilation. On
  // Darwin OSes this uses the driver-driver and builds universal actions.
  const ToolChain &TC = C.getDefaultToolChain();
  if (TC.getTriple().isOSBinFormatMachO())
    BuildUniversalActions(C, TC, Inputs);
  else
    BuildActions(C, C.getArgs(), Inputs, C.getActions());

  BuildJobs(C);

  // If there were errors building the compilation, quit now.
  if (Trap.hasErrorOccurred()) {
    Diag(clang::diag::note_drv_command_failed_diag_msg)
        << "Error generating preprocessed source(s).";
    return;
  }

  // Generate preprocessed output.
  SmallVector<std::pair<int, const Command *>, 4> FailingCommands;
  C.ExecuteJobs(C.getJobs(), FailingCommands);

  // If any of the preprocessing commands failed, clean up and exit.
  if (!FailingCommands.empty()) {
    Diag(clang::diag::note_drv_command_failed_diag_msg)
        << "Error generating preprocessed source(s).";
    return;
  }

  const TempFileList &TempFiles = C.getTempFiles();
  if (TempFiles.empty()) {
    Diag(clang::diag::note_drv_command_failed_diag_msg)
        << "Error generating preprocessed source(s).";
    return;
  }

  Diag(clang::diag::note_drv_command_failed_diag_msg)
      << "\n********************\n\n"
         "PLEASE ATTACH THE FOLLOWING FILES TO THE BUG REPORT:\n"
         "Preprocessed source(s) and associated run script(s) are located at:";

  SmallString<128> VFS;
  SmallString<128> ReproCrashFilename;
  for (auto &TempFile : TempFiles) {
    Diag(clang::diag::note_drv_command_failed_diag_msg) << TempFile.first;
    if (Report)
      Report->TemporaryFiles.push_back(TempFile.first);
    if (ReproCrashFilename.empty()) {
      ReproCrashFilename = TempFile.first;
      llvm::sys::path::replace_extension(ReproCrashFilename, ".crash");
    }
    if (StringRef(TempFile.first).endswith(".cache")) {
      // In some cases (modules) we'll dump extra data to help with reproducing
      // the crash into a directory next to the output.
      VFS = llvm::sys::path::filename(TempFile.first);
      llvm::sys::path::append(VFS, "vfs", "vfs.yaml");
    }
  }

  // Assume associated files are based off of the first temporary file.
  CrashReportInfo CrashInfo(TempFiles[0].first, VFS);

  llvm::SmallString<128> Script(CrashInfo.Filename);
  llvm::sys::path::replace_extension(Script, "sh");
  std::error_code EC;
  llvm::raw_fd_ostream ScriptOS(Script, EC, llvm::sys::fs::CD_CreateNew,
                                llvm::sys::fs::FA_Write,
                                llvm::sys::fs::OF_Text);
  if (EC) {
    Diag(clang::diag::note_drv_command_failed_diag_msg)
        << "Error generating run script: " << Script << " " << EC.message();
  } else {
    ScriptOS << "# Crash reproducer for " << getClangFullVersion() << "\n"
             << "# Driver args: ";
    printArgList(ScriptOS, C.getInputArgs());
    ScriptOS << "# Original command: ";
    Cmd.Print(ScriptOS, "\n", /*Quote=*/true);
    Cmd.Print(ScriptOS, "\n", /*Quote=*/true, &CrashInfo);
    if (!AdditionalInformation.empty())
      ScriptOS << "\n# Additional information: " << AdditionalInformation
               << "\n";
    if (Report)
      Report->TemporaryFiles.push_back(std::string(Script.str()));
    Diag(clang::diag::note_drv_command_failed_diag_msg) << Script;
  }

  // On darwin, provide information about the .crash diagnostic report.
  if (llvm::Triple(llvm::sys::getProcessTriple()).isOSDarwin()) {
    SmallString<128> CrashDiagDir;
    if (getCrashDiagnosticFile(ReproCrashFilename, CrashDiagDir)) {
      Diag(clang::diag::note_drv_command_failed_diag_msg)
          << ReproCrashFilename.str();
    } else { // Suggest a directory for the user to look for .crash files.
      llvm::sys::path::append(CrashDiagDir, Name);
      CrashDiagDir += "_<YYYY-MM-DD-HHMMSS>_<hostname>.crash";
      Diag(clang::diag::note_drv_command_failed_diag_msg)
          << "Crash backtrace is located in";
      Diag(clang::diag::note_drv_command_failed_diag_msg)
          << CrashDiagDir.str();
      Diag(clang::diag::note_drv_command_failed_diag_msg)
          << "(choose the .crash file that corresponds to your crash)";
    }
  }

  for (const auto &A : C.getArgs().filtered(options::OPT_frewrite_map_file_EQ))
    Diag(clang::diag::note_drv_command_failed_diag_msg) << A->getValue();

  Diag(clang::diag::note_drv_command_failed_diag_msg)
      << "\n\n********************";
}

void Driver::setUpResponseFiles(Compilation &C, Command &Cmd) {
  // Since commandLineFitsWithinSystemLimits() may underestimate system's
  // capacity if the tool does not support response files, there is a chance/
  // that things will just work without a response file, so we silently just
  // skip it.
  if (Cmd.getResponseFileSupport().ResponseKind ==
          ResponseFileSupport::RF_None ||
      llvm::sys::commandLineFitsWithinSystemLimits(Cmd.getExecutable(),
                                                   Cmd.getArguments()))
    return;

  std::string TmpName = GetTemporaryPath("response", "txt");
  Cmd.setResponseFile(C.addTempFile(C.getArgs().MakeArgString(TmpName)));
}

int Driver::ExecuteCompilation(
    Compilation &C,
    SmallVectorImpl<std::pair<int, const Command *>> &FailingCommands) {
  // Just print if -### was present.
  if (C.getArgs().hasArg(options::OPT__HASH_HASH_HASH)) {
    C.getJobs().Print(llvm::errs(), "\n", true);
    return 0;
  }

  // If there were errors building the compilation, quit now.
  if (Diags.hasErrorOccurred())
    return 1;

  // Set up response file names for each command, if necessary
  for (auto &Job : C.getJobs())
    setUpResponseFiles(C, Job);

  C.ExecuteJobs(C.getJobs(), FailingCommands);

  // If the command succeeded, we are done.
  if (FailingCommands.empty())
    return 0;

  // Otherwise, remove result files and print extra information about abnormal
  // failures.
  int Res = 0;
  for (const auto &CmdPair : FailingCommands) {
    int CommandRes = CmdPair.first;
    const Command *FailingCommand = CmdPair.second;

    // Remove result files if we're not saving temps.
    if (!isSaveTempsEnabled()) {
      const JobAction *JA = cast<JobAction>(&FailingCommand->getSource());
      C.CleanupFileMap(C.getResultFiles(), JA, true);

      // Failure result files are valid unless we crashed.
      if (CommandRes < 0)
        C.CleanupFileMap(C.getFailureResultFiles(), JA, true);
    }

#if LLVM_ON_UNIX
    // llvm/lib/Support/Unix/Signals.inc will exit with a special return code
    // for SIGPIPE. Do not print diagnostics for this case.
    if (CommandRes == EX_IOERR) {
      Res = CommandRes;
      continue;
    }
#endif

    // Print extra information about abnormal failures, if possible.
    //
    // This is ad-hoc, but we don't want to be excessively noisy. If the result
    // status was 1, assume the command failed normally. In particular, if it
    // was the compiler then assume it gave a reasonable error code. Failures
    // in other tools are less common, and they generally have worse
    // diagnostics, so always print the diagnostic there.
    const Tool &FailingTool = FailingCommand->getCreator();

    if (!FailingTool.hasGoodDiagnostics() || CommandRes != 1) {
      // FIXME: See FIXME above regarding result code interpretation.
      if (CommandRes < 0)
        Diag(clang::diag::err_drv_command_signalled)
            << FailingTool.getShortName();
      else
        Diag(clang::diag::err_drv_command_failed)
            << FailingTool.getShortName() << CommandRes;
    }

    auto CustomDiag = FailingCommand->getDiagForErrorCode(CommandRes);
    if (!CustomDiag.empty())
      Diag(clang::diag::note_drv_command_failed_diag_msg) << CustomDiag;
  }
  return Res;
}

void Driver::PrintHelp(bool ShowHidden) const {
  unsigned IncludedFlagsBitmask;
  unsigned ExcludedFlagsBitmask;
  std::tie(IncludedFlagsBitmask, ExcludedFlagsBitmask) =
      getIncludeExcludeOptionFlagMasks(IsCLMode());

  ExcludedFlagsBitmask |= options::NoDriverOption;
  if (!ShowHidden)
    ExcludedFlagsBitmask |= HelpHidden;

  if (IsFlangMode())
    IncludedFlagsBitmask |= options::FlangOption;
  else
    ExcludedFlagsBitmask |= options::FlangOnlyOption;

  std::string Usage = llvm::formatv("{0} [options] file...", Name).str();
  getOpts().PrintHelp(llvm::outs(), Usage.c_str(), DriverTitle.c_str(),
                      IncludedFlagsBitmask, ExcludedFlagsBitmask,
                      /*ShowAllAliases=*/false);
}

llvm::Triple Driver::MakeSYCLDeviceTriple(StringRef TargetArch) const {
  llvm::Triple TT;
  TT.setArchName(TargetArch);
  TT.setVendor(llvm::Triple::UnknownVendor);
  TT.setOS(llvm::Triple::UnknownOS);
  TT.setEnvironment(llvm::Triple::SYCLDevice);
  return TT;
}

// Print the help from any of the given tools which are used for AOT
// compilation for SYCL
void Driver::PrintSYCLToolHelp(const Compilation &C) const {
  SmallVector<std::tuple<llvm::Triple, StringRef, StringRef, StringRef>, 4>
      HelpArgs;
  // Populate the vector with the tools and help options
  if (Arg *A = C.getArgs().getLastArg(options::OPT_fsycl_help_EQ)) {
    StringRef AV(A->getValue());
    llvm::Triple T;
    if (AV == "gen" || AV == "all")
      HelpArgs.push_back(std::make_tuple(MakeSYCLDeviceTriple("spir64_gen"),
                                         "ocloc", "--help", ""));
    if (AV == "fpga" || AV == "all")
      HelpArgs.push_back(std::make_tuple(MakeSYCLDeviceTriple("spir64_fpga"),
                                         "aoc", "-help", "-sycl"));
    if (AV == "x86_64" || AV == "all")
      HelpArgs.push_back(std::make_tuple(MakeSYCLDeviceTriple("spir64_x86_64"),
                                         "opencl-aot", "--help", ""));
    if (HelpArgs.empty()) {
      C.getDriver().Diag(diag::err_drv_unsupported_option_argument)
                         << A->getOption().getName() << AV;
      return;
    }
  }

  // Go through the args and emit the help information for each.
  for (auto &HA : HelpArgs) {
    llvm::outs() << "Emitting help information for " << std::get<1>(HA) << '\n'
        << "Use triple of '" << std::get<0>(HA).normalize() <<
        "' to enable ahead of time compilation\n";
    std::vector<StringRef> ToolArgs = {std::get<1>(HA), std::get<2>(HA),
                                       std::get<3>(HA)};
    SmallString<128> ExecPath(
        C.getDefaultToolChain().GetProgramPath(std::get<1>(HA).data()));
    auto ToolBinary = llvm::sys::findProgramByName(ExecPath);
    if (ToolBinary.getError()) {
      C.getDriver().Diag(diag::err_drv_command_failure) << ExecPath;
      continue;
    }
    // do not run the tools with -###.
    if (C.getArgs().hasArg(options::OPT__HASH_HASH_HASH)) {
      llvm::errs() << "\"" << ExecPath << "\" \"" << ToolArgs[1] << "\"";
      if (!ToolArgs[2].empty())
        llvm::errs() << " \"" << ToolArgs[2] << "\"";
      llvm::errs() << "\n";
      continue;
    }
    // Run the Tool.
    llvm::sys::ExecuteAndWait(ToolBinary.get(), ToolArgs);
  }
}

void Driver::PrintVersion(const Compilation &C, raw_ostream &OS) const {
  if (IsFlangMode()) {
    OS << getClangToolFullVersion("flang-new") << '\n';
  } else {
    // FIXME: The following handlers should use a callback mechanism, we don't
    // know what the client would like to do.
    OS << getClangFullVersion() << '\n';
  }
  const ToolChain &TC = C.getDefaultToolChain();
  OS << "Target: " << TC.getTripleString() << '\n';

  // Print the threading model.
  if (Arg *A = C.getArgs().getLastArg(options::OPT_mthread_model)) {
    // Don't print if the ToolChain would have barfed on it already
    if (TC.isThreadModelSupported(A->getValue()))
      OS << "Thread model: " << A->getValue();
  } else
    OS << "Thread model: " << TC.getThreadModel();
  OS << '\n';

  // Print out the install directory.
  OS << "InstalledDir: " << InstalledDir << '\n';

  // If configuration file was used, print its path.
  if (!ConfigFile.empty())
    OS << "Configuration file: " << ConfigFile << '\n';
}

/// PrintDiagnosticCategories - Implement the --print-diagnostic-categories
/// option.
static void PrintDiagnosticCategories(raw_ostream &OS) {
  // Skip the empty category.
  for (unsigned i = 1, max = DiagnosticIDs::getNumberOfCategories(); i != max;
       ++i)
    OS << i << ',' << DiagnosticIDs::getCategoryNameFromID(i) << '\n';
}

void Driver::HandleAutocompletions(StringRef PassedFlags) const {
  if (PassedFlags == "")
    return;
  // Print out all options that start with a given argument. This is used for
  // shell autocompletion.
  std::vector<std::string> SuggestedCompletions;
  std::vector<std::string> Flags;

  unsigned int DisableFlags =
      options::NoDriverOption | options::Unsupported | options::Ignored;

  // Make sure that Flang-only options don't pollute the Clang output
  // TODO: Make sure that Clang-only options don't pollute Flang output
  if (!IsFlangMode())
    DisableFlags |= options::FlangOnlyOption;

  // Distinguish "--autocomplete=-someflag" and "--autocomplete=-someflag,"
  // because the latter indicates that the user put space before pushing tab
  // which should end up in a file completion.
  const bool HasSpace = PassedFlags.endswith(",");

  // Parse PassedFlags by "," as all the command-line flags are passed to this
  // function separated by ","
  StringRef TargetFlags = PassedFlags;
  while (TargetFlags != "") {
    StringRef CurFlag;
    std::tie(CurFlag, TargetFlags) = TargetFlags.split(",");
    Flags.push_back(std::string(CurFlag));
  }

  // We want to show cc1-only options only when clang is invoked with -cc1 or
  // -Xclang.
  if (llvm::is_contained(Flags, "-Xclang") || llvm::is_contained(Flags, "-cc1"))
    DisableFlags &= ~options::NoDriverOption;

  const llvm::opt::OptTable &Opts = getOpts();
  StringRef Cur;
  Cur = Flags.at(Flags.size() - 1);
  StringRef Prev;
  if (Flags.size() >= 2) {
    Prev = Flags.at(Flags.size() - 2);
    SuggestedCompletions = Opts.suggestValueCompletions(Prev, Cur);
  }

  if (SuggestedCompletions.empty())
    SuggestedCompletions = Opts.suggestValueCompletions(Cur, "");

  // If Flags were empty, it means the user typed `clang [tab]` where we should
  // list all possible flags. If there was no value completion and the user
  // pressed tab after a space, we should fall back to a file completion.
  // We're printing a newline to be consistent with what we print at the end of
  // this function.
  if (SuggestedCompletions.empty() && HasSpace && !Flags.empty()) {
    llvm::outs() << '\n';
    return;
  }

  // When flag ends with '=' and there was no value completion, return empty
  // string and fall back to the file autocompletion.
  if (SuggestedCompletions.empty() && !Cur.endswith("=")) {
    // If the flag is in the form of "--autocomplete=-foo",
    // we were requested to print out all option names that start with "-foo".
    // For example, "--autocomplete=-fsyn" is expanded to "-fsyntax-only".
    SuggestedCompletions = Opts.findByPrefix(Cur, DisableFlags);

    // We have to query the -W flags manually as they're not in the OptTable.
    // TODO: Find a good way to add them to OptTable instead and them remove
    // this code.
    for (StringRef S : DiagnosticIDs::getDiagnosticFlags())
      if (S.startswith(Cur))
        SuggestedCompletions.push_back(std::string(S));
  }

  // Sort the autocomplete candidates so that shells print them out in a
  // deterministic order. We could sort in any way, but we chose
  // case-insensitive sorting for consistency with the -help option
  // which prints out options in the case-insensitive alphabetical order.
  llvm::sort(SuggestedCompletions, [](StringRef A, StringRef B) {
    if (int X = A.compare_lower(B))
      return X < 0;
    return A.compare(B) > 0;
  });

  llvm::outs() << llvm::join(SuggestedCompletions, "\n") << '\n';
}

bool Driver::HandleImmediateArgs(const Compilation &C) {
  // The order these options are handled in gcc is all over the place, but we
  // don't expect inconsistencies w.r.t. that to matter in practice.

  if (C.getArgs().hasArg(options::OPT_dumpmachine)) {
    llvm::outs() << C.getDefaultToolChain().getTripleString() << '\n';
    return false;
  }

  if (C.getArgs().hasArg(options::OPT_dumpversion)) {
    // Since -dumpversion is only implemented for pedantic GCC compatibility, we
    // return an answer which matches our definition of __VERSION__.
    llvm::outs() << CLANG_VERSION_STRING << "\n";
    return false;
  }

  if (C.getArgs().hasArg(options::OPT__print_diagnostic_categories)) {
    PrintDiagnosticCategories(llvm::outs());
    return false;
  }

  if (C.getArgs().hasArg(options::OPT_help) ||
      C.getArgs().hasArg(options::OPT__help_hidden)) {
    PrintHelp(C.getArgs().hasArg(options::OPT__help_hidden));
    return false;
  }

  if (C.getArgs().hasArg(options::OPT_fsycl_help_EQ)) {
    PrintSYCLToolHelp(C);
    return false;
  }

  if (C.getArgs().hasArg(options::OPT__version)) {
    // Follow gcc behavior and use stdout for --version and stderr for -v.
    PrintVersion(C, llvm::outs());
    return false;
  }

  if (C.getArgs().hasArg(options::OPT_v) ||
      C.getArgs().hasArg(options::OPT__HASH_HASH_HASH) ||
      C.getArgs().hasArg(options::OPT_print_supported_cpus)) {
    PrintVersion(C, llvm::errs());
    SuppressMissingInputWarning = true;
  }

  if (C.getArgs().hasArg(options::OPT_v)) {
    if (!SystemConfigDir.empty())
      llvm::errs() << "System configuration file directory: "
                   << SystemConfigDir << "\n";
    if (!UserConfigDir.empty())
      llvm::errs() << "User configuration file directory: "
                   << UserConfigDir << "\n";
  }

  const ToolChain &TC = C.getDefaultToolChain();

  if (C.getArgs().hasArg(options::OPT_v))
    TC.printVerboseInfo(llvm::errs());

  if (C.getArgs().hasArg(options::OPT_print_resource_dir)) {
    llvm::outs() << ResourceDir << '\n';
    return false;
  }

  if (C.getArgs().hasArg(options::OPT_print_search_dirs)) {
    llvm::outs() << "programs: =";
    bool separator = false;
    // Print -B and COMPILER_PATH.
    for (const std::string &Path : PrefixDirs) {
      if (separator)
        llvm::outs() << llvm::sys::EnvPathSeparator;
      llvm::outs() << Path;
      separator = true;
    }
    for (const std::string &Path : TC.getProgramPaths()) {
      if (separator)
        llvm::outs() << llvm::sys::EnvPathSeparator;
      llvm::outs() << Path;
      separator = true;
    }
    llvm::outs() << "\n";
    llvm::outs() << "libraries: =" << ResourceDir;

    StringRef sysroot = C.getSysRoot();

    for (const std::string &Path : TC.getFilePaths()) {
      // Always print a separator. ResourceDir was the first item shown.
      llvm::outs() << llvm::sys::EnvPathSeparator;
      // Interpretation of leading '=' is needed only for NetBSD.
      if (Path[0] == '=')
        llvm::outs() << sysroot << Path.substr(1);
      else
        llvm::outs() << Path;
    }
    llvm::outs() << "\n";
    return false;
  }

  if (C.getArgs().hasArg(options::OPT_print_runtime_dir)) {
    if (auto RuntimePath = TC.getRuntimePath()) {
      llvm::outs() << *RuntimePath << '\n';
      return false;
    }
    llvm::outs() << TC.getCompilerRTPath() << '\n';
    return false;
  }

  // FIXME: The following handlers should use a callback mechanism, we don't
  // know what the client would like to do.
  if (Arg *A = C.getArgs().getLastArg(options::OPT_print_file_name_EQ)) {
    llvm::outs() << GetFilePath(A->getValue(), TC) << "\n";
    return false;
  }

  if (Arg *A = C.getArgs().getLastArg(options::OPT_print_prog_name_EQ)) {
    StringRef ProgName = A->getValue();

    // Null program name cannot have a path.
    if (! ProgName.empty())
      llvm::outs() << GetProgramPath(ProgName, TC);

    llvm::outs() << "\n";
    return false;
  }

  if (Arg *A = C.getArgs().getLastArg(options::OPT_autocomplete)) {
    StringRef PassedFlags = A->getValue();
    HandleAutocompletions(PassedFlags);
    return false;
  }

  if (C.getArgs().hasArg(options::OPT_print_libgcc_file_name)) {
    ToolChain::RuntimeLibType RLT = TC.GetRuntimeLibType(C.getArgs());
    const llvm::Triple Triple(TC.ComputeEffectiveClangTriple(C.getArgs()));
    RegisterEffectiveTriple TripleRAII(TC, Triple);
    switch (RLT) {
    case ToolChain::RLT_CompilerRT:
      llvm::outs() << TC.getCompilerRT(C.getArgs(), "builtins") << "\n";
      break;
    case ToolChain::RLT_Libgcc:
      llvm::outs() << GetFilePath("libgcc.a", TC) << "\n";
      break;
    }
    return false;
  }

  if (C.getArgs().hasArg(options::OPT_print_multi_lib)) {
    for (const Multilib &Multilib : TC.getMultilibs())
      llvm::outs() << Multilib << "\n";
    return false;
  }

  if (C.getArgs().hasArg(options::OPT_print_multi_directory)) {
    const Multilib &Multilib = TC.getMultilib();
    if (Multilib.gccSuffix().empty())
      llvm::outs() << ".\n";
    else {
      StringRef Suffix(Multilib.gccSuffix());
      assert(Suffix.front() == '/');
      llvm::outs() << Suffix.substr(1) << "\n";
    }
    return false;
  }

  if (C.getArgs().hasArg(options::OPT_print_target_triple)) {
    llvm::outs() << TC.getTripleString() << "\n";
    return false;
  }

  if (C.getArgs().hasArg(options::OPT_print_effective_triple)) {
    const llvm::Triple Triple(TC.ComputeEffectiveClangTriple(C.getArgs()));
    llvm::outs() << Triple.getTriple() << "\n";
    return false;
  }

  if (C.getArgs().hasArg(options::OPT_print_targets)) {
    llvm::TargetRegistry::printRegisteredTargetsForVersion(llvm::outs());
    return false;
  }

  return true;
}

enum {
  TopLevelAction = 0,
  HeadSibAction = 1,
  OtherSibAction = 2,
};

// Display an action graph human-readably.  Action A is the "sink" node
// and latest-occuring action. Traversal is in pre-order, visiting the
// inputs to each action before printing the action itself.
static unsigned PrintActions1(const Compilation &C, Action *A,
                              std::map<Action *, unsigned> &Ids,
                              Twine Indent = {}, int Kind = TopLevelAction) {
  if (Ids.count(A)) // A was already visited.
    return Ids[A];

  std::string str;
  llvm::raw_string_ostream os(str);

  auto getSibIndent = [](int K) -> Twine {
    return (K == HeadSibAction) ? "   " : (K == OtherSibAction) ? "|  " : "";
  };

  Twine SibIndent = Indent + getSibIndent(Kind);
  int SibKind = HeadSibAction;
  os << Action::getClassName(A->getKind()) << ", ";
  if (InputAction *IA = dyn_cast<InputAction>(A)) {
    os << "\"" << IA->getInputArg().getValue() << "\"";
  } else if (BindArchAction *BIA = dyn_cast<BindArchAction>(A)) {
    os << '"' << BIA->getArchName() << '"' << ", {"
       << PrintActions1(C, *BIA->input_begin(), Ids, SibIndent, SibKind) << "}";
  } else if (OffloadAction *OA = dyn_cast<OffloadAction>(A)) {
    bool IsFirst = true;
    OA->doOnEachDependence(
        [&](Action *A, const ToolChain *TC, const char *BoundArch) {
          assert(TC && "Unknown host toolchain");
          // E.g. for two CUDA device dependences whose bound arch is sm_20 and
          // sm_35 this will generate:
          // "cuda-device" (nvptx64-nvidia-cuda:sm_20) {#ID}, "cuda-device"
          // (nvptx64-nvidia-cuda:sm_35) {#ID}
          if (!IsFirst)
            os << ", ";
          os << '"';
          os << A->getOffloadingKindPrefix();
          os << " (";
          os << TC->getTriple().normalize();
          if (BoundArch)
            os << ":" << BoundArch;
          os << ")";
          os << '"';
          os << " {" << PrintActions1(C, A, Ids, SibIndent, SibKind) << "}";
          IsFirst = false;
          SibKind = OtherSibAction;
        });
  } else {
    const ActionList *AL = &A->getInputs();

    if (AL->size()) {
      const char *Prefix = "{";
      for (Action *PreRequisite : *AL) {
        os << Prefix << PrintActions1(C, PreRequisite, Ids, SibIndent, SibKind);
        Prefix = ", ";
        SibKind = OtherSibAction;
      }
      os << "}";
    } else
      os << "{}";
  }

  // Append offload info for all options other than the offloading action
  // itself (e.g. (cuda-device, sm_20) or (cuda-host)).
  std::string offload_str;
  llvm::raw_string_ostream offload_os(offload_str);
  if (!isa<OffloadAction>(A)) {
    auto S = A->getOffloadingKindPrefix();
    if (!S.empty()) {
      offload_os << ", (" << S;
      if (A->getOffloadingArch())
        offload_os << ", " << A->getOffloadingArch();
      offload_os << ")";
    }
  }

  auto getSelfIndent = [](int K) -> Twine {
    return (K == HeadSibAction) ? "+- " : (K == OtherSibAction) ? "|- " : "";
  };

  unsigned Id = Ids.size();
  Ids[A] = Id;
  llvm::errs() << Indent + getSelfIndent(Kind) << Id << ": " << os.str() << ", "
               << types::getTypeName(A->getType()) << offload_os.str() << "\n";

  return Id;
}

// Print the action graphs in a compilation C.
// For example "clang -c file1.c file2.c" is composed of two subgraphs.
void Driver::PrintActions(const Compilation &C) const {
  std::map<Action *, unsigned> Ids;
  for (Action *A : C.getActions())
    PrintActions1(C, A, Ids);
}

/// Check whether the given input tree contains any compilation or
/// assembly actions.
static bool ContainsCompileOrAssembleAction(const Action *A) {
  if (isa<CompileJobAction>(A) || isa<BackendJobAction>(A) ||
      isa<AssembleJobAction>(A))
    return true;

  for (const Action *Input : A->inputs())
    if (ContainsCompileOrAssembleAction(Input))
      return true;

  return false;
}

void Driver::BuildUniversalActions(Compilation &C, const ToolChain &TC,
                                   const InputList &BAInputs) const {
  DerivedArgList &Args = C.getArgs();
  ActionList &Actions = C.getActions();
  llvm::PrettyStackTraceString CrashInfo("Building universal build actions");
  // Collect the list of architectures. Duplicates are allowed, but should only
  // be handled once (in the order seen).
  llvm::StringSet<> ArchNames;
  SmallVector<const char *, 4> Archs;
  for (Arg *A : Args) {
    if (A->getOption().matches(options::OPT_arch)) {
      // Validate the option here; we don't save the type here because its
      // particular spelling may participate in other driver choices.
      llvm::Triple::ArchType Arch =
          tools::darwin::getArchTypeForMachOArchName(A->getValue());
      if (Arch == llvm::Triple::UnknownArch) {
        Diag(clang::diag::err_drv_invalid_arch_name) << A->getAsString(Args);
        continue;
      }

      A->claim();
      if (ArchNames.insert(A->getValue()).second)
        Archs.push_back(A->getValue());
    }
  }

  // When there is no explicit arch for this platform, make sure we still bind
  // the architecture (to the default) so that -Xarch_ is handled correctly.
  if (!Archs.size())
    Archs.push_back(Args.MakeArgString(TC.getDefaultUniversalArchName()));

  ActionList SingleActions;
  BuildActions(C, Args, BAInputs, SingleActions);

  // Add in arch bindings for every top level action, as well as lipo and
  // dsymutil steps if needed.
  for (Action* Act : SingleActions) {
    // Make sure we can lipo this kind of output. If not (and it is an actual
    // output) then we disallow, since we can't create an output file with the
    // right name without overwriting it. We could remove this oddity by just
    // changing the output names to include the arch, which would also fix
    // -save-temps. Compatibility wins for now.

    if (Archs.size() > 1 && !types::canLipoType(Act->getType()))
      Diag(clang::diag::err_drv_invalid_output_with_multiple_archs)
          << types::getTypeName(Act->getType());

    ActionList Inputs;
    for (unsigned i = 0, e = Archs.size(); i != e; ++i)
      Inputs.push_back(C.MakeAction<BindArchAction>(Act, Archs[i]));

    // Lipo if necessary, we do it this way because we need to set the arch flag
    // so that -Xarch_ gets overwritten.
    if (Inputs.size() == 1 || Act->getType() == types::TY_Nothing)
      Actions.append(Inputs.begin(), Inputs.end());
    else
      Actions.push_back(C.MakeAction<LipoJobAction>(Inputs, Act->getType()));

    // Handle debug info queries.
    Arg *A = Args.getLastArg(options::OPT_g_Group);
    bool enablesDebugInfo = A && !A->getOption().matches(options::OPT_g0) &&
                            !A->getOption().matches(options::OPT_gstabs);
    if ((enablesDebugInfo || willEmitRemarks(Args)) &&
        ContainsCompileOrAssembleAction(Actions.back())) {

      // Add a 'dsymutil' step if necessary, when debug info is enabled and we
      // have a compile input. We need to run 'dsymutil' ourselves in such cases
      // because the debug info will refer to a temporary object file which
      // will be removed at the end of the compilation process.
      if (Act->getType() == types::TY_Image) {
        ActionList Inputs;
        Inputs.push_back(Actions.back());
        Actions.pop_back();
        Actions.push_back(
            C.MakeAction<DsymutilJobAction>(Inputs, types::TY_dSYM));
      }

      // Verify the debug info output.
      if (Args.hasArg(options::OPT_verify_debug_info)) {
        Action* LastAction = Actions.back();
        Actions.pop_back();
        Actions.push_back(C.MakeAction<VerifyDebugInfoJobAction>(
            LastAction, types::TY_Nothing));
      }
    }
  }
}

bool Driver::DiagnoseInputExistence(const DerivedArgList &Args, StringRef Value,
                                    types::ID Ty, bool TypoCorrect) const {
  if (!getCheckInputsExist())
    return true;

  // stdin always exists.
  if (Value == "-")
    return true;

  if (getVFS().exists(Value))
    return true;

  if (IsCLMode()) {
    if (!llvm::sys::path::is_absolute(Twine(Value)) &&
        llvm::sys::Process::FindInEnvPath("LIB", Value, ';'))
      return true;

    if (Args.hasArg(options::OPT__SLASH_link) && Ty == types::TY_Object) {
      // Arguments to the /link flag might cause the linker to search for object
      // and library files in paths we don't know about. Don't error in such
      // cases.
      return true;
    }
  }

  if (TypoCorrect) {
    // Check if the filename is a typo for an option flag. OptTable thinks
    // that all args that are not known options and that start with / are
    // filenames, but e.g. `/diagnostic:caret` is more likely a typo for
    // the option `/diagnostics:caret` than a reference to a file in the root
    // directory.
    unsigned IncludedFlagsBitmask;
    unsigned ExcludedFlagsBitmask;
    std::tie(IncludedFlagsBitmask, ExcludedFlagsBitmask) =
        getIncludeExcludeOptionFlagMasks(IsCLMode());
    std::string Nearest;
    if (getOpts().findNearest(Value, Nearest, IncludedFlagsBitmask,
                              ExcludedFlagsBitmask) <= 1) {
      Diag(clang::diag::err_drv_no_such_file_with_suggestion)
          << Value << Nearest;
      return false;
    }
  }

  Diag(clang::diag::err_drv_no_such_file) << Value;
  return false;
}

// Construct a the list of inputs and their types.
void Driver::BuildInputs(const ToolChain &TC, DerivedArgList &Args,
                         InputList &Inputs) const {
  const llvm::opt::OptTable &Opts = getOpts();
  // Track the current user specified (-x) input. We also explicitly track the
  // argument used to set the type; we only want to claim the type when we
  // actually use it, so we warn about unused -x arguments.
  types::ID InputType = types::TY_Nothing;
  Arg *InputTypeArg = nullptr;
  bool IsSYCL =
      Args.hasFlag(options::OPT_fsycl, options::OPT_fno_sycl, false) ||
      Args.hasArg(options::OPT_fsycl_device_only);

  // The last /TC or /TP option sets the input type to C or C++ globally.
  if (Arg *TCTP = Args.getLastArgNoClaim(options::OPT__SLASH_TC,
                                         options::OPT__SLASH_TP)) {
    InputTypeArg = TCTP;
    InputType = TCTP->getOption().matches(options::OPT__SLASH_TC) && !IsSYCL
                    ? types::TY_C
                    : types::TY_CXX;

    Arg *Previous = nullptr;
    bool ShowNote = false;
    for (Arg *A :
         Args.filtered(options::OPT__SLASH_TC, options::OPT__SLASH_TP)) {
      if (Previous) {
        Diag(clang::diag::warn_drv_overriding_flag_option)
          << Previous->getSpelling() << A->getSpelling();
        ShowNote = true;
      }
      Previous = A;
    }
    if (ShowNote)
      Diag(clang::diag::note_drv_t_option_is_global);

    // No driver mode exposes -x and /TC or /TP; we don't support mixing them.
    assert(!Args.hasArg(options::OPT_x) && "-x and /TC or /TP is not allowed");
  }

  for (Arg *A : Args) {
    if (A->getOption().getKind() == Option::InputClass) {
      const char *Value = A->getValue();
      types::ID Ty = types::TY_INVALID;

      // Infer the input type if necessary.
      if (InputType == types::TY_Nothing) {
        // If there was an explicit arg for this, claim it.
        if (InputTypeArg)
          InputTypeArg->claim();

        types::ID CType = types::TY_C;
        // For SYCL, all source file inputs are considered C++.
        if (IsSYCL)
          CType = types::TY_CXX;

        // stdin must be handled specially.
        if (memcmp(Value, "-", 2) == 0) {
          if (IsFlangMode()) {
            Ty = types::TY_Fortran;
          } else {
            // If running with -E, treat as a C input (this changes the
            // builtin macros, for example). This may be overridden by -ObjC
            // below.
            //
            // Otherwise emit an error but still use a valid type to avoid
            // spurious errors (e.g., no inputs).
            if (!Args.hasArgNoClaim(options::OPT_E) && !CCCIsCPP())
              Diag(IsCLMode() ? clang::diag::err_drv_unknown_stdin_type_clang_cl
                              : clang::diag::err_drv_unknown_stdin_type);
            Ty = types::TY_C;
          }
        } else {
          // Otherwise lookup by extension.
          // Fallback is C if invoked as C preprocessor, C++ if invoked with
          // clang-cl /E, or Object otherwise.
          // We use a host hook here because Darwin at least has its own
          // idea of what .s is.
          if (const char *Ext = strrchr(Value, '.'))
            Ty = TC.LookupTypeForExtension(Ext + 1);

          // For SYCL, convert C-type sources to C++-type sources.
          if (IsSYCL) {
            switch (Ty) {
            case types::TY_C:
              Ty = types::TY_CXX;
              break;
            case types::TY_CHeader:
              Ty = types::TY_CXXHeader;
              break;
            case types::TY_PP_C:
              Ty = types::TY_PP_CXX;
              break;
            case types::TY_PP_CHeader:
              Ty = types::TY_PP_CXXHeader;
              break;
            default:
              break;
            }
          }

          if (Ty == types::TY_INVALID) {
            if (CCCIsCPP())
              Ty = CType;
            else if (IsCLMode() && Args.hasArgNoClaim(options::OPT_E))
              Ty = types::TY_CXX;
            else
              Ty = types::TY_Object;
          }

          // If the driver is invoked as C++ compiler (like clang++ or c++) it
          // should autodetect some input files as C++ for g++ compatibility.
          if (CCCIsCXX()) {
            types::ID OldTy = Ty;
            Ty = types::lookupCXXTypeForCType(Ty);

            if (Ty != OldTy)
              Diag(clang::diag::warn_drv_treating_input_as_cxx)
                  << getTypeName(OldTy) << getTypeName(Ty);
          }

          // If running with -fthinlto-index=, extensions that normally identify
          // native object files actually identify LLVM bitcode files.
          if (Args.hasArgNoClaim(options::OPT_fthinlto_index_EQ) &&
              Ty == types::TY_Object)
            Ty = types::TY_LLVM_BC;
        }

        // -ObjC and -ObjC++ override the default language, but only for "source
        // files". We just treat everything that isn't a linker input as a
        // source file.
        //
        // FIXME: Clean this up if we move the phase sequence into the type.
        if (Ty != types::TY_Object) {
          if (Args.hasArg(options::OPT_ObjC))
            Ty = types::TY_ObjC;
          else if (Args.hasArg(options::OPT_ObjCXX))
            Ty = types::TY_ObjCXX;
        }
      } else {
        assert(InputTypeArg && "InputType set w/o InputTypeArg");
        if (!InputTypeArg->getOption().matches(options::OPT_x)) {
          // If emulating cl.exe, make sure that /TC and /TP don't affect input
          // object files.
          const char *Ext = strrchr(Value, '.');
          if (Ext && TC.LookupTypeForExtension(Ext + 1) == types::TY_Object)
            Ty = types::TY_Object;
        }
        if (Ty == types::TY_INVALID) {
          Ty = InputType;
          InputTypeArg->claim();
        }
      }

      if (DiagnoseInputExistence(Args, Value, Ty, /*TypoCorrect=*/true))
        Inputs.push_back(std::make_pair(Ty, A));

    } else if (A->getOption().matches(options::OPT__SLASH_Tc)) {
      StringRef Value = A->getValue();
      if (DiagnoseInputExistence(Args, Value, types::TY_C,
                                 /*TypoCorrect=*/false)) {
        Arg *InputArg = MakeInputArg(Args, Opts, A->getValue());
        Inputs.push_back(
            std::make_pair(IsSYCL ? types::TY_CXX : types::TY_C, InputArg));
      }
      A->claim();
    } else if (A->getOption().matches(options::OPT__SLASH_Tp)) {
      StringRef Value = A->getValue();
      if (DiagnoseInputExistence(Args, Value, types::TY_CXX,
                                 /*TypoCorrect=*/false)) {
        Arg *InputArg = MakeInputArg(Args, Opts, A->getValue());
        Inputs.push_back(std::make_pair(types::TY_CXX, InputArg));
      }
      A->claim();
    } else if (A->getOption().hasFlag(options::LinkerInput)) {
      // Just treat as object type, we could make a special type for this if
      // necessary.
      Inputs.push_back(std::make_pair(types::TY_Object, A));

    } else if (A->getOption().matches(options::OPT_x)) {
      InputTypeArg = A;
      InputType = types::lookupTypeForTypeSpecifier(A->getValue());
      A->claim();

      // Follow gcc behavior and treat as linker input for invalid -x
      // options. Its not clear why we shouldn't just revert to unknown; but
      // this isn't very important, we might as well be bug compatible.
      if (!InputType) {
        Diag(clang::diag::err_drv_unknown_language) << A->getValue();
        InputType = types::TY_Object;
      }
      // Emit an error if c-compilation is forced in -fsycl mode
      if (IsSYCL && (InputType == types::TY_C || InputType == types::TY_PP_C ||
                     InputType == types::TY_CHeader))
        Diag(clang::diag::err_drv_fsycl_with_c_type) << A->getAsString(Args);

    } else if (A->getOption().getID() == options::OPT_U) {
      assert(A->getNumValues() == 1 && "The /U option has one value.");
      StringRef Val = A->getValue(0);
      if (Val.find_first_of("/\\") != StringRef::npos) {
        // Warn about e.g. "/Users/me/myfile.c".
        Diag(diag::warn_slash_u_filename) << Val;
        Diag(diag::note_use_dashdash);
      }
    }
    // TODO: remove when -foffload-static-lib support is dropped.
    else if (A->getOption().matches(options::OPT_offload_lib_Group)) {
      // Add the foffload-static-lib library to the command line to allow
      // processing when no source or object is supplied as well as proper
      // host link.
      Arg *InputArg = MakeInputArg(Args, Opts, A->getValue());
      Inputs.push_back(std::make_pair(types::TY_Object, InputArg));
      A->claim();
      // Use of -foffload-static-lib and -foffload-whole-static-lib are
      // deprecated with the updated functionality to scan the static libs.
      Diag(clang::diag::warn_drv_deprecated_option)
          << A->getAsString(Args) << A->getValue();
    }
  }
  if (CCCIsCPP() && Inputs.empty()) {
    // If called as standalone preprocessor, stdin is processed
    // if no other input is present.
    Arg *A = MakeInputArg(Args, Opts, "-");
    Inputs.push_back(std::make_pair(types::TY_C, A));
  }
}

static bool runBundler(const SmallVectorImpl<StringRef> &BundlerArgs,
                       Compilation &C) {
  // Find bundler.
  StringRef ExecPath(C.getArgs().MakeArgString(C.getDriver().Dir));
  llvm::ErrorOr<std::string> BundlerBinary =
      llvm::sys::findProgramByName("clang-offload-bundler", ExecPath);
  // Since this is run in real time and not in the toolchain, output the
  // command line if requested.
  bool OutputOnly = C.getArgs().hasArg(options::OPT__HASH_HASH_HASH);
  if (C.getArgs().hasArg(options::OPT_v) || OutputOnly) {
    for (StringRef A : BundlerArgs)
      if (OutputOnly)
        llvm::errs() << "\"" << A << "\" ";
      else
        llvm::errs() << A << " ";
    llvm::errs() << '\n';
  }
  if (BundlerBinary.getError())
    return false;

  return !llvm::sys::ExecuteAndWait(BundlerBinary.get(), BundlerArgs);
}

bool hasFPGABinary(Compilation &C, std::string Object, types::ID Type) {
  assert(types::isFPGA(Type) && "unexpected Type for FPGA binary check");
  // Do not do the check if the file doesn't exist
  if (!llvm::sys::fs::exists(Object))
    return false;

  // Temporary names for the output.
  llvm::Triple TT;
  TT.setArchName(types::getTypeName(Type));
  TT.setVendorName("intel");
  TT.setOS(llvm::Triple::UnknownOS);
  TT.setEnvironment(llvm::Triple::SYCLDevice);

  // Checking uses -check-section option with the input file, no output
  // file and the target triple being looked for.
  const char *Targets =
      C.getArgs().MakeArgString(Twine("-targets=sycl-") + TT.str());
  const char *Inputs = C.getArgs().MakeArgString(Twine("-inputs=") + Object);
  // Always use -type=ao for aocx/aocr bundle checking.  The 'bundles' are
  // actually archives.
  SmallVector<StringRef, 6> BundlerArgs = {"clang-offload-bundler", "-type=ao",
                                           Targets, Inputs, "-check-section"};
  return runBundler(BundlerArgs, C);
}

static bool hasOffloadSections(Compilation &C, const StringRef &Archive,
                               DerivedArgList &Args) {
  // Do not do the check if the file doesn't exist
  if (!llvm::sys::fs::exists(Archive))
    return false;

  llvm::Triple TT(C.getDefaultToolChain().getTriple());
  // Checking uses -check-section option with the input file, no output
  // file and the target triple being looked for.
  // TODO - Improve checking to check for explicit offload target instead
  // of the generic host availability.
  const char *Targets = Args.MakeArgString(Twine("-targets=host-") + TT.str());
  const char *Inputs = Args.MakeArgString(Twine("-inputs=") + Archive.str());
  // Always use -type=ao for bundle checking.  The 'bundles' are
  // actually archives.
  SmallVector<StringRef, 6> BundlerArgs = {"clang-offload-bundler", "-type=ao",
                                           Targets, Inputs, "-check-section"};
  return runBundler(BundlerArgs, C);
}

// Simple helper function for Linker options, where the option is valid if
// it has '-' or '--' as the designator.
static bool optionMatches(const std::string &Option,
                          const std::string &OptCheck) {
  return (Option == OptCheck || ("-" + Option) == OptCheck);
}

// Process linker inputs for use with offload static libraries.  We are only
// handling options and explicitly named static archives as these need to be
// partially linked.
static SmallVector<const char *, 16> getLinkerArgs(Compilation &C,
                                                   DerivedArgList &Args) {
  SmallVector<const char *, 16> LibArgs;
  for (const auto *A : Args) {
    std::string FileName = A->getAsString(Args);
    if (A->getOption().getKind() == Option::InputClass) {
      StringRef Value(A->getValue());
      if (isStaticArchiveFile(Value)) {
        LibArgs.push_back(Args.MakeArgString(FileName));
        continue;
      }
    }
    if (A->getOption().matches(options::OPT_Wl_COMMA) ||
        A->getOption().matches(options::OPT_Xlinker)) {
      // Parse through additional linker arguments that are meant to go
      // directly to the linker.
      // Keep the previous arg even if it is a new argument, for example:
      //   -Xlinker -rpath -Xlinker <dir>.
      // Without this history, we do not know that <dir> was assocated with
      // -rpath and is processed incorrectly.
      static std::string PrevArg;
      for (const std::string &Value : A->getValues()) {
        auto addKnownValues = [&](const StringRef &V) {
          // Only add named static libs objects and --whole-archive options.
          if (optionMatches("-whole-archive", V.str()) ||
              optionMatches("-no-whole-archive", V.str()) ||
              isStaticArchiveFile(V)) {
            LibArgs.push_back(Args.MakeArgString(V));
            return;
          }
          // Probably not the best way to handle this, but there are options
          // that take arguments which we should not add to the known values.
          // Handle -z and -rpath for now - can be expanded if/when usage shows
          // the need.
          if (PrevArg != "-z" && PrevArg != "-rpath" && V[0] != '-' &&
              isObjectFile(V.str())) {
            LibArgs.push_back(Args.MakeArgString(V));
            return;
          }
        };
        if (Value[0] == '@') {
          // Found a response file, we want to expand contents to try and
          // discover more libraries and options.
          SmallVector<const char *, 20> ExpandArgs;
          ExpandArgs.push_back(Value.c_str());

          llvm::BumpPtrAllocator A;
          llvm::StringSaver S(A);
          llvm::cl::ExpandResponseFiles(
              S,
              C.getDefaultToolChain().getTriple().isWindowsMSVCEnvironment()
                  ? llvm::cl::TokenizeWindowsCommandLine
                  : llvm::cl::TokenizeGNUCommandLine,
              ExpandArgs);
          for (StringRef EA : ExpandArgs)
            addKnownValues(EA);
        } else
          addKnownValues(Value);
        PrevArg = Value;
      }
      continue;
    }
    // Use of -foffload-static-lib and -foffload-whole-static-lib is
    // considered deprecated.  Usage should move to passing in the static
    // library name on the command line, encapsulating with
    // -Wl,--whole-archive <lib> -Wl,--no-whole-archive as needed.
    if (A->getOption().matches(options::OPT_foffload_static_lib_EQ)) {
      LibArgs.push_back(Args.MakeArgString(A->getValue()));
      continue;
    }
    if (A->getOption().matches(options::OPT_foffload_whole_static_lib_EQ)) {
      // For -foffload-whole-static-lib, we add the --whole-archive wrap
      // around the library which will be used during the partial link step.
      LibArgs.push_back("--whole-archive");
      LibArgs.push_back(Args.MakeArgString(A->getValue()));
      LibArgs.push_back("--no-whole-archive");
      continue;
    }
  }
  return LibArgs;
}

static bool IsSYCLDeviceLibObj(std::string ObjFilePath, bool isMSVCEnv) {
  StringRef ObjFileName = llvm::sys::path::filename(ObjFilePath);
  StringRef ObjSuffix = isMSVCEnv ? ".obj" : ".o";
  bool Ret =
      (ObjFileName.startswith("libsycl-") && ObjFileName.endswith(ObjSuffix))
          ? true
          : false;
  return Ret;
}

// Goes through all of the arguments, including inputs expected for the
// linker directly, to determine if we need to perform additional work for
// static offload libraries.
bool Driver::checkForOffloadStaticLib(Compilation &C,
                                      DerivedArgList &Args) const {
  // Check only if enabled with -fsycl or -fopenmp-targets
  if (!Args.hasFlag(options::OPT_fsycl, options::OPT_fno_sycl, false) &&
      !Args.hasArg(options::OPT_fopenmp_targets_EQ))
    return false;

  /// This fix will not work when mixing Xilinx devices with devices that use
  /// OffloadStaticLibs
  for (auto &P : llvm::make_range(C.getOffloadToolChains<Action::OFK_SYCL>()))
    if (P.second->getTriple().isXilinxFPGA())
      return false;

  // Right off the bat, assume the presence of -foffload-static-lib means
  // the need to perform linking steps for fat static archive offloading.
  // TODO: remove when -foffload-static-lib support is dropped.
  if (Args.hasArg(options::OPT_offload_lib_Group))
    return true;
  SmallVector<const char *, 16> OffloadLibArgs(getLinkerArgs(C, Args));
  for (StringRef OLArg : OffloadLibArgs)
    if (isStaticArchiveFile(OLArg) && hasOffloadSections(C, OLArg, Args)) {
      // FPGA binaries with AOCX or AOCR sections are not considered fat
      // static archives.
      return !(hasFPGABinary(C, OLArg.str(), types::TY_FPGA_AOCR) ||
               hasFPGABinary(C, OLArg.str(), types::TY_FPGA_AOCX));
    }
  return false;
}

namespace {
/// Provides a convenient interface for different programming models to generate
/// the required device actions.
class OffloadingActionBuilder final {
  /// Flag used to trace errors in the builder.
  bool IsValid = false;

  /// The compilation that is using this builder.
  Compilation &C;

  /// Map between an input argument and the offload kinds used to process it.
  std::map<const Arg *, unsigned> InputArgToOffloadKindMap;

  /// Builder interface. It doesn't build anything or keep any state.
  class DeviceActionBuilder {
  public:
    typedef const llvm::SmallVectorImpl<phases::ID> PhasesTy;

    enum ActionBuilderReturnCode {
      // The builder acted successfully on the current action.
      ABRT_Success,
      // The builder didn't have to act on the current action.
      ABRT_Inactive,
      // The builder was successful and requested the host action to not be
      // generated.
      ABRT_Ignore_Host,
    };

  protected:
    /// Compilation associated with this builder.
    Compilation &C;

    /// Tool chains associated with this builder. The same programming
    /// model may have associated one or more tool chains.
    SmallVector<const ToolChain *, 2> ToolChains;

    /// The derived arguments associated with this builder.
    DerivedArgList &Args;

    /// The inputs associated with this builder.
    const Driver::InputList &Inputs;

    /// The associated offload kind.
    Action::OffloadKind AssociatedOffloadKind = Action::OFK_None;

  public:
    DeviceActionBuilder(Compilation &C, DerivedArgList &Args,
                        const Driver::InputList &Inputs,
                        Action::OffloadKind AssociatedOffloadKind)
        : C(C), Args(Args), Inputs(Inputs),
          AssociatedOffloadKind(AssociatedOffloadKind) {}
    virtual ~DeviceActionBuilder() {}

    /// Fill up the array \a DA with all the device dependences that should be
    /// added to the provided host action \a HostAction. By default it is
    /// inactive.
    virtual ActionBuilderReturnCode
    getDeviceDependences(OffloadAction::DeviceDependences &DA,
                         phases::ID CurPhase, phases::ID FinalPhase,
                         PhasesTy &Phases) {
      return ABRT_Inactive;
    }

    /// Update the state to include the provided host action \a HostAction as a
    /// dependency of the current device action. By default it is inactive.
    virtual ActionBuilderReturnCode addDeviceDepences(Action *HostAction) {
      return ABRT_Inactive;
    }

    /// Append top level actions generated by the builder.
    virtual void appendTopLevelActions(ActionList &AL) {}

    /// Append top level actions specific for certain link situations.
    virtual void appendTopLevelLinkAction(ActionList &AL) {}

    /// Append linker device actions generated by the builder.
    virtual void appendLinkDeviceActions(ActionList &AL) {}

    /// Append linker host action generated by the builder.
    virtual Action* appendLinkHostActions(ActionList &AL) { return nullptr; }

    /// Append linker actions generated by the builder.
    virtual void appendLinkDependences(OffloadAction::DeviceDependences &DA) {}

    /// Append linker actions generated by the builder.
    virtual void addDeviceLinkDependencies(OffloadDepsJobAction *DA) {}

    /// Initialize the builder. Return true if any initialization errors are
    /// found.
    virtual bool initialize() { return false; }

    /// Return true if the builder can use bundling/unbundling.
    virtual bool canUseBundlerUnbundler() const { return false; }

    /// Return true if this builder is valid. We have a valid builder if we have
    /// associated device tool chains.
    bool isValid() { return !ToolChains.empty(); }

    /// Return the associated offload kind.
    Action::OffloadKind getAssociatedOffloadKind() {
      return AssociatedOffloadKind;
    }
  };

  /// Base class for CUDA/HIP action builder. It injects device code in
  /// the host backend action.
  class CudaActionBuilderBase : public DeviceActionBuilder {
  protected:
    /// Flags to signal if the user requested host-only or device-only
    /// compilation.
    bool CompileHostOnly = false;
    bool CompileDeviceOnly = false;
    bool EmitLLVM = false;
    bool EmitAsm = false;

    /// ID to identify each device compilation. For CUDA it is simply the
    /// GPU arch string. For HIP it is either the GPU arch string or GPU
    /// arch string plus feature strings delimited by a plus sign, e.g.
    /// gfx906+xnack.
    struct TargetID {
      /// Target ID string which is persistent throughout the compilation.
      const char *ID;
      TargetID(CudaArch Arch) { ID = CudaArchToString(Arch); }
      TargetID(const char *ID) : ID(ID) {}
      operator const char *() { return ID; }
      operator StringRef() { return StringRef(ID); }
    };
    /// List of GPU architectures to use in this compilation.
    SmallVector<TargetID, 4> GpuArchList;

    /// The CUDA actions for the current input.
    ActionList CudaDeviceActions;

    /// The CUDA fat binary if it was generated for the current input.
    Action *CudaFatBinary = nullptr;

    /// Flag that is set to true if this builder acted on the current input.
    bool IsActive = false;

    /// Flag for -fgpu-rdc.
    bool Relocatable = false;

    /// Default GPU architecture if there's no one specified.
    CudaArch DefaultCudaArch = CudaArch::UNKNOWN;

    /// Method to generate compilation unit ID specified by option
    /// '-fuse-cuid='.
    enum UseCUIDKind { CUID_Hash, CUID_Random, CUID_None, CUID_Invalid };
    UseCUIDKind UseCUID = CUID_Hash;

    /// Compilation unit ID specified by option '-cuid='.
    StringRef FixedCUID;

  public:
    CudaActionBuilderBase(Compilation &C, DerivedArgList &Args,
                          const Driver::InputList &Inputs,
                          Action::OffloadKind OFKind)
        : DeviceActionBuilder(C, Args, Inputs, OFKind) {}

    ActionBuilderReturnCode addDeviceDepences(Action *HostAction) override {
      // While generating code for CUDA, we only depend on the host input action
      // to trigger the creation of all the CUDA device actions.

      // If we are dealing with an input action, replicate it for each GPU
      // architecture. If we are in host-only mode we return 'success' so that
      // the host uses the CUDA offload kind.
      if (auto *IA = dyn_cast<InputAction>(HostAction)) {
        assert(!GpuArchList.empty() &&
               "We should have at least one GPU architecture.");

        // If the host input is not CUDA or HIP, we don't need to bother about
        // this input.
        if (!(IA->getType() == types::TY_CUDA ||
              IA->getType() == types::TY_HIP ||
              IA->getType() == types::TY_PP_HIP)) {
          // The builder will ignore this input.
          IsActive = false;
          return ABRT_Inactive;
        }

        // Set the flag to true, so that the builder acts on the current input.
        IsActive = true;

        if (CompileHostOnly)
          return ABRT_Success;

        // Replicate inputs for each GPU architecture.
        auto Ty = IA->getType() == types::TY_HIP ? types::TY_HIP_DEVICE
                                                 : types::TY_CUDA_DEVICE;
        std::string CUID = FixedCUID.str();
        if (CUID.empty()) {
          if (UseCUID == CUID_Random)
            CUID = llvm::utohexstr(llvm::sys::Process::GetRandomNumber(),
                                   /*LowerCase=*/true);
          else if (UseCUID == CUID_Hash) {
            llvm::MD5 Hasher;
            llvm::MD5::MD5Result Hash;
            SmallString<256> RealPath;
            llvm::sys::fs::real_path(IA->getInputArg().getValue(), RealPath,
                                     /*expand_tilde=*/true);
            Hasher.update(RealPath);
            for (auto *A : Args) {
              if (A->getOption().matches(options::OPT_INPUT))
                continue;
              Hasher.update(A->getAsString(Args));
            }
            Hasher.final(Hash);
            CUID = llvm::utohexstr(Hash.low(), /*LowerCase=*/true);
          }
        }
        IA->setId(CUID);

        for (unsigned I = 0, E = GpuArchList.size(); I != E; ++I) {
          CudaDeviceActions.push_back(
              C.MakeAction<InputAction>(IA->getInputArg(), Ty, IA->getId()));
        }

        return ABRT_Success;
      }

      // If this is an unbundling action use it as is for each CUDA toolchain.
      if (auto *UA = dyn_cast<OffloadUnbundlingJobAction>(HostAction)) {

        // If -fgpu-rdc is disabled, should not unbundle since there is no
        // device code to link.
        if (UA->getType() == types::TY_Object && !Relocatable)
          return ABRT_Inactive;

        CudaDeviceActions.clear();
        if (auto *IA = dyn_cast<InputAction>(UA->getInputs().back())) {
          std::string FileName = IA->getInputArg().getAsString(Args);
          // Check if the type of the file is the same as the action. Do not
          // unbundle it if it is not. Do not unbundle .so files, for example,
          // which are not object files.
          if (IA->getType() == types::TY_Object &&
              (!llvm::sys::path::has_extension(FileName) ||
               types::lookupTypeForExtension(
                   llvm::sys::path::extension(FileName).drop_front()) !=
                   types::TY_Object))
            return ABRT_Inactive;
        }

        for (auto Arch : GpuArchList) {
          CudaDeviceActions.push_back(UA);
          UA->registerDependentActionInfo(ToolChains[0], Arch,
                                          AssociatedOffloadKind);
        }
        return ABRT_Success;
      }

      return IsActive ? ABRT_Success : ABRT_Inactive;
    }

    void appendTopLevelActions(ActionList &AL) override {
      // Utility to append actions to the top level list.
      auto AddTopLevel = [&](Action *A, TargetID TargetID) {
        OffloadAction::DeviceDependences Dep;
        Dep.add(*A, *ToolChains.front(), TargetID, AssociatedOffloadKind);
        AL.push_back(C.MakeAction<OffloadAction>(Dep, A->getType()));
      };

      // If we have a fat binary, add it to the list.
      if (CudaFatBinary) {
        AddTopLevel(CudaFatBinary, CudaArch::UNUSED);
        CudaDeviceActions.clear();
        CudaFatBinary = nullptr;
        return;
      }

      if (CudaDeviceActions.empty())
        return;

      // If we have CUDA actions at this point, that's because we have a have
      // partial compilation, so we should have an action for each GPU
      // architecture.
      assert(CudaDeviceActions.size() == GpuArchList.size() &&
             "Expecting one action per GPU architecture.");
      assert(ToolChains.size() == 1 &&
             "Expecting to have a sing CUDA toolchain.");
      for (unsigned I = 0, E = GpuArchList.size(); I != E; ++I)
        AddTopLevel(CudaDeviceActions[I], GpuArchList[I]);

      CudaDeviceActions.clear();
    }

    /// Get canonicalized offload arch option. \returns empty StringRef if the
    /// option is invalid.
    virtual StringRef getCanonicalOffloadArch(StringRef Arch) = 0;

    virtual llvm::Optional<std::pair<llvm::StringRef, llvm::StringRef>>
    getConflictOffloadArchCombination(const std::set<StringRef> &GpuArchs) = 0;

    bool initialize() override {
      assert(AssociatedOffloadKind == Action::OFK_Cuda ||
             AssociatedOffloadKind == Action::OFK_HIP);

      // We don't need to support CUDA.
      if (AssociatedOffloadKind == Action::OFK_Cuda &&
          !C.hasOffloadToolChain<Action::OFK_Cuda>())
        return false;

      // We don't need to support HIP.
      if (AssociatedOffloadKind == Action::OFK_HIP &&
          !C.hasOffloadToolChain<Action::OFK_HIP>())
        return false;

      Relocatable = Args.hasFlag(options::OPT_fgpu_rdc,
          options::OPT_fno_gpu_rdc, /*Default=*/false);

      const ToolChain *HostTC = C.getSingleOffloadToolChain<Action::OFK_Host>();
      assert(HostTC && "No toolchain for host compilation.");
      if (HostTC->getTriple().isNVPTX() ||
          HostTC->getTriple().getArch() == llvm::Triple::amdgcn) {
        // We do not support targeting NVPTX/AMDGCN for host compilation. Throw
        // an error and abort pipeline construction early so we don't trip
        // asserts that assume device-side compilation.
        C.getDriver().Diag(diag::err_drv_cuda_host_arch)
            << HostTC->getTriple().getArchName();
        return true;
      }

      ToolChains.push_back(
          AssociatedOffloadKind == Action::OFK_Cuda
              ? C.getSingleOffloadToolChain<Action::OFK_Cuda>()
              : C.getSingleOffloadToolChain<Action::OFK_HIP>());

      Arg *PartialCompilationArg = Args.getLastArg(
          options::OPT_cuda_host_only, options::OPT_cuda_device_only,
          options::OPT_cuda_compile_host_device);
      CompileHostOnly = PartialCompilationArg &&
                        PartialCompilationArg->getOption().matches(
                            options::OPT_cuda_host_only);
      CompileDeviceOnly = PartialCompilationArg &&
                          PartialCompilationArg->getOption().matches(
                              options::OPT_cuda_device_only);
      EmitLLVM = Args.getLastArg(options::OPT_emit_llvm);
      EmitAsm = Args.getLastArg(options::OPT_S);
      FixedCUID = Args.getLastArgValue(options::OPT_cuid_EQ);
      if (Arg *A = Args.getLastArg(options::OPT_fuse_cuid_EQ)) {
        StringRef UseCUIDStr = A->getValue();
        UseCUID = llvm::StringSwitch<UseCUIDKind>(UseCUIDStr)
                      .Case("hash", CUID_Hash)
                      .Case("random", CUID_Random)
                      .Case("none", CUID_None)
                      .Default(CUID_Invalid);
        if (UseCUID == CUID_Invalid) {
          C.getDriver().Diag(diag::err_drv_invalid_value)
              << A->getAsString(Args) << UseCUIDStr;
          C.setContainsError();
          return true;
        }
      }

      // Collect all cuda_gpu_arch parameters, removing duplicates.
      std::set<StringRef> GpuArchs;
      bool Error = false;
      for (Arg *A : Args) {
        if (!(A->getOption().matches(options::OPT_offload_arch_EQ) ||
              A->getOption().matches(options::OPT_no_offload_arch_EQ)))
          continue;
        A->claim();

        StringRef ArchStr = A->getValue();
        if (A->getOption().matches(options::OPT_no_offload_arch_EQ) &&
            ArchStr == "all") {
          GpuArchs.clear();
          continue;
        }
        ArchStr = getCanonicalOffloadArch(ArchStr);
        if (ArchStr.empty()) {
          Error = true;
        } else if (A->getOption().matches(options::OPT_offload_arch_EQ))
          GpuArchs.insert(ArchStr);
        else if (A->getOption().matches(options::OPT_no_offload_arch_EQ))
          GpuArchs.erase(ArchStr);
        else
          llvm_unreachable("Unexpected option.");
      }

      auto &&ConflictingArchs = getConflictOffloadArchCombination(GpuArchs);
      if (ConflictingArchs) {
        C.getDriver().Diag(clang::diag::err_drv_bad_offload_arch_combo)
            << ConflictingArchs.getValue().first
            << ConflictingArchs.getValue().second;
        C.setContainsError();
        return true;
      }

      // Collect list of GPUs remaining in the set.
      for (auto Arch : GpuArchs)
        GpuArchList.push_back(Arch.data());

      // Default to sm_20 which is the lowest common denominator for
      // supported GPUs.  sm_20 code should work correctly, if
      // suboptimally, on all newer GPUs.
      if (GpuArchList.empty())
        GpuArchList.push_back(DefaultCudaArch);

      return Error;
    }
  };

  /// \brief CUDA action builder. It injects device code in the host backend
  /// action.
  class CudaActionBuilder final : public CudaActionBuilderBase {
  public:
    CudaActionBuilder(Compilation &C, DerivedArgList &Args,
                      const Driver::InputList &Inputs)
        : CudaActionBuilderBase(C, Args, Inputs, Action::OFK_Cuda) {
      DefaultCudaArch = CudaArch::SM_20;
    }

    StringRef getCanonicalOffloadArch(StringRef ArchStr) override {
      CudaArch Arch = StringToCudaArch(ArchStr);
      if (Arch == CudaArch::UNKNOWN) {
        C.getDriver().Diag(clang::diag::err_drv_cuda_bad_gpu_arch) << ArchStr;
        return StringRef();
      }
      return CudaArchToString(Arch);
    }

    llvm::Optional<std::pair<llvm::StringRef, llvm::StringRef>>
    getConflictOffloadArchCombination(
        const std::set<StringRef> &GpuArchs) override {
      return llvm::None;
    }

    ActionBuilderReturnCode
    getDeviceDependences(OffloadAction::DeviceDependences &DA,
                         phases::ID CurPhase, phases::ID FinalPhase,
                         PhasesTy &Phases) override {
      if (!IsActive)
        return ABRT_Inactive;

      // If we don't have more CUDA actions, we don't have any dependences to
      // create for the host.
      if (CudaDeviceActions.empty())
        return ABRT_Success;

      assert(CudaDeviceActions.size() == GpuArchList.size() &&
             "Expecting one action per GPU architecture.");
      assert(!CompileHostOnly &&
             "Not expecting CUDA actions in host-only compilation.");

      // If we are generating code for the device or we are in a backend phase,
      // we attempt to generate the fat binary. We compile each arch to ptx and
      // assemble to cubin, then feed the cubin *and* the ptx into a device
      // "link" action, which uses fatbinary to combine these cubins into one
      // fatbin.  The fatbin is then an input to the host action if not in
      // device-only mode.
      if (CompileDeviceOnly || CurPhase == phases::Backend) {
        ActionList DeviceActions;
        for (unsigned I = 0, E = GpuArchList.size(); I != E; ++I) {
          // Produce the device action from the current phase up to the assemble
          // phase.
          for (auto Ph : Phases) {
            // Skip the phases that were already dealt with.
            if (Ph < CurPhase)
              continue;
            // We have to be consistent with the host final phase.
            if (Ph > FinalPhase)
              break;

            CudaDeviceActions[I] = C.getDriver().ConstructPhaseAction(
                C, Args, Ph, CudaDeviceActions[I], Action::OFK_Cuda);

            if (Ph == phases::Assemble)
              break;
          }

          // If we didn't reach the assemble phase, we can't generate the fat
          // binary. We don't need to generate the fat binary if we are not in
          // device-only mode.
          if (!isa<AssembleJobAction>(CudaDeviceActions[I]) ||
              CompileDeviceOnly)
            continue;

          Action *AssembleAction = CudaDeviceActions[I];
          assert(AssembleAction->getType() == types::TY_Object);
          assert(AssembleAction->getInputs().size() == 1);

          Action *BackendAction = AssembleAction->getInputs()[0];
          assert(BackendAction->getType() == types::TY_PP_Asm);

          for (auto &A : {AssembleAction, BackendAction}) {
            OffloadAction::DeviceDependences DDep;
            DDep.add(*A, *ToolChains.front(), GpuArchList[I], Action::OFK_Cuda);
            DeviceActions.push_back(
                C.MakeAction<OffloadAction>(DDep, A->getType()));
          }
        }

        // We generate the fat binary if we have device input actions.
        if (!DeviceActions.empty()) {
          CudaFatBinary =
              C.MakeAction<LinkJobAction>(DeviceActions, types::TY_CUDA_FATBIN);

          if (!CompileDeviceOnly) {
            DA.add(*CudaFatBinary, *ToolChains.front(), /*BoundArch=*/nullptr,
                   Action::OFK_Cuda);
            // Clear the fat binary, it is already a dependence to an host
            // action.
            CudaFatBinary = nullptr;
          }

          // Remove the CUDA actions as they are already connected to an host
          // action or fat binary.
          CudaDeviceActions.clear();
        }

        // We avoid creating host action in device-only mode.
        return CompileDeviceOnly ? ABRT_Ignore_Host : ABRT_Success;
      } else if (CurPhase > phases::Backend) {
        // If we are past the backend phase and still have a device action, we
        // don't have to do anything as this action is already a device
        // top-level action.
        return ABRT_Success;
      }

      assert(CurPhase < phases::Backend && "Generating single CUDA "
                                           "instructions should only occur "
                                           "before the backend phase!");

      // By default, we produce an action for each device arch.
      for (Action *&A : CudaDeviceActions)
        A = C.getDriver().ConstructPhaseAction(C, Args, CurPhase, A);

      return ABRT_Success;
    }
  };
  /// \brief HIP action builder. It injects device code in the host backend
  /// action.
  class HIPActionBuilder final : public CudaActionBuilderBase {
    /// The linker inputs obtained for each device arch.
    SmallVector<ActionList, 8> DeviceLinkerInputs;
    bool GPUSanitize;

  public:
    HIPActionBuilder(Compilation &C, DerivedArgList &Args,
                     const Driver::InputList &Inputs)
        : CudaActionBuilderBase(C, Args, Inputs, Action::OFK_HIP) {
      DefaultCudaArch = CudaArch::GFX803;
      GPUSanitize = Args.hasFlag(options::OPT_fgpu_sanitize,
                                 options::OPT_fno_gpu_sanitize, false);
    }

    bool canUseBundlerUnbundler() const override { return true; }

    StringRef getCanonicalOffloadArch(StringRef IdStr) override {
      llvm::StringMap<bool> Features;
      auto ArchStr =
          parseTargetID(getHIPOffloadTargetTriple(), IdStr, &Features);
      if (!ArchStr) {
        C.getDriver().Diag(clang::diag::err_drv_bad_target_id) << IdStr;
        C.setContainsError();
        return StringRef();
      }
      auto CanId = getCanonicalTargetID(ArchStr.getValue(), Features);
      return Args.MakeArgStringRef(CanId);
    };

    llvm::Optional<std::pair<llvm::StringRef, llvm::StringRef>>
    getConflictOffloadArchCombination(
        const std::set<StringRef> &GpuArchs) override {
      return getConflictTargetIDCombination(GpuArchs);
    }

    ActionBuilderReturnCode
    getDeviceDependences(OffloadAction::DeviceDependences &DA,
                         phases::ID CurPhase, phases::ID FinalPhase,
                         PhasesTy &Phases) override {
      // amdgcn does not support linking of object files, therefore we skip
      // backend and assemble phases to output LLVM IR. Except for generating
      // non-relocatable device coee, where we generate fat binary for device
      // code and pass to host in Backend phase.
      if (CudaDeviceActions.empty())
        return ABRT_Success;

      assert(((CurPhase == phases::Link && Relocatable) ||
              CudaDeviceActions.size() == GpuArchList.size()) &&
             "Expecting one action per GPU architecture.");
      assert(!CompileHostOnly &&
             "Not expecting CUDA actions in host-only compilation.");

      if (!Relocatable && CurPhase == phases::Backend && !EmitLLVM &&
          !EmitAsm) {
        // If we are in backend phase, we attempt to generate the fat binary.
        // We compile each arch to IR and use a link action to generate code
        // object containing ISA. Then we use a special "link" action to create
        // a fat binary containing all the code objects for different GPU's.
        // The fat binary is then an input to the host action.
        for (unsigned I = 0, E = GpuArchList.size(); I != E; ++I) {
          if (GPUSanitize) {
            // When GPU sanitizer is enabled, since we need to link in the
            // the sanitizer runtime library after the sanitize pass, we have
            // to skip the backend and assemble phases and use lld to link
            // the bitcode.
            ActionList AL;
            AL.push_back(CudaDeviceActions[I]);
            // Create a link action to link device IR with device library
            // and generate ISA.
            CudaDeviceActions[I] =
                C.MakeAction<LinkJobAction>(AL, types::TY_Image);
          } else {
            // When GPU sanitizer is not enabled, we follow the conventional
            // compiler phases, including backend and assemble phases.
            ActionList AL;
            auto BackendAction = C.getDriver().ConstructPhaseAction(
                C, Args, phases::Backend, CudaDeviceActions[I],
                AssociatedOffloadKind);
            auto AssembleAction = C.getDriver().ConstructPhaseAction(
                C, Args, phases::Assemble, BackendAction,
                AssociatedOffloadKind);
            AL.push_back(AssembleAction);
            // Create a link action to link device IR with device library
            // and generate ISA.
            CudaDeviceActions[I] =
                C.MakeAction<LinkJobAction>(AL, types::TY_Image);
          }

          // OffloadingActionBuilder propagates device arch until an offload
          // action. Since the next action for creating fatbin does
          // not have device arch, whereas the above link action and its input
          // have device arch, an offload action is needed to stop the null
          // device arch of the next action being propagated to the above link
          // action.
          OffloadAction::DeviceDependences DDep;
          DDep.add(*CudaDeviceActions[I], *ToolChains.front(), GpuArchList[I],
                   AssociatedOffloadKind);
          CudaDeviceActions[I] = C.MakeAction<OffloadAction>(
              DDep, CudaDeviceActions[I]->getType());
        }
        // Create HIP fat binary with a special "link" action.
        CudaFatBinary =
            C.MakeAction<LinkJobAction>(CudaDeviceActions,
                types::TY_HIP_FATBIN);

        if (!CompileDeviceOnly) {
          DA.add(*CudaFatBinary, *ToolChains.front(), /*BoundArch=*/nullptr,
                 AssociatedOffloadKind);
          // Clear the fat binary, it is already a dependence to an host
          // action.
          CudaFatBinary = nullptr;
        }

        // Remove the CUDA actions as they are already connected to an host
        // action or fat binary.
        CudaDeviceActions.clear();

        return CompileDeviceOnly ? ABRT_Ignore_Host : ABRT_Success;
      } else if (CurPhase == phases::Link) {
        // Save CudaDeviceActions to DeviceLinkerInputs for each GPU subarch.
        // This happens to each device action originated from each input file.
        // Later on, device actions in DeviceLinkerInputs are used to create
        // device link actions in appendLinkDependences and the created device
        // link actions are passed to the offload action as device dependence.
        DeviceLinkerInputs.resize(CudaDeviceActions.size());
        auto LI = DeviceLinkerInputs.begin();
        for (auto *A : CudaDeviceActions) {
          LI->push_back(A);
          ++LI;
        }

        // We will pass the device action as a host dependence, so we don't
        // need to do anything else with them.
        CudaDeviceActions.clear();
        return ABRT_Success;
      }

      // By default, we produce an action for each device arch.
      for (Action *&A : CudaDeviceActions)
        A = C.getDriver().ConstructPhaseAction(C, Args, CurPhase, A,
                                               AssociatedOffloadKind);

      return (CompileDeviceOnly && CurPhase == FinalPhase) ? ABRT_Ignore_Host
                                                           : ABRT_Success;
    }

    void appendLinkDeviceActions(ActionList &AL) override {
      if (DeviceLinkerInputs.size() == 0)
        return;

      assert(DeviceLinkerInputs.size() == GpuArchList.size() &&
             "Linker inputs and GPU arch list sizes do not match.");

      // Append a new link action for each device.
      unsigned I = 0;
      for (auto &LI : DeviceLinkerInputs) {
        // Each entry in DeviceLinkerInputs corresponds to a GPU arch.
        auto *DeviceLinkAction =
            C.MakeAction<LinkJobAction>(LI, types::TY_Image);
        // Linking all inputs for the current GPU arch.
        // LI contains all the inputs for the linker.
        OffloadAction::DeviceDependences DeviceLinkDeps;
        DeviceLinkDeps.add(*DeviceLinkAction, *ToolChains[0],
            GpuArchList[I], AssociatedOffloadKind);
        AL.push_back(C.MakeAction<OffloadAction>(DeviceLinkDeps,
            DeviceLinkAction->getType()));
        ++I;
      }
      DeviceLinkerInputs.clear();

      // Create a host object from all the device images by embedding them
      // in a fat binary.
      OffloadAction::DeviceDependences DDeps;
      auto *TopDeviceLinkAction =
          C.MakeAction<LinkJobAction>(AL, types::TY_Object);
      DDeps.add(*TopDeviceLinkAction, *ToolChains[0],
          nullptr, AssociatedOffloadKind);

      // Offload the host object to the host linker.
      AL.push_back(C.MakeAction<OffloadAction>(DDeps, TopDeviceLinkAction->getType()));
    }

    Action* appendLinkHostActions(ActionList &AL) override { return AL.back(); }

    void appendLinkDependences(OffloadAction::DeviceDependences &DA) override {}
  };

  /// OpenMP action builder. The host bitcode is passed to the device frontend
  /// and all the device linked images are passed to the host link phase.
  class OpenMPActionBuilder final : public DeviceActionBuilder {
    /// The OpenMP actions for the current input.
    ActionList OpenMPDeviceActions;

    /// The linker inputs obtained for each toolchain.
    SmallVector<ActionList, 8> DeviceLinkerInputs;

  public:
    OpenMPActionBuilder(Compilation &C, DerivedArgList &Args,
                        const Driver::InputList &Inputs)
        : DeviceActionBuilder(C, Args, Inputs, Action::OFK_OpenMP) {}

    ActionBuilderReturnCode
    getDeviceDependences(OffloadAction::DeviceDependences &DA,
                         phases::ID CurPhase, phases::ID FinalPhase,
                         PhasesTy &Phases) override {
      if (OpenMPDeviceActions.empty())
        return ABRT_Inactive;

      // We should always have an action for each input.
      assert(OpenMPDeviceActions.size() == ToolChains.size() &&
             "Number of OpenMP actions and toolchains do not match.");

      // The host only depends on device action in the linking phase, when all
      // the device images have to be embedded in the host image.
      if (CurPhase == phases::Link) {
        assert(ToolChains.size() == DeviceLinkerInputs.size() &&
               "Toolchains and linker inputs sizes do not match.");
        auto LI = DeviceLinkerInputs.begin();
        for (auto *A : OpenMPDeviceActions) {
          LI->push_back(A);
          ++LI;
        }

        // We passed the device action as a host dependence, so we don't need to
        // do anything else with them.
        OpenMPDeviceActions.clear();
        return ABRT_Success;
      }

      // By default, we produce an action for each device arch.
      for (unsigned I = 0; I < ToolChains.size(); ++I) {
        Action *&A = OpenMPDeviceActions[I];
        // AMDGPU does not support linking of object files, so we skip
        // assemble and backend actions to produce LLVM IR.
        if (ToolChains[I]->getTriple().isAMDGCN() &&
            (CurPhase == phases::Assemble || CurPhase == phases::Backend))
          continue;

        A = C.getDriver().ConstructPhaseAction(C, Args, CurPhase, A);
      }

      return ABRT_Success;
    }

    ActionBuilderReturnCode addDeviceDepences(Action *HostAction) override {

      // If this is an input action replicate it for each OpenMP toolchain.
      if (auto *IA = dyn_cast<InputAction>(HostAction)) {
        OpenMPDeviceActions.clear();
        for (unsigned I = 0; I < ToolChains.size(); ++I)
          OpenMPDeviceActions.push_back(
              C.MakeAction<InputAction>(IA->getInputArg(), IA->getType()));
        return ABRT_Success;
      }

      // If this is an unbundling action use it as is for each OpenMP toolchain.
      if (auto *UA = dyn_cast<OffloadUnbundlingJobAction>(HostAction)) {
        OpenMPDeviceActions.clear();
        if (auto *IA = dyn_cast<InputAction>(UA->getInputs().back())) {
          std::string FileName = IA->getInputArg().getAsString(Args);
          // Check if the type of the file is the same as the action. Do not
          // unbundle it if it is not. Do not unbundle .so files, for example,
          // which are not object files.
          if (IA->getType() == types::TY_Object &&
              (!llvm::sys::path::has_extension(FileName) ||
               types::lookupTypeForExtension(
                   llvm::sys::path::extension(FileName).drop_front()) !=
                   types::TY_Object))
            return ABRT_Inactive;
        }
        for (unsigned I = 0; I < ToolChains.size(); ++I) {
          OpenMPDeviceActions.push_back(UA);
          UA->registerDependentActionInfo(
              ToolChains[I], /*BoundArch=*/StringRef(), Action::OFK_OpenMP);
        }
        return ABRT_Success;
      }

      // When generating code for OpenMP we use the host compile phase result as
      // a dependence to the device compile phase so that it can learn what
      // declarations should be emitted. However, this is not the only use for
      // the host action, so we prevent it from being collapsed.
      if (isa<CompileJobAction>(HostAction)) {
        HostAction->setCannotBeCollapsedWithNextDependentAction();
        assert(ToolChains.size() == OpenMPDeviceActions.size() &&
               "Toolchains and device action sizes do not match.");
        OffloadAction::HostDependence HDep(
            *HostAction, *C.getSingleOffloadToolChain<Action::OFK_Host>(),
            /*BoundArch=*/nullptr, Action::OFK_OpenMP);
        auto TC = ToolChains.begin();
        for (Action *&A : OpenMPDeviceActions) {
          assert(isa<CompileJobAction>(A));
          OffloadAction::DeviceDependences DDep;
          DDep.add(*A, **TC, /*BoundArch=*/nullptr, Action::OFK_OpenMP);
          A = C.MakeAction<OffloadAction>(HDep, DDep);
          ++TC;
        }
      }
      return ABRT_Success;
    }

    void appendTopLevelActions(ActionList &AL) override {
      if (OpenMPDeviceActions.empty())
        return;

      // We should always have an action for each input.
      assert(OpenMPDeviceActions.size() == ToolChains.size() &&
             "Number of OpenMP actions and toolchains do not match.");

      // Append all device actions followed by the proper offload action.
      auto TI = ToolChains.begin();
      for (auto *A : OpenMPDeviceActions) {
        OffloadAction::DeviceDependences Dep;
        Dep.add(*A, **TI, /*BoundArch=*/nullptr, Action::OFK_OpenMP);
        AL.push_back(C.MakeAction<OffloadAction>(Dep, A->getType()));
        ++TI;
      }
      // We no longer need the action stored in this builder.
      OpenMPDeviceActions.clear();
    }

    void appendLinkDeviceActions(ActionList &AL) override {
      assert(ToolChains.size() == DeviceLinkerInputs.size() &&
             "Toolchains and linker inputs sizes do not match.");

      // Append a new link action for each device.
      auto TC = ToolChains.begin();
      for (auto &LI : DeviceLinkerInputs) {
        auto *DeviceLinkAction =
            C.MakeAction<LinkJobAction>(LI, types::TY_Image);
        OffloadAction::DeviceDependences DeviceLinkDeps;
        DeviceLinkDeps.add(*DeviceLinkAction, **TC, /*BoundArch=*/nullptr,
		        Action::OFK_OpenMP);
        AL.push_back(C.MakeAction<OffloadAction>(DeviceLinkDeps,
            DeviceLinkAction->getType()));
        ++TC;
      }
      DeviceLinkerInputs.clear();
    }

    Action* appendLinkHostActions(ActionList &AL) override {
      // Create wrapper bitcode from the result of device link actions and compile
      // it to an object which will be added to the host link command.
      auto *BC = C.MakeAction<OffloadWrapperJobAction>(AL, types::TY_LLVM_BC);
      auto *ASM = C.MakeAction<BackendJobAction>(BC, types::TY_PP_Asm);
      return C.MakeAction<AssembleJobAction>(ASM, types::TY_Object);
    }

    void appendLinkDependences(OffloadAction::DeviceDependences &DA) override {}

    void addDeviceLinkDependencies(OffloadDepsJobAction *DA) override {
      for (unsigned I = 0; I < ToolChains.size(); ++I) {
        // Register dependent toolchain.
        DA->registerDependentActionInfo(
            ToolChains[I], /*BoundArch=*/StringRef(), Action::OFK_OpenMP);

        if (!ToolChains[I]->getTriple().isSPIR()) {
          // Create object from the deps bitcode.
          auto *BA = C.MakeAction<BackendJobAction>(DA, types::TY_PP_Asm);
          auto *AA = C.MakeAction<AssembleJobAction>(BA, types::TY_Object);

          // Add deps object to linker inputs.
          DeviceLinkerInputs[I].push_back(AA);
        } else
          DeviceLinkerInputs[I].push_back(DA);
      }
    }

    bool initialize() override {
      // Get the OpenMP toolchains. If we don't get any, the action builder will
      // know there is nothing to do related to OpenMP offloading.
      auto OpenMPTCRange = C.getOffloadToolChains<Action::OFK_OpenMP>();
      for (auto TI = OpenMPTCRange.first, TE = OpenMPTCRange.second; TI != TE;
           ++TI)
        ToolChains.push_back(TI->second);

      DeviceLinkerInputs.resize(ToolChains.size());
      return false;
    }

    bool canUseBundlerUnbundler() const override {
      // OpenMP should use bundled files whenever possible.
      return true;
    }
  };

  /// SYCL action builder. The host bitcode is passed to the device frontend
  /// and all the device linked images are passed to the host link phase.
  /// SPIR related are wrapped before added to the fat binary
  class SYCLActionBuilder final : public DeviceActionBuilder {
    /// Flag to signal if the user requested device-only compilation.
    bool CompileDeviceOnly = false;

    /// Flag to signal if the user requested the device object to be wrapped.
    bool WrapDeviceOnlyBinary = false;

    /// Flag to signal if the user requested device code split.
    bool DeviceCodeSplit = false;

    /// The SYCL actions for the current input.
    ActionList SYCLDeviceActions;

    /// The SYCL link binary if it was generated for the current input.
    Action *SYCLLinkBinary = nullptr;

    /// Running list of SYCL actions specific for device linking.
    ActionList SYCLLinkBinaryList;

    /// SYCL ahead of time compilation inputs
    SmallVector<std::pair<llvm::Triple, const char *>, 8> SYCLAOTInputs;

    /// The linker inputs obtained for each toolchain.
    SmallVector<ActionList, 8> DeviceLinkerInputs;

    /// The compiler inputs obtained for each toolchain
    Action * DeviceCompilerInput = nullptr;

    /// List of offload device triples needed to track for different toolchain
    /// construction. Does not track AOT binary inputs triples.
    SmallVector<llvm::Triple, 4> SYCLTripleList;

    /// Type of output file for FPGA device compilation.
    types::ID FPGAOutType = types::TY_FPGA_AOCX;

    /// List of objects to extract FPGA dependency info from
    ActionList FPGAObjectInputs;

    /// List of static archives to extract FPGA dependency info from
    ActionList FPGAArchiveInputs;

    /// List of CUDA architectures to use in this compilation with NVPTX targets.
    SmallVector<CudaArch, 8> GpuArchList;

    /// Build the last steps for CUDA after all BC files have been linked.
    Action *finalizeNVPTXDependences(Action *Input, const llvm::Triple &TT) {
      auto *BA = C.getDriver().ConstructPhaseAction(
          C, Args, phases::Backend, Input, AssociatedOffloadKind);
      if (TT.getOS() != llvm::Triple::NVCL) {
        auto *AA = C.getDriver().ConstructPhaseAction(
            C, Args, phases::Assemble, BA, AssociatedOffloadKind);
        ActionList DeviceActions = {BA, AA};
        return C.MakeAction<LinkJobAction>(DeviceActions,
                                           types::TY_CUDA_FATBIN);
      }
      return BA;
    }

  public:
    SYCLActionBuilder(Compilation &C, DerivedArgList &Args,
                      const Driver::InputList &Inputs)
        : DeviceActionBuilder(C, Args, Inputs, Action::OFK_SYCL) {}

    void withBoundArchForToolChain(const ToolChain* TC,
                                   llvm::function_ref<void(const char *)> Op) {
      if (TC->getTriple().isNVPTX())
        for (CudaArch A : GpuArchList)
          Op(CudaArchToString(A));
      else
        Op(nullptr);
    }

    ActionBuilderReturnCode
    getDeviceDependences(OffloadAction::DeviceDependences &DA,
                         phases::ID CurPhase, phases::ID FinalPhase,
                         PhasesTy &Phases) override {
      bool SYCLDeviceOnly = Args.hasArg(options::OPT_fsycl_device_only);
      if (CurPhase == phases::Preprocess) {
        // Do not perform the host compilation when doing preprocessing only
        // with -fsycl-device-only.
        bool IsPreprocessOnly =
            Args.getLastArg(options::OPT_E) ||
            Args.getLastArg(options::OPT__SLASH_EP, options::OPT__SLASH_P) ||
            Args.getLastArg(options::OPT_M, options::OPT_MM);
        if (IsPreprocessOnly) {
          for (Action *&A : SYCLDeviceActions) {
            A = C.getDriver().ConstructPhaseAction(C, Args, CurPhase, A,
                                                   AssociatedOffloadKind);
            if (SYCLDeviceOnly)
              continue;
            // Add an additional compile action to generate the integration
            // header.
            Action *CompileAction =
                C.MakeAction<CompileJobAction>(A, types::TY_Nothing);
            DA.add(*CompileAction, *ToolChains.front(), nullptr,
                   Action::OFK_SYCL);
          }
          return SYCLDeviceOnly ? ABRT_Ignore_Host : ABRT_Success;
        }
      }

      // Device compilation generates LLVM BC.
      if (CurPhase == phases::Compile) {
        for (Action *&A : SYCLDeviceActions) {
          types::ID OutputType = types::TY_LLVM_BC;
          if (SYCLDeviceOnly) {
            if (Args.hasArg(options::OPT_S))
              OutputType = types::TY_LLVM_IR;
            if (Args.hasFlag(options::OPT_fno_sycl_use_bitcode,
                             options::OPT_fsycl_use_bitcode, false)) {
              auto *CompileAction =
                  C.MakeAction<CompileJobAction>(A, types::TY_LLVM_BC);
              A = C.MakeAction<SPIRVTranslatorJobAction>(CompileAction,
                                                         types::TY_SPIRV);
              continue;
            }
          }
          A = C.MakeAction<CompileJobAction>(A, OutputType);
          DeviceCompilerInput = A;
        }
        const auto *TC = ToolChains.front();
        const char *BoundArch = nullptr;
        if (TC->getTriple().isNVPTX())
          BoundArch = CudaArchToString(GpuArchList.front());
        DA.add(*DeviceCompilerInput, *TC, BoundArch, Action::OFK_SYCL);
        // Clear the input file, it is already a dependence to a host
        // action.
        DeviceCompilerInput = nullptr;
        return SYCLDeviceOnly ? ABRT_Ignore_Host : ABRT_Success;
      }

      // Backend/Assemble actions are obsolete for the SYCL device side
      if (CurPhase == phases::Backend || CurPhase == phases::Assemble)
        return ABRT_Inactive;

      // The host only depends on device action in the linking phase, when all
      // the device images have to be embedded in the host image.
      if (CurPhase == phases::Link) {
        assert(ToolChains.size() == DeviceLinkerInputs.size() &&
               "Toolchains and linker inputs sizes do not match.");
        auto LI = DeviceLinkerInputs.begin();
        for (auto *A : SYCLDeviceActions) {
          LI->push_back(A);
          ++LI;
        }

        // With -fsycl-link-targets, we will take the unbundled binaries
        // for each device and link them together to a single binary that will
        // be used in a split compilation step.
        if (CompileDeviceOnly && !SYCLDeviceActions.empty()) {
          for (auto SDA : SYCLDeviceActions)
            SYCLLinkBinaryList.push_back(SDA);
          if (WrapDeviceOnlyBinary) {
            // -fsycl-link behavior does the following to the unbundled device
            // binaries:
            //   1) Link them together using llvm-link
            //   2) Pass the linked binary through sycl-post-link
            //   3) Translate final .bc file to .spv
            //   4) Wrap the binary with the offload wrapper which can be used
            //      by any compilation link step.
            auto *DeviceLinkAction = C.MakeAction<LinkJobAction>(
                SYCLLinkBinaryList, types::TY_Image);
            ActionList FullSYCLLinkBinaryList;
            bool SYCLDeviceLibLinked = false;
            FullSYCLLinkBinaryList.push_back(DeviceLinkAction);
            // If used without the FPGA target, -fsycl-link is used to wrap
            // device objects for future host link. Device libraries should
            // be linked by default to resolve any undefined reference.
            const auto *TC = ToolChains.front();
            if (TC->getTriple().getSubArch() !=
                llvm::Triple::SPIRSubArch_fpga) {
              SYCLDeviceLibLinked =
                  addSYCLDeviceLibs(TC, FullSYCLLinkBinaryList, true,
                                    C.getDefaultToolChain()
                                        .getTriple()
                                        .isWindowsMSVCEnvironment());
            }

            Action *FullDeviceLinkAction = nullptr;
            if (SYCLDeviceLibLinked)
              FullDeviceLinkAction = C.MakeAction<LinkJobAction>(
                  FullSYCLLinkBinaryList, types::TY_LLVM_BC);
            else
              FullDeviceLinkAction = DeviceLinkAction;
            auto *PostLinkAction = C.MakeAction<SYCLPostLinkJobAction>(
                FullDeviceLinkAction, types::TY_LLVM_BC);
            auto *TranslateAction = C.MakeAction<SPIRVTranslatorJobAction>(
                PostLinkAction, types::TY_Image);
            SYCLLinkBinary = C.MakeAction<OffloadWrapperJobAction>(
                TranslateAction, types::TY_Object);
          } else {
            auto *Link = C.MakeAction<LinkJobAction>(SYCLLinkBinaryList,
                                                         types::TY_Image);
            SYCLLinkBinary = C.MakeAction<SPIRVTranslatorJobAction>(
                Link, types::TY_Image);
          }

          // Remove the SYCL actions as they are already connected to an host
          // action or fat binary.
          SYCLDeviceActions.clear();
          // We avoid creating host action in device-only mode.
          return ABRT_Ignore_Host;
        }

        // We passed the device action as a host dependence, so we don't need to
        // do anything else with them.
        SYCLDeviceActions.clear();
        return ABRT_Success;
      }

      // By default, we produce an action for each device arch.
      auto TC = ToolChains.begin();
      for (Action *&A : SYCLDeviceActions) {
        if ((*TC)->getTriple().isNVPTX() && CurPhase >= phases::Backend) {
          // For CUDA, stop to emit LLVM IR so it can be linked later on.
          ++TC;
          continue;
        }

        A = C.getDriver().ConstructPhaseAction(C, Args, CurPhase, A,
                                               AssociatedOffloadKind);
        ++TC;
      }

      return ABRT_Success;
    }

    ActionBuilderReturnCode addDeviceDepences(Action *HostAction) override {

      // If this is an input action replicate it for each SYCL toolchain.
      if (auto *IA = dyn_cast<InputAction>(HostAction)) {
        SYCLDeviceActions.clear();

        // Options that are considered LinkerInput are not valid input actions
        // to the device tool chain.
        if (IA->getInputArg().getOption().hasFlag(options::LinkerInput))
          return ABRT_Inactive;

        std::string InputName = IA->getInputArg().getAsString(Args);
        // Objects will be consumed as part of the partial link step when
        // dealing with offload static libraries
        if (C.getDriver().getOffloadStaticLibSeen() &&
            IA->getType() == types::TY_Object && isObjectFile(InputName))
          return ABRT_Inactive;

        // Libraries are not processed in the SYCL toolchain
        if (IA->getType() == types::TY_Object && !isObjectFile(InputName))
          return ABRT_Inactive;

        for (unsigned I = 0; I < ToolChains.size(); ++I)
          SYCLDeviceActions.push_back(
              C.MakeAction<InputAction>(IA->getInputArg(), IA->getType()));
        return ABRT_Success;
      }

      // If this is an unbundling action use it as is for each SYCL toolchain.
      if (auto *UA = dyn_cast<OffloadUnbundlingJobAction>(HostAction)) {
        SYCLDeviceActions.clear();
        if (auto *IA = dyn_cast<InputAction>(UA->getInputs().back())) {
          // Options that are considered LinkerInput are not valid input actions
          // to the device tool chain.
          if (IA->getInputArg().getOption().hasFlag(options::LinkerInput))
            return ABRT_Inactive;

          std::string FileName = IA->getInputArg().getAsString(Args);
          // Check if the type of the file is the same as the action. Do not
          // unbundle it if it is not. Do not unbundle .so files, for example,
          // which are not object files.
          if (IA->getType() == types::TY_Object) {
            if (!isObjectFile(FileName))
              return ABRT_Inactive;
            // For SYCL device libraries, don't need to add them to
            // FPGAObjectInputs as there is no FPGA dep files inside.
            const auto *TC = ToolChains.front();
            if (TC->getTriple().getSubArch() ==
                    llvm::Triple::SPIRSubArch_fpga &&
                !IsSYCLDeviceLibObj(FileName, C.getDefaultToolChain()
                                                  .getTriple()
                                                  .isWindowsMSVCEnvironment()))
              FPGAObjectInputs.push_back(IA);
          }
        }
        for (unsigned I = 0; I < ToolChains.size(); ++I) {
          SYCLDeviceActions.push_back(UA);
          UA->registerDependentActionInfo(
            ToolChains[I], /*BoundArch=*/StringRef(), Action::OFK_SYCL);
        }
        return ABRT_Success;
      }
      return ABRT_Success;
    }

    // Actions that can only be appended after all Inputs have been processed
    // occur here.  Not all offload actions are against single files.
    void appendTopLevelLinkAction(ActionList &AL) override {
      if (!SYCLLinkBinary)
        return;

      OffloadAction::DeviceDependences Dep;
      Dep.add(*SYCLLinkBinary, *ToolChains.front(), /*BoundArch=*/nullptr,
              Action::OFK_SYCL);
      AL.push_back(C.MakeAction<OffloadAction>(Dep,
                                               SYCLLinkBinary->getType()));
      SYCLLinkBinary = nullptr;
    }

    void appendTopLevelActions(ActionList &AL) override {
      if (SYCLDeviceActions.empty())
        return;

      // We should always have an action for each input.
      assert(SYCLDeviceActions.size() == ToolChains.size() &&
             "Number of SYCL actions and toolchains do not match.");

      // Append all device actions followed by the proper offload action.
      auto TI = ToolChains.begin();
      for (auto *A : SYCLDeviceActions) {
        OffloadAction::DeviceDependences Dep;
        withBoundArchForToolChain(*TI, [&](const char *BoundArch) {
          Dep.add(*A, **TI, BoundArch, Action::OFK_SYCL);
        });
        AL.push_back(C.MakeAction<OffloadAction>(Dep, A->getType()));
        ++TI;
      }
      // We no longer need the action stored in this builder.
      SYCLDeviceActions.clear();
    }

    bool addSYCLDeviceLibs(const ToolChain *TC, ActionList &DeviceLinkObjects,
                           bool isSpirvAOT, bool isMSVCEnv) {
      if (TC->getTriple().isXilinxSYCLDevice())
        return false;
      enum SYCLDeviceLibType {
        sycl_devicelib_wrapper,
        sycl_devicelib_fallback
      };
      struct DeviceLibOptInfo {
        StringRef devicelib_name;
        StringRef devicelib_option;
      };

      bool NoDeviceLibs = false;
      int NumOfDeviceLibLinked = 0;
      // Currently, all SYCL device libraries will be linked by default
      llvm::StringMap<bool> devicelib_link_info = {
          {"libc", true}, {"libm-fp32", true}, {"libm-fp64", true}};
      if (Arg *A = Args.getLastArg(options::OPT_fsycl_device_lib_EQ,
                                   options::OPT_fno_sycl_device_lib_EQ)) {
        if (A->getValues().size() == 0)
          C.getDriver().Diag(diag::warn_drv_empty_joined_argument)
              << A->getAsString(Args);
        else {
          if (A->getOption().matches(options::OPT_fno_sycl_device_lib_EQ))
            NoDeviceLibs = true;

          for (StringRef Val : A->getValues()) {
            if (Val == "all") {
              for (auto &K : devicelib_link_info.keys())
                devicelib_link_info[K] = true && !NoDeviceLibs;
              break;
            }
            auto LinkInfoIter = devicelib_link_info.find(Val);
            if (LinkInfoIter == devicelib_link_info.end()) {
              C.getDriver().Diag(diag::err_drv_unsupported_option_argument)
                  << A->getOption().getName() << Val;
            }
            devicelib_link_info[Val] = true && !NoDeviceLibs;
          }
        }
      }

      SmallString<128> LibLoc(TC->getDriver().Dir);
      llvm::sys::path::append(LibLoc, "/../lib");
      StringRef LibSuffix = isMSVCEnv ? ".obj" : ".o";
      SmallVector<DeviceLibOptInfo, 5> sycl_device_wrapper_libs = {
          {"libsycl-crt", "libc"},
          {"libsycl-complex", "libm-fp32"},
          {"libsycl-complex-fp64", "libm-fp64"},
          {"libsycl-cmath", "libm-fp32"},
          {"libsycl-cmath-fp64", "libm-fp64"}};
      // For AOT compilation, we need to link sycl_device_fallback_libs as
      // default too.
      SmallVector<DeviceLibOptInfo, 5> sycl_device_fallback_libs = {
          {"libsycl-fallback-cassert", "libc"},
          {"libsycl-fallback-complex", "libm-fp32"},
          {"libsycl-fallback-complex-fp64", "libm-fp64"},
          {"libsycl-fallback-cmath", "libm-fp32"},
          {"libsycl-fallback-cmath-fp64", "libm-fp64"}};
      auto addInputs = [&](SYCLDeviceLibType t) {
        auto sycl_libs = (t == sycl_devicelib_wrapper)
                             ? sycl_device_wrapper_libs
                             : sycl_device_fallback_libs;
        for (const DeviceLibOptInfo &Lib : sycl_libs) {
          if (!devicelib_link_info[Lib.devicelib_option])
            continue;
          SmallString<128> LibName(LibLoc);
          llvm::sys::path::append(LibName, Lib.devicelib_name);
          llvm::sys::path::replace_extension(LibName, LibSuffix);
          if (llvm::sys::fs::exists(LibName)) {
            ++NumOfDeviceLibLinked;
            Arg *InputArg = MakeInputArg(Args, C.getDriver().getOpts(),
                                         Args.MakeArgString(LibName));
            auto *SYCLDeviceLibsInputAction =
                C.MakeAction<InputAction>(*InputArg, types::TY_Object);
            auto *SYCLDeviceLibsUnbundleAction =
                C.MakeAction<OffloadUnbundlingJobAction>(
                    SYCLDeviceLibsInputAction);
            addDeviceDepences(SYCLDeviceLibsUnbundleAction);
            DeviceLinkObjects.push_back(SYCLDeviceLibsUnbundleAction);
          }
        }
      };
      addInputs(sycl_devicelib_wrapper);
      if (isSpirvAOT)
        addInputs(sycl_devicelib_fallback);
      return NumOfDeviceLibLinked != 0;
    }

    void appendLinkDependences(OffloadAction::DeviceDependences &DA) override {
      assert(ToolChains.size() == DeviceLinkerInputs.size() &&
             "Toolchains and linker inputs sizes do not match.");

      // Append a new link action for each device.
      auto TC = ToolChains.begin();

      unsigned I = 0;
      for (auto &LI : DeviceLinkerInputs) {

        auto TripleIt = llvm::find_if(SYCLTripleList, [&](auto &SYCLTriple) {
          return SYCLTriple == (*TC)->getTriple();
        });
        if (TripleIt == SYCLTripleList.end()) {
          // If the toolchain's triple is absent in this "main" triple
          // collection, this means it was created specifically for one of
          // the SYCL AOT inputs. Those will be handled separately.
          ++TC;
          continue;
        }
        if (LI.empty())
          // Current list is empty, nothing to process.
          continue;

        ActionList DeviceLibObjects;
        ActionList LinkObjects;
        auto TT = SYCLTripleList[I];
        auto isNVPTX = (*TC)->getTriple().isNVPTX();
        bool isSpirvAOT = TT.getSubArch() == llvm::Triple::SPIRSubArch_fpga ||
                          TT.getSubArch() == llvm::Triple::SPIRSubArch_gen ||
                          TT.getSubArch() == llvm::Triple::SPIRSubArch_x86_64;
        for (const auto &Input : LI) {
          // FPGA aoco does not go through the link, everything else does.
          if (Input->getType() == types::TY_FPGA_AOCO)
            DeviceLibObjects.push_back(Input);
          // FPGA aocr/aocx does not go through the link and is passed
          // directly to the backend compilation step (aocr) or wrapper (aocx)
          else if (types::isFPGA(Input->getType())) {
            Action *FPGAAOTAction;
            constexpr char COL_CODE[] = "Code";
            constexpr char COL_ZERO[] = "0";
            if (Input->getType() == types::TY_FPGA_AOCR ||
                Input->getType() == types::TY_FPGA_AOCR_EMU)
              // Generate AOCX/AOCR
              FPGAAOTAction =
                  C.MakeAction<BackendCompileJobAction>(Input, FPGAOutType);
            else if (Input->getType() == types::TY_FPGA_AOCX ||
                     Input->getType() == types::TY_FPGA_AOCX_EMU)
              FPGAAOTAction = Input;
            else
              llvm_unreachable("Unexpected FPGA input type.");
            auto *RenameAction = C.MakeAction<FileTableTformJobAction>(
                FPGAAOTAction, types::TY_Tempfilelist);
            RenameAction->addRenameColumnTform(COL_ZERO, COL_CODE);
            auto *DeviceWrappingAction = C.MakeAction<OffloadWrapperJobAction>(
                RenameAction, types::TY_Object);
            DA.add(*DeviceWrappingAction, **TC, /*BoundArch=*/nullptr,
                   Action::OFK_SYCL);
          } else
            LinkObjects.push_back(Input);
        }
        if (LinkObjects.empty())
          continue;

        // The linkage actions subgraph leading to the offload wrapper.
        // [cond] Means incoming/outgoing dependence is created only when cond
        //        is true. A function of:
        //   n - target is NVPTX
        //   a - SPIRV AOT compilation is requested
        //   s - device code split requested
        //   * - "all other cases"
        //     - no condition means output/input is "always" present
        // First symbol indicates output/input type
        //   . - single file output (TY_SPIRV, TY_LLVM_BC,...)
        //   - - TY_Tempfilelist
        //   + - TY_Tempfiletable
        //
        //                   .-----------------.
        //                   |Link(LinkObjects)|
        //                   .-----------------.
        //                            |
        //         .--------------------------------------.
        //         |               PostLink               |
        //         .--------------------------------------.
        //         [.n]                [+*]           [+*]
        //           |                   |              |
        //           |          .-----------------.     |
        //           |          | FileTableTform  |     |
        //           |          | (extract "Code")|     |
        //           |          .-----------------.     |
        //           |                  [-]             |
        //           |                   |              |
        //           |                 [-*]             |
        //    .-------------.   .-------------------.   |
        //    |finalizeNVPTX|   |  SPIRVTranslator  |   |
        //    .-------------.   .-------------------.   |
        //           |              [-as]      [-!a]    |
        //           |                |          |      |
        //           |              [-s]         |      |
        //           |       .----------------.  |      |
        //           |       | BackendCompile |  |      |
        //           |       .----------------.  |      |
        //           |              [-s]         |      |
        //           |                |          |      |
        //           |              [-a]      [-!a]    [+]
        //           |              .--------------------.
        //           |              |   FileTableTform   |
        //           |              |  (replace "Code")  |
        //           |              .--------------------.
        //           |                          |
        //         [.n]                       [+*]
        //         .--------------------------------------.
        //         |            OffloadWrapper            |
        //         .--------------------------------------.
        //
        Action *DeviceLinkAction =
            C.MakeAction<LinkJobAction>(LinkObjects, types::TY_LLVM_BC);
        ActionList FullLinkObjects;
        bool SYCLDeviceLibLinked = false;
        FullLinkObjects.push_back(DeviceLinkAction);

        // FIXME: Link all wrapper and fallback device libraries as default,
        // When spv online link is supported by all backends, the fallback
        // device libraries are only needed when current toolchain is using
        // AOT compilation.
        if (!isNVPTX) {
          SYCLDeviceLibLinked = addSYCLDeviceLibs(
              *TC, FullLinkObjects, true,
              C.getDefaultToolChain().getTriple().isWindowsMSVCEnvironment());
        }

        Action *FullDeviceLinkAction = nullptr;
        if (SYCLDeviceLibLinked)
          FullDeviceLinkAction =
              C.MakeAction<LinkJobAction>(FullLinkObjects, types::TY_LLVM_BC);
        else
          FullDeviceLinkAction = DeviceLinkAction;
        // setup some flags upfront

        if (isNVPTX && DeviceCodeSplit) {
          // TODO Temporary limitation, need to support code splitting for PTX
          const Driver &D = C.getDriver();
          const std::string &OptName =
              D.getOpts()
                  .getOption(options::OPT_fsycl_device_code_split)
                  .getPrefixedName();
          D.Diag(diag::err_drv_unsupported_opt_for_target)
              << OptName << (*TC)->getTriple().str();
        }
        // reflects whether current target is ahead-of-time and can't support
        // runtime setting of specialization constants
        bool isAOT = isNVPTX || isSpirvAOT;
        // TODO support device code split for NVPTX target

        ActionList WrapperInputs;
        // post link is not optional - even if not splitting, always need to
        // process specialization constants
<<<<<<< HEAD
        bool MultiFileActionDeps = !isSpirvAOT || DeviceCodeSplit || EnableDAE;
        types::ID PostLinkOutType = isNVPTX || !MultiFileActionDeps
                                        ? types::TY_LLVM_BC
                                        : types::TY_Tempfiletable;
        if (TripleIt->isXilinxSYCLDevice()) {
=======
        types::ID PostLinkOutType =
            isNVPTX ? types::TY_LLVM_BC : types::TY_Tempfiletable;
        if ((*TC)->getTriple().isXilinxFPGA()) {
>>>>>>> a7d0f33c
          WrapperInputs.push_back(DeviceLinkAction);
        } else {
        auto *PostLinkAction = C.MakeAction<SYCLPostLinkJobAction>(
            FullDeviceLinkAction, PostLinkOutType);
        PostLinkAction->setRTSetsSpecConstants(!isAOT);

        if (isNVPTX) {
          Action *FinAction =
              finalizeNVPTXDependences(PostLinkAction, (*TC)->getTriple());
          WrapperInputs.push_back(FinAction);
        } else {
          // For SPIRV-based targets - translate to SPIRV then optionally
          // compile ahead-of-time to native architecture
          constexpr char COL_CODE[] = "Code";
          auto *ExtractIRFilesAction = C.MakeAction<FileTableTformJobAction>(
              PostLinkAction, types::TY_Tempfilelist);
          // single column w/o title fits TY_Tempfilelist format
          ExtractIRFilesAction->addExtractColumnTform(COL_CODE,
                                                      false /*drop titles*/);
          Action *BuildCodeAction = C.MakeAction<SPIRVTranslatorJobAction>(
              ExtractIRFilesAction, types::TY_Tempfilelist);

          // After the Link, wrap the files before the final host link
          if (isSpirvAOT) {
            types::ID OutType = types::TY_Tempfilelist;
            if (!DeviceCodeSplit) {
              OutType = (TT.getSubArch() == llvm::Triple::SPIRSubArch_fpga)
                            ? FPGAOutType
                            : types::TY_Image;
            }
            // Do the additional Ahead of Time compilation when the specific
            // triple calls for it (provided a valid subarch).
            ActionList BEInputs;
            BEInputs.push_back(BuildCodeAction);
            auto unbundleAdd = [&](Action *A, types::ID T) {
              ActionList AL;
              AL.push_back(A);
              Action *UnbundleAction =
                  C.MakeAction<OffloadUnbundlingJobAction>(AL, T);
              BEInputs.push_back(UnbundleAction);
            };
            // Send any known objects/archives through the unbundler to grab the
            // dependency file associated.  This is only done for -fintelfpga.
            for (Action *A : FPGAObjectInputs)
              unbundleAdd(A, types::TY_FPGA_Dependencies);
            for (Action *A : FPGAArchiveInputs)
              unbundleAdd(A, types::TY_FPGA_Dependencies_List);
            for (const auto &A : DeviceLibObjects)
              BEInputs.push_back(A);
            BuildCodeAction =
                C.MakeAction<BackendCompileJobAction>(BEInputs, OutType);
          }
          ActionList TformInputs{PostLinkAction, BuildCodeAction};
          auto *ReplaceFilesAction = C.MakeAction<FileTableTformJobAction>(
              TformInputs, types::TY_Tempfiletable);
          ReplaceFilesAction->addReplaceColumnTform(COL_CODE, COL_CODE);
          WrapperInputs.push_back(ReplaceFilesAction);
        }
        }
        // After the Link, wrap the files before the final host link
        auto *DeviceWrappingAction = C.MakeAction<OffloadWrapperJobAction>(
            WrapperInputs, types::TY_Object);

        if (isSpirvAOT)
          DA.add(*DeviceWrappingAction, **TC, /*BoundArch=*/nullptr,
                 Action::OFK_SYCL);
        else
          withBoundArchForToolChain(*TC, [&](const char *BoundArch) {
            DA.add(*DeviceWrappingAction, **TC, BoundArch, Action::OFK_SYCL);
          });
        ++TC;
        ++I;
      }

      for (auto &SAI : SYCLAOTInputs) {
        // Extract binary file name
        std::string FN(SAI.second);
        const char *FNStr = Args.MakeArgString(FN);
        Arg *myArg = Args.MakeSeparateArg(
            nullptr, C.getDriver().getOpts().getOption(options::OPT_INPUT),
            FNStr);
        auto *SYCLAdd =
            C.MakeAction<InputAction>(*myArg, types::TY_SYCL_FATBIN);
        auto *DeviceWrappingAction =
            C.MakeAction<OffloadWrapperJobAction>(SYCLAdd, types::TY_Object);

        // Extract the target triple for this binary
        llvm::Triple TT(SAI.first);
        // Extract the toolchain for this target triple
        auto SYCLDeviceTC = llvm::find_if(
            ToolChains, [&](auto &TC) { return TC->getTriple() == TT; });
        assert(SYCLDeviceTC != ToolChains.end() &&
               "No toolchain found for this AOT input");

        DA.add(*DeviceWrappingAction, **SYCLDeviceTC,
               /*BoundArch=*/nullptr, Action::OFK_SYCL);
      }
    }

    void addDeviceLinkDependencies(OffloadDepsJobAction *DA) override {
      for (unsigned I = 0; I < ToolChains.size(); ++I) {
        // Register dependent toolchain.
        DA->registerDependentActionInfo(
            ToolChains[I], /*BoundArch=*/StringRef(), Action::OFK_SYCL);

        // Add deps output to linker inputs.
        DeviceLinkerInputs[I].push_back(DA);
      }
    }

    /// Initialize the GPU architecture list from arguments - this populates `GpuArchList` from
    /// `--cuda-gpu-arch` flags. Only relevant if compiling to CUDA. Return true if any
    /// initialization errors are found.
    bool initializeGpuArchMap() {
      const OptTable &Opts = C.getDriver().getOpts();
      for (auto *A : Args) {
        unsigned Index;

        if (A->getOption().matches(options::OPT_Xsycl_backend_EQ))
          // Passing device args: -Xsycl-target-backend=<triple> -opt=val.
          if (llvm::Triple(A->getValue(0)).isNVPTX())
            Index = Args.getBaseArgs().MakeIndex(A->getValue(1));
          else
            continue;
        else if (A->getOption().matches(options::OPT_Xsycl_backend))
          // Passing device args: -Xsycl-target-backend -opt=val.
          Index = Args.getBaseArgs().MakeIndex(A->getValue(0));
        else
          continue;

        A->claim();
        auto ParsedArg = Opts.ParseOneArg(Args, Index);
        // TODO: Support --no-cuda-gpu-arch, --{,no-}cuda-gpu-arch=all.
        if (ParsedArg &&
            ParsedArg->getOption().matches(options::OPT_offload_arch_EQ)) {
          ParsedArg->claim();
          GpuArchList.push_back(StringToCudaArch(ParsedArg->getValue(0)));
        }
      }

      // If there are no CUDA architectures provided then default to SM_50.
      if (GpuArchList.empty()) {
        GpuArchList.push_back(CudaArch::SM_50);
      }

      return false;
    }

    bool initialize() override {
      // Get the SYCL toolchains. If we don't get any, the action builder will
      // know there is nothing to do related to SYCL offloading.
      auto SYCLTCRange = C.getOffloadToolChains<Action::OFK_SYCL>();
      for (auto TI = SYCLTCRange.first, TE = SYCLTCRange.second; TI != TE;
           ++TI)
        ToolChains.push_back(TI->second);

      Arg *SYCLLinkTargets = Args.getLastArg(
                                  options::OPT_fsycl_link_targets_EQ);
      WrapDeviceOnlyBinary = Args.hasArg(options::OPT_fsycl_link_EQ);
      auto *DeviceCodeSplitArg =
          Args.getLastArg(options::OPT_fsycl_device_code_split_EQ);
      // -fsycl-device-code-split is an alias to
      // -fsycl-device-code-split=per_source
      DeviceCodeSplit = DeviceCodeSplitArg &&
                        DeviceCodeSplitArg->getValue() != StringRef("off");
      // Gather information about the SYCL Ahead of Time targets.  The targets
      // are determined on the SubArch values passed along in the triple.
      Arg *SYCLTargets =
              C.getInputArgs().getLastArg(options::OPT_fsycl_targets_EQ);
      Arg *SYCLAddTargets = Args.getLastArg(options::OPT_fsycl_add_targets_EQ);
      bool HasValidSYCLRuntime = C.getInputArgs().hasFlag(
          options::OPT_fsycl, options::OPT_fno_sycl, false);
      bool SYCLfpgaTriple = false;
      if (SYCLTargets || SYCLAddTargets) {
        if (SYCLTargets) {
          llvm::StringMap<StringRef> FoundNormalizedTriples;
          for (const char *Val : SYCLTargets->getValues()) {
            llvm::Triple TT(Val);
            std::string NormalizedName = TT.normalize();
            TT = completeSYCLTriple(TT);

            // Make sure we don't have a duplicate triple.
            auto Duplicate = FoundNormalizedTriples.find(NormalizedName);
            if (Duplicate != FoundNormalizedTriples.end())
              continue;

            // Store the current triple so that we can check for duplicates in
            // the following iterations.
            FoundNormalizedTriples[NormalizedName] = Val;

            SYCLTripleList.push_back(TT);
            if (TT.getSubArch() == llvm::Triple::SPIRSubArch_fpga)
              SYCLfpgaTriple = true;
          }
        }
        if (SYCLAddTargets) {
          for (StringRef Val : SYCLAddTargets->getValues()) {
            // Parse out the Triple and Input (triple:binary). At this point,
            // the format has already been validated at the Driver level.
            // Populate the pairs. Each of these will be wrapped and fed
            // into the final binary.
            std::pair<StringRef, StringRef> I = Val.split(':');
            llvm::Triple TT(I.first);
            const char *TF = C.getArgs().MakeArgString(I.second);

            // populate the AOT binary inputs vector.
            SYCLAOTInputs.push_back(std::make_pair(TT, TF));
          }
        }
      } else if (HasValidSYCLRuntime) {
        // -fsycl is provided without -fsycl-*targets.
        bool SYCLfpga = C.getInputArgs().hasArg(options::OPT_fintelfpga);
        // -fsycl -fintelfpga implies spir64_fpga
        const char *SYCLTargetArch = SYCLfpga ? "spir64_fpga" : "spir64";
        SYCLTripleList.push_back(
            C.getDriver().MakeSYCLDeviceTriple(SYCLTargetArch));
        if (SYCLfpga)
          SYCLfpgaTriple = true;
      }

      // Device only compilation for -fsycl-link (no FPGA) and
      // -fsycl-link-targets
      CompileDeviceOnly =
          (SYCLLinkTargets || (WrapDeviceOnlyBinary && !SYCLfpgaTriple));

      // Set the FPGA output type based on command line (-fsycl-link).
      if (auto *A = C.getInputArgs().getLastArg(options::OPT_fsycl_link_EQ)) {
        FPGAOutType = (A->getValue() == StringRef("early"))
                          ? types::TY_FPGA_AOCR
                          : types::TY_FPGA_AOCX;
        if (C.getDriver().isFPGAEmulationMode())
          FPGAOutType = (A->getValue() == StringRef("early"))
                            ? types::TY_FPGA_AOCR_EMU
                            : types::TY_FPGA_AOCX_EMU;
      }

      // Populate FPGA static archives that could contain dep files to be
      // incorporated into the aoc compilation
      if (SYCLfpgaTriple && Args.hasArg(options::OPT_fintelfpga)) {
        SmallVector<const char *, 16> LinkArgs(getLinkerArgs(C, Args));
        for (StringRef LA : LinkArgs) {
          if (isStaticArchiveFile(LA) && hasOffloadSections(C, LA, Args)) {
            const llvm::opt::OptTable &Opts = C.getDriver().getOpts();
            Arg *InputArg = MakeInputArg(Args, Opts, Args.MakeArgString(LA));
            Action *Current =
                C.MakeAction<InputAction>(*InputArg, types::TY_Archive);
            FPGAArchiveInputs.push_back(Current);
          }
        }
      }

      DeviceLinkerInputs.resize(ToolChains.size());
      return initializeGpuArchMap();
    }

    bool canUseBundlerUnbundler() const override {
      // SYCL should use bundled files whenever possible.
      return true;
    }
  };

  ///
  /// TODO: Add the implementation for other specialized builders here.
  ///

  /// Specialized builders being used by this offloading action builder.
  SmallVector<DeviceActionBuilder *, 4> SpecializedBuilders;

  /// Flag set to true if all valid builders allow file bundling/unbundling.
  bool CanUseBundler;

public:
  OffloadingActionBuilder(Compilation &C, DerivedArgList &Args,
                          const Driver::InputList &Inputs)
      : C(C) {
    // Create a specialized builder for each device toolchain.

    IsValid = true;

    // Create a specialized builder for CUDA.
    SpecializedBuilders.push_back(new CudaActionBuilder(C, Args, Inputs));

    // Create a specialized builder for HIP.
    SpecializedBuilders.push_back(new HIPActionBuilder(C, Args, Inputs));

    // Create a specialized builder for OpenMP.
    SpecializedBuilders.push_back(new OpenMPActionBuilder(C, Args, Inputs));

    // Create a specialized builder for SYCL.
    SpecializedBuilders.push_back(new SYCLActionBuilder(C, Args, Inputs));

    //
    // TODO: Build other specialized builders here.
    //

    // Initialize all the builders, keeping track of errors. If all valid
    // builders agree that we can use bundling, set the flag to true.
    unsigned ValidBuilders = 0u;
    unsigned ValidBuildersSupportingBundling = 0u;
    for (auto *SB : SpecializedBuilders) {
      IsValid = IsValid && !SB->initialize();

      // Update the counters if the builder is valid.
      if (SB->isValid()) {
        ++ValidBuilders;
        if (SB->canUseBundlerUnbundler())
          ++ValidBuildersSupportingBundling;
      }
    }
    CanUseBundler =
        ValidBuilders && ValidBuilders == ValidBuildersSupportingBundling;
  }

  ~OffloadingActionBuilder() {
    for (auto *SB : SpecializedBuilders)
      delete SB;
  }

  /// Generate an action that adds device dependences (if any) to a host action.
  /// If no device dependence actions exist, just return the host action \a
  /// HostAction. If an error is found or if no builder requires the host action
  /// to be generated, return nullptr.
  Action *
  addDeviceDependencesToHostAction(Action *HostAction, const Arg *InputArg,
                                   phases::ID CurPhase, phases::ID FinalPhase,
                                   DeviceActionBuilder::PhasesTy &Phases) {
    if (!IsValid)
      return nullptr;

    if (SpecializedBuilders.empty())
      return HostAction;

    assert(HostAction && "Invalid host action!");

    OffloadAction::DeviceDependences DDeps;
    // Check if all the programming models agree we should not emit the host
    // action. Also, keep track of the offloading kinds employed.
    auto &OffloadKind = InputArgToOffloadKindMap[InputArg];
    unsigned InactiveBuilders = 0u;
    unsigned IgnoringBuilders = 0u;
    for (auto *SB : SpecializedBuilders) {
      if (!SB->isValid()) {
        ++InactiveBuilders;
        continue;
      }

      auto RetCode =
          SB->getDeviceDependences(DDeps, CurPhase, FinalPhase, Phases);

      // If the builder explicitly says the host action should be ignored,
      // we need to increment the variable that tracks the builders that request
      // the host object to be ignored.
      if (RetCode == DeviceActionBuilder::ABRT_Ignore_Host)
        ++IgnoringBuilders;

      // Unless the builder was inactive for this action, we have to record the
      // offload kind because the host will have to use it.
      if (RetCode != DeviceActionBuilder::ABRT_Inactive)
        OffloadKind |= SB->getAssociatedOffloadKind();
    }

    // If all builders agree that the host object should be ignored, just return
    // nullptr.
    if (IgnoringBuilders &&
        SpecializedBuilders.size() == (InactiveBuilders + IgnoringBuilders))
      return nullptr;

    if (DDeps.getActions().empty())
      return HostAction;

    // We have dependences we need to bundle together. We use an offload action
    // for that.
    OffloadAction::HostDependence HDep(
        *HostAction, *C.getSingleOffloadToolChain<Action::OFK_Host>(),
        /*BoundArch=*/nullptr, DDeps);
    return C.MakeAction<OffloadAction>(HDep, DDeps);
  }

  // Update Input action to reflect FPGA device archive specifics based
  // on archive contents.
  bool updateInputForFPGA(Action *&A, const Arg *InputArg,
                          DerivedArgList &Args) {
    std::string InputName = InputArg->getAsString(Args);
    const Driver &D = C.getDriver();
    bool IsFPGAEmulation = D.isFPGAEmulationMode();
    // Only check for FPGA device information when using fpga SubArch.
    if (A->getType() == types::TY_Object && isObjectFile(InputName))
      return true;

    auto ArchiveTypeMismatch = [&D, &InputName](bool EmitDiag) {
      if (EmitDiag)
        D.Diag(clang::diag::warn_drv_mismatch_fpga_archive) << InputName;
    };
    // Type FPGA aoco is a special case for static archives
    if (A->getType() == types::TY_FPGA_AOCO) {
      if (!hasFPGABinary(C, InputName, types::TY_FPGA_AOCO))
        return false;
      A = C.MakeAction<InputAction>(*InputArg, types::TY_FPGA_AOCO);
      return true;
    }

    SmallVector<std::pair<types::ID, bool>, 4> FPGAAOCTypes = {
        {types::TY_FPGA_AOCX, false},
        {types::TY_FPGA_AOCR, false},
        {types::TY_FPGA_AOCX_EMU, true},
        {types::TY_FPGA_AOCR_EMU, true}};
    for (const auto &ArchiveType : FPGAAOCTypes) {
      bool BinaryFound = hasFPGABinary(C, InputName, ArchiveType.first);
      if (BinaryFound && ArchiveType.second == IsFPGAEmulation) {
        // Binary matches check and emulation type, we keep this one.
        A = C.MakeAction<InputAction>(*InputArg, ArchiveType.first);
        return true;
      }
      ArchiveTypeMismatch(BinaryFound && ArchiveType.second != IsFPGAEmulation);
    }
    return true;
  }

  /// Generate an action that adds a host dependence to a device action. The
  /// results will be kept in this action builder. Return true if an error was
  /// found.
  bool addHostDependenceToDeviceActions(Action *&HostAction,
                                        const Arg *InputArg,
                                        DerivedArgList &Args) {
    if (!IsValid)
      return true;

    // An FPGA AOCX input does not have a host dependence to the unbundler
    if (HostAction->getType() == types::TY_FPGA_AOCX ||
        HostAction->getType() == types::TY_FPGA_AOCX_EMU)
      return false;

    // If we are supporting bundling/unbundling and the current action is an
    // input action of non-source file, we replace the host action by the
    // unbundling action. The bundler tool has the logic to detect if an input
    // is a bundle or not and if the input is not a bundle it assumes it is a
    // host file. Therefore it is safe to create an unbundling action even if
    // the input is not a bundle.
    bool HasFPGATarget = false;
    if (CanUseBundler && isa<InputAction>(HostAction) &&
        InputArg->getOption().getKind() == llvm::opt::Option::InputClass &&
        !InputArg->getOption().hasFlag(options::LinkerInput) &&
        (!types::isSrcFile(HostAction->getType()) ||
         HostAction->getType() == types::TY_PP_HIP)) {
      ActionList HostActionList;
      Action *A(HostAction);
      // Only check for FPGA device information when using fpga SubArch.
      auto SYCLTCRange = C.getOffloadToolChains<Action::OFK_SYCL>();
      for (auto TI = SYCLTCRange.first, TE = SYCLTCRange.second; TI != TE; ++TI)
        HasFPGATarget |= TI->second->getTriple().getSubArch() ==
                         llvm::Triple::SPIRSubArch_fpga;
      bool isArchive = !(HostAction->getType() == types::TY_Object &&
                         isObjectFile(InputArg->getAsString(Args)));
      if (!HasFPGATarget && isArchive &&
          HostAction->getType() == types::TY_FPGA_AOCO)
        // Archive with Non-FPGA target with AOCO type should not be unbundled.
        return false;
      if (HasFPGATarget && !updateInputForFPGA(A, InputArg, Args))
        return false;
      auto UnbundlingHostAction = C.MakeAction<OffloadUnbundlingJobAction>(A);
      UnbundlingHostAction->registerDependentActionInfo(
          C.getSingleOffloadToolChain<Action::OFK_Host>(),
          /*BoundArch=*/StringRef(), Action::OFK_Host);
      HostAction = UnbundlingHostAction;
    }

    assert(HostAction && "Invalid host action!");

    // Register the offload kinds that are used.
    auto &OffloadKind = InputArgToOffloadKindMap[InputArg];
    for (auto *SB : SpecializedBuilders) {
      if (!SB->isValid())
        continue;

      auto RetCode = SB->addDeviceDepences(HostAction);

      // Host dependences for device actions are not compatible with that same
      // action being ignored.
      assert(RetCode != DeviceActionBuilder::ABRT_Ignore_Host &&
             "Host dependence not expected to be ignored.!");

      // Unless the builder was inactive for this action, we have to record the
      // offload kind because the host will have to use it.
      if (RetCode != DeviceActionBuilder::ABRT_Inactive)
        OffloadKind |= SB->getAssociatedOffloadKind();
    }

    // Do not use unbundler if the Host does not depend on device action.
    // Now that we have unbundled the object, when doing -fsycl-link we
    // want to continue the host link with the input object.
    // For unbundling of an FPGA AOCX binary, we want to link with the original
    // FPGA device archive.
    if ((OffloadKind == Action::OFK_None && CanUseBundler) ||
        (HasFPGATarget && ((Args.hasArg(options::OPT_fsycl_link_EQ) &&
                            HostAction->getType() == types::TY_Object) ||
                           HostAction->getType() == types::TY_FPGA_AOCX ||
                           HostAction->getType() == types::TY_FPGA_AOCX_EMU)))
      if (auto *UA = dyn_cast<OffloadUnbundlingJobAction>(HostAction))
        HostAction = UA->getInputs().back();

    return false;
  }

  /// Add the offloading top level actions that are specific for unique
  /// linking situations where objects are used at only the device link
  /// with no intermedate steps.
  bool appendTopLevelLinkAction(ActionList &AL) {
    // Get the device actions to be appended.
    ActionList OffloadAL;
    for (auto *SB : SpecializedBuilders) {
      if (!SB->isValid())
        continue;
      SB->appendTopLevelLinkAction(OffloadAL);
    }
    // Append the device actions.
    AL.append(OffloadAL.begin(), OffloadAL.end());
    return false;
  }

  /// Add the offloading top level actions to the provided action list. This
  /// function can replace the host action by a bundling action if the
  /// programming models allow it.
  bool appendTopLevelActions(ActionList &AL, Action *HostAction,
                             const Arg *InputArg) {
    // Get the device actions to be appended.
    ActionList OffloadAL;
    for (auto *SB : SpecializedBuilders) {
      if (!SB->isValid())
        continue;
      SB->appendTopLevelActions(OffloadAL);
    }

    // If we can use the bundler, replace the host action by the bundling one in
    // the resulting list. Otherwise, just append the device actions. For
    // device only compilation, HostAction is a null pointer, therefore only do
    // this when HostAction is not a null pointer.
    if (CanUseBundler && HostAction &&
        HostAction->getType() != types::TY_Nothing && !OffloadAL.empty()) {
      // Add the host action to the list in order to create the bundling action.
      OffloadAL.push_back(HostAction);

      // We expect that the host action was just appended to the action list
      // before this method was called.
      assert(HostAction == AL.back() && "Host action not in the list??");
      HostAction = C.MakeAction<OffloadBundlingJobAction>(OffloadAL);
      AL.back() = HostAction;
    } else
      AL.append(OffloadAL.begin(), OffloadAL.end());

    // Propagate to the current host action (if any) the offload information
    // associated with the current input.
    if (HostAction)
      HostAction->propagateHostOffloadInfo(InputArgToOffloadKindMap[InputArg],
                                           /*BoundArch=*/nullptr);
    return false;
  }

  /// Create link job from the given host inputs and feed the result to offload
  /// deps job which fetches device dependencies from the linked host image.
  /// Offload deps output is then forwarded to active device action builders so
  /// they can add it to the device linker inputs.
  void addDeviceLinkDependenciesFromHost(ActionList &LinkerInputs) {
    // Link image for reading dependencies from it.
    auto *LA = C.MakeAction<LinkJobAction>(LinkerInputs, types::TY_Image);

    // Calculate all the offload kinds used in the current compilation.
    unsigned ActiveOffloadKinds = 0u;
    for (auto &I : InputArgToOffloadKindMap)
      ActiveOffloadKinds |= I.second;

    OffloadAction::HostDependence HDep(
        *LA, *C.getSingleOffloadToolChain<Action::OFK_Host>(),
        /*BoundArch*/ nullptr, ActiveOffloadKinds);

    auto *DA = C.MakeAction<OffloadDepsJobAction>(HDep, types::TY_LLVM_BC);

    for (auto *SB : SpecializedBuilders) {
      if (!SB->isValid())
        continue;
      SB->addDeviceLinkDependencies(DA);
    }
  }

  void makeHostLinkAction(ActionList &LinkerInputs) {
    // Build a list of device linking actions.
    ActionList DeviceAL;
    for (DeviceActionBuilder *SB : SpecializedBuilders) {
      if (!SB->isValid())
        continue;
      SB->appendLinkDeviceActions(DeviceAL);
    }

    if (DeviceAL.empty())
      return;

    // Let builders add host linking actions.
    for (DeviceActionBuilder *SB : SpecializedBuilders) {
      if (!SB->isValid())
        continue;
      if (Action *HA = SB->appendLinkHostActions(DeviceAL))
        LinkerInputs.push_back(HA);
    }
  }

  /// Processes the host linker action. This currently consists of replacing it
  /// with an offload action if there are device link objects and propagate to
  /// the host action all the offload kinds used in the current compilation. The
  /// resulting action is returned.
  Action *processHostLinkAction(Action *HostAction) {
    // Add all the dependences from the device linking actions.
    OffloadAction::DeviceDependences DDeps;
    for (auto *SB : SpecializedBuilders) {
      if (!SB->isValid())
        continue;

      SB->appendLinkDependences(DDeps);
    }

    // Calculate all the offload kinds used in the current compilation.
    unsigned ActiveOffloadKinds = 0u;
    for (auto &I : InputArgToOffloadKindMap)
      ActiveOffloadKinds |= I.second;

    // If we don't have device dependencies, we don't have to create an offload
    // action.
    if (DDeps.getActions().empty()) {
      // Propagate all the active kinds to host action. Given that it is a link
      // action it is assumed to depend on all actions generated so far.
      HostAction->propagateHostOffloadInfo(ActiveOffloadKinds,
                                           /*BoundArch=*/nullptr);
      return HostAction;
    }

    // Create the offload action with all dependences. When an offload action
    // is created the kinds are propagated to the host action, so we don't have
    // to do that explicitly here.
    OffloadAction::HostDependence HDep(
        *HostAction, *C.getSingleOffloadToolChain<Action::OFK_Host>(),
        /*BoundArch*/ nullptr, ActiveOffloadKinds);
    return C.MakeAction<OffloadAction>(HDep, DDeps);
  }
};
} // anonymous namespace.

void Driver::handleArguments(Compilation &C, DerivedArgList &Args,
                             const InputList &Inputs,
                             ActionList &Actions) const {

  // Ignore /Yc/Yu if both /Yc and /Yu passed but with different filenames.
  Arg *YcArg = Args.getLastArg(options::OPT__SLASH_Yc);
  Arg *YuArg = Args.getLastArg(options::OPT__SLASH_Yu);
  if (YcArg && YuArg && strcmp(YcArg->getValue(), YuArg->getValue()) != 0) {
    Diag(clang::diag::warn_drv_ycyu_different_arg_clang_cl);
    Args.eraseArg(options::OPT__SLASH_Yc);
    Args.eraseArg(options::OPT__SLASH_Yu);
    YcArg = YuArg = nullptr;
  }
  if (YcArg && Inputs.size() > 1) {
    Diag(clang::diag::warn_drv_yc_multiple_inputs_clang_cl);
    Args.eraseArg(options::OPT__SLASH_Yc);
    YcArg = nullptr;
  }

  Arg *FinalPhaseArg;
  phases::ID FinalPhase = getFinalPhase(Args, &FinalPhaseArg);

  if (FinalPhase == phases::Link) {
    if (Args.hasArg(options::OPT_emit_llvm))
      Diag(clang::diag::err_drv_emit_llvm_link);
    if (IsCLMode() && LTOMode != LTOK_None &&
        !Args.getLastArgValue(options::OPT_fuse_ld_EQ).equals_lower("lld"))
      Diag(clang::diag::err_drv_lto_without_lld);
  }

  if (FinalPhase == phases::Preprocess || Args.hasArg(options::OPT__SLASH_Y_)) {
    // If only preprocessing or /Y- is used, all pch handling is disabled.
    // Rather than check for it everywhere, just remove clang-cl pch-related
    // flags here.
    Args.eraseArg(options::OPT__SLASH_Fp);
    Args.eraseArg(options::OPT__SLASH_Yc);
    Args.eraseArg(options::OPT__SLASH_Yu);
    YcArg = YuArg = nullptr;
  }

  unsigned LastPLSize = 0;
  for (auto &I : Inputs) {
    types::ID InputType = I.first;
    const Arg *InputArg = I.second;

    auto PL = types::getCompilationPhases(InputType);
    LastPLSize = PL.size();

    // If the first step comes after the final phase we are doing as part of
    // this compilation, warn the user about it.
    phases::ID InitialPhase = PL[0];
    if (InitialPhase > FinalPhase) {
      if (InputArg->isClaimed())
        continue;

      // Claim here to avoid the more general unused warning.
      InputArg->claim();

      // Suppress all unused style warnings with -Qunused-arguments
      if (Args.hasArg(options::OPT_Qunused_arguments))
        continue;

      // Special case when final phase determined by binary name, rather than
      // by a command-line argument with a corresponding Arg.
      if (CCCIsCPP())
        Diag(clang::diag::warn_drv_input_file_unused_by_cpp)
            << InputArg->getAsString(Args) << getPhaseName(InitialPhase);
      // Special case '-E' warning on a previously preprocessed file to make
      // more sense.
      else if (InitialPhase == phases::Compile &&
               (Args.getLastArg(options::OPT__SLASH_EP,
                                options::OPT__SLASH_P) ||
                Args.getLastArg(options::OPT_E) ||
                Args.getLastArg(options::OPT_M, options::OPT_MM)) &&
               getPreprocessedType(InputType) == types::TY_INVALID)
        Diag(clang::diag::warn_drv_preprocessed_input_file_unused)
            << InputArg->getAsString(Args) << !!FinalPhaseArg
            << (FinalPhaseArg ? FinalPhaseArg->getOption().getName() : "");
      else
        Diag(clang::diag::warn_drv_input_file_unused)
            << InputArg->getAsString(Args) << getPhaseName(InitialPhase)
            << !!FinalPhaseArg
            << (FinalPhaseArg ? FinalPhaseArg->getOption().getName() : "");
      continue;
    }

    if (YcArg) {
      // Add a separate precompile phase for the compile phase.
      if (FinalPhase >= phases::Compile) {
        const types::ID HeaderType = lookupHeaderTypeForSourceType(InputType);
        // Build the pipeline for the pch file.
        Action *ClangClPch = C.MakeAction<InputAction>(*InputArg, HeaderType);
        for (phases::ID Phase : types::getCompilationPhases(HeaderType))
          ClangClPch = ConstructPhaseAction(C, Args, Phase, ClangClPch);
        assert(ClangClPch);
        Actions.push_back(ClangClPch);
        // The driver currently exits after the first failed command.  This
        // relies on that behavior, to make sure if the pch generation fails,
        // the main compilation won't run.
        // FIXME: If the main compilation fails, the PCH generation should
        // probably not be considered successful either.
      }
    }
  }

  // If we are linking, claim any options which are obviously only used for
  // compilation.
  // FIXME: Understand why the last Phase List length is used here.
  if (FinalPhase == phases::Link && LastPLSize == 1) {
    Args.ClaimAllArgs(options::OPT_CompileOnly_Group);
    Args.ClaimAllArgs(options::OPT_cl_compile_Group);
  }
}

void Driver::BuildActions(Compilation &C, DerivedArgList &Args,
                          const InputList &Inputs, ActionList &Actions) const {
  llvm::PrettyStackTraceString CrashInfo("Building compilation actions");

  if (!SuppressMissingInputWarning && Inputs.empty()) {
    Diag(clang::diag::err_drv_no_input_files);
    return;
  }

  // Reject -Z* at the top level, these options should never have been exposed
  // by gcc.
  if (Arg *A = Args.getLastArg(options::OPT_Z_Joined))
    Diag(clang::diag::err_drv_use_of_Z_option) << A->getAsString(Args);

  // Diagnose misuse of /Fo.
  if (Arg *A = Args.getLastArg(options::OPT__SLASH_Fo)) {
    StringRef V = A->getValue();
    if (Inputs.size() > 1 && !V.empty() &&
        !llvm::sys::path::is_separator(V.back())) {
      // Check whether /Fo tries to name an output file for multiple inputs.
      Diag(clang::diag::err_drv_out_file_argument_with_multiple_sources)
          << A->getSpelling() << V;
      Args.eraseArg(options::OPT__SLASH_Fo);
    }
  }

  // Diagnose misuse of /Fa.
  if (Arg *A = Args.getLastArg(options::OPT__SLASH_Fa)) {
    StringRef V = A->getValue();
    if (Inputs.size() > 1 && !V.empty() &&
        !llvm::sys::path::is_separator(V.back())) {
      // Check whether /Fa tries to name an asm file for multiple inputs.
      Diag(clang::diag::err_drv_out_file_argument_with_multiple_sources)
          << A->getSpelling() << V;
      Args.eraseArg(options::OPT__SLASH_Fa);
    }
  }

  // Diagnose misuse of /o.
  if (Arg *A = Args.getLastArg(options::OPT__SLASH_o)) {
    if (A->getValue()[0] == '\0') {
      // It has to have a value.
      Diag(clang::diag::err_drv_missing_argument) << A->getSpelling() << 1;
      Args.eraseArg(options::OPT__SLASH_o);
    }
  }

  handleArguments(C, Args, Inputs, Actions);

  // When compiling for -fsycl, generate the integration header files that
  // will be used during the compilation.
  if (Args.hasFlag(options::OPT_fsycl, options::OPT_fno_sycl, false)) {
    for (auto &I : Inputs) {
      if (!types::isSrcFile(I.first))
        continue;
      std::string SrcFileName(I.second->getAsString(Args));
      std::string TmpFileNameHeader = C.getDriver().GetTemporaryPath(
          llvm::sys::path::stem(SrcFileName).str() + "-header", "h");
      StringRef TmpFileHeader =
          C.addTempFile(C.getArgs().MakeArgString(TmpFileNameHeader));
      addIntegrationFiles(TmpFileHeader, SrcFileName);
    }
  }

  // Builder to be used to build offloading actions.
  OffloadingActionBuilder OffloadBuilder(C, Args, Inputs);

  // Construct the actions to perform.
  HeaderModulePrecompileJobAction *HeaderModuleAction = nullptr;
  ActionList LinkerInputs;
  ActionList MergerInputs;

  llvm::SmallVector<phases::ID, phases::MaxNumberOfPhases> PL;
  for (auto &I : Inputs) {
    types::ID InputType = I.first;
    const Arg *InputArg = I.second;

    PL = types::getCompilationPhases(*this, Args, InputType);
    if (PL.empty())
      continue;

    auto FullPL = types::getCompilationPhases(InputType);

    // Build the pipeline for this file.
    Action *Current = C.MakeAction<InputAction>(*InputArg, InputType);

    // Use the current host action in any of the offloading actions, if
    // required.
    if (OffloadBuilder.addHostDependenceToDeviceActions(Current, InputArg,
                                                        Args))
      break;

    for (phases::ID Phase : PL) {

      // Add any offload action the host action depends on.
      Current = OffloadBuilder.addDeviceDependencesToHostAction(
          Current, InputArg, Phase, PL.back(), FullPL);
      if (!Current)
        break;

      // Queue linker inputs.
      if (Phase == phases::Link) {
        assert(Phase == PL.back() && "linking must be final compilation step.");
        LinkerInputs.push_back(Current);
        Current = nullptr;
        break;
      }

      // TODO: Consider removing this because the merged may not end up being
      // the final Phase in the pipeline. Perhaps the merged could just merge
      // and then pass an artifact of some sort to the Link Phase.
      // Queue merger inputs.
      if (Phase == phases::IfsMerge) {
        assert(Phase == PL.back() && "merging must be final compilation step.");
        MergerInputs.push_back(Current);
        Current = nullptr;
        break;
      }

      // Each precompiled header file after a module file action is a module
      // header of that same module file, rather than being compiled to a
      // separate PCH.
      if (Phase == phases::Precompile && HeaderModuleAction &&
          getPrecompiledType(InputType) == types::TY_PCH) {
        HeaderModuleAction->addModuleHeaderInput(Current);
        Current = nullptr;
        break;
      }

      // FIXME: Should we include any prior module file outputs as inputs of
      // later actions in the same command line?

      // Otherwise construct the appropriate action.
      Action *NewCurrent = ConstructPhaseAction(C, Args, Phase, Current);

      // We didn't create a new action, so we will just move to the next phase.
      if (NewCurrent == Current)
        continue;

      if (auto *HMA = dyn_cast<HeaderModulePrecompileJobAction>(NewCurrent))
        HeaderModuleAction = HMA;

      Current = NewCurrent;

      // Use the current host action in any of the offloading actions, if
      // required.
      if (OffloadBuilder.addHostDependenceToDeviceActions(Current, InputArg,
                                                          Args))
        break;

      if (Current->getType() == types::TY_Nothing)
        break;
    }

    // If we ended with something, add to the output list.
    if (Current)
      Actions.push_back(Current);

    // Add any top level actions generated for offloading.
    OffloadBuilder.appendTopLevelActions(Actions, Current, InputArg);
  }

  OffloadBuilder.appendTopLevelLinkAction(Actions);

  // With static fat archives we need to create additional steps for
  // generating dependence objects for device link actions.
  if (!LinkerInputs.empty() && C.getDriver().getOffloadStaticLibSeen())
    OffloadBuilder.addDeviceLinkDependenciesFromHost(LinkerInputs);

  // Go through all of the args, and create a Linker specific argument list.
  // When dealing with fat static archives each archive is individually
  // unbundled.
  SmallVector<const char *, 16> LinkArgs(getLinkerArgs(C, Args));
  const llvm::opt::OptTable &Opts = getOpts();
  auto unbundleStaticLib = [&](types::ID T, const StringRef &A) {
    Arg *InputArg = MakeInputArg(Args, Opts, Args.MakeArgString(A));
    Action *Current = C.MakeAction<InputAction>(*InputArg, T);
    OffloadBuilder.addHostDependenceToDeviceActions(Current, InputArg, Args);
    OffloadBuilder.addDeviceDependencesToHostAction(
        Current, InputArg, phases::Link, PL.back(), PL);
  };
  for (StringRef LA : LinkArgs) {
    // At this point, we will process the archives for FPGA AOCO and individual
    // archive unbundling for Windows.
    if (!isStaticArchiveFile(LA))
      continue;
    // FPGA AOCX/AOCR files are archives, but we do not want to unbundle them
    // here as they have already been unbundled and processed for linking.
    // TODO: The multiple binary checks for FPGA types getting a little out
    // of hand. Improve this by doing a single scan of the args and holding
    // that in a data structure for reference.
    if (hasFPGABinary(C, LA.str(), types::TY_FPGA_AOCX) ||
        hasFPGABinary(C, LA.str(), types::TY_FPGA_AOCR) ||
        hasFPGABinary(C, LA.str(), types::TY_FPGA_AOCX_EMU) ||
        hasFPGABinary(C, LA.str(), types::TY_FPGA_AOCR_EMU))
      continue;
    // For offload-static-libs we add an unbundling action for each static
    // archive which produces list files with extracted objects. Device lists
    // are then added to the appropriate device link actions and host list is
    // ignored since we are adding offload-static-libs as normal libraries to
    // the host link command.
    if (hasOffloadSections(C, LA, Args)) {
      unbundleStaticLib(types::TY_Archive, LA);
      // Pass along the static libraries to check if we need to add them for
      // unbundling for FPGA AOT static lib usage.  Uses FPGA aoco type to
      // differentiate if aoco unbundling is needed.
      unbundleStaticLib(types::TY_FPGA_AOCO, LA);
    }
  }

  // For an FPGA archive, we add the unbundling step above to take care of
  // the device side, but also unbundle here to extract the host side
  bool EarlyLink = false;
  if (const Arg *A = Args.getLastArg(options::OPT_fsycl_link_EQ))
    EarlyLink = A->getValue() == StringRef("early");
  for (auto &LI : LinkerInputs) {
    Action *UnbundlerInput = nullptr;
    auto wrapObject = [&] {
      if (EarlyLink && Args.hasArg(options::OPT_fintelfpga)) {
        // Only wrap the object with -fsycl-link=early
        auto *BC = C.MakeAction<OffloadWrapperJobAction>(LI, types::TY_LLVM_BC);
        auto *ASM = C.MakeAction<BackendJobAction>(BC, types::TY_PP_Asm);
        LI = C.MakeAction<AssembleJobAction>(ASM, types::TY_Object);
      }
    };
    if (auto *IA = dyn_cast<InputAction>(LI)) {
      if (IA->getType() == types::TY_FPGA_AOCR ||
          IA->getType() == types::TY_FPGA_AOCX ||
          IA->getType() == types::TY_FPGA_AOCR_EMU ||
          IA->getType() == types::TY_FPGA_AOCX_EMU) {
        // Add to unbundler.
        UnbundlerInput = LI;
      } else {
        std::string FileName = IA->getInputArg().getAsString(Args);
        if ((IA->getType() == types::TY_Object && !isObjectFile(FileName)) ||
            IA->getInputArg().getOption().hasFlag(options::LinkerInput))
          continue;
        wrapObject();
      }
    } else {
      wrapObject();
    }
    if (UnbundlerInput && !PL.empty()) {
      if (auto *IA = dyn_cast<InputAction>(UnbundlerInput)) {
        std::string FileName = IA->getInputArg().getAsString(Args);
        Arg *InputArg = MakeInputArg(Args, Opts, FileName);
        OffloadBuilder.addHostDependenceToDeviceActions(UnbundlerInput,
                                                        InputArg, Args);
        OffloadBuilder.addDeviceDependencesToHostAction(
            UnbundlerInput, InputArg, phases::Link, PL.back(), PL);
      }
    }
  }

  // Add a link action if necessary.
  if (!LinkerInputs.empty()) {
    OffloadBuilder.makeHostLinkAction(LinkerInputs);
    types::ID LinkType(types::TY_Image);
    if (Args.hasArg(options::OPT_fsycl_link_EQ))
      LinkType = types::TY_Archive;
    Action *LA;
    // Check if this Linker Job should emit a static library.
    if (ShouldEmitStaticLibrary(Args)) {
      LA = C.MakeAction<StaticLibJobAction>(LinkerInputs, LinkType);
    } else {
      LA = C.MakeAction<LinkJobAction>(LinkerInputs, LinkType);
    }
    LA = OffloadBuilder.processHostLinkAction(LA);
    Actions.push_back(LA);
  }

  // Add an interface stubs merge action if necessary.
  if (!MergerInputs.empty())
    Actions.push_back(
        C.MakeAction<IfsMergeJobAction>(MergerInputs, types::TY_Image));

  if (Args.hasArg(options::OPT_emit_interface_stubs)) {
    auto PhaseList = types::getCompilationPhases(
        types::TY_IFS_CPP,
        Args.hasArg(options::OPT_c) ? phases::Compile : phases::LastPhase);

    ActionList MergerInputs;

    for (auto &I : Inputs) {
      types::ID InputType = I.first;
      const Arg *InputArg = I.second;

      // Currently clang and the llvm assembler do not support generating symbol
      // stubs from assembly, so we skip the input on asm files. For ifs files
      // we rely on the normal pipeline setup in the pipeline setup code above.
      if (InputType == types::TY_IFS || InputType == types::TY_PP_Asm ||
          InputType == types::TY_Asm)
        continue;

      Action *Current = C.MakeAction<InputAction>(*InputArg, InputType);

      for (auto Phase : PhaseList) {
        switch (Phase) {
        default:
          llvm_unreachable(
              "IFS Pipeline can only consist of Compile followed by IfsMerge.");
        case phases::Compile: {
          // Only IfsMerge (llvm-ifs) can handle .o files by looking for ifs
          // files where the .o file is located. The compile action can not
          // handle this.
          if (InputType == types::TY_Object)
            break;

          Current = C.MakeAction<CompileJobAction>(Current, types::TY_IFS_CPP);
          break;
        }
        case phases::IfsMerge: {
          assert(Phase == PhaseList.back() &&
                 "merging must be final compilation step.");
          MergerInputs.push_back(Current);
          Current = nullptr;
          break;
        }
        }
      }

      // If we ended with something, add to the output list.
      if (Current)
        Actions.push_back(Current);
    }

    // Add an interface stubs merge action if necessary.
    if (!MergerInputs.empty())
      Actions.push_back(
          C.MakeAction<IfsMergeJobAction>(MergerInputs, types::TY_Image));
  }

  // If --print-supported-cpus, -mcpu=? or -mtune=? is specified, build a custom
  // Compile phase that prints out supported cpu models and quits.
  if (Arg *A = Args.getLastArg(options::OPT_print_supported_cpus)) {
    // Use the -mcpu=? flag as the dummy input to cc1.
    Actions.clear();
    Action *InputAc = C.MakeAction<InputAction>(*A, types::TY_C);
    Actions.push_back(
        C.MakeAction<PrecompileJobAction>(InputAc, types::TY_Nothing));
    for (auto &I : Inputs)
      I.second->claim();
  }

  // Claim ignored clang-cl options.
  Args.ClaimAllArgs(options::OPT_cl_ignored_Group);

  // Claim --cuda-host-only and --cuda-compile-host-device, which may be passed
  // to non-CUDA compilations and should not trigger warnings there.
  Args.ClaimAllArgs(options::OPT_cuda_host_only);
  Args.ClaimAllArgs(options::OPT_cuda_compile_host_device);
}

Action *Driver::ConstructPhaseAction(
    Compilation &C, const ArgList &Args, phases::ID Phase, Action *Input,
    Action::OffloadKind TargetDeviceOffloadKind) const {
  llvm::PrettyStackTraceString CrashInfo("Constructing phase actions");

  // Some types skip the assembler phase (e.g., llvm-bc), but we can't
  // encode this in the steps because the intermediate type depends on
  // arguments. Just special case here.
  if (Phase == phases::Assemble && Input->getType() != types::TY_PP_Asm)
    return Input;

  // Build the appropriate action.
  switch (Phase) {
  case phases::Link:
    llvm_unreachable("link action invalid here.");
  case phases::IfsMerge:
    llvm_unreachable("ifsmerge action invalid here.");
  case phases::Preprocess: {
    types::ID OutputTy;
    // -M and -MM specify the dependency file name by altering the output type,
    // -if -MD and -MMD are not specified.
    if (Args.hasArg(options::OPT_M, options::OPT_MM) &&
        !Args.hasArg(options::OPT_MD, options::OPT_MMD)) {
      OutputTy = types::TY_Dependencies;
    } else {
      OutputTy = Input->getType();
      if (!Args.hasFlag(options::OPT_frewrite_includes,
                        options::OPT_fno_rewrite_includes, false) &&
          !Args.hasFlag(options::OPT_frewrite_imports,
                        options::OPT_fno_rewrite_imports, false) &&
          !CCGenDiagnostics)
        OutputTy = types::getPreprocessedType(OutputTy);
      assert(OutputTy != types::TY_INVALID &&
             "Cannot preprocess this input type!");
    }
    return C.MakeAction<PreprocessJobAction>(Input, OutputTy);
  }
  case phases::Precompile: {
    types::ID OutputTy = getPrecompiledType(Input->getType());
    assert(OutputTy != types::TY_INVALID &&
           "Cannot precompile this input type!");

    // If we're given a module name, precompile header file inputs as a
    // module, not as a precompiled header.
    const char *ModName = nullptr;
    if (OutputTy == types::TY_PCH) {
      if (Arg *A = Args.getLastArg(options::OPT_fmodule_name_EQ))
        ModName = A->getValue();
      if (ModName)
        OutputTy = types::TY_ModuleFile;
    }

    if (Args.hasArg(options::OPT_fsyntax_only)) {
      // Syntax checks should not emit a PCH file
      OutputTy = types::TY_Nothing;
    }

    if (ModName)
      return C.MakeAction<HeaderModulePrecompileJobAction>(Input, OutputTy,
                                                           ModName);
    return C.MakeAction<PrecompileJobAction>(Input, OutputTy);
  }
  case phases::Compile: {
    if (Args.hasArg(options::OPT_fsyntax_only))
      return C.MakeAction<CompileJobAction>(Input, types::TY_Nothing);
    if (Args.hasArg(options::OPT_rewrite_objc))
      return C.MakeAction<CompileJobAction>(Input, types::TY_RewrittenObjC);
    if (Args.hasArg(options::OPT_rewrite_legacy_objc))
      return C.MakeAction<CompileJobAction>(Input,
                                            types::TY_RewrittenLegacyObjC);
    if (Args.hasArg(options::OPT__analyze))
      return C.MakeAction<AnalyzeJobAction>(Input, types::TY_Plist);
    if (Args.hasArg(options::OPT__migrate))
      return C.MakeAction<MigrateJobAction>(Input, types::TY_Remap);
    if (Args.hasArg(options::OPT_emit_ast))
      return C.MakeAction<CompileJobAction>(Input, types::TY_AST);
    if (Args.hasArg(options::OPT_module_file_info))
      return C.MakeAction<CompileJobAction>(Input, types::TY_ModuleFile);
    if (Args.hasArg(options::OPT_verify_pch))
      return C.MakeAction<VerifyPCHJobAction>(Input, types::TY_Nothing);
    return C.MakeAction<CompileJobAction>(Input, types::TY_LLVM_BC);
  }
  case phases::Backend: {
    if (isUsingLTO() && TargetDeviceOffloadKind == Action::OFK_None) {
      types::ID Output =
          Args.hasArg(options::OPT_S) ? types::TY_LTO_IR : types::TY_LTO_BC;
      return C.MakeAction<BackendJobAction>(Input, Output);
    }
    if (Args.hasArg(options::OPT_emit_llvm) ||
        (TargetDeviceOffloadKind == Action::OFK_HIP &&
         Args.hasFlag(options::OPT_fgpu_rdc, options::OPT_fno_gpu_rdc,
                      false))) {
      types::ID Output =
          Args.hasArg(options::OPT_S) ? types::TY_LLVM_IR : types::TY_LLVM_BC;
      return C.MakeAction<BackendJobAction>(Input, Output);
    }
    return C.MakeAction<BackendJobAction>(Input, types::TY_PP_Asm);
  }
  case phases::Assemble:
    return C.MakeAction<AssembleJobAction>(std::move(Input), types::TY_Object);
  }

  llvm_unreachable("invalid phase in ConstructPhaseAction");
}

void Driver::BuildJobs(Compilation &C) const {
  llvm::PrettyStackTraceString CrashInfo("Building compilation jobs");

  Arg *FinalOutput = C.getArgs().getLastArg(options::OPT_o);

  // It is an error to provide a -o option if we are making multiple output
  // files. There are exceptions:
  //
  // IfsMergeJob: when generating interface stubs enabled we want to be able to
  // generate the stub file at the same time that we generate the real
  // library/a.out. So when a .o, .so, etc are the output, with clang interface
  // stubs there will also be a .ifs and .ifso at the same location.
  //
  // CompileJob of type TY_IFS_CPP: when generating interface stubs is enabled
  // and -c is passed, we still want to be able to generate a .ifs file while
  // we are also generating .o files. So we allow more than one output file in
  // this case as well.
  //
  if (FinalOutput) {
    unsigned NumOutputs = 0;
    unsigned NumIfsOutputs = 0;
    for (const Action *A : C.getActions())
      if (A->getType() != types::TY_Nothing &&
          !(A->getKind() == Action::IfsMergeJobClass ||
            (A->getType() == clang::driver::types::TY_IFS_CPP &&
             A->getKind() == clang::driver::Action::CompileJobClass &&
             0 == NumIfsOutputs++) ||
            (A->getKind() == Action::BindArchClass && A->getInputs().size() &&
             A->getInputs().front()->getKind() == Action::IfsMergeJobClass)))
        ++NumOutputs;

    if (NumOutputs > 1) {
      Diag(clang::diag::err_drv_output_argument_with_multiple_files);
      FinalOutput = nullptr;
    }
  }

  const llvm::Triple &RawTriple = C.getDefaultToolChain().getTriple();
  if (RawTriple.isOSAIX()) {
    if (Arg *A = C.getArgs().getLastArg(options::OPT_G))
      Diag(diag::err_drv_unsupported_opt_for_target)
          << A->getSpelling() << RawTriple.str();
    if (LTOMode == LTOK_Thin)
      Diag(diag::err_drv_clang_unsupported) << "thinLTO on AIX";
  }

  // Collect the list of architectures.
  llvm::StringSet<> ArchNames;
  if (RawTriple.isOSBinFormatMachO())
    for (const Arg *A : C.getArgs())
      if (A->getOption().matches(options::OPT_arch))
        ArchNames.insert(A->getValue());

  // Set of (Action, canonical ToolChain triple) pairs we've built jobs for.
  std::map<std::pair<const Action *, std::string>, InputInfo> CachedResults;
  for (Action *A : C.getActions()) {
    // If we are linking an image for multiple archs then the linker wants
    // -arch_multiple and -final_output <final image name>. Unfortunately, this
    // doesn't fit in cleanly because we have to pass this information down.
    //
    // FIXME: This is a hack; find a cleaner way to integrate this into the
    // process.
    const char *LinkingOutput = nullptr;
    if (isa<LipoJobAction>(A)) {
      if (FinalOutput)
        LinkingOutput = FinalOutput->getValue();
      else
        LinkingOutput = getDefaultImageName();
    }

    BuildJobsForAction(C, A, &C.getDefaultToolChain(),
                       /*BoundArch*/ StringRef(),
                       /*AtTopLevel*/ true,
                       /*MultipleArchs*/ ArchNames.size() > 1,
                       /*LinkingOutput*/ LinkingOutput, CachedResults,
                       /*TargetDeviceOffloadKind*/ Action::OFK_None);
  }

  // If we have more than one job, then disable integrated-cc1 for now. Do this
  // also when we need to report process execution statistics.
  if (C.getJobs().size() > 1 || CCPrintProcessStats)
    for (auto &J : C.getJobs())
      J.InProcess = false;

  if (CCPrintProcessStats) {
    C.setPostCallback([=](const Command &Cmd, int Res) {
      Optional<llvm::sys::ProcessStatistics> ProcStat =
          Cmd.getProcessStatistics();
      if (!ProcStat)
        return;

      const char *LinkingOutput = nullptr;
      if (FinalOutput)
        LinkingOutput = FinalOutput->getValue();
      else if (!Cmd.getOutputFilenames().empty())
        LinkingOutput = Cmd.getOutputFilenames().front().c_str();
      else
        LinkingOutput = getDefaultImageName();

      if (CCPrintStatReportFilename.empty()) {
        using namespace llvm;
        // Human readable output.
        outs() << sys::path::filename(Cmd.getExecutable()) << ": "
               << "output=" << LinkingOutput;
        outs() << ", total="
               << format("%.3f", ProcStat->TotalTime.count() / 1000.) << " ms"
               << ", user="
               << format("%.3f", ProcStat->UserTime.count() / 1000.) << " ms"
               << ", mem=" << ProcStat->PeakMemory << " Kb\n";
      } else {
        // CSV format.
        std::string Buffer;
        llvm::raw_string_ostream Out(Buffer);
        llvm::sys::printArg(Out, llvm::sys::path::filename(Cmd.getExecutable()),
                            /*Quote*/ true);
        Out << ',';
        llvm::sys::printArg(Out, LinkingOutput, true);
        Out << ',' << ProcStat->TotalTime.count() << ','
            << ProcStat->UserTime.count() << ',' << ProcStat->PeakMemory
            << '\n';
        Out.flush();
        std::error_code EC;
        llvm::raw_fd_ostream OS(CCPrintStatReportFilename.c_str(), EC,
                                llvm::sys::fs::OF_Append |
                                    llvm::sys::fs::OF_Text);
        if (EC)
          return;
        auto L = OS.lock();
        if (!L) {
          llvm::errs() << "ERROR: Cannot lock file "
                       << CCPrintStatReportFilename << ": "
                       << toString(L.takeError()) << "\n";
          return;
        }
        OS << Buffer;
        OS.flush();
      }
    });
  }

  // If the user passed -Qunused-arguments or there were errors, don't warn
  // about any unused arguments.
  if (Diags.hasErrorOccurred() ||
      C.getArgs().hasArg(options::OPT_Qunused_arguments))
    return;

  // Claim -### here.
  (void)C.getArgs().hasArg(options::OPT__HASH_HASH_HASH);

  // Claim --driver-mode, --rsp-quoting, it was handled earlier.
  (void)C.getArgs().hasArg(options::OPT_driver_mode);
  (void)C.getArgs().hasArg(options::OPT_rsp_quoting);

  for (Arg *A : C.getArgs()) {
    // FIXME: It would be nice to be able to send the argument to the
    // DiagnosticsEngine, so that extra values, position, and so on could be
    // printed.
    if (!A->isClaimed()) {
      if (A->getOption().hasFlag(options::NoArgumentUnused))
        continue;

      // Suppress the warning automatically if this is just a flag, and it is an
      // instance of an argument we already claimed.
      const Option &Opt = A->getOption();
      if (Opt.getKind() == Option::FlagClass) {
        bool DuplicateClaimed = false;

        for (const Arg *AA : C.getArgs().filtered(&Opt)) {
          if (AA->isClaimed()) {
            DuplicateClaimed = true;
            break;
          }
        }

        if (DuplicateClaimed)
          continue;
      }

      // In clang-cl, don't mention unknown arguments here since they have
      // already been warned about.
      if (!IsCLMode() || !A->getOption().matches(options::OPT_UNKNOWN))
        Diag(clang::diag::warn_drv_unused_argument)
            << A->getAsString(C.getArgs());
    }
  }
}

namespace {
/// Utility class to control the collapse of dependent actions and select the
/// tools accordingly.
class ToolSelector final {
  /// The tool chain this selector refers to.
  const ToolChain &TC;

  /// The compilation this selector refers to.
  const Compilation &C;

  /// The base action this selector refers to.
  const JobAction *BaseAction;

  /// Set to true if the current toolchain refers to host actions.
  bool IsHostSelector;

  /// Set to true if save-temps and embed-bitcode functionalities are active.
  bool SaveTemps;
  bool EmbedBitcode;

  /// Get previous dependent action or null if that does not exist. If
  /// \a CanBeCollapsed is false, that action must be legal to collapse or
  /// null will be returned.
  const JobAction *getPrevDependentAction(const ActionList &Inputs,
                                          ActionList &SavedOffloadAction,
                                          bool CanBeCollapsed = true) {
    // An option can be collapsed only if it has a single input.
    if (Inputs.size() != 1)
      return nullptr;

    Action *CurAction = *Inputs.begin();
    if (CanBeCollapsed &&
        !CurAction->isCollapsingWithNextDependentActionLegal())
      return nullptr;

    // If the input action is an offload action. Look through it and save any
    // offload action that can be dropped in the event of a collapse.
    if (auto *OA = dyn_cast<OffloadAction>(CurAction)) {
      // If the dependent action is a device action, we will attempt to collapse
      // only with other device actions. Otherwise, we would do the same but
      // with host actions only.
      if (!IsHostSelector) {
        if (OA->hasSingleDeviceDependence(/*DoNotConsiderHostActions=*/true)) {
          CurAction =
              OA->getSingleDeviceDependence(/*DoNotConsiderHostActions=*/true);
          if (CanBeCollapsed &&
              !CurAction->isCollapsingWithNextDependentActionLegal())
            return nullptr;
          SavedOffloadAction.push_back(OA);
          return dyn_cast<JobAction>(CurAction);
        }
      } else if (OA->hasHostDependence()) {
        CurAction = OA->getHostDependence();
        if (CanBeCollapsed &&
            !CurAction->isCollapsingWithNextDependentActionLegal())
          return nullptr;
        SavedOffloadAction.push_back(OA);
        return dyn_cast<JobAction>(CurAction);
      }
      return nullptr;
    }

    return dyn_cast<JobAction>(CurAction);
  }

  /// Return true if an assemble action can be collapsed.
  bool canCollapseAssembleAction() const {
    return TC.useIntegratedAs() && !SaveTemps &&
           !C.getArgs().hasArg(options::OPT_via_file_asm) &&
           !C.getArgs().hasArg(options::OPT__SLASH_FA) &&
           !C.getArgs().hasArg(options::OPT__SLASH_Fa);
  }

  /// Return true if a preprocessor action can be collapsed.
  bool canCollapsePreprocessorAction() const {
    return !C.getArgs().hasArg(options::OPT_no_integrated_cpp) &&
           !C.getArgs().hasArg(options::OPT_traditional_cpp) && !SaveTemps &&
           !C.getArgs().hasArg(options::OPT_rewrite_objc);
  }

  /// Struct that relates an action with the offload actions that would be
  /// collapsed with it.
  struct JobActionInfo final {
    /// The action this info refers to.
    const JobAction *JA = nullptr;
    /// The offload actions we need to take care off if this action is
    /// collapsed.
    ActionList SavedOffloadAction;
  };

  /// Append collapsed offload actions from the give nnumber of elements in the
  /// action info array.
  static void AppendCollapsedOffloadAction(ActionList &CollapsedOffloadAction,
                                           ArrayRef<JobActionInfo> &ActionInfo,
                                           unsigned ElementNum) {
    assert(ElementNum <= ActionInfo.size() && "Invalid number of elements.");
    for (unsigned I = 0; I < ElementNum; ++I)
      CollapsedOffloadAction.append(ActionInfo[I].SavedOffloadAction.begin(),
                                    ActionInfo[I].SavedOffloadAction.end());
  }

  /// Functions that attempt to perform the combining. They detect if that is
  /// legal, and if so they update the inputs \a Inputs and the offload action
  /// that were collapsed in \a CollapsedOffloadAction. A tool that deals with
  /// the combined action is returned. If the combining is not legal or if the
  /// tool does not exist, null is returned.
  /// Currently three kinds of collapsing are supported:
  ///  - Assemble + Backend + Compile;
  ///  - Assemble + Backend ;
  ///  - Backend + Compile.
  const Tool *
  combineAssembleBackendCompile(ArrayRef<JobActionInfo> ActionInfo,
                                ActionList &Inputs,
                                ActionList &CollapsedOffloadAction) {
    if (ActionInfo.size() < 3 || !canCollapseAssembleAction())
      return nullptr;
    auto *AJ = dyn_cast<AssembleJobAction>(ActionInfo[0].JA);
    auto *BJ = dyn_cast<BackendJobAction>(ActionInfo[1].JA);
    auto *CJ = dyn_cast<CompileJobAction>(ActionInfo[2].JA);
    if (!AJ || !BJ || !CJ)
      return nullptr;

    // Get compiler tool.
    const Tool *T = TC.SelectTool(*CJ);
    if (!T)
      return nullptr;

    // When using -fembed-bitcode, it is required to have the same tool (clang)
    // for both CompilerJA and BackendJA. Otherwise, combine two stages.
    if (EmbedBitcode) {
      const Tool *BT = TC.SelectTool(*BJ);
      if (BT == T)
        return nullptr;
    }

    if (!T->hasIntegratedAssembler())
      return nullptr;

    Inputs = CJ->getInputs();
    AppendCollapsedOffloadAction(CollapsedOffloadAction, ActionInfo,
                                 /*NumElements=*/3);
    return T;
  }
  const Tool *combineAssembleBackend(ArrayRef<JobActionInfo> ActionInfo,
                                     ActionList &Inputs,
                                     ActionList &CollapsedOffloadAction) {
    if (ActionInfo.size() < 2 || !canCollapseAssembleAction())
      return nullptr;
    auto *AJ = dyn_cast<AssembleJobAction>(ActionInfo[0].JA);
    auto *BJ = dyn_cast<BackendJobAction>(ActionInfo[1].JA);
    if (!AJ || !BJ)
      return nullptr;

    // Get backend tool.
    const Tool *T = TC.SelectTool(*BJ);
    if (!T)
      return nullptr;

    if (!T->hasIntegratedAssembler())
      return nullptr;

    Inputs = BJ->getInputs();
    AppendCollapsedOffloadAction(CollapsedOffloadAction, ActionInfo,
                                 /*NumElements=*/2);
    return T;
  }
  const Tool *combineBackendCompile(ArrayRef<JobActionInfo> ActionInfo,
                                    ActionList &Inputs,
                                    ActionList &CollapsedOffloadAction) {
    if (ActionInfo.size() < 2)
      return nullptr;
    auto *BJ = dyn_cast<BackendJobAction>(ActionInfo[0].JA);
    auto *CJ = dyn_cast<CompileJobAction>(ActionInfo[1].JA);
    if (!BJ || !CJ)
      return nullptr;

    // Check if the initial input (to the compile job or its predessor if one
    // exists) is LLVM bitcode. In that case, no preprocessor step is required
    // and we can still collapse the compile and backend jobs when we have
    // -save-temps. I.e. there is no need for a separate compile job just to
    // emit unoptimized bitcode.
    bool InputIsBitcode = true;
    for (size_t i = 1; i < ActionInfo.size(); i++)
      if (ActionInfo[i].JA->getType() != types::TY_LLVM_BC &&
          ActionInfo[i].JA->getType() != types::TY_LTO_BC) {
        InputIsBitcode = false;
        break;
      }
    if (!InputIsBitcode && !canCollapsePreprocessorAction())
      return nullptr;

    // Get compiler tool.
    const Tool *T = TC.SelectTool(*CJ);
    if (!T)
      return nullptr;

    if (T->canEmitIR() && ((SaveTemps && !InputIsBitcode) || EmbedBitcode))
      return nullptr;

    Inputs = CJ->getInputs();
    AppendCollapsedOffloadAction(CollapsedOffloadAction, ActionInfo,
                                 /*NumElements=*/2);
    return T;
  }

  /// Updates the inputs if the obtained tool supports combining with
  /// preprocessor action, and the current input is indeed a preprocessor
  /// action. If combining results in the collapse of offloading actions, those
  /// are appended to \a CollapsedOffloadAction.
  void combineWithPreprocessor(const Tool *T, ActionList &Inputs,
                               ActionList &CollapsedOffloadAction) {
    if (!T || !canCollapsePreprocessorAction() || !T->hasIntegratedCPP())
      return;

    // Attempt to get a preprocessor action dependence.
    ActionList PreprocessJobOffloadActions;
    ActionList NewInputs;
    for (Action *A : Inputs) {
      auto *PJ = getPrevDependentAction({A}, PreprocessJobOffloadActions);
      if (!PJ || !isa<PreprocessJobAction>(PJ)) {
        NewInputs.push_back(A);
        continue;
      }

      // This is legal to combine. Append any offload action we found and add the
      // current input to preprocessor inputs.
      CollapsedOffloadAction.append(PreprocessJobOffloadActions.begin(),
                                    PreprocessJobOffloadActions.end());
      NewInputs.append(PJ->input_begin(), PJ->input_end());
    }
    Inputs = NewInputs;
  }

public:
  ToolSelector(const JobAction *BaseAction, const ToolChain &TC,
               const Compilation &C, bool SaveTemps, bool EmbedBitcode)
      : TC(TC), C(C), BaseAction(BaseAction), SaveTemps(SaveTemps),
        EmbedBitcode(EmbedBitcode) {
    assert(BaseAction && "Invalid base action.");
    IsHostSelector = BaseAction->getOffloadingDeviceKind() == Action::OFK_None;
  }

  /// Check if a chain of actions can be combined and return the tool that can
  /// handle the combination of actions. The pointer to the current inputs \a
  /// Inputs and the list of offload actions \a CollapsedOffloadActions
  /// connected to collapsed actions are updated accordingly. The latter enables
  /// the caller of the selector to process them afterwards instead of just
  /// dropping them. If no suitable tool is found, null will be returned.
  const Tool *getTool(ActionList &Inputs,
                      ActionList &CollapsedOffloadAction) {
    //
    // Get the largest chain of actions that we could combine.
    //

    SmallVector<JobActionInfo, 5> ActionChain(1);
    ActionChain.back().JA = BaseAction;
    while (ActionChain.back().JA) {
      const Action *CurAction = ActionChain.back().JA;

      // Grow the chain by one element.
      ActionChain.resize(ActionChain.size() + 1);
      JobActionInfo &AI = ActionChain.back();

      // Attempt to fill it with the
      AI.JA =
          getPrevDependentAction(CurAction->getInputs(), AI.SavedOffloadAction);
    }

    // Pop the last action info as it could not be filled.
    ActionChain.pop_back();

    //
    // Attempt to combine actions. If all combining attempts failed, just return
    // the tool of the provided action. At the end we attempt to combine the
    // action with any preprocessor action it may depend on.
    //

    const Tool *T = combineAssembleBackendCompile(ActionChain, Inputs,
                                                  CollapsedOffloadAction);
    if (!T)
      T = combineAssembleBackend(ActionChain, Inputs, CollapsedOffloadAction);
    if (!T)
      T = combineBackendCompile(ActionChain, Inputs, CollapsedOffloadAction);
    if (!T) {
      Inputs = BaseAction->getInputs();
      T = TC.SelectTool(*BaseAction);
    }

    combineWithPreprocessor(T, Inputs, CollapsedOffloadAction);
    return T;
  }
};
}

/// Return a string that uniquely identifies the result of a job. The bound arch
/// is not necessarily represented in the toolchain's triple -- for example,
/// armv7 and armv7s both map to the same triple -- so we need both in our map.
/// Also, we need to add the offloading device kind, as the same tool chain can
/// be used for host and device for some programming models, e.g. OpenMP.
static std::string GetTriplePlusArchString(const ToolChain *TC,
                                           StringRef BoundArch,
                                           Action::OffloadKind OffloadKind) {
  std::string TriplePlusArch = TC->getTriple().normalize();
  if (!BoundArch.empty()) {
    TriplePlusArch += "-";
    TriplePlusArch += BoundArch;
  }
  TriplePlusArch += "-";
  TriplePlusArch += Action::GetOffloadKindName(OffloadKind);
  return TriplePlusArch;
}

InputInfo Driver::BuildJobsForAction(
    Compilation &C, const Action *A, const ToolChain *TC, StringRef BoundArch,
    bool AtTopLevel, bool MultipleArchs, const char *LinkingOutput,
    std::map<std::pair<const Action *, std::string>, InputInfo> &CachedResults,
    Action::OffloadKind TargetDeviceOffloadKind) const {
  std::pair<const Action *, std::string> ActionTC = {
      A, GetTriplePlusArchString(TC, BoundArch, TargetDeviceOffloadKind)};
  auto CachedResult = CachedResults.find(ActionTC);
  if (CachedResult != CachedResults.end()) {
    return CachedResult->second;
  }
  InputInfo Result = BuildJobsForActionNoCache(
      C, A, TC, BoundArch, AtTopLevel, MultipleArchs, LinkingOutput,
      CachedResults, TargetDeviceOffloadKind);
  CachedResults[ActionTC] = Result;
  return Result;
}

InputInfo Driver::BuildJobsForActionNoCache(
    Compilation &C, const Action *A, const ToolChain *TC, StringRef BoundArch,
    bool AtTopLevel, bool MultipleArchs, const char *LinkingOutput,
    std::map<std::pair<const Action *, std::string>, InputInfo> &CachedResults,
    Action::OffloadKind TargetDeviceOffloadKind) const {
  llvm::PrettyStackTraceString CrashInfo("Building compilation jobs");

  InputInfoList OffloadDependencesInputInfo;
  bool BuildingForOffloadDevice = TargetDeviceOffloadKind != Action::OFK_None;
  if (const OffloadAction *OA = dyn_cast<OffloadAction>(A)) {
    // The 'Darwin' toolchain is initialized only when its arguments are
    // computed. Get the default arguments for OFK_None to ensure that
    // initialization is performed before processing the offload action.
    // FIXME: Remove when darwin's toolchain is initialized during construction.
    C.getArgsForToolChain(TC, BoundArch, Action::OFK_None);

    // The offload action is expected to be used in four different situations.
    //
    // a) Set a toolchain/architecture/kind for a host action:
    //    Host Action 1 -> OffloadAction -> Host Action 2
    //
    // b) Set a toolchain/architecture/kind for a device action;
    //    Device Action 1 -> OffloadAction -> Device Action 2
    //
    // c) Specify a device dependence to a host action;
    //    Device Action 1  _
    //                      \
    //      Host Action 1  ---> OffloadAction -> Host Action 2
    //
    // d) Specify a host dependence to a device action.
    //      Host Action 1  _
    //                      \
    //    Device Action 1  ---> OffloadAction -> Device Action 2
    //
    // For a) and b), we just return the job generated for the dependence. For
    // c) and d) we override the current action with the host/device dependence
    // if the current toolchain is host/device and set the offload dependences
    // info with the jobs obtained from the device/host dependence(s).

    // If there is a single device option, just generate the job for it.
    if (OA->hasSingleDeviceDependence()) {
      InputInfo DevA;
      OA->doOnEachDeviceDependence([&](Action *DepA, const ToolChain *DepTC,
                                       const char *DepBoundArch) {
        DevA =
            BuildJobsForAction(C, DepA, DepTC, DepBoundArch, AtTopLevel,
                               /*MultipleArchs*/ !!DepBoundArch, LinkingOutput,
                               CachedResults, DepA->getOffloadingDeviceKind());
      });
      return DevA;
    }

    // If 'Action 2' is host, we generate jobs for the device dependences and
    // override the current action with the host dependence. Otherwise, we
    // generate the host dependences and override the action with the device
    // dependence. The dependences can't therefore be a top-level action.
    OA->doOnEachDependence(
        /*IsHostDependence=*/BuildingForOffloadDevice,
        [&](Action *DepA, const ToolChain *DepTC, const char *DepBoundArch) {
          OffloadDependencesInputInfo.push_back(BuildJobsForAction(
              C, DepA, DepTC, DepBoundArch, /*AtTopLevel=*/false,
              /*MultipleArchs*/ !!DepBoundArch, LinkingOutput, CachedResults,
              DepA->getOffloadingDeviceKind()));
        });

    A = BuildingForOffloadDevice
            ? OA->getSingleDeviceDependence(/*DoNotConsiderHostActions=*/true)
            : OA->getHostDependence();
  }

  if (const InputAction *IA = dyn_cast<InputAction>(A)) {
    // FIXME: It would be nice to not claim this here; maybe the old scheme of
    // just using Args was better?
    const Arg &Input = IA->getInputArg();
    Input.claim();
    if (Input.getOption().matches(options::OPT_INPUT)) {
      const char *Name = Input.getValue();
      return InputInfo(A, Name, /* _BaseInput = */ Name);
    }
    return InputInfo(A, &Input, /* _BaseInput = */ "");
  }

  if (const BindArchAction *BAA = dyn_cast<BindArchAction>(A)) {
    const ToolChain *TC;
    StringRef ArchName = BAA->getArchName();

    if (!ArchName.empty())
      TC = &getToolChain(C.getArgs(),
                         computeTargetTriple(*this, TargetTriple,
                                             C.getArgs(), ArchName));
    else
      TC = &C.getDefaultToolChain();

    return BuildJobsForAction(C, *BAA->input_begin(), TC, ArchName, AtTopLevel,
                              MultipleArchs, LinkingOutput, CachedResults,
                              TargetDeviceOffloadKind);
  }


  ActionList Inputs = A->getInputs();

  const JobAction *JA = cast<JobAction>(A);
  ActionList CollapsedOffloadActions;

  auto *DA = dyn_cast<OffloadDepsJobAction>(JA);
  const ToolChain *JATC = DA ? DA->getHostTC() : TC;

  ToolSelector TS(JA, *JATC, C, isSaveTempsEnabled(),
                  embedBitcodeInObject() && !isUsingLTO());
  const Tool *T = TS.getTool(Inputs, CollapsedOffloadActions);

  if (!T)
    return InputInfo();

  // If we've collapsed action list that contained OffloadAction we
  // need to build jobs for host/device-side inputs it may have held.
  for (const auto *OA : CollapsedOffloadActions)
    cast<OffloadAction>(OA)->doOnEachDependence(
        /*IsHostDependence=*/BuildingForOffloadDevice,
        [&](Action *DepA, const ToolChain *DepTC, const char *DepBoundArch) {
          OffloadDependencesInputInfo.push_back(BuildJobsForAction(
              C, DepA, DepTC, DepBoundArch, /* AtTopLevel */ false,
              /*MultipleArchs=*/!!DepBoundArch, LinkingOutput, CachedResults,
              DepA->getOffloadingDeviceKind()));
        });

  // Only use pipes when there is exactly one input.
  InputInfoList InputInfos;
  for (const Action *Input : Inputs) {
    // Treat dsymutil and verify sub-jobs as being at the top-level too, they
    // shouldn't get temporary output names.
    // FIXME: Clean this up.
    bool SubJobAtTopLevel =
        AtTopLevel && (isa<DsymutilJobAction>(A) || isa<VerifyJobAction>(A));
    InputInfos.push_back(BuildJobsForAction(
        C, Input, JATC, DA ? DA->getOffloadingArch() : BoundArch,
        SubJobAtTopLevel, MultipleArchs, LinkingOutput, CachedResults,
        A->getOffloadingDeviceKind()));
  }

  // Always use the first input as the base input.
  const char *BaseInput = InputInfos[0].getBaseInput();

  // ... except dsymutil actions, which use their actual input as the base
  // input.
  if (JA->getType() == types::TY_dSYM)
    BaseInput = InputInfos[0].getFilename();

  // ... and in header module compilations, which use the module name.
  if (auto *ModuleJA = dyn_cast<HeaderModulePrecompileJobAction>(JA))
    BaseInput = ModuleJA->getModuleName();

  // Append outputs of offload device jobs to the input list
  if (!OffloadDependencesInputInfo.empty())
    InputInfos.append(OffloadDependencesInputInfo.begin(),
                      OffloadDependencesInputInfo.end());

  // Set the effective triple of the toolchain for the duration of this job.
  llvm::Triple EffectiveTriple;
  const ToolChain &ToolTC = T->getToolChain();
  const ArgList &Args =
      C.getArgsForToolChain(TC, BoundArch, A->getOffloadingDeviceKind());
  if (InputInfos.size() != 1) {
    EffectiveTriple = llvm::Triple(ToolTC.ComputeEffectiveClangTriple(Args));
  } else {
    // Pass along the input type if it can be unambiguously determined.
    EffectiveTriple = llvm::Triple(
        ToolTC.ComputeEffectiveClangTriple(Args, InputInfos[0].getType()));
  }
  RegisterEffectiveTriple TripleRAII(ToolTC, EffectiveTriple);

  // Determine the place to write output to, if any.
  InputInfo Result;
  InputInfoList UnbundlingResults;
  if (auto *UA = dyn_cast<OffloadUnbundlingJobAction>(JA)) {
    // If we have an unbundling job, we need to create results for all the
    // outputs. We also update the results cache so that other actions using
    // this unbundling action can get the right results.
    for (auto &UI : UA->getDependentActionsInfo()) {
      assert(UI.DependentOffloadKind != Action::OFK_None &&
             "Unbundling with no offloading??");

      // Unbundling actions are never at the top level. When we generate the
      // offloading prefix, we also do that for the host file because the
      // unbundling action does not change the type of the output which can
      // cause a overwrite.
      InputInfo CurI;
      bool IsFPGAObjLink =
          (JA->getType() == types::TY_Object &&
           EffectiveTriple.getSubArch() == llvm::Triple::SPIRSubArch_fpga &&
           C.getInputArgs().hasArg(options::OPT_fsycl_link_EQ));
      if (C.getDriver().getOffloadStaticLibSeen() &&
          JA->getType() == types::TY_Archive) {
        // Host part of the unbundled static archive is not used.
        if (UI.DependentOffloadKind == Action::OFK_Host)
          continue;
        // Host part of the unbundled object is not used when using the
        // FPGA target and -fsycl-link is enabled.
        if (UI.DependentOffloadKind == Action::OFK_Host && IsFPGAObjLink)
          continue;
        std::string TmpFileName = C.getDriver().GetTemporaryPath(
            llvm::sys::path::stem(BaseInput), "a");
        const char *TmpFile =
            C.addTempFile(C.getArgs().MakeArgString(TmpFileName));
        CurI = InputInfo(types::TY_Archive, TmpFile, TmpFile);
      } else if (types::isFPGA(JA->getType())) {
        std::string Ext(types::getTypeTempSuffix(JA->getType()));
        types::ID TI = types::TY_Object;
        if (EffectiveTriple.getSubArch() == llvm::Triple::SPIRSubArch_fpga) {
          // Output file from unbundle is FPGA device. Name the file
          // accordingly.
          if (UI.DependentOffloadKind == Action::OFK_Host) {
            // Do not add the current info for Host with FPGA device.  The host
            // side isn't used
            continue;
          }
          if (JA->getType() == types::TY_FPGA_AOCO) {
            TI = types::TY_TempAOCOfilelist;
            Ext = "txt";
          }
          if (JA->getType() == types::TY_FPGA_AOCR ||
              JA->getType() == types::TY_FPGA_AOCR_EMU)
            // AOCR files are always unbundled into a list file.
            TI = types::TY_Tempfilelist;
        } else if (EffectiveTriple.getSubArch() !=
                   llvm::Triple::SPIRSubArch_fpga) {
          if (UI.DependentOffloadKind == Action::OFK_SYCL) {
            // Do not add the current info for device with FPGA device.  The
            // device side isn't used
            continue;
          }
          TI = types::TY_Tempfilelist;
          Ext = "txt";
        }
        std::string TmpFileName = C.getDriver().GetTemporaryPath(
            llvm::sys::path::stem(BaseInput), Ext);
        const char *TmpFile =
                        C.addTempFile(C.getArgs().MakeArgString(TmpFileName));
        CurI = InputInfo(TI, TmpFile, TmpFile);
      } else {
        // Host part of the unbundled object is not used when -fsycl-link is
        // enabled with FPGA target
        if (UI.DependentOffloadKind == Action::OFK_Host && IsFPGAObjLink)
          continue;
        std::string OffloadingPrefix = Action::GetOffloadingFileNamePrefix(
          UI.DependentOffloadKind,
          UI.DependentToolChain->getTriple().normalize(),
          /*CreatePrefixForHost=*/true);
        CurI = InputInfo(
          UA,
          GetNamedOutputPath(C, *UA, BaseInput, UI.DependentBoundArch,
                             /*AtTopLevel=*/false,
                             MultipleArchs ||
                                 UI.DependentOffloadKind == Action::OFK_HIP,
                             OffloadingPrefix),
          BaseInput);
      }
      // Save the unbundling result.
      UnbundlingResults.push_back(CurI);

      // Get the unique string identifier for this dependence and cache the
      // result.
      StringRef Arch;
      if (TargetDeviceOffloadKind == Action::OFK_HIP) {
        if (UI.DependentOffloadKind == Action::OFK_Host)
          Arch = StringRef();
        else
          Arch = UI.DependentBoundArch;
      } else
        Arch = BoundArch;
      // When unbundling for SYCL and there is no Target offload, assume
      // Host as the dependent offload, as the host path has been stripped
      // in this instance
      Action::OffloadKind DependentOffloadKind;
      if (UI.DependentOffloadKind == Action::OFK_SYCL &&
          TargetDeviceOffloadKind == Action::OFK_None)
        DependentOffloadKind = Action::OFK_Host;
      else
        DependentOffloadKind = UI.DependentOffloadKind;

      CachedResults[{A, GetTriplePlusArchString(UI.DependentToolChain, Arch,
                                                DependentOffloadKind)}] =
          CurI;
    }
    // Do a check for a dependency file unbundle for FPGA.  This is out of line
    // from a regular unbundle, so just create and return the name of the
    // unbundled file.
    if (JA->getType() == types::TY_FPGA_Dependencies ||
        JA->getType() == types::TY_FPGA_Dependencies_List) {
      std::string Ext(types::getTypeTempSuffix(JA->getType()));
      std::string TmpFileName =
          C.getDriver().GetTemporaryPath(llvm::sys::path::stem(BaseInput), Ext);
      const char *TmpFile =
          C.addTempFile(C.getArgs().MakeArgString(TmpFileName));
      Result = InputInfo(JA->getType(), TmpFile, TmpFile);
      UnbundlingResults.push_back(Result);
    } else {
      // Now that we have all the results generated, select the one that should
      // be returned for the current depending action.
      std::pair<const Action *, std::string> ActionTC = {
          A, GetTriplePlusArchString(TC, BoundArch, TargetDeviceOffloadKind)};
      assert(CachedResults.find(ActionTC) != CachedResults.end() &&
             "Result does not exist??");
      Result = CachedResults[ActionTC];
    }
  } else if (auto *DA = dyn_cast<OffloadDepsJobAction>(JA)) {
    for (auto &DI : DA->getDependentActionsInfo()) {
      assert(DI.DependentOffloadKind != Action::OFK_None &&
             "Deps job with no offloading");

      std::string OffloadingPrefix = Action::GetOffloadingFileNamePrefix(
          DI.DependentOffloadKind,
          DI.DependentToolChain->getTriple().normalize(),
          /*CreatePrefixForHost=*/true);
      auto CurI = InputInfo(
          DA,
          GetNamedOutputPath(C, *DA, BaseInput, DI.DependentBoundArch,
                             /*AtTopLevel=*/false,
                             MultipleArchs ||
                                 DI.DependentOffloadKind == Action::OFK_HIP,
                             OffloadingPrefix),
          BaseInput);
      // Save the result.
      UnbundlingResults.push_back(CurI);

      // Get the unique string identifier for this dependence and cache the
      // result.
      StringRef Arch = TargetDeviceOffloadKind == Action::OFK_HIP
                           ? DI.DependentOffloadKind == Action::OFK_Host
                                 ? StringRef()
                                 : DI.DependentBoundArch
                           : BoundArch;

      CachedResults[{A, GetTriplePlusArchString(DI.DependentToolChain, Arch,
                                                DI.DependentOffloadKind)}] =
          CurI;
    }

    // Now that we have all the results generated, select the one that should be
    // returned for the current depending action.
    std::pair<const Action *, std::string> ActionTC = {
        A, GetTriplePlusArchString(TC, BoundArch, TargetDeviceOffloadKind)};
    auto It = CachedResults.find(ActionTC);
    assert(It != CachedResults.end() && "Result does not exist??");
    Result = It->second;
  } else if (JA->getType() == types::TY_Nothing)
    Result = InputInfo(A, BaseInput);
  else {
    std::string OffloadingPrefix;
    // When generating binaries with -fsycl-link-target or -fsycl-link, the
    // output file prefix is the triple arch only.  Do not add the arch when
    // compiling for host.
    if (!A->getOffloadingHostActiveKinds() &&
        (Args.getLastArg(options::OPT_fsycl_link_targets_EQ) ||
         Args.hasArg(options::OPT_fsycl_link_EQ))) {
      OffloadingPrefix = "-";
      OffloadingPrefix += TC->getTriple().getArchName();
    } else {
      // We only have to generate a prefix for the host if this is not a
      // top-level action.
      OffloadingPrefix = Action::GetOffloadingFileNamePrefix(
        A->getOffloadingDeviceKind(), TC->getTriple().normalize(),
        /*CreatePrefixForHost=*/!!A->getOffloadingHostActiveKinds() &&
            !AtTopLevel);
    }
    if (isa<OffloadWrapperJobAction>(JA)) {
      if (Arg *FinalOutput = C.getArgs().getLastArg(options::OPT_o))
        BaseInput = FinalOutput->getValue();
      else
        BaseInput = getDefaultImageName();
      BaseInput =
          C.getArgs().MakeArgString(std::string(BaseInput) + "-wrapper");
    }
    Result = InputInfo(A, GetNamedOutputPath(C, *JA, BaseInput, BoundArch,
                                             AtTopLevel, MultipleArchs,
                                             OffloadingPrefix),
                       BaseInput);
  }

  if (CCCPrintBindings && !CCGenDiagnostics) {
    llvm::errs() << "# \"" << T->getToolChain().getTripleString() << '"'
                 << " - \"" << T->getName() << "\", inputs: [";
    for (unsigned i = 0, e = InputInfos.size(); i != e; ++i) {
      llvm::errs() << InputInfos[i].getAsString();
      if (i + 1 != e)
        llvm::errs() << ", ";
    }
    if (UnbundlingResults.empty())
      llvm::errs() << "], output: " << Result.getAsString() << "\n";
    else {
      llvm::errs() << "], outputs: [";
      for (unsigned i = 0, e = UnbundlingResults.size(); i != e; ++i) {
        llvm::errs() << UnbundlingResults[i].getAsString();
        if (i + 1 != e)
          llvm::errs() << ", ";
      }
      llvm::errs() << "] \n";
    }
  } else {
    if (UnbundlingResults.empty())
      T->ConstructJob(
          C, *JA, Result, InputInfos,
          C.getArgsForToolChain(TC, BoundArch, JA->getOffloadingDeviceKind()),
          LinkingOutput);
    else
      T->ConstructJobMultipleOutputs(
          C, *JA, UnbundlingResults, InputInfos,
          C.getArgsForToolChain(TC, BoundArch, JA->getOffloadingDeviceKind()),
          LinkingOutput);
  }
  return Result;
}

const char *Driver::getDefaultImageName() const {
  llvm::Triple Target(llvm::Triple::normalize(TargetTriple));
  return Target.isOSWindows() ? "a.exe" : "a.out";
}

/// Create output filename based on ArgValue, which could either be a
/// full filename, filename without extension, or a directory. If ArgValue
/// does not provide a filename, then use BaseName, and use the extension
/// suitable for FileType.
static const char *MakeCLOutputFilename(const ArgList &Args, StringRef ArgValue,
                                        StringRef BaseName,
                                        types::ID FileType) {
  SmallString<128> Filename = ArgValue;

  if (ArgValue.empty()) {
    // If the argument is empty, output to BaseName in the current dir.
    Filename = BaseName;
  } else if (llvm::sys::path::is_separator(Filename.back())) {
    // If the argument is a directory, output to BaseName in that dir.
    llvm::sys::path::append(Filename, BaseName);
  }

  if (!llvm::sys::path::has_extension(ArgValue)) {
    // If the argument didn't provide an extension, then set it.
    const char *Extension = types::getTypeTempSuffix(FileType, true);

    if (FileType == types::TY_Image &&
        Args.hasArg(options::OPT__SLASH_LD, options::OPT__SLASH_LDd)) {
      // The output file is a dll.
      Extension = "dll";
    }

    llvm::sys::path::replace_extension(Filename, Extension);
  }

  return Args.MakeArgString(Filename.c_str());
}

static bool HasPreprocessOutput(const Action &JA) {
  if (isa<PreprocessJobAction>(JA))
    return true;
  if (isa<OffloadAction>(JA) && isa<PreprocessJobAction>(JA.getInputs()[0]))
    return true;
  if (isa<OffloadBundlingJobAction>(JA) &&
      HasPreprocessOutput(*(JA.getInputs()[0])))
    return true;
  return false;
}

const char *Driver::GetNamedOutputPath(Compilation &C, const JobAction &JA,
                                       const char *BaseInput,
                                       StringRef OrigBoundArch, bool AtTopLevel,
                                       bool MultipleArchs,
                                       StringRef OffloadingPrefix) const {
  std::string BoundArch = OrigBoundArch.str();
#if defined(_WIN32)
  // BoundArch may contains ':', which is invalid in file names on Windows,
  // therefore replace it with '%'.
  std::replace(BoundArch.begin(), BoundArch.end(), ':', '@');
#endif

  llvm::PrettyStackTraceString CrashInfo("Computing output path");
  // Output to a user requested destination?
  if (AtTopLevel && !isa<DsymutilJobAction>(JA) && !isa<VerifyJobAction>(JA)) {
    if (Arg *FinalOutput = C.getArgs().getLastArg(options::OPT_o))
      return C.addResultFile(FinalOutput->getValue(), &JA);
    // Output to destination for -fsycl-device-only and Windows -o
    if (C.getArgs().hasArg(options::OPT_fsycl_device_only))
      if (Arg *FinalOutput = C.getArgs().getLastArg(options::OPT__SLASH_o))
        return C.addResultFile(FinalOutput->getValue(), &JA);
  }

  // For /P, preprocess to file named after BaseInput.
  if (C.getArgs().hasArg(options::OPT__SLASH_P) &&
      ((AtTopLevel && isa<PreprocessJobAction>(JA)) ||
       isa<OffloadBundlingJobAction>(JA))) {
    StringRef BaseName = llvm::sys::path::filename(BaseInput);
    StringRef NameArg;
    if (Arg *A = C.getArgs().getLastArg(options::OPT__SLASH_Fi))
      NameArg = A->getValue();
    return C.addResultFile(
        MakeCLOutputFilename(C.getArgs(), NameArg, BaseName, types::TY_PP_C),
        &JA);
  }

  // Default to writing to stdout?
  if (AtTopLevel && !CCGenDiagnostics && HasPreprocessOutput(JA)) {
    return "-";
  }

  // Is this the assembly listing for /FA?
  if (JA.getType() == types::TY_PP_Asm &&
      (C.getArgs().hasArg(options::OPT__SLASH_FA) ||
       C.getArgs().hasArg(options::OPT__SLASH_Fa))) {
    // Use /Fa and the input filename to determine the asm file name.
    StringRef BaseName = llvm::sys::path::filename(BaseInput);
    StringRef FaValue = C.getArgs().getLastArgValue(options::OPT__SLASH_Fa);
    return C.addResultFile(
        MakeCLOutputFilename(C.getArgs(), FaValue, BaseName, JA.getType()),
        &JA);
  }

  // Output to a temporary file?
  if ((!AtTopLevel && !isSaveTempsEnabled() &&
       (!C.getArgs().hasArg(options::OPT__SLASH_Fo) ||
        // FIXME - The use of /Fo is limited when offloading is enabled.  When
        // compiling to exe use of /Fo does not produce the named obj.  We also
        // should not use the named output when performing unbundling.
        (C.getArgs().hasArg(options::OPT__SLASH_Fo) &&
         (!JA.isOffloading(Action::OFK_None) ||
          isa<OffloadUnbundlingJobAction>(JA) ||
          JA.getOffloadingHostActiveKinds() > Action::OFK_Host)))) ||
      CCGenDiagnostics) {
    StringRef Name = llvm::sys::path::filename(BaseInput);
    std::pair<StringRef, StringRef> Split = Name.split('.');
    SmallString<128> TmpName;
    const char *Suffix = types::getTypeTempSuffix(JA.getType(), IsCLMode());
    Arg *A = C.getArgs().getLastArg(options::OPT_fcrash_diagnostics_dir);
    if (CCGenDiagnostics && A) {
      SmallString<128> CrashDirectory(A->getValue());
      if (!getVFS().exists(CrashDirectory))
        llvm::sys::fs::create_directories(CrashDirectory);
      llvm::sys::path::append(CrashDirectory, Split.first);
      const char *Middle = Suffix ? "-%%%%%%." : "-%%%%%%";
      std::error_code EC = llvm::sys::fs::createUniqueFile(
          CrashDirectory + Middle + Suffix, TmpName);
      if (EC) {
        Diag(clang::diag::err_unable_to_make_temp) << EC.message();
        return "";
      }
    } else {
      TmpName = GetTemporaryPath(Split.first, Suffix);
    }
    return C.addTempFile(C.getArgs().MakeArgString(TmpName), JA.getType());
  }

  SmallString<128> BasePath(BaseInput);
  SmallString<128> ExternalPath("");
  StringRef BaseName;

  // Dsymutil actions should use the full path.
  if (isa<DsymutilJobAction>(JA) && C.getArgs().hasArg(options::OPT_dsym_dir)) {
    ExternalPath += C.getArgs().getLastArg(options::OPT_dsym_dir)->getValue();
    // We use posix style here because the tests (specifically
    // darwin-dsymutil.c) demonstrate that posix style paths are acceptable
    // even on Windows and if we don't then the similar test covering this
    // fails.
    llvm::sys::path::append(ExternalPath, llvm::sys::path::Style::posix,
                            llvm::sys::path::filename(BasePath));
    BaseName = ExternalPath;
  } else if (isa<DsymutilJobAction>(JA) || isa<VerifyJobAction>(JA))
    BaseName = BasePath;
  else
    BaseName = llvm::sys::path::filename(BasePath);

  // Determine what the derived output name should be.
  const char *NamedOutput;

  if ((JA.getType() == types::TY_Object || JA.getType() == types::TY_LTO_BC ||
       JA.getType() == types::TY_Archive) &&
      C.getArgs().hasArg(options::OPT__SLASH_Fo, options::OPT__SLASH_o)) {
    // The /Fo or /o flag decides the object filename.
    StringRef Val =
        C.getArgs()
            .getLastArg(options::OPT__SLASH_Fo, options::OPT__SLASH_o)
            ->getValue();
    NamedOutput =
        MakeCLOutputFilename(C.getArgs(), Val, BaseName, types::TY_Object);
  } else if (JA.getType() == types::TY_Image &&
             C.getArgs().hasArg(options::OPT__SLASH_Fe,
                                options::OPT__SLASH_o)) {
    // The /Fe or /o flag names the linked file.
    StringRef Val =
        C.getArgs()
            .getLastArg(options::OPT__SLASH_Fe, options::OPT__SLASH_o)
            ->getValue();
    NamedOutput =
        MakeCLOutputFilename(C.getArgs(), Val, BaseName, types::TY_Image);
  } else if (JA.getType() == types::TY_Image) {
    if (IsCLMode()) {
      // clang-cl uses BaseName for the executable name.
      NamedOutput =
          MakeCLOutputFilename(C.getArgs(), "", BaseName, types::TY_Image);
    } else {
      SmallString<128> Output(getDefaultImageName());
      // HIP image for device compilation with -fno-gpu-rdc is per compilation
      // unit.
      bool IsHIPNoRDC = JA.getOffloadingDeviceKind() == Action::OFK_HIP &&
                        !C.getArgs().hasFlag(options::OPT_fgpu_rdc,
                                             options::OPT_fno_gpu_rdc, false);
      if (IsHIPNoRDC) {
        Output = BaseName;
        llvm::sys::path::replace_extension(Output, "");
      }
      Output += OffloadingPrefix;
      if (MultipleArchs && !BoundArch.empty()) {
        Output += "-";
        Output.append(BoundArch);
      }
      if (IsHIPNoRDC)
        Output += ".out";
      NamedOutput = C.getArgs().MakeArgString(Output.c_str());
    }
  } else if (JA.getType() == types::TY_PCH && IsCLMode()) {
    NamedOutput = C.getArgs().MakeArgString(GetClPchPath(C, BaseName));
  } else {
    const char *Suffix = types::getTypeTempSuffix(JA.getType(), IsCLMode());
    assert(Suffix && "All types used for output should have a suffix.");

    std::string::size_type End = std::string::npos;
    if (!types::appendSuffixForType(JA.getType()))
      End = BaseName.rfind('.');
    SmallString<128> Suffixed(BaseName.substr(0, End));
    Suffixed += OffloadingPrefix;
    if (MultipleArchs && !BoundArch.empty()) {
      Suffixed += "-";
      Suffixed.append(BoundArch);
    }
    // When using both -save-temps and -emit-llvm, use a ".tmp.bc" suffix for
    // the unoptimized bitcode so that it does not get overwritten by the ".bc"
    // optimized bitcode output.
    auto IsHIPRDCInCompilePhase = [](const JobAction &JA,
                                     const llvm::opt::DerivedArgList &Args) {
      // The relocatable compilation in HIP implies -emit-llvm. Similarly, use a
      // ".tmp.bc" suffix for the unoptimized bitcode (generated in the compile
      // phase.)
      return isa<CompileJobAction>(JA) &&
             JA.getOffloadingDeviceKind() == Action::OFK_HIP &&
             Args.hasFlag(options::OPT_fgpu_rdc, options::OPT_fno_gpu_rdc,
                          false);
    };
    if (!AtTopLevel && JA.getType() == types::TY_LLVM_BC &&
        (C.getArgs().hasArg(options::OPT_emit_llvm) ||
         IsHIPRDCInCompilePhase(JA, C.getArgs())))
      Suffixed += ".tmp";
    Suffixed += '.';
    Suffixed += Suffix;
    NamedOutput = C.getArgs().MakeArgString(Suffixed.c_str());
  }

  // Prepend object file path if -save-temps=obj
  if (!AtTopLevel && isSaveTempsObj() && C.getArgs().hasArg(options::OPT_o) &&
      JA.getType() != types::TY_PCH) {
    Arg *FinalOutput = C.getArgs().getLastArg(options::OPT_o);
    SmallString<128> TempPath(FinalOutput->getValue());
    llvm::sys::path::remove_filename(TempPath);
    StringRef OutputFileName = llvm::sys::path::filename(NamedOutput);
    llvm::sys::path::append(TempPath, OutputFileName);
    NamedOutput = C.getArgs().MakeArgString(TempPath.c_str());
  }

  if (isSaveTempsEnabled()) {
    // If we're saving temps and the temp file conflicts with any
    // input/resulting file, then avoid overwriting.
    if (!AtTopLevel) {
      bool SameFile = false;
      SmallString<256> Result;
      llvm::sys::fs::current_path(Result);
      llvm::sys::path::append(Result, BaseName);
      llvm::sys::fs::equivalent(BaseInput, Result.c_str(), SameFile);
      // Must share the same path to conflict.
      if (SameFile) {
        StringRef Name = llvm::sys::path::filename(BaseInput);
        std::pair<StringRef, StringRef> Split = Name.split('.');
        std::string TmpName = GetTemporaryPath(
            Split.first, types::getTypeTempSuffix(JA.getType(), IsCLMode()));
        return C.addTempFile(C.getArgs().MakeArgString(TmpName));
      }
    }

    const auto &ResultFiles = C.getResultFiles();
    const auto CollidingFilenameIt =
        llvm::find_if(ResultFiles, [NamedOutput](const auto &It) {
          return StringRef(NamedOutput).equals(It.second);
        });
    if (CollidingFilenameIt != ResultFiles.end()) {
      // Upon any collision, a unique hash will be appended to the filename,
      // similar to what is done for temporary files in the regular flow.
      StringRef CollidingName(CollidingFilenameIt->second);
      std::pair<StringRef, StringRef> Split = CollidingName.split('.');
      std::string UniqueName = GetUniquePath(
          Split.first, types::getTypeTempSuffix(JA.getType(), IsCLMode()));
      return C.addResultFile(C.getArgs().MakeArgString(UniqueName), &JA);
    }
  }

  // As an annoying special case, PCH generation doesn't strip the pathname.
  if (JA.getType() == types::TY_PCH && !IsCLMode()) {
    llvm::sys::path::remove_filename(BasePath);
    if (BasePath.empty())
      BasePath = NamedOutput;
    else
      llvm::sys::path::append(BasePath, NamedOutput);
    return C.addResultFile(C.getArgs().MakeArgString(BasePath.c_str()), &JA);
  } else {
    return C.addResultFile(NamedOutput, &JA);
  }
}

std::string Driver::GetFilePath(StringRef Name, const ToolChain &TC) const {
  // Search for Name in a list of paths.
  auto SearchPaths = [&](const llvm::SmallVectorImpl<std::string> &P)
      -> llvm::Optional<std::string> {
    // Respect a limited subset of the '-Bprefix' functionality in GCC by
    // attempting to use this prefix when looking for file paths.
    for (const auto &Dir : P) {
      if (Dir.empty())
        continue;
      SmallString<128> P(Dir[0] == '=' ? SysRoot + Dir.substr(1) : Dir);
      llvm::sys::path::append(P, Name);
      if (llvm::sys::fs::exists(Twine(P)))
        return std::string(P);
    }
    return None;
  };

  if (auto P = SearchPaths(PrefixDirs))
    return *P;

  SmallString<128> R(ResourceDir);
  llvm::sys::path::append(R, Name);
  if (llvm::sys::fs::exists(Twine(R)))
    return std::string(R.str());

  SmallString<128> P(TC.getCompilerRTPath());
  llvm::sys::path::append(P, Name);
  if (llvm::sys::fs::exists(Twine(P)))
    return std::string(P.str());

  SmallString<128> D(Dir);
  llvm::sys::path::append(D, "..", Name);
  if (llvm::sys::fs::exists(Twine(D)))
    return std::string(D.str());

  if (auto P = SearchPaths(TC.getLibraryPaths()))
    return *P;

  if (auto P = SearchPaths(TC.getFilePaths()))
    return *P;

  return std::string(Name);
}

void Driver::generatePrefixedToolNames(
    StringRef Tool, const ToolChain &TC,
    SmallVectorImpl<std::string> &Names) const {
  // FIXME: Needs a better variable than TargetTriple
  Names.emplace_back((TargetTriple + "-" + Tool).str());
  Names.emplace_back(Tool);
}

static bool ScanDirForExecutable(SmallString<128> &Dir, StringRef Name) {
  llvm::sys::path::append(Dir, Name);
  if (llvm::sys::fs::can_execute(Twine(Dir)))
    return true;
  llvm::sys::path::remove_filename(Dir);
  return false;
}

std::string Driver::GetProgramPath(StringRef Name, const ToolChain &TC) const {
  SmallVector<std::string, 2> TargetSpecificExecutables;
  generatePrefixedToolNames(Name, TC, TargetSpecificExecutables);

  // Respect a limited subset of the '-Bprefix' functionality in GCC by
  // attempting to use this prefix when looking for program paths.
  for (const auto &PrefixDir : PrefixDirs) {
    if (llvm::sys::fs::is_directory(PrefixDir)) {
      SmallString<128> P(PrefixDir);
      if (ScanDirForExecutable(P, Name))
        return std::string(P.str());
    } else {
      SmallString<128> P((PrefixDir + Name).str());
      if (llvm::sys::fs::can_execute(Twine(P)))
        return std::string(P.str());
    }
  }

  const ToolChain::path_list &List = TC.getProgramPaths();
  for (const auto &TargetSpecificExecutable : TargetSpecificExecutables) {
    // For each possible name of the tool look for it in
    // program paths first, then the path.
    // Higher priority names will be first, meaning that
    // a higher priority name in the path will be found
    // instead of a lower priority name in the program path.
    // E.g. <triple>-gcc on the path will be found instead
    // of gcc in the program path
    for (const auto &Path : List) {
      SmallString<128> P(Path);
      if (ScanDirForExecutable(P, TargetSpecificExecutable))
        return std::string(P.str());
    }

    // Fall back to the path
    if (llvm::ErrorOr<std::string> P =
            llvm::sys::findProgramByName(TargetSpecificExecutable))
      return *P;
  }

  return std::string(Name);
}

std::string Driver::GetTemporaryPath(StringRef Prefix, StringRef Suffix) const {
  SmallString<128> Path;
  std::error_code EC = llvm::sys::fs::createTemporaryFile(Prefix, Suffix, Path);
  if (EC) {
    Diag(clang::diag::err_unable_to_make_temp) << EC.message();
    return "";
  }

  return std::string(Path.str());
}

std::string Driver::GetUniquePath(StringRef BaseName, StringRef Ext) const {
  SmallString<128> Path;
  std::error_code EC = llvm::sys::fs::createUniqueFile(
      Twine(BaseName) + Twine("-%%%%%%.") + Ext, Path);
  if (EC) {
    Diag(clang::diag::err_unable_to_make_temp) << EC.message();
    return "";
  }

  return std::string(Path.str());
}

std::string Driver::GetTemporaryDirectory(StringRef Prefix) const {
  SmallString<128> Path;
  std::error_code EC = llvm::sys::fs::createUniqueDirectory(Prefix, Path);
  if (EC) {
    Diag(clang::diag::err_unable_to_make_temp) << EC.message();
    return "";
  }

  return std::string(Path.str());
}

std::string Driver::GetClPchPath(Compilation &C, StringRef BaseName) const {
  SmallString<128> Output;
  if (Arg *FpArg = C.getArgs().getLastArg(options::OPT__SLASH_Fp)) {
    // FIXME: If anybody needs it, implement this obscure rule:
    // "If you specify a directory without a file name, the default file name
    // is VCx0.pch., where x is the major version of Visual C++ in use."
    Output = FpArg->getValue();

    // "If you do not specify an extension as part of the path name, an
    // extension of .pch is assumed. "
    if (!llvm::sys::path::has_extension(Output))
      Output += ".pch";
  } else {
    if (Arg *YcArg = C.getArgs().getLastArg(options::OPT__SLASH_Yc))
      Output = YcArg->getValue();
    if (Output.empty())
      Output = BaseName;
    llvm::sys::path::replace_extension(Output, ".pch");
  }
  return std::string(Output.str());
}

const ToolChain &Driver::getToolChain(const ArgList &Args,
                                      const llvm::Triple &Target) const {

  auto &TC = ToolChains[Target.str()];
  if (!TC) {
    switch (Target.getOS()) {
    case llvm::Triple::AIX:
      TC = std::make_unique<toolchains::AIX>(*this, Target, Args);
      break;
    case llvm::Triple::Haiku:
      TC = std::make_unique<toolchains::Haiku>(*this, Target, Args);
      break;
    case llvm::Triple::Ananas:
      TC = std::make_unique<toolchains::Ananas>(*this, Target, Args);
      break;
    case llvm::Triple::CloudABI:
      TC = std::make_unique<toolchains::CloudABI>(*this, Target, Args);
      break;
    case llvm::Triple::Darwin:
    case llvm::Triple::MacOSX:
    case llvm::Triple::IOS:
    case llvm::Triple::TvOS:
    case llvm::Triple::WatchOS:
      TC = std::make_unique<toolchains::DarwinClang>(*this, Target, Args);
      break;
    case llvm::Triple::DragonFly:
      TC = std::make_unique<toolchains::DragonFly>(*this, Target, Args);
      break;
    case llvm::Triple::OpenBSD:
      TC = std::make_unique<toolchains::OpenBSD>(*this, Target, Args);
      break;
    case llvm::Triple::NetBSD:
      TC = std::make_unique<toolchains::NetBSD>(*this, Target, Args);
      break;
    case llvm::Triple::FreeBSD:
      TC = std::make_unique<toolchains::FreeBSD>(*this, Target, Args);
      break;
    case llvm::Triple::Minix:
      TC = std::make_unique<toolchains::Minix>(*this, Target, Args);
      break;
    case llvm::Triple::Linux:
    case llvm::Triple::ELFIAMCU:
      if (Target.getArch() == llvm::Triple::hexagon)
        TC = std::make_unique<toolchains::HexagonToolChain>(*this, Target,
                                                             Args);
      else if ((Target.getVendor() == llvm::Triple::MipsTechnologies) &&
               !Target.hasEnvironment())
        TC = std::make_unique<toolchains::MipsLLVMToolChain>(*this, Target,
                                                              Args);
      else if (Target.isPPC())
        TC = std::make_unique<toolchains::PPCLinuxToolChain>(*this, Target,
                                                              Args);
      else if (Target.getArch() == llvm::Triple::ve)
        TC = std::make_unique<toolchains::VEToolChain>(*this, Target, Args);

      else
        TC = std::make_unique<toolchains::Linux>(*this, Target, Args);
      break;
    case llvm::Triple::NaCl:
      TC = std::make_unique<toolchains::NaClToolChain>(*this, Target, Args);
      break;
    case llvm::Triple::Fuchsia:
      TC = std::make_unique<toolchains::Fuchsia>(*this, Target, Args);
      break;
    case llvm::Triple::Solaris:
      TC = std::make_unique<toolchains::Solaris>(*this, Target, Args);
      break;
    case llvm::Triple::AMDHSA:
      TC = std::make_unique<toolchains::ROCMToolChain>(*this, Target, Args);
      break;
    case llvm::Triple::AMDPAL:
    case llvm::Triple::Mesa3D:
      TC = std::make_unique<toolchains::AMDGPUToolChain>(*this, Target, Args);
      break;
    case llvm::Triple::Win32:
      switch (Target.getEnvironment()) {
      default:
        if (Target.isOSBinFormatELF())
          TC = std::make_unique<toolchains::Generic_ELF>(*this, Target, Args);
        else if (Target.isOSBinFormatMachO())
          TC = std::make_unique<toolchains::MachO>(*this, Target, Args);
        else
          TC = std::make_unique<toolchains::Generic_GCC>(*this, Target, Args);
        break;
      case llvm::Triple::GNU:
        TC = std::make_unique<toolchains::MinGW>(*this, Target, Args);
        break;
      case llvm::Triple::Itanium:
        TC = std::make_unique<toolchains::CrossWindowsToolChain>(*this, Target,
                                                                  Args);
        break;
      case llvm::Triple::MSVC:
      case llvm::Triple::UnknownEnvironment:
      case llvm::Triple::SYCLDevice:
        if (Args.getLastArgValue(options::OPT_fuse_ld_EQ)
                .startswith_lower("bfd"))
          TC = std::make_unique<toolchains::CrossWindowsToolChain>(
              *this, Target, Args);
        else
          TC =
              std::make_unique<toolchains::MSVCToolChain>(*this, Target, Args);
        break;
      }
      break;
    case llvm::Triple::PS4:
      TC = std::make_unique<toolchains::PS4CPU>(*this, Target, Args);
      break;
    case llvm::Triple::Contiki:
      TC = std::make_unique<toolchains::Contiki>(*this, Target, Args);
      break;
    case llvm::Triple::Hurd:
      TC = std::make_unique<toolchains::Hurd>(*this, Target, Args);
      break;
    case llvm::Triple::ZOS:
      TC = std::make_unique<toolchains::ZOS>(*this, Target, Args);
      break;
    default:
      // Of these targets, Hexagon is the only one that might have
      // an OS of Linux, in which case it got handled above already.
      switch (Target.getArch()) {
      case llvm::Triple::tce:
        TC = std::make_unique<toolchains::TCEToolChain>(*this, Target, Args);
        break;
      case llvm::Triple::tcele:
        TC = std::make_unique<toolchains::TCELEToolChain>(*this, Target, Args);
        break;
      case llvm::Triple::hexagon:
        TC = std::make_unique<toolchains::HexagonToolChain>(*this, Target,
                                                             Args);
        break;
      case llvm::Triple::lanai:
        TC = std::make_unique<toolchains::LanaiToolChain>(*this, Target, Args);
        break;
      case llvm::Triple::xcore:
        TC = std::make_unique<toolchains::XCoreToolChain>(*this, Target, Args);
        break;
      case llvm::Triple::wasm32:
      case llvm::Triple::wasm64:
        TC = std::make_unique<toolchains::WebAssembly>(*this, Target, Args);
        break;
      case llvm::Triple::avr:
        TC = std::make_unique<toolchains::AVRToolChain>(*this, Target, Args);
        break;
      case llvm::Triple::msp430:
        TC =
            std::make_unique<toolchains::MSP430ToolChain>(*this, Target, Args);
        break;
      case llvm::Triple::riscv32:
      case llvm::Triple::riscv64:
        if (toolchains::RISCVToolChain::hasGCCToolchain(*this, Args))
          TC =
              std::make_unique<toolchains::RISCVToolChain>(*this, Target, Args);
        else
          TC = std::make_unique<toolchains::BareMetal>(*this, Target, Args);
        break;
      case llvm::Triple::ve:
        TC = std::make_unique<toolchains::VEToolChain>(*this, Target, Args);
        break;
      default:
        if (Target.getVendor() == llvm::Triple::Myriad)
          TC = std::make_unique<toolchains::MyriadToolChain>(*this, Target,
                                                              Args);
        else if (toolchains::BareMetal::handlesTarget(Target))
          TC = std::make_unique<toolchains::BareMetal>(*this, Target, Args);
        else if (Target.isOSBinFormatELF())
          TC = std::make_unique<toolchains::Generic_ELF>(*this, Target, Args);
        else if (Target.isOSBinFormatMachO())
          TC = std::make_unique<toolchains::MachO>(*this, Target, Args);
        else
          TC = std::make_unique<toolchains::Generic_GCC>(*this, Target, Args);
      }
    }
  }

  // Intentionally omitted from the switch above: llvm::Triple::CUDA.  CUDA
  // compiles always need two toolchains, the CUDA toolchain and the host
  // toolchain.  So the only valid way to create a CUDA toolchain is via
  // CreateOffloadingDeviceToolChains.

  return *TC;
}

const ToolChain &Driver::getOffloadingDeviceToolChain(const ArgList &Args,
                  const llvm::Triple &Target, const ToolChain &HostTC,
                  const Action::OffloadKind &TargetDeviceOffloadKind) const {
  // Use device / host triples as the key into the ToolChains map because the
  // device ToolChain we create depends on both.
  auto &TC = ToolChains[Target.str() + "/" + HostTC.getTriple().str()];
  if (!TC) {
    // Categorized by offload kind > arch rather than OS > arch like
    // the normal getToolChain call, as it seems a reasonable way to categorize
    // things.
    switch (TargetDeviceOffloadKind) {
      case Action::OFK_Cuda:
        TC = std::make_unique<toolchains::CudaToolChain>(
          *this, Target, HostTC, Args, TargetDeviceOffloadKind);
        break;
      case Action::OFK_HIP:
        TC = std::make_unique<toolchains::HIPToolChain>(
          *this, Target, HostTC, Args);
        break;
      case Action::OFK_OpenMP:
        // omp + nvptx
        TC = std::make_unique<toolchains::CudaToolChain>(
          *this, Target, HostTC, Args, TargetDeviceOffloadKind);
        break;
      case Action::OFK_SYCL:
        switch (Target.getArch()) {
          case llvm::Triple::spir:
          case llvm::Triple::spir64:
            TC = std::make_unique<toolchains::SYCLToolChain>(
              *this, Target, HostTC, Args);
            break;
          case llvm::Triple::fpga32:
          case llvm::Triple::fpga64:
            TC = std::make_unique<toolchains::VXXToolChain>(
              *this, Target, HostTC, Args);
            break;
          case llvm::Triple::aie32:
            TC = std::make_unique<toolchains::ChessToolChain>(
              *this, Target, HostTC, Args);
            break;
          case llvm::Triple::nvptx:
          case llvm::Triple::nvptx64:
            TC = std::make_unique<toolchains::CudaToolChain>(
              *this, Target, HostTC, Args, TargetDeviceOffloadKind);
            break;
          default:
          break;
        }
      break;
      default:
      break;
    }
  }

  return *TC;
}

bool Driver::ShouldUseClangCompiler(const JobAction &JA) const {
  // Say "no" if there is not exactly one input of a type clang understands.
  if (JA.size() != 1 ||
      !types::isAcceptedByClang((*JA.input_begin())->getType()))
    return false;

  // And say "no" if this is not a kind of action clang understands.
  if (!isa<PreprocessJobAction>(JA) && !isa<PrecompileJobAction>(JA) &&
      !isa<CompileJobAction>(JA) && !isa<BackendJobAction>(JA))
    return false;

  return true;
}

bool Driver::ShouldUseFlangCompiler(const JobAction &JA) const {
  // Say "no" if there is not exactly one input of a type flang understands.
  if (JA.size() != 1 ||
      !types::isFortran((*JA.input_begin())->getType()))
    return false;

  // And say "no" if this is not a kind of action flang understands.
  if (!isa<PreprocessJobAction>(JA) && !isa<CompileJobAction>(JA) && !isa<BackendJobAction>(JA))
    return false;

  return true;
}

bool Driver::ShouldEmitStaticLibrary(const ArgList &Args) const {
  // Only emit static library if the flag is set explicitly.
  if (Args.hasArg(options::OPT_emit_static_lib))
    return true;
  return false;
}

/// GetReleaseVersion - Parse (([0-9]+)(.([0-9]+)(.([0-9]+)?))?)? and return the
/// grouped values as integers. Numbers which are not provided are set to 0.
///
/// \return True if the entire string was parsed (9.2), or all groups were
/// parsed (10.3.5extrastuff).
bool Driver::GetReleaseVersion(StringRef Str, unsigned &Major, unsigned &Minor,
                               unsigned &Micro, bool &HadExtra) {
  HadExtra = false;

  Major = Minor = Micro = 0;
  if (Str.empty())
    return false;

  if (Str.consumeInteger(10, Major))
    return false;
  if (Str.empty())
    return true;
  if (Str[0] != '.')
    return false;

  Str = Str.drop_front(1);

  if (Str.consumeInteger(10, Minor))
    return false;
  if (Str.empty())
    return true;
  if (Str[0] != '.')
    return false;
  Str = Str.drop_front(1);

  if (Str.consumeInteger(10, Micro))
    return false;
  if (!Str.empty())
    HadExtra = true;
  return true;
}

/// Parse digits from a string \p Str and fulfill \p Digits with
/// the parsed numbers. This method assumes that the max number of
/// digits to look for is equal to Digits.size().
///
/// \return True if the entire string was parsed and there are
/// no extra characters remaining at the end.
bool Driver::GetReleaseVersion(StringRef Str,
                               MutableArrayRef<unsigned> Digits) {
  if (Str.empty())
    return false;

  unsigned CurDigit = 0;
  while (CurDigit < Digits.size()) {
    unsigned Digit;
    if (Str.consumeInteger(10, Digit))
      return false;
    Digits[CurDigit] = Digit;
    if (Str.empty())
      return true;
    if (Str[0] != '.')
      return false;
    Str = Str.drop_front(1);
    CurDigit++;
  }

  // More digits than requested, bail out...
  return false;
}

std::pair<unsigned, unsigned>
Driver::getIncludeExcludeOptionFlagMasks(bool IsClCompatMode) const {
  unsigned IncludedFlagsBitmask = 0;
  unsigned ExcludedFlagsBitmask = options::NoDriverOption;

  if (IsClCompatMode) {
    // Include CL and Core options.
    IncludedFlagsBitmask |= options::CLOption;
    IncludedFlagsBitmask |= options::CoreOption;
  } else {
    ExcludedFlagsBitmask |= options::CLOption;
  }

  return std::make_pair(IncludedFlagsBitmask, ExcludedFlagsBitmask);
}

bool clang::driver::isOptimizationLevelFast(const ArgList &Args) {
  return Args.hasFlag(options::OPT_Ofast, options::OPT_O_Group, false);
}

bool clang::driver::isObjectFile(std::string FileName) {
  if (!llvm::sys::path::has_extension(FileName))
    // Any file with no extension should be considered an Object. Take into
    // account -lsomelib library filenames.
    return FileName.rfind("-l", 0) != 0;
  std::string Ext(llvm::sys::path::extension(FileName).drop_front());
  // We cannot rely on lookupTypeForExtension solely as that has 'lib'
  // marked as an object.
  return (Ext != "lib" &&
          types::lookupTypeForExtension(Ext) == types::TY_Object);
}

bool clang::driver::isStaticArchiveFile(const StringRef &FileName) {
  if (!llvm::sys::path::has_extension(FileName))
    // Any file with no extension should not be considered an Archive.
    return false;
  StringRef Ext(llvm::sys::path::extension(FileName).drop_front());
  llvm::file_magic Magic;
  llvm::identify_magic(FileName, Magic);
  // Only .lib and archive files are to be considered.
  return (Ext == "lib" || Magic == llvm::file_magic::archive);
}

bool clang::driver::willEmitRemarks(const ArgList &Args) {
  // -fsave-optimization-record enables it.
  if (Args.hasFlag(options::OPT_fsave_optimization_record,
                   options::OPT_fno_save_optimization_record, false))
    return true;

  // -fsave-optimization-record=<format> enables it as well.
  if (Args.hasFlag(options::OPT_fsave_optimization_record_EQ,
                   options::OPT_fno_save_optimization_record, false))
    return true;

  // -foptimization-record-file alone enables it too.
  if (Args.hasFlag(options::OPT_foptimization_record_file_EQ,
                   options::OPT_fno_save_optimization_record, false))
    return true;

  // -foptimization-record-passes alone enables it too.
  if (Args.hasFlag(options::OPT_foptimization_record_passes_EQ,
                   options::OPT_fno_save_optimization_record, false))
    return true;
  return false;
}<|MERGE_RESOLUTION|>--- conflicted
+++ resolved
@@ -4382,17 +4382,9 @@
         ActionList WrapperInputs;
         // post link is not optional - even if not splitting, always need to
         // process specialization constants
-<<<<<<< HEAD
-        bool MultiFileActionDeps = !isSpirvAOT || DeviceCodeSplit || EnableDAE;
-        types::ID PostLinkOutType = isNVPTX || !MultiFileActionDeps
-                                        ? types::TY_LLVM_BC
-                                        : types::TY_Tempfiletable;
-        if (TripleIt->isXilinxSYCLDevice()) {
-=======
         types::ID PostLinkOutType =
             isNVPTX ? types::TY_LLVM_BC : types::TY_Tempfiletable;
-        if ((*TC)->getTriple().isXilinxFPGA()) {
->>>>>>> a7d0f33c
+        if (TripleIt->isXilinxSYCLDevice()) {
           WrapperInputs.push_back(DeviceLinkAction);
         } else {
         auto *PostLinkAction = C.MakeAction<SYCLPostLinkJobAction>(
