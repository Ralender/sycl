//===--- Driver.cpp - Clang GCC Compatible Driver -------------------------===//
//
// Part of the LLVM Project, under the Apache License v2.0 with LLVM Exceptions.
// See https://llvm.org/LICENSE.txt for license information.
// SPDX-License-Identifier: Apache-2.0 WITH LLVM-exception
//
//===----------------------------------------------------------------------===//
#include "clang/Driver/Driver.h"
#include "InputInfo.h"
#include "ToolChains/AIX.h"
#include "ToolChains/AMDGPU.h"
#include "ToolChains/AMDGPUOpenMP.h"
#include "ToolChains/AVR.h"
#include "ToolChains/Ananas.h"
#include "ToolChains/BareMetal.h"
#include "ToolChains/Chess.h"
#include "ToolChains/Clang.h"
#include "ToolChains/CloudABI.h"
#include "ToolChains/Contiki.h"
#include "ToolChains/CrossWindows.h"
#include "ToolChains/Cuda.h"
#include "ToolChains/Darwin.h"
#include "ToolChains/DragonFly.h"
#include "ToolChains/FreeBSD.h"
#include "ToolChains/Fuchsia.h"
#include "ToolChains/Gnu.h"
#include "ToolChains/HIP.h"
#include "ToolChains/Haiku.h"
#include "ToolChains/Hexagon.h"
#include "ToolChains/Hurd.h"
#include "ToolChains/Lanai.h"
#include "ToolChains/Linux.h"
#include "ToolChains/MSP430.h"
#include "ToolChains/MSVC.h"
#include "ToolChains/MinGW.h"
#include "ToolChains/Minix.h"
#include "ToolChains/MipsLinux.h"
#include "ToolChains/Myriad.h"
#include "ToolChains/NaCl.h"
#include "ToolChains/NetBSD.h"
#include "ToolChains/OpenBSD.h"
#include "ToolChains/PPCLinux.h"
#include "ToolChains/PS4CPU.h"
#include "ToolChains/RISCVToolchain.h"
#include "ToolChains/SYCL.h"
#include "ToolChains/Solaris.h"
#include "ToolChains/TCE.h"
#include "ToolChains/VEToolchain.h"
#include "ToolChains/WebAssembly.h"
#include "ToolChains/XCore.h"
#include "ToolChains/VXX.h"
#include "ToolChains/ZOS.h"
#include "clang/Basic/TargetID.h"
#include "clang/Basic/Version.h"
#include "clang/Config/config.h"
#include "clang/Driver/Action.h"
#include "clang/Driver/Compilation.h"
#include "clang/Driver/DriverDiagnostic.h"
#include "clang/Driver/Job.h"
#include "clang/Driver/Options.h"
#include "clang/Driver/SanitizerArgs.h"
#include "clang/Driver/Tool.h"
#include "clang/Driver/ToolChain.h"
#include "llvm/ADT/ArrayRef.h"
#include "llvm/ADT/STLExtras.h"
#include "llvm/ADT/SmallSet.h"
#include "llvm/ADT/StringExtras.h"
#include "llvm/ADT/StringSet.h"
#include "llvm/ADT/StringSwitch.h"
#include "llvm/BinaryFormat/Magic.h"
#include "llvm/Config/llvm-config.h"
#include "llvm/Option/Arg.h"
#include "llvm/Option/ArgList.h"
#include "llvm/Option/OptSpecifier.h"
#include "llvm/Option/OptTable.h"
#include "llvm/Option/Option.h"
#include "llvm/Support/CommandLine.h"
#include "llvm/Support/ErrorHandling.h"
#include "llvm/Support/ExitCodes.h"
#include "llvm/Support/FileSystem.h"
#include "llvm/Support/FormatVariadic.h"
#include "llvm/Support/Host.h"
#include "llvm/Support/MD5.h"
#include "llvm/Support/Path.h"
#include "llvm/Support/PrettyStackTrace.h"
#include "llvm/Support/Process.h"
#include "llvm/Support/Program.h"
#include "llvm/Support/StringSaver.h"
#include "llvm/Support/TargetRegistry.h"
#include "llvm/Support/VirtualFileSystem.h"
#include "llvm/Support/raw_ostream.h"
#include <map>
#include <memory>
#include <utility>
#if LLVM_ON_UNIX
#include <unistd.h> // getpid
#endif

using namespace clang::driver;
using namespace clang;
using namespace llvm::opt;

static llvm::Triple getHIPOffloadTargetTriple() {
  static const llvm::Triple T("amdgcn-amd-amdhsa");
  return T;
}

// static
std::string Driver::GetResourcesPath(StringRef BinaryPath,
                                     StringRef CustomResourceDir) {
  // Since the resource directory is embedded in the module hash, it's important
  // that all places that need it call this function, so that they get the
  // exact same string ("a/../b/" and "b/" get different hashes, for example).

  // Dir is bin/ or lib/, depending on where BinaryPath is.
  std::string Dir = std::string(llvm::sys::path::parent_path(BinaryPath));

  SmallString<128> P(Dir);
  if (CustomResourceDir != "") {
    llvm::sys::path::append(P, CustomResourceDir);
  } else {
    // On Windows, libclang.dll is in bin/.
    // On non-Windows, libclang.so/.dylib is in lib/.
    // With a static-library build of libclang, LibClangPath will contain the
    // path of the embedding binary, which for LLVM binaries will be in bin/.
    // ../lib gets us to lib/ in both cases.
    P = llvm::sys::path::parent_path(Dir);
    llvm::sys::path::append(P, Twine("lib") + CLANG_LIBDIR_SUFFIX, "clang",
                            CLANG_VERSION_STRING);
  }

  return std::string(P.str());
}

Driver::Driver(StringRef ClangExecutable, StringRef TargetTriple,
               DiagnosticsEngine &Diags, std::string Title,
               IntrusiveRefCntPtr<llvm::vfs::FileSystem> VFS)
    : Diags(Diags), VFS(std::move(VFS)), Mode(GCCMode),
      SaveTemps(SaveTempsNone), BitcodeEmbed(EmbedNone), LTOMode(LTOK_None),
      ClangExecutable(ClangExecutable), SysRoot(DEFAULT_SYSROOT),
      DriverTitle(Title), CCPrintStatReportFilename(), CCPrintOptionsFilename(),
      CCPrintHeadersFilename(), CCLogDiagnosticsFilename(),
      CCCPrintBindings(false), CCPrintOptions(false), CCPrintHeaders(false),
      CCLogDiagnostics(false), CCGenDiagnostics(false),
      CCPrintProcessStats(false), TargetTriple(TargetTriple),
      CCCGenericGCCName(""), Saver(Alloc), CheckInputsExist(true),
      GenReproducer(false), SuppressMissingInputWarning(false) {
  // Provide a sane fallback if no VFS is specified.
  if (!this->VFS)
    this->VFS = llvm::vfs::getRealFileSystem();

  Name = std::string(llvm::sys::path::filename(ClangExecutable));
  Dir = std::string(llvm::sys::path::parent_path(ClangExecutable));
  InstalledDir = Dir; // Provide a sensible default installed dir.

  if ((!SysRoot.empty()) && llvm::sys::path::is_relative(SysRoot)) {
    // Prepend InstalledDir if SysRoot is relative
    SmallString<128> P(InstalledDir);
    llvm::sys::path::append(P, SysRoot);
    SysRoot = std::string(P);
  }

#if defined(CLANG_CONFIG_FILE_SYSTEM_DIR)
  SystemConfigDir = CLANG_CONFIG_FILE_SYSTEM_DIR;
#endif
#if defined(CLANG_CONFIG_FILE_USER_DIR)
  UserConfigDir = CLANG_CONFIG_FILE_USER_DIR;
#endif

  // Compute the path to the resource directory.
  ResourceDir = GetResourcesPath(ClangExecutable, CLANG_RESOURCE_DIR);
}

void Driver::ParseDriverMode(StringRef ProgramName,
                             ArrayRef<const char *> Args) {
  if (ClangNameParts.isEmpty())
    ClangNameParts = ToolChain::getTargetAndModeFromProgramName(ProgramName);
  setDriverModeFromOption(ClangNameParts.DriverMode);

  for (const char *ArgPtr : Args) {
    // Ignore nullptrs, they are the response file's EOL markers.
    if (ArgPtr == nullptr)
      continue;
    const StringRef Arg = ArgPtr;
    setDriverModeFromOption(Arg);
  }
}

void Driver::setDriverModeFromOption(StringRef Opt) {
  const std::string OptName =
      getOpts().getOption(options::OPT_driver_mode).getPrefixedName();
  if (!Opt.startswith(OptName))
    return;
  StringRef Value = Opt.drop_front(OptName.size());

  if (auto M = llvm::StringSwitch<llvm::Optional<DriverMode>>(Value)
                   .Case("gcc", GCCMode)
                   .Case("g++", GXXMode)
                   .Case("cpp", CPPMode)
                   .Case("cl", CLMode)
                   .Case("flang", FlangMode)
                   .Default(None))
    Mode = *M;
  else
    Diag(diag::err_drv_unsupported_option_argument) << OptName << Value;
}

InputArgList Driver::ParseArgStrings(ArrayRef<const char *> ArgStrings,
                                     bool IsClCompatMode,
                                     bool &ContainsError) {
  llvm::PrettyStackTraceString CrashInfo("Command line argument parsing");
  ContainsError = false;

  unsigned IncludedFlagsBitmask;
  unsigned ExcludedFlagsBitmask;
  std::tie(IncludedFlagsBitmask, ExcludedFlagsBitmask) =
      getIncludeExcludeOptionFlagMasks(IsClCompatMode);

  // Make sure that Flang-only options don't pollute the Clang output
  // TODO: Make sure that Clang-only options don't pollute Flang output
  if (!IsFlangMode())
    ExcludedFlagsBitmask |= options::FlangOnlyOption;

  unsigned MissingArgIndex, MissingArgCount;
  InputArgList Args =
      getOpts().ParseArgs(ArgStrings, MissingArgIndex, MissingArgCount,
                          IncludedFlagsBitmask, ExcludedFlagsBitmask);

  // Check for missing argument error.
  if (MissingArgCount) {
    Diag(diag::err_drv_missing_argument)
        << Args.getArgString(MissingArgIndex) << MissingArgCount;
    ContainsError |=
        Diags.getDiagnosticLevel(diag::err_drv_missing_argument,
                                 SourceLocation()) > DiagnosticsEngine::Warning;
  }

  // Check for unsupported options.
  for (const Arg *A : Args) {
    if (A->getOption().hasFlag(options::Unsupported)) {
      unsigned DiagID;
      auto ArgString = A->getAsString(Args);
      std::string Nearest;
      if (getOpts().findNearest(
            ArgString, Nearest, IncludedFlagsBitmask,
            ExcludedFlagsBitmask | options::Unsupported) > 1) {
        DiagID = diag::err_drv_unsupported_opt;
        Diag(DiagID) << ArgString;
      } else {
        DiagID = diag::err_drv_unsupported_opt_with_suggestion;
        Diag(DiagID) << ArgString << Nearest;
      }
      ContainsError |= Diags.getDiagnosticLevel(DiagID, SourceLocation()) >
                       DiagnosticsEngine::Warning;
      continue;
    }

    // Warn about -mcpu= without an argument.
    if (A->getOption().matches(options::OPT_mcpu_EQ) && A->containsValue("")) {
      Diag(diag::warn_drv_empty_joined_argument) << A->getAsString(Args);
      ContainsError |= Diags.getDiagnosticLevel(
                           diag::warn_drv_empty_joined_argument,
                           SourceLocation()) > DiagnosticsEngine::Warning;
    }
  }

  for (const Arg *A : Args.filtered(options::OPT_UNKNOWN)) {
    unsigned DiagID;
    auto ArgString = A->getAsString(Args);
    std::string Nearest;
    if (getOpts().findNearest(
          ArgString, Nearest, IncludedFlagsBitmask, ExcludedFlagsBitmask) > 1) {
      DiagID = IsCLMode() ? diag::warn_drv_unknown_argument_clang_cl
                          : diag::err_drv_unknown_argument;
      Diags.Report(DiagID) << ArgString;
    } else {
      DiagID = IsCLMode()
                   ? diag::warn_drv_unknown_argument_clang_cl_with_suggestion
                   : diag::err_drv_unknown_argument_with_suggestion;
      Diags.Report(DiagID) << ArgString << Nearest;
    }
    ContainsError |= Diags.getDiagnosticLevel(DiagID, SourceLocation()) >
                     DiagnosticsEngine::Warning;
  }

  return Args;
}

// Determine which compilation mode we are in. We look for options which
// affect the phase, starting with the earliest phases, and record which
// option we used to determine the final phase.
phases::ID Driver::getFinalPhase(const DerivedArgList &DAL,
                                 Arg **FinalPhaseArg) const {
  Arg *PhaseArg = nullptr;
  phases::ID FinalPhase;

  // -{E,EP,P,M,MM} only run the preprocessor.
  if (CCCIsCPP() || (PhaseArg = DAL.getLastArg(options::OPT_E)) ||
      (PhaseArg = DAL.getLastArg(options::OPT__SLASH_EP)) ||
      (PhaseArg = DAL.getLastArg(options::OPT_M, options::OPT_MM)) ||
      (PhaseArg = DAL.getLastArg(options::OPT__SLASH_P))) {
    FinalPhase = phases::Preprocess;

  // --precompile only runs up to precompilation.
  } else if ((PhaseArg = DAL.getLastArg(options::OPT__precompile))) {
    FinalPhase = phases::Precompile;

  // -{fsyntax-only,-analyze,emit-ast} only run up to the compiler.
  } else if ((PhaseArg = DAL.getLastArg(options::OPT_fsyntax_only)) ||
             (PhaseArg = DAL.getLastArg(options::OPT_print_supported_cpus)) ||
             (PhaseArg = DAL.getLastArg(options::OPT_module_file_info)) ||
             (PhaseArg = DAL.getLastArg(options::OPT_verify_pch)) ||
             (PhaseArg = DAL.getLastArg(options::OPT_rewrite_objc)) ||
             (PhaseArg = DAL.getLastArg(options::OPT_rewrite_legacy_objc)) ||
             (PhaseArg = DAL.getLastArg(options::OPT__migrate)) ||
             (PhaseArg = DAL.getLastArg(options::OPT__analyze)) ||
             (PhaseArg = DAL.getLastArg(options::OPT_emit_ast))) {
    FinalPhase = phases::Compile;

  // -S only runs up to the backend.
  } else if ((PhaseArg = DAL.getLastArg(options::OPT_S)) ||
             (PhaseArg = DAL.getLastArg(options::OPT_fsycl_device_only))) {
    FinalPhase = phases::Backend;

  // -c compilation only runs up to the assembler.
  } else if ((PhaseArg = DAL.getLastArg(options::OPT_c))) {
    FinalPhase = phases::Assemble;

  // Otherwise do everything.
  } else
    FinalPhase = phases::Link;

  if (FinalPhaseArg)
    *FinalPhaseArg = PhaseArg;

  return FinalPhase;
}

static Arg *MakeInputArg(DerivedArgList &Args, const OptTable &Opts,
                         StringRef Value, bool Claim = true) {
  Arg *A = new Arg(Opts.getOption(options::OPT_INPUT), Value,
                   Args.getBaseArgs().MakeIndex(Value), Value.data());
  Args.AddSynthesizedArg(A);
  if (Claim)
    A->claim();
  return A;
}

DerivedArgList *Driver::TranslateInputArgs(const InputArgList &Args) const {
  const llvm::opt::OptTable &Opts = getOpts();
  DerivedArgList *DAL = new DerivedArgList(Args);

  bool HasNostdlib = Args.hasArg(options::OPT_nostdlib);
  bool HasNostdlibxx = Args.hasArg(options::OPT_nostdlibxx);
  bool HasNodefaultlib = Args.hasArg(options::OPT_nodefaultlibs);
  for (Arg *A : Args) {
    // Unfortunately, we have to parse some forwarding options (-Xassembler,
    // -Xlinker, -Xpreprocessor) because we either integrate their functionality
    // (assembler and preprocessor), or bypass a previous driver ('collect2').

    // Rewrite linker options, to replace --no-demangle with a custom internal
    // option.
    if ((A->getOption().matches(options::OPT_Wl_COMMA) ||
         A->getOption().matches(options::OPT_Xlinker)) &&
        A->containsValue("--no-demangle")) {
      // Add the rewritten no-demangle argument.
      DAL->AddFlagArg(A, Opts.getOption(options::OPT_Z_Xlinker__no_demangle));

      // Add the remaining values as Xlinker arguments.
      for (StringRef Val : A->getValues())
        if (Val != "--no-demangle")
          DAL->AddSeparateArg(A, Opts.getOption(options::OPT_Xlinker), Val);

      continue;
    }

    // Rewrite preprocessor options, to replace -Wp,-MD,FOO which is used by
    // some build systems. We don't try to be complete here because we don't
    // care to encourage this usage model.
    if (A->getOption().matches(options::OPT_Wp_COMMA) &&
        (A->getValue(0) == StringRef("-MD") ||
         A->getValue(0) == StringRef("-MMD"))) {
      // Rewrite to -MD/-MMD along with -MF.
      if (A->getValue(0) == StringRef("-MD"))
        DAL->AddFlagArg(A, Opts.getOption(options::OPT_MD));
      else
        DAL->AddFlagArg(A, Opts.getOption(options::OPT_MMD));
      if (A->getNumValues() == 2)
        DAL->AddSeparateArg(A, Opts.getOption(options::OPT_MF), A->getValue(1));
      continue;
    }

    // Rewrite reserved library names.
    if (A->getOption().matches(options::OPT_l)) {
      StringRef Value = A->getValue();

      // Rewrite unless -nostdlib is present.
      if (!HasNostdlib && !HasNodefaultlib && !HasNostdlibxx &&
          Value == "stdc++") {
        DAL->AddFlagArg(A, Opts.getOption(options::OPT_Z_reserved_lib_stdcxx));
        continue;
      }

      // Rewrite unconditionally.
      if (Value == "cc_kext") {
        DAL->AddFlagArg(A, Opts.getOption(options::OPT_Z_reserved_lib_cckext));
        continue;
      }
    }

    // Pick up inputs via the -- option.
    if (A->getOption().matches(options::OPT__DASH_DASH)) {
      A->claim();
      for (StringRef Val : A->getValues())
        DAL->append(MakeInputArg(*DAL, Opts, Val, false));
      continue;
    }

    if (A->getOption().matches(options::OPT_offload_lib_Group)) {
      if (!A->getNumValues()) {
        Diag(clang::diag::warn_drv_unused_argument) << A->getSpelling();
        continue;
      }
    }

    DAL->append(A);
  }

  // Enforce -static if -miamcu is present.
  if (Args.hasFlag(options::OPT_miamcu, options::OPT_mno_iamcu, false))
    DAL->AddFlagArg(0, Opts.getOption(options::OPT_static));

  // Use of -fintelfpga implies -g
  if (Args.hasArg(options::OPT_fintelfpga)) {
    // if any -gN option is provided, use that.
    if (Arg *A = Args.getLastArg(options::OPT_gN_Group))
      DAL->append(A);
    else
      DAL->AddFlagArg(0, Opts.getOption(options::OPT_g_Flag));
  }

// Add a default value of -mlinker-version=, if one was given and the user
// didn't specify one.
#if defined(HOST_LINK_VERSION)
  if (!Args.hasArg(options::OPT_mlinker_version_EQ) &&
      strlen(HOST_LINK_VERSION) > 0) {
    DAL->AddJoinedArg(0, Opts.getOption(options::OPT_mlinker_version_EQ),
                      HOST_LINK_VERSION);
    DAL->getLastArg(options::OPT_mlinker_version_EQ)->claim();
  }
#endif

  return DAL;
}

/// Compute target triple from args.
///
/// This routine provides the logic to compute a target triple from various
/// args passed to the driver and the default triple string.
static llvm::Triple computeTargetTriple(const Driver &D,
                                        StringRef TargetTriple,
                                        const ArgList &Args,
                                        StringRef DarwinArchName = "") {
  // FIXME: Already done in Compilation *Driver::BuildCompilation
  if (const Arg *A = Args.getLastArg(options::OPT_target))
    TargetTriple = A->getValue();

  llvm::Triple Target(llvm::Triple::normalize(TargetTriple));

  // GNU/Hurd's triples should have been -hurd-gnu*, but were historically made
  // -gnu* only, and we can not change this, so we have to detect that case as
  // being the Hurd OS.
  if (TargetTriple.find("-unknown-gnu") != StringRef::npos ||
      TargetTriple.find("-pc-gnu") != StringRef::npos)
    Target.setOSName("hurd");

  // Handle Apple-specific options available here.
  if (Target.isOSBinFormatMachO()) {
    // If an explicit Darwin arch name is given, that trumps all.
    if (!DarwinArchName.empty()) {
      tools::darwin::setTripleTypeForMachOArchName(Target, DarwinArchName);
      return Target;
    }

    // Handle the Darwin '-arch' flag.
    if (Arg *A = Args.getLastArg(options::OPT_arch)) {
      StringRef ArchName = A->getValue();
      tools::darwin::setTripleTypeForMachOArchName(Target, ArchName);
    }
  }

  // Handle pseudo-target flags '-mlittle-endian'/'-EL' and
  // '-mbig-endian'/'-EB'.
  if (Arg *A = Args.getLastArg(options::OPT_mlittle_endian,
                               options::OPT_mbig_endian)) {
    if (A->getOption().matches(options::OPT_mlittle_endian)) {
      llvm::Triple LE = Target.getLittleEndianArchVariant();
      if (LE.getArch() != llvm::Triple::UnknownArch)
        Target = std::move(LE);
    } else {
      llvm::Triple BE = Target.getBigEndianArchVariant();
      if (BE.getArch() != llvm::Triple::UnknownArch)
        Target = std::move(BE);
    }
  }

  // Skip further flag support on OSes which don't support '-m32' or '-m64'.
  if (Target.getArch() == llvm::Triple::tce ||
      Target.getOS() == llvm::Triple::Minix)
    return Target;

  // On AIX, the env OBJECT_MODE may affect the resulting arch variant.
  if (Target.isOSAIX()) {
    if (Optional<std::string> ObjectModeValue =
            llvm::sys::Process::GetEnv("OBJECT_MODE")) {
      StringRef ObjectMode = *ObjectModeValue;
      llvm::Triple::ArchType AT = llvm::Triple::UnknownArch;

      if (ObjectMode.equals("64")) {
        AT = Target.get64BitArchVariant().getArch();
      } else if (ObjectMode.equals("32")) {
        AT = Target.get32BitArchVariant().getArch();
      } else {
        D.Diag(diag::err_drv_invalid_object_mode) << ObjectMode;
      }

      if (AT != llvm::Triple::UnknownArch && AT != Target.getArch())
        Target.setArch(AT);
    }
  }

  // Handle pseudo-target flags '-m64', '-mx32', '-m32' and '-m16'.
  Arg *A = Args.getLastArg(options::OPT_m64, options::OPT_mx32,
                           options::OPT_m32, options::OPT_m16);
  if (A) {
    llvm::Triple::ArchType AT = llvm::Triple::UnknownArch;

    if (A->getOption().matches(options::OPT_m64)) {
      AT = Target.get64BitArchVariant().getArch();
      if (Target.getEnvironment() == llvm::Triple::GNUX32)
        Target.setEnvironment(llvm::Triple::GNU);
    } else if (A->getOption().matches(options::OPT_mx32) &&
               Target.get64BitArchVariant().getArch() == llvm::Triple::x86_64) {
      AT = llvm::Triple::x86_64;
      Target.setEnvironment(llvm::Triple::GNUX32);
    } else if (A->getOption().matches(options::OPT_m32)) {
      AT = Target.get32BitArchVariant().getArch();
      if (Target.getEnvironment() == llvm::Triple::GNUX32)
        Target.setEnvironment(llvm::Triple::GNU);
    } else if (A->getOption().matches(options::OPT_m16) &&
               Target.get32BitArchVariant().getArch() == llvm::Triple::x86) {
      AT = llvm::Triple::x86;
      Target.setEnvironment(llvm::Triple::CODE16);
    }

    if (AT != llvm::Triple::UnknownArch && AT != Target.getArch())
      Target.setArch(AT);
  }

  // Handle -miamcu flag.
  if (Args.hasFlag(options::OPT_miamcu, options::OPT_mno_iamcu, false)) {
    if (Target.get32BitArchVariant().getArch() != llvm::Triple::x86)
      D.Diag(diag::err_drv_unsupported_opt_for_target) << "-miamcu"
                                                       << Target.str();

    if (A && !A->getOption().matches(options::OPT_m32))
      D.Diag(diag::err_drv_argument_not_allowed_with)
          << "-miamcu" << A->getBaseArg().getAsString(Args);

    Target.setArch(llvm::Triple::x86);
    Target.setArchName("i586");
    Target.setEnvironment(llvm::Triple::UnknownEnvironment);
    Target.setEnvironmentName("");
    Target.setOS(llvm::Triple::ELFIAMCU);
    Target.setVendor(llvm::Triple::UnknownVendor);
    Target.setVendorName("intel");
  }

  // If target is MIPS adjust the target triple
  // accordingly to provided ABI name.
  A = Args.getLastArg(options::OPT_mabi_EQ);
  if (A && Target.isMIPS()) {
    StringRef ABIName = A->getValue();
    if (ABIName == "32") {
      Target = Target.get32BitArchVariant();
      if (Target.getEnvironment() == llvm::Triple::GNUABI64 ||
          Target.getEnvironment() == llvm::Triple::GNUABIN32)
        Target.setEnvironment(llvm::Triple::GNU);
    } else if (ABIName == "n32") {
      Target = Target.get64BitArchVariant();
      if (Target.getEnvironment() == llvm::Triple::GNU ||
          Target.getEnvironment() == llvm::Triple::GNUABI64)
        Target.setEnvironment(llvm::Triple::GNUABIN32);
    } else if (ABIName == "64") {
      Target = Target.get64BitArchVariant();
      if (Target.getEnvironment() == llvm::Triple::GNU ||
          Target.getEnvironment() == llvm::Triple::GNUABIN32)
        Target.setEnvironment(llvm::Triple::GNUABI64);
    }
  }

  // If target is RISC-V adjust the target triple according to
  // provided architecture name
  A = Args.getLastArg(options::OPT_march_EQ);
  if (A && Target.isRISCV()) {
    StringRef ArchName = A->getValue();
    if (ArchName.startswith_lower("rv32"))
      Target.setArch(llvm::Triple::riscv32);
    else if (ArchName.startswith_lower("rv64"))
      Target.setArch(llvm::Triple::riscv64);
  }

  return Target;
}

// Parse the LTO options and record the type of LTO compilation
// based on which -f(no-)?lto(=.*)? option occurs last.
void Driver::setLTOMode(const llvm::opt::ArgList &Args) {
  LTOMode = LTOK_None;
  if (!Args.hasFlag(options::OPT_flto, options::OPT_flto_EQ,
                    options::OPT_fno_lto, false))
    return;

  StringRef LTOName("full");

  const Arg *A = Args.getLastArg(options::OPT_flto_EQ);
  if (A)
    LTOName = A->getValue();

  LTOMode = llvm::StringSwitch<LTOKind>(LTOName)
                .Case("full", LTOK_Full)
                .Case("thin", LTOK_Thin)
                .Default(LTOK_Unknown);

  if (LTOMode == LTOK_Unknown) {
    assert(A);
    Diag(diag::err_drv_unsupported_option_argument) << A->getOption().getName()
                                                    << A->getValue();
  }
}

/// Compute the desired OpenMP runtime from the flags provided.
Driver::OpenMPRuntimeKind Driver::getOpenMPRuntime(const ArgList &Args) const {
  StringRef RuntimeName(CLANG_DEFAULT_OPENMP_RUNTIME);

  const Arg *A = Args.getLastArg(options::OPT_fopenmp_EQ);
  if (A)
    RuntimeName = A->getValue();

  auto RT = llvm::StringSwitch<OpenMPRuntimeKind>(RuntimeName)
                .Case("libomp", OMPRT_OMP)
                .Case("libgomp", OMPRT_GOMP)
                .Case("libiomp5", OMPRT_IOMP5)
                .Default(OMPRT_Unknown);

  if (RT == OMPRT_Unknown) {
    if (A)
      Diag(diag::err_drv_unsupported_option_argument)
          << A->getOption().getName() << A->getValue();
    else
      // FIXME: We could use a nicer diagnostic here.
      Diag(diag::err_drv_unsupported_opt) << "-fopenmp";
  }

  return RT;
}

static bool isValidSYCLTriple(llvm::Triple T) {
  // NVPTX is valid for SYCL.
  if (T.isNVPTX() || T.getArch() == llvm::Triple::fpga64 ||
      T.getArch() == llvm::Triple::aie32)
    return true;
  // Check for invalid SYCL device triple values.
  // Non-SPIR arch.
  if (!T.isSPIR())
    return false;
  // SPIR arch, but has invalid SubArch for AOT.
  StringRef A(T.getArchName());
  if (T.getSubArch() == llvm::Triple::NoSubArch &&
      ((T.getArch() == llvm::Triple::spir && !A.equals("spir")) ||
       (T.getArch() == llvm::Triple::spir64 && !A.equals("spir64"))))
    return false;
  return true;
}

/// This function will add omitted information from a SYCL kernel.
static llvm::Triple completeSYCLTriple(llvm::Triple T) {
  if (T.getArch() == llvm::Triple::fpga64 ||
      T.getArch() == llvm::Triple::fpga32) {
    if (T.getEnvironment() == llvm::Triple::UnknownEnvironment)
      T.setEnvironment(llvm::Triple::SYCLDevice);
    if (T.getVendor() == llvm::Triple::UnknownVendor)
      T.setVendor(llvm::Triple::Xilinx);
    if (T.getOS() == llvm::Triple::UnknownOS)
      T.setOS(llvm::Triple(llvm::sys::getDefaultTargetTriple()).getOS());
    if (T.getSubArch() == llvm::Triple::NoSubArch) {
      /// SubArch is inferred from XCL_EMULATION_MODE defaulting to hw.
      /// This has the same behavior as XRT.
      const char *Mode = "hw";
      if (const char *M = std::getenv("XCL_EMULATION_MODE"))
        Mode = M;
      T.setArchName(std::string(T.getArchName()) + "_" + Mode);
    }
  }
  return T;
}

void Driver::CreateOffloadingDeviceToolChains(Compilation &C,
                                              InputList &Inputs) {

  //
  // CUDA/HIP
  //
  // We need to generate a CUDA/HIP toolchain if any of the inputs has a CUDA
  // or HIP type. However, mixed CUDA/HIP compilation is not supported.
  bool IsCuda =
      llvm::any_of(Inputs, [](std::pair<types::ID, const llvm::opt::Arg *> &I) {
        return types::isCuda(I.first);
      });
  bool IsHIP =
      llvm::any_of(Inputs,
                   [](std::pair<types::ID, const llvm::opt::Arg *> &I) {
                     return types::isHIP(I.first);
                   }) ||
      C.getInputArgs().hasArg(options::OPT_hip_link);
  if (IsCuda && IsHIP) {
    Diag(clang::diag::err_drv_mix_cuda_hip);
    return;
  }
  if (IsCuda) {
    const ToolChain *HostTC = C.getSingleOffloadToolChain<Action::OFK_Host>();
    const llvm::Triple &HostTriple = HostTC->getTriple();
    StringRef DeviceTripleStr;
    auto OFK = Action::OFK_Cuda;
    DeviceTripleStr =
        HostTriple.isArch64Bit() ? "nvptx64-nvidia-cuda" : "nvptx-nvidia-cuda";
    llvm::Triple CudaTriple(DeviceTripleStr);
    // Use the CUDA and host triples as the key into the
    // getOffloadingDeviceToolChain, because the device toolchain we
    // create depends on both.
    auto CudaTC = &getOffloadingDeviceToolChain(C.getInputArgs(), CudaTriple,
                                                *HostTC, OFK);
    C.addOffloadDeviceToolChain(CudaTC, OFK);
  } else if (IsHIP) {
    const ToolChain *HostTC = C.getSingleOffloadToolChain<Action::OFK_Host>();
    auto OFK = Action::OFK_HIP;
    llvm::Triple HIPTriple = getHIPOffloadTargetTriple();
    // Use the HIP and host triples as the key into
    // getOffloadingDeviceToolChain, because the device toolchain we create
    // depends on both.
    auto HIPTC = &getOffloadingDeviceToolChain(C.getInputArgs(), HIPTriple,
                                               *HostTC, OFK);
    C.addOffloadDeviceToolChain(HIPTC, OFK);
  }

  //
  // OpenMP
  //
  // We need to generate an OpenMP toolchain if the user specified targets with
  // the -fopenmp-targets option.
  if (Arg *OpenMPTargets =
          C.getInputArgs().getLastArg(options::OPT_fopenmp_targets_EQ)) {
    if (OpenMPTargets->getNumValues()) {
      // We expect that -fopenmp-targets is always used in conjunction with the
      // option -fopenmp specifying a valid runtime with offloading support,
      // i.e. libomp or libiomp.
      bool HasValidOpenMPRuntime = C.getInputArgs().hasFlag(
          options::OPT_fopenmp, options::OPT_fopenmp_EQ,
          options::OPT_fno_openmp, false);
      if (HasValidOpenMPRuntime) {
        OpenMPRuntimeKind OpenMPKind = getOpenMPRuntime(C.getInputArgs());
        HasValidOpenMPRuntime =
            OpenMPKind == OMPRT_OMP || OpenMPKind == OMPRT_IOMP5;
      }

      if (HasValidOpenMPRuntime) {
        llvm::StringMap<const char *> FoundNormalizedTriples;
        for (const char *Val : OpenMPTargets->getValues()) {
          llvm::Triple TT(Val);
          std::string NormalizedName = TT.normalize();

          // Make sure we don't have a duplicate triple.
          auto Duplicate = FoundNormalizedTriples.find(NormalizedName);
          if (Duplicate != FoundNormalizedTriples.end()) {
            Diag(clang::diag::warn_drv_omp_offload_target_duplicate)
                << Val << Duplicate->second;
            continue;
          }

          // Store the current triple so that we can check for duplicates in the
          // following iterations.
          FoundNormalizedTriples[NormalizedName] = Val;

          // If the specified target is invalid, emit a diagnostic.
          if (TT.getArch() == llvm::Triple::UnknownArch)
            Diag(clang::diag::err_drv_invalid_omp_target) << Val;
          else {
            const ToolChain *TC;
            // Device toolchains have to be selected differently. They pair host
            // and device in their implementation.
            if (TT.isNVPTX() || TT.isAMDGCN()) {
              const ToolChain *HostTC =
                  C.getSingleOffloadToolChain<Action::OFK_Host>();
              assert(HostTC && "Host toolchain should be always defined.");
              auto &DeviceTC =
                  ToolChains[TT.str() + "/" + HostTC->getTriple().normalize()];
              if (!DeviceTC) {
                if (TT.isNVPTX())
                  DeviceTC = std::make_unique<toolchains::CudaToolChain>(
                      *this, TT, *HostTC, C.getInputArgs(), Action::OFK_OpenMP);
                else if (TT.isAMDGCN())
                  DeviceTC =
                      std::make_unique<toolchains::AMDGPUOpenMPToolChain>(
                          *this, TT, *HostTC, C.getInputArgs());
                else
                  assert(DeviceTC && "Device toolchain not defined.");
              }

              TC = DeviceTC.get();
            } else
              TC = &getToolChain(C.getInputArgs(), TT);
            C.addOffloadDeviceToolChain(TC, Action::OFK_OpenMP);
          }
        }
      } else
        Diag(clang::diag::err_drv_expecting_fopenmp_with_fopenmp_targets);
    } else
      Diag(clang::diag::warn_drv_empty_joined_argument)
          << OpenMPTargets->getAsString(C.getInputArgs());
  }

  //
  // SYCL
  //
  // We need to generate a SYCL toolchain if the user specified targets with
  // the -fsycl-targets, -fsycl-add-targets or -fsycl-link-targets option.
  // If -fsycl is supplied without any of these we will assume SPIR-V.
  // Use of -fsycl-device-only overrides -fsycl.
  bool HasValidSYCLRuntime =
      C.getInputArgs().hasFlag(options::OPT_fsycl, options::OPT_fno_sycl,
                               false) ||
      C.getInputArgs().hasArg(options::OPT_fsycl_device_only);

  // A mechanism for retrieving SYCL-specific options, erroring out
  // if SYCL offloading wasn't enabled prior to that
  auto getArgRequiringSYCLRuntime = [&](OptSpecifier OptId) -> Arg * {
    Arg *SYCLArg = C.getInputArgs().getLastArg(OptId);
    if (SYCLArg && !HasValidSYCLRuntime) {
      Diag(clang::diag::err_drv_expecting_fsycl_with_sycl_opt)
          // Dropping the '=' symbol, which would otherwise pollute
          // the diagnostics for the most of options
          << SYCLArg->getSpelling().split('=').first;
      return nullptr;
    }
    return SYCLArg;
  };

  Arg *SYCLTargets = getArgRequiringSYCLRuntime(options::OPT_fsycl_targets_EQ);
  Arg *SYCLLinkTargets =
      getArgRequiringSYCLRuntime(options::OPT_fsycl_link_targets_EQ);
  Arg *SYCLAddTargets =
      getArgRequiringSYCLRuntime(options::OPT_fsycl_add_targets_EQ);
  Arg *SYCLLink = getArgRequiringSYCLRuntime(options::OPT_fsycl_link_EQ);
  Arg *SYCLfpga = getArgRequiringSYCLRuntime(options::OPT_fintelfpga);

  // -fsycl-targets cannot be used with -fsycl-link-targets
  if (SYCLTargets && SYCLLinkTargets)
    Diag(clang::diag::err_drv_option_conflict)
        << SYCLTargets->getSpelling() << SYCLLinkTargets->getSpelling();
  // -fsycl-link-targets and -fsycl-add-targets cannot be used together
  if (SYCLLinkTargets && SYCLAddTargets)
    Diag(clang::diag::err_drv_option_conflict)
        << SYCLLinkTargets->getSpelling() << SYCLAddTargets->getSpelling();
  // -fsycl-link-targets is not allowed with -fsycl-link
  if (SYCLLinkTargets && SYCLLink)
    Diag(clang::diag::err_drv_option_conflict)
        << SYCLLink->getSpelling() << SYCLLinkTargets->getSpelling();
  // -fsycl-targets cannot be used with -fintelfpga
  if (SYCLTargets && SYCLfpga)
    Diag(clang::diag::err_drv_option_conflict)
        << SYCLTargets->getSpelling() << SYCLfpga->getSpelling();

  bool HasSYCLTargetsOption = SYCLTargets || SYCLLinkTargets || SYCLAddTargets;
  llvm::StringMap<StringRef> FoundNormalizedTriples;
  llvm::SmallVector<llvm::Triple, 4> UniqueSYCLTriplesVec;
  if (HasSYCLTargetsOption) {
    // At this point, we know we have a valid combination
    // of -fsycl*target options passed
    Arg *SYCLTargetsValues = SYCLTargets ? SYCLTargets : SYCLLinkTargets;
    if (SYCLTargetsValues) {
      if (SYCLTargetsValues->getNumValues()) {
        for (StringRef Val : SYCLTargetsValues->getValues()) {
          llvm::Triple TT(llvm::Triple::normalize(Val));
          TT = completeSYCLTriple(TT);
          if (!isValidSYCLTriple(TT)) {
            Diag(clang::diag::err_drv_invalid_sycl_target) << Val;
            continue;
          }
          std::string NormalizedName = TT.normalize();

          // Make sure we don't have a duplicate triple.
          auto Duplicate = FoundNormalizedTriples.find(NormalizedName);
          if (Duplicate != FoundNormalizedTriples.end()) {
            Diag(clang::diag::warn_drv_sycl_offload_target_duplicate)
                << Val << Duplicate->second;
            continue;
          }

          // Store the current triple so that we can check for duplicates in
          // the following iterations.
          FoundNormalizedTriples[NormalizedName] = Val;
          UniqueSYCLTriplesVec.push_back(TT);
        }
      } else
        Diag(clang::diag::warn_drv_empty_joined_argument)
            << SYCLTargetsValues->getAsString(C.getInputArgs());
    }
    // -fsycl-add-targets is a list of paired items (Triple and file) which are
    // gathered and used to be linked into the final device binary. This can
    // be used with -fsycl-targets to put together the final conglomerate binary
    if (SYCLAddTargets) {
      if (SYCLAddTargets->getNumValues()) {
        // Use of -fsycl-add-targets adds additional files to the SYCL device
        // link step.  Regular offload processing occurs below
        for (StringRef Val : SYCLAddTargets->getValues()) {
          // Parse out the Triple and Input (triple:binary) and create a
          // ToolChain for each entry.
          // The expected format is 'triple:file', any other format will
          // not be accepted.
          std::pair<StringRef, StringRef> I = Val.split(':');
          if (!I.first.empty() && !I.second.empty()) {
            llvm::Triple TT(I.first);
            if (!isValidSYCLTriple(TT)) {
              Diag(clang::diag::err_drv_invalid_sycl_target) << I.first;
              continue;
            }
            std::string NormalizedName = TT.normalize();

            // Make sure we don't have a duplicate triple.
            auto Duplicate = FoundNormalizedTriples.find(NormalizedName);
            if (Duplicate != FoundNormalizedTriples.end())
              // The toolchain for this triple was already created
              continue;

            // Store the current triple so that we can check for duplicates in
            // the following iterations.
            FoundNormalizedTriples[NormalizedName] = Val;
            UniqueSYCLTriplesVec.push_back(TT);
          } else {
            // No colon found, do not use the input
            C.getDriver().Diag(diag::err_drv_unsupported_option_argument)
                << SYCLAddTargets->getOption().getName() << Val;
          }
        }
      } else
        Diag(clang::diag::warn_drv_empty_joined_argument)
            << SYCLAddTargets->getAsString(C.getInputArgs());
    }
  } else {
    // If -fsycl is supplied without -fsycl-*targets we will assume SPIR-V
    // unless -fintelfpga is supplied, which uses SPIR-V with fpga AOT.
    // For -fsycl-device-only, we also setup the implied triple as needed.
    StringRef SYCLTargetArch;
    if (C.getInputArgs().hasArg(options::OPT_fsycl_device_only))
      if (C.getDefaultToolChain().getTriple().getArch() == llvm::Triple::x86)
        SYCLTargetArch = "spir";
      else
        SYCLTargetArch = "spir64";
    else if (HasValidSYCLRuntime)
      // Triple for -fintelfpga is spir64_fpga-unknown-unknown-sycldevice.
      SYCLTargetArch = SYCLfpga ? "spir64_fpga" : "spir64";
    if (!SYCLTargetArch.empty())
      UniqueSYCLTriplesVec.push_back(MakeSYCLDeviceTriple(SYCLTargetArch));
  }
  // We'll need to use the SYCL and host triples as the key into
  // getOffloadingDeviceToolChain, because the device toolchains we're
  // going to create will depend on both.
  const ToolChain *HostTC = C.getSingleOffloadToolChain<Action::OFK_Host>();
  for (auto &TT : UniqueSYCLTriplesVec) {
    auto SYCLTC = &getOffloadingDeviceToolChain(C.getInputArgs(), TT, *HostTC,
                                                Action::OFK_SYCL);
    C.addOffloadDeviceToolChain(SYCLTC, Action::OFK_SYCL);
  }

  //
  // TODO: Add support for other offloading programming models here.
  //
}

/// Looks the given directories for the specified file.
///
/// \param[out] FilePath File path, if the file was found.
/// \param[in]  Dirs Directories used for the search.
/// \param[in]  FileName Name of the file to search for.
/// \return True if file was found.
///
/// Looks for file specified by FileName sequentially in directories specified
/// by Dirs.
///
static bool searchForFile(SmallVectorImpl<char> &FilePath,
                          ArrayRef<StringRef> Dirs, StringRef FileName) {
  SmallString<128> WPath;
  for (const StringRef &Dir : Dirs) {
    if (Dir.empty())
      continue;
    WPath.clear();
    llvm::sys::path::append(WPath, Dir, FileName);
    llvm::sys::path::native(WPath);
    if (llvm::sys::fs::is_regular_file(WPath)) {
      FilePath = std::move(WPath);
      return true;
    }
  }
  return false;
}

bool Driver::readConfigFile(StringRef FileName) {
  // Try reading the given file.
  SmallVector<const char *, 32> NewCfgArgs;
  if (!llvm::cl::readConfigFile(FileName, Saver, NewCfgArgs)) {
    Diag(diag::err_drv_cannot_read_config_file) << FileName;
    return true;
  }

  // Read options from config file.
  llvm::SmallString<128> CfgFileName(FileName);
  llvm::sys::path::native(CfgFileName);
  ConfigFile = std::string(CfgFileName);
  bool ContainErrors;
  CfgOptions = std::make_unique<InputArgList>(
      ParseArgStrings(NewCfgArgs, IsCLMode(), ContainErrors));
  if (ContainErrors) {
    CfgOptions.reset();
    return true;
  }

  if (CfgOptions->hasArg(options::OPT_config)) {
    CfgOptions.reset();
    Diag(diag::err_drv_nested_config_file);
    return true;
  }

  // Claim all arguments that come from a configuration file so that the driver
  // does not warn on any that is unused.
  for (Arg *A : *CfgOptions)
    A->claim();
  return false;
}

bool Driver::loadConfigFile() {
  std::string CfgFileName;
  bool FileSpecifiedExplicitly = false;

  // Process options that change search path for config files.
  if (CLOptions) {
    if (CLOptions->hasArg(options::OPT_config_system_dir_EQ)) {
      SmallString<128> CfgDir;
      CfgDir.append(
          CLOptions->getLastArgValue(options::OPT_config_system_dir_EQ));
      if (!CfgDir.empty()) {
        if (llvm::sys::fs::make_absolute(CfgDir).value() != 0)
          SystemConfigDir.clear();
        else
          SystemConfigDir = std::string(CfgDir.begin(), CfgDir.end());
      }
    }
    if (CLOptions->hasArg(options::OPT_config_user_dir_EQ)) {
      SmallString<128> CfgDir;
      CfgDir.append(
          CLOptions->getLastArgValue(options::OPT_config_user_dir_EQ));
      if (!CfgDir.empty()) {
        if (llvm::sys::fs::make_absolute(CfgDir).value() != 0)
          UserConfigDir.clear();
        else
          UserConfigDir = std::string(CfgDir.begin(), CfgDir.end());
      }
    }
  }

  // First try to find config file specified in command line.
  if (CLOptions) {
    std::vector<std::string> ConfigFiles =
        CLOptions->getAllArgValues(options::OPT_config);
    if (ConfigFiles.size() > 1) {
      if (!std::all_of(ConfigFiles.begin(), ConfigFiles.end(),
                       [ConfigFiles](const std::string &s) {
                         return s == ConfigFiles[0];
                       })) {
        Diag(diag::err_drv_duplicate_config);
        return true;
      }
    }

    if (!ConfigFiles.empty()) {
      CfgFileName = ConfigFiles.front();
      assert(!CfgFileName.empty());

      // If argument contains directory separator, treat it as a path to
      // configuration file.
      if (llvm::sys::path::has_parent_path(CfgFileName)) {
        SmallString<128> CfgFilePath;
        if (llvm::sys::path::is_relative(CfgFileName))
          llvm::sys::fs::current_path(CfgFilePath);
        llvm::sys::path::append(CfgFilePath, CfgFileName);
        if (!llvm::sys::fs::is_regular_file(CfgFilePath)) {
          Diag(diag::err_drv_config_file_not_exist) << CfgFilePath;
          return true;
        }
        return readConfigFile(CfgFilePath);
      }

      FileSpecifiedExplicitly = true;
    }
  }

  // If config file is not specified explicitly, try to deduce configuration
  // from executable name. For instance, an executable 'armv7l-clang' will
  // search for config file 'armv7l-clang.cfg'.
  if (CfgFileName.empty() && !ClangNameParts.TargetPrefix.empty())
    CfgFileName = ClangNameParts.TargetPrefix + '-' + ClangNameParts.ModeSuffix;

  if (CfgFileName.empty())
    return false;

  // Determine architecture part of the file name, if it is present.
  StringRef CfgFileArch = CfgFileName;
  size_t ArchPrefixLen = CfgFileArch.find('-');
  if (ArchPrefixLen == StringRef::npos)
    ArchPrefixLen = CfgFileArch.size();
  llvm::Triple CfgTriple;
  CfgFileArch = CfgFileArch.take_front(ArchPrefixLen);
  CfgTriple = llvm::Triple(llvm::Triple::normalize(CfgFileArch));
  if (CfgTriple.getArch() == llvm::Triple::ArchType::UnknownArch)
    ArchPrefixLen = 0;

  if (!StringRef(CfgFileName).endswith(".cfg"))
    CfgFileName += ".cfg";

  // If config file starts with architecture name and command line options
  // redefine architecture (with options like -m32 -LE etc), try finding new
  // config file with that architecture.
  SmallString<128> FixedConfigFile;
  size_t FixedArchPrefixLen = 0;
  if (ArchPrefixLen) {
    // Get architecture name from config file name like 'i386.cfg' or
    // 'armv7l-clang.cfg'.
    // Check if command line options changes effective triple.
    llvm::Triple EffectiveTriple = computeTargetTriple(*this,
                                             CfgTriple.getTriple(), *CLOptions);
    if (CfgTriple.getArch() != EffectiveTriple.getArch()) {
      FixedConfigFile = EffectiveTriple.getArchName();
      FixedArchPrefixLen = FixedConfigFile.size();
      // Append the rest of original file name so that file name transforms
      // like: i386-clang.cfg -> x86_64-clang.cfg.
      if (ArchPrefixLen < CfgFileName.size())
        FixedConfigFile += CfgFileName.substr(ArchPrefixLen);
    }
  }

  // Prepare list of directories where config file is searched for.
  StringRef CfgFileSearchDirs[] = {UserConfigDir, SystemConfigDir, Dir};

  // Try to find config file. First try file with corrected architecture.
  llvm::SmallString<128> CfgFilePath;
  if (!FixedConfigFile.empty()) {
    if (searchForFile(CfgFilePath, CfgFileSearchDirs, FixedConfigFile))
      return readConfigFile(CfgFilePath);
    // If 'x86_64-clang.cfg' was not found, try 'x86_64.cfg'.
    FixedConfigFile.resize(FixedArchPrefixLen);
    FixedConfigFile.append(".cfg");
    if (searchForFile(CfgFilePath, CfgFileSearchDirs, FixedConfigFile))
      return readConfigFile(CfgFilePath);
  }

  // Then try original file name.
  if (searchForFile(CfgFilePath, CfgFileSearchDirs, CfgFileName))
    return readConfigFile(CfgFilePath);

  // Finally try removing driver mode part: 'x86_64-clang.cfg' -> 'x86_64.cfg'.
  if (!ClangNameParts.ModeSuffix.empty() &&
      !ClangNameParts.TargetPrefix.empty()) {
    CfgFileName.assign(ClangNameParts.TargetPrefix);
    CfgFileName.append(".cfg");
    if (searchForFile(CfgFilePath, CfgFileSearchDirs, CfgFileName))
      return readConfigFile(CfgFilePath);
  }

  // Report error but only if config file was specified explicitly, by option
  // --config. If it was deduced from executable name, it is not an error.
  if (FileSpecifiedExplicitly) {
    Diag(diag::err_drv_config_file_not_found) << CfgFileName;
    for (const StringRef &SearchDir : CfgFileSearchDirs)
      if (!SearchDir.empty())
        Diag(diag::note_drv_config_file_searched_in) << SearchDir;
    return true;
  }

  return false;
}

Compilation *Driver::BuildCompilation(ArrayRef<const char *> ArgList) {
  llvm::PrettyStackTraceString CrashInfo("Compilation construction");

  // FIXME: Handle environment options which affect driver behavior, somewhere
  // (client?). GCC_EXEC_PREFIX, LPATH, CC_PRINT_OPTIONS.

  // We look for the driver mode option early, because the mode can affect
  // how other options are parsed.
  ParseDriverMode(ClangExecutable, ArgList.slice(1));

  // FIXME: What are we going to do with -V and -b?

  // Arguments specified in command line.
  bool ContainsError;
  CLOptions = std::make_unique<InputArgList>(
      ParseArgStrings(ArgList.slice(1), IsCLMode(), ContainsError));

  // Try parsing configuration file.
  if (!ContainsError)
    ContainsError = loadConfigFile();
  bool HasConfigFile = !ContainsError && (CfgOptions.get() != nullptr);

  // All arguments, from both config file and command line.
  InputArgList Args = std::move(HasConfigFile ? std::move(*CfgOptions)
                                              : std::move(*CLOptions));

  // The args for config files or /clang: flags belong to different InputArgList
  // objects than Args. This copies an Arg from one of those other InputArgLists
  // to the ownership of Args.
  auto appendOneArg = [&Args](const Arg *Opt, const Arg *BaseArg) {
    unsigned Index = Args.MakeIndex(Opt->getSpelling());
    Arg *Copy = new llvm::opt::Arg(Opt->getOption(), Args.getArgString(Index),
                                   Index, BaseArg);
    Copy->getValues() = Opt->getValues();
    if (Opt->isClaimed())
      Copy->claim();
    Copy->setOwnsValues(Opt->getOwnsValues());
    Opt->setOwnsValues(false);
    Args.append(Copy);
  };

  if (HasConfigFile)
    for (auto *Opt : *CLOptions) {
      if (Opt->getOption().matches(options::OPT_config))
        continue;
      const Arg *BaseArg = &Opt->getBaseArg();
      if (BaseArg == Opt)
        BaseArg = nullptr;
      appendOneArg(Opt, BaseArg);
    }

  // In CL mode, look for any pass-through arguments
  if (IsCLMode() && !ContainsError) {
    SmallVector<const char *, 16> CLModePassThroughArgList;
    for (const auto *A : Args.filtered(options::OPT__SLASH_clang)) {
      A->claim();
      CLModePassThroughArgList.push_back(A->getValue());
    }

    if (!CLModePassThroughArgList.empty()) {
      // Parse any pass through args using default clang processing rather
      // than clang-cl processing.
      auto CLModePassThroughOptions = std::make_unique<InputArgList>(
          ParseArgStrings(CLModePassThroughArgList, false, ContainsError));

      if (!ContainsError)
        for (auto *Opt : *CLModePassThroughOptions) {
          appendOneArg(Opt, nullptr);
        }
    }
  }

  // Check for working directory option before accessing any files
  if (Arg *WD = Args.getLastArg(options::OPT_working_directory))
    if (VFS->setCurrentWorkingDirectory(WD->getValue()))
      Diag(diag::err_drv_unable_to_set_working_directory) << WD->getValue();

  // FIXME: This stuff needs to go into the Compilation, not the driver.
  bool CCCPrintPhases;

  // Silence driver warnings if requested
  Diags.setIgnoreAllWarnings(Args.hasArg(options::OPT_w));

  // -no-canonical-prefixes is used very early in main.
  Args.ClaimAllArgs(options::OPT_no_canonical_prefixes);

  // f(no-)integated-cc1 is also used very early in main.
  Args.ClaimAllArgs(options::OPT_fintegrated_cc1);
  Args.ClaimAllArgs(options::OPT_fno_integrated_cc1);

  // Ignore -pipe.
  Args.ClaimAllArgs(options::OPT_pipe);

  // Extract -ccc args.
  //
  // FIXME: We need to figure out where this behavior should live. Most of it
  // should be outside in the client; the parts that aren't should have proper
  // options, either by introducing new ones or by overloading gcc ones like -V
  // or -b.
  CCCPrintPhases = Args.hasArg(options::OPT_ccc_print_phases);
  CCCPrintBindings = Args.hasArg(options::OPT_ccc_print_bindings);
  if (const Arg *A = Args.getLastArg(options::OPT_ccc_gcc_name))
    CCCGenericGCCName = A->getValue();
  GenReproducer = Args.hasFlag(options::OPT_gen_reproducer,
                               options::OPT_fno_crash_diagnostics,
                               !!::getenv("FORCE_CLANG_DIAGNOSTICS_CRASH"));

  // Process -fproc-stat-report options.
  if (const Arg *A = Args.getLastArg(options::OPT_fproc_stat_report_EQ)) {
    CCPrintProcessStats = true;
    CCPrintStatReportFilename = A->getValue();
  }
  if (Args.hasArg(options::OPT_fproc_stat_report))
    CCPrintProcessStats = true;

  // FIXME: TargetTriple is used by the target-prefixed calls to as/ld
  // and getToolChain is const.
  if (IsCLMode()) {
    // clang-cl targets MSVC-style Win32.
    llvm::Triple T(TargetTriple);
    T.setOS(llvm::Triple::Win32);
    T.setVendor(llvm::Triple::PC);
    T.setEnvironment(llvm::Triple::MSVC);
    T.setObjectFormat(llvm::Triple::COFF);
    TargetTriple = T.str();
  }
  if (const Arg *A = Args.getLastArg(options::OPT_target))
    TargetTriple = A->getValue();
  if (const Arg *A = Args.getLastArg(options::OPT_ccc_install_dir))
    Dir = InstalledDir = A->getValue();
  for (const Arg *A : Args.filtered(options::OPT_B)) {
    A->claim();
    PrefixDirs.push_back(A->getValue(0));
  }
  if (Optional<std::string> CompilerPathValue =
          llvm::sys::Process::GetEnv("COMPILER_PATH")) {
    StringRef CompilerPath = *CompilerPathValue;
    while (!CompilerPath.empty()) {
      std::pair<StringRef, StringRef> Split =
          CompilerPath.split(llvm::sys::EnvPathSeparator);
      PrefixDirs.push_back(std::string(Split.first));
      CompilerPath = Split.second;
    }
  }
  if (const Arg *A = Args.getLastArg(options::OPT__sysroot_EQ))
    SysRoot = A->getValue();
  if (const Arg *A = Args.getLastArg(options::OPT__dyld_prefix_EQ))
    DyldPrefix = A->getValue();

  if (const Arg *A = Args.getLastArg(options::OPT_resource_dir))
    ResourceDir = A->getValue();

  if (const Arg *A = Args.getLastArg(options::OPT_save_temps_EQ)) {
    SaveTemps = llvm::StringSwitch<SaveTempsMode>(A->getValue())
                    .Case("cwd", SaveTempsCwd)
                    .Case("obj", SaveTempsObj)
                    .Default(SaveTempsCwd);
  }

  setLTOMode(Args);

  // Process -fembed-bitcode= flags.
  if (Arg *A = Args.getLastArg(options::OPT_fembed_bitcode_EQ)) {
    StringRef Name = A->getValue();
    unsigned Model = llvm::StringSwitch<unsigned>(Name)
        .Case("off", EmbedNone)
        .Case("all", EmbedBitcode)
        .Case("bitcode", EmbedBitcode)
        .Case("marker", EmbedMarker)
        .Default(~0U);
    if (Model == ~0U) {
      Diags.Report(diag::err_drv_invalid_value) << A->getAsString(Args)
                                                << Name;
    } else
      BitcodeEmbed = static_cast<BitcodeEmbedMode>(Model);
  }

  std::unique_ptr<llvm::opt::InputArgList> UArgs =
      std::make_unique<InputArgList>(std::move(Args));

  // Perform the default argument translations.
  DerivedArgList *TranslatedArgs = TranslateInputArgs(*UArgs);

  // Owned by the host.
  const ToolChain &TC = getToolChain(
      *UArgs, computeTargetTriple(*this, TargetTriple, *UArgs));

  // The compilation takes ownership of Args.
  Compilation *C = new Compilation(*this, TC, UArgs.release(), TranslatedArgs,
                                   ContainsError);

  if (!HandleImmediateArgs(*C))
    return C;

  // Construct the list of inputs.
  InputList Inputs;
  BuildInputs(C->getDefaultToolChain(), *TranslatedArgs, Inputs);

  // Populate the tool chains for the offloading devices, if any.
  CreateOffloadingDeviceToolChains(*C, Inputs);

  // Determine if there are any offload static libraries.
  if (checkForOffloadStaticLib(*C, *TranslatedArgs))
    setOffloadStaticLibSeen();

  // Determine FPGA emulation status.
  if (C->hasOffloadToolChain<Action::OFK_SYCL>()) {
    auto SYCLTCRange = C->getOffloadToolChains<Action::OFK_SYCL>();
    ArgStringList TargetArgs;
    const ToolChain *TC = SYCLTCRange.first->second;
    const toolchains::SYCLToolChain *SYCLTC =
        static_cast<const toolchains::SYCLToolChain *>(TC);
    SYCLTC->TranslateBackendTargetArgs(*TranslatedArgs, TargetArgs);
    for (StringRef ArgString : TargetArgs) {
      if (ArgString.equals("-hardware") || ArgString.equals("-simulation")) {
        setFPGAEmulationMode(false);
        break;
      }
    }
  }

  // Construct the list of abstract actions to perform for this compilation. On
  // MachO targets this uses the driver-driver and universal actions.
  if (TC.getTriple().isOSBinFormatMachO())
    BuildUniversalActions(*C, C->getDefaultToolChain(), Inputs);
  else
    BuildActions(*C, C->getArgs(), Inputs, C->getActions());

  if (CCCPrintPhases) {
    PrintActions(*C);
    return C;
  }

  BuildJobs(*C);

  return C;
}

static void printArgList(raw_ostream &OS, const llvm::opt::ArgList &Args) {
  llvm::opt::ArgStringList ASL;
  for (const auto *A : Args)
    A->render(Args, ASL);

  for (auto I = ASL.begin(), E = ASL.end(); I != E; ++I) {
    if (I != ASL.begin())
      OS << ' ';
    llvm::sys::printArg(OS, *I, true);
  }
  OS << '\n';
}

bool Driver::getCrashDiagnosticFile(StringRef ReproCrashFilename,
                                    SmallString<128> &CrashDiagDir) {
  using namespace llvm::sys;
  assert(llvm::Triple(llvm::sys::getProcessTriple()).isOSDarwin() &&
         "Only knows about .crash files on Darwin");

  // The .crash file can be found on at ~/Library/Logs/DiagnosticReports/
  // (or /Library/Logs/DiagnosticReports for root) and has the filename pattern
  // clang-<VERSION>_<YYYY-MM-DD-HHMMSS>_<hostname>.crash.
  path::home_directory(CrashDiagDir);
  if (CrashDiagDir.startswith("/var/root"))
    CrashDiagDir = "/";
  path::append(CrashDiagDir, "Library/Logs/DiagnosticReports");
  int PID =
#if LLVM_ON_UNIX
      getpid();
#else
      0;
#endif
  std::error_code EC;
  fs::file_status FileStatus;
  TimePoint<> LastAccessTime;
  SmallString<128> CrashFilePath;
  // Lookup the .crash files and get the one generated by a subprocess spawned
  // by this driver invocation.
  for (fs::directory_iterator File(CrashDiagDir, EC), FileEnd;
       File != FileEnd && !EC; File.increment(EC)) {
    StringRef FileName = path::filename(File->path());
    if (!FileName.startswith(Name))
      continue;
    if (fs::status(File->path(), FileStatus))
      continue;
    llvm::ErrorOr<std::unique_ptr<llvm::MemoryBuffer>> CrashFile =
        llvm::MemoryBuffer::getFile(File->path());
    if (!CrashFile)
      continue;
    // The first line should start with "Process:", otherwise this isn't a real
    // .crash file.
    StringRef Data = CrashFile.get()->getBuffer();
    if (!Data.startswith("Process:"))
      continue;
    // Parse parent process pid line, e.g: "Parent Process: clang-4.0 [79141]"
    size_t ParentProcPos = Data.find("Parent Process:");
    if (ParentProcPos == StringRef::npos)
      continue;
    size_t LineEnd = Data.find_first_of("\n", ParentProcPos);
    if (LineEnd == StringRef::npos)
      continue;
    StringRef ParentProcess = Data.slice(ParentProcPos+15, LineEnd).trim();
    int OpenBracket = -1, CloseBracket = -1;
    for (size_t i = 0, e = ParentProcess.size(); i < e; ++i) {
      if (ParentProcess[i] == '[')
        OpenBracket = i;
      if (ParentProcess[i] == ']')
        CloseBracket = i;
    }
    // Extract the parent process PID from the .crash file and check whether
    // it matches this driver invocation pid.
    int CrashPID;
    if (OpenBracket < 0 || CloseBracket < 0 ||
        ParentProcess.slice(OpenBracket + 1, CloseBracket)
            .getAsInteger(10, CrashPID) || CrashPID != PID) {
      continue;
    }

    // Found a .crash file matching the driver pid. To avoid getting an older
    // and misleading crash file, continue looking for the most recent.
    // FIXME: the driver can dispatch multiple cc1 invocations, leading to
    // multiple crashes poiting to the same parent process. Since the driver
    // does not collect pid information for the dispatched invocation there's
    // currently no way to distinguish among them.
    const auto FileAccessTime = FileStatus.getLastModificationTime();
    if (FileAccessTime > LastAccessTime) {
      CrashFilePath.assign(File->path());
      LastAccessTime = FileAccessTime;
    }
  }

  // If found, copy it over to the location of other reproducer files.
  if (!CrashFilePath.empty()) {
    EC = fs::copy_file(CrashFilePath, ReproCrashFilename);
    if (EC)
      return false;
    return true;
  }

  return false;
}

// When clang crashes, produce diagnostic information including the fully
// preprocessed source file(s).  Request that the developer attach the
// diagnostic information to a bug report.
void Driver::generateCompilationDiagnostics(
    Compilation &C, const Command &FailingCommand,
    StringRef AdditionalInformation, CompilationDiagnosticReport *Report) {
  if (C.getArgs().hasArg(options::OPT_fno_crash_diagnostics))
    return;

  // Don't try to generate diagnostics for link or dsymutil jobs.
  if (FailingCommand.getCreator().isLinkJob() ||
      FailingCommand.getCreator().isDsymutilJob())
    return;

  // Print the version of the compiler.
  PrintVersion(C, llvm::errs());

  // Suppress driver output and emit preprocessor output to temp file.
  Mode = CPPMode;
  CCGenDiagnostics = true;

  // Save the original job command(s).
  Command Cmd = FailingCommand;

  // Keep track of whether we produce any errors while trying to produce
  // preprocessed sources.
  DiagnosticErrorTrap Trap(Diags);

  // Suppress tool output.
  C.initCompilationForDiagnostics();

  // Construct the list of inputs.
  InputList Inputs;
  BuildInputs(C.getDefaultToolChain(), C.getArgs(), Inputs);

  for (InputList::iterator it = Inputs.begin(), ie = Inputs.end(); it != ie;) {
    bool IgnoreInput = false;

    // Ignore input from stdin or any inputs that cannot be preprocessed.
    // Check type first as not all linker inputs have a value.
    if (types::getPreprocessedType(it->first) == types::TY_INVALID) {
      IgnoreInput = true;
    } else if (!strcmp(it->second->getValue(), "-")) {
      Diag(clang::diag::note_drv_command_failed_diag_msg)
          << "Error generating preprocessed source(s) - "
             "ignoring input from stdin.";
      IgnoreInput = true;
    }

    if (IgnoreInput) {
      it = Inputs.erase(it);
      ie = Inputs.end();
    } else {
      ++it;
    }
  }

  if (Inputs.empty()) {
    Diag(clang::diag::note_drv_command_failed_diag_msg)
        << "Error generating preprocessed source(s) - "
           "no preprocessable inputs.";
    return;
  }

  // Don't attempt to generate preprocessed files if multiple -arch options are
  // used, unless they're all duplicates.
  llvm::StringSet<> ArchNames;
  for (const Arg *A : C.getArgs()) {
    if (A->getOption().matches(options::OPT_arch)) {
      StringRef ArchName = A->getValue();
      ArchNames.insert(ArchName);
    }
  }
  if (ArchNames.size() > 1) {
    Diag(clang::diag::note_drv_command_failed_diag_msg)
        << "Error generating preprocessed source(s) - cannot generate "
           "preprocessed source with multiple -arch options.";
    return;
  }

  // Construct the list of abstract actions to perform for this compilation. On
  // Darwin OSes this uses the driver-driver and builds universal actions.
  const ToolChain &TC = C.getDefaultToolChain();
  if (TC.getTriple().isOSBinFormatMachO())
    BuildUniversalActions(C, TC, Inputs);
  else
    BuildActions(C, C.getArgs(), Inputs, C.getActions());

  BuildJobs(C);

  // If there were errors building the compilation, quit now.
  if (Trap.hasErrorOccurred()) {
    Diag(clang::diag::note_drv_command_failed_diag_msg)
        << "Error generating preprocessed source(s).";
    return;
  }

  // Generate preprocessed output.
  SmallVector<std::pair<int, const Command *>, 4> FailingCommands;
  C.ExecuteJobs(C.getJobs(), FailingCommands);

  // If any of the preprocessing commands failed, clean up and exit.
  if (!FailingCommands.empty()) {
    Diag(clang::diag::note_drv_command_failed_diag_msg)
        << "Error generating preprocessed source(s).";
    return;
  }

  const TempFileList &TempFiles = C.getTempFiles();
  if (TempFiles.empty()) {
    Diag(clang::diag::note_drv_command_failed_diag_msg)
        << "Error generating preprocessed source(s).";
    return;
  }

  Diag(clang::diag::note_drv_command_failed_diag_msg)
      << "\n********************\n\n"
         "PLEASE ATTACH THE FOLLOWING FILES TO THE BUG REPORT:\n"
         "Preprocessed source(s) and associated run script(s) are located at:";

  SmallString<128> VFS;
  SmallString<128> ReproCrashFilename;
  for (auto &TempFile : TempFiles) {
    Diag(clang::diag::note_drv_command_failed_diag_msg) << TempFile.first;
    if (Report)
      Report->TemporaryFiles.push_back(TempFile.first);
    if (ReproCrashFilename.empty()) {
      ReproCrashFilename = TempFile.first;
      llvm::sys::path::replace_extension(ReproCrashFilename, ".crash");
    }
    if (StringRef(TempFile.first).endswith(".cache")) {
      // In some cases (modules) we'll dump extra data to help with reproducing
      // the crash into a directory next to the output.
      VFS = llvm::sys::path::filename(TempFile.first);
      llvm::sys::path::append(VFS, "vfs", "vfs.yaml");
    }
  }

  // Assume associated files are based off of the first temporary file.
  CrashReportInfo CrashInfo(TempFiles[0].first, VFS);

  llvm::SmallString<128> Script(CrashInfo.Filename);
  llvm::sys::path::replace_extension(Script, "sh");
  std::error_code EC;
  llvm::raw_fd_ostream ScriptOS(Script, EC, llvm::sys::fs::CD_CreateNew,
                                llvm::sys::fs::FA_Write,
                                llvm::sys::fs::OF_Text);
  if (EC) {
    Diag(clang::diag::note_drv_command_failed_diag_msg)
        << "Error generating run script: " << Script << " " << EC.message();
  } else {
    ScriptOS << "# Crash reproducer for " << getClangFullVersion() << "\n"
             << "# Driver args: ";
    printArgList(ScriptOS, C.getInputArgs());
    ScriptOS << "# Original command: ";
    Cmd.Print(ScriptOS, "\n", /*Quote=*/true);
    Cmd.Print(ScriptOS, "\n", /*Quote=*/true, &CrashInfo);
    if (!AdditionalInformation.empty())
      ScriptOS << "\n# Additional information: " << AdditionalInformation
               << "\n";
    if (Report)
      Report->TemporaryFiles.push_back(std::string(Script.str()));
    Diag(clang::diag::note_drv_command_failed_diag_msg) << Script;
  }

  // On darwin, provide information about the .crash diagnostic report.
  if (llvm::Triple(llvm::sys::getProcessTriple()).isOSDarwin()) {
    SmallString<128> CrashDiagDir;
    if (getCrashDiagnosticFile(ReproCrashFilename, CrashDiagDir)) {
      Diag(clang::diag::note_drv_command_failed_diag_msg)
          << ReproCrashFilename.str();
    } else { // Suggest a directory for the user to look for .crash files.
      llvm::sys::path::append(CrashDiagDir, Name);
      CrashDiagDir += "_<YYYY-MM-DD-HHMMSS>_<hostname>.crash";
      Diag(clang::diag::note_drv_command_failed_diag_msg)
          << "Crash backtrace is located in";
      Diag(clang::diag::note_drv_command_failed_diag_msg)
          << CrashDiagDir.str();
      Diag(clang::diag::note_drv_command_failed_diag_msg)
          << "(choose the .crash file that corresponds to your crash)";
    }
  }

  for (const auto &A : C.getArgs().filtered(options::OPT_frewrite_map_file_EQ))
    Diag(clang::diag::note_drv_command_failed_diag_msg) << A->getValue();

  Diag(clang::diag::note_drv_command_failed_diag_msg)
      << "\n\n********************";
}

void Driver::setUpResponseFiles(Compilation &C, Command &Cmd) {
  // Since commandLineFitsWithinSystemLimits() may underestimate system's
  // capacity if the tool does not support response files, there is a chance/
  // that things will just work without a response file, so we silently just
  // skip it.
  if (Cmd.getResponseFileSupport().ResponseKind ==
          ResponseFileSupport::RF_None ||
      llvm::sys::commandLineFitsWithinSystemLimits(Cmd.getExecutable(),
                                                   Cmd.getArguments()))
    return;

  std::string TmpName = GetTemporaryPath("response", "txt");
  Cmd.setResponseFile(C.addTempFile(C.getArgs().MakeArgString(TmpName)));
}

int Driver::ExecuteCompilation(
    Compilation &C,
    SmallVectorImpl<std::pair<int, const Command *>> &FailingCommands) {
  // Just print if -### was present.
  if (C.getArgs().hasArg(options::OPT__HASH_HASH_HASH)) {
    C.getJobs().Print(llvm::errs(), "\n", true);
    return 0;
  }

  // If there were errors building the compilation, quit now.
  if (Diags.hasErrorOccurred())
    return 1;

  // Set up response file names for each command, if necessary
  for (auto &Job : C.getJobs())
    setUpResponseFiles(C, Job);

  C.ExecuteJobs(C.getJobs(), FailingCommands);

  // If the command succeeded, we are done.
  if (FailingCommands.empty())
    return 0;

  // Otherwise, remove result files and print extra information about abnormal
  // failures.
  int Res = 0;
  for (const auto &CmdPair : FailingCommands) {
    int CommandRes = CmdPair.first;
    const Command *FailingCommand = CmdPair.second;

    // Remove result files if we're not saving temps.
    if (!isSaveTempsEnabled()) {
      const JobAction *JA = cast<JobAction>(&FailingCommand->getSource());
      C.CleanupFileMap(C.getResultFiles(), JA, true);

      // Failure result files are valid unless we crashed.
      if (CommandRes < 0)
        C.CleanupFileMap(C.getFailureResultFiles(), JA, true);
    }

#if LLVM_ON_UNIX
    // llvm/lib/Support/Unix/Signals.inc will exit with a special return code
    // for SIGPIPE. Do not print diagnostics for this case.
    if (CommandRes == EX_IOERR) {
      Res = CommandRes;
      continue;
    }
#endif

    // Print extra information about abnormal failures, if possible.
    //
    // This is ad-hoc, but we don't want to be excessively noisy. If the result
    // status was 1, assume the command failed normally. In particular, if it
    // was the compiler then assume it gave a reasonable error code. Failures
    // in other tools are less common, and they generally have worse
    // diagnostics, so always print the diagnostic there.
    const Tool &FailingTool = FailingCommand->getCreator();

    if (!FailingTool.hasGoodDiagnostics() || CommandRes != 1) {
      // FIXME: See FIXME above regarding result code interpretation.
      if (CommandRes < 0)
        Diag(clang::diag::err_drv_command_signalled)
            << FailingTool.getShortName();
      else
        Diag(clang::diag::err_drv_command_failed)
            << FailingTool.getShortName() << CommandRes;
    }

    auto CustomDiag = FailingCommand->getDiagForErrorCode(CommandRes);
    if (!CustomDiag.empty())
      Diag(clang::diag::note_drv_command_failed_diag_msg) << CustomDiag;
  }
  return Res;
}

void Driver::PrintHelp(bool ShowHidden) const {
  unsigned IncludedFlagsBitmask;
  unsigned ExcludedFlagsBitmask;
  std::tie(IncludedFlagsBitmask, ExcludedFlagsBitmask) =
      getIncludeExcludeOptionFlagMasks(IsCLMode());

  ExcludedFlagsBitmask |= options::NoDriverOption;
  if (!ShowHidden)
    ExcludedFlagsBitmask |= HelpHidden;

  if (IsFlangMode())
    IncludedFlagsBitmask |= options::FlangOption;
  else
    ExcludedFlagsBitmask |= options::FlangOnlyOption;

  std::string Usage = llvm::formatv("{0} [options] file...", Name).str();
  getOpts().PrintHelp(llvm::outs(), Usage.c_str(), DriverTitle.c_str(),
                      IncludedFlagsBitmask, ExcludedFlagsBitmask,
                      /*ShowAllAliases=*/false);
}

llvm::Triple Driver::MakeSYCLDeviceTriple(StringRef TargetArch) const {
  llvm::Triple TT;
  TT.setArchName(TargetArch);
  TT.setVendor(llvm::Triple::UnknownVendor);
  TT.setOS(llvm::Triple::UnknownOS);
  TT.setEnvironment(llvm::Triple::SYCLDevice);
  return TT;
}

// Print the help from any of the given tools which are used for AOT
// compilation for SYCL
void Driver::PrintSYCLToolHelp(const Compilation &C) const {
  SmallVector<std::tuple<llvm::Triple, StringRef, StringRef, StringRef>, 4>
      HelpArgs;
  // Populate the vector with the tools and help options
  if (Arg *A = C.getArgs().getLastArg(options::OPT_fsycl_help_EQ)) {
    StringRef AV(A->getValue());
    llvm::Triple T;
    if (AV == "gen" || AV == "all")
      HelpArgs.push_back(std::make_tuple(MakeSYCLDeviceTriple("spir64_gen"),
                                         "ocloc", "--help", ""));
    if (AV == "fpga" || AV == "all")
      HelpArgs.push_back(std::make_tuple(MakeSYCLDeviceTriple("spir64_fpga"),
                                         "aoc", "-help", "-sycl"));
    if (AV == "x86_64" || AV == "all")
      HelpArgs.push_back(std::make_tuple(MakeSYCLDeviceTriple("spir64_x86_64"),
                                         "opencl-aot", "--help", ""));
    if (HelpArgs.empty()) {
      C.getDriver().Diag(diag::err_drv_unsupported_option_argument)
                         << A->getOption().getName() << AV;
      return;
    }
  }

  // Go through the args and emit the help information for each.
  for (auto &HA : HelpArgs) {
    llvm::outs() << "Emitting help information for " << std::get<1>(HA) << '\n'
        << "Use triple of '" << std::get<0>(HA).normalize() <<
        "' to enable ahead of time compilation\n";
    std::vector<StringRef> ToolArgs = {std::get<1>(HA), std::get<2>(HA),
                                       std::get<3>(HA)};
    SmallString<128> ExecPath(
        C.getDefaultToolChain().GetProgramPath(std::get<1>(HA).data()));
    auto ToolBinary = llvm::sys::findProgramByName(ExecPath);
    if (ToolBinary.getError()) {
      C.getDriver().Diag(diag::err_drv_command_failure) << ExecPath;
      continue;
    }
    // do not run the tools with -###.
    if (C.getArgs().hasArg(options::OPT__HASH_HASH_HASH)) {
      llvm::errs() << "\"" << ExecPath << "\" \"" << ToolArgs[1] << "\"";
      if (!ToolArgs[2].empty())
        llvm::errs() << " \"" << ToolArgs[2] << "\"";
      llvm::errs() << "\n";
      continue;
    }
    // Run the Tool.
    llvm::sys::ExecuteAndWait(ToolBinary.get(), ToolArgs);
  }
}

void Driver::PrintVersion(const Compilation &C, raw_ostream &OS) const {
  if (IsFlangMode()) {
    OS << getClangToolFullVersion("flang-new") << '\n';
  } else {
    // FIXME: The following handlers should use a callback mechanism, we don't
    // know what the client would like to do.
    OS << getClangFullVersion() << '\n';
  }
  const ToolChain &TC = C.getDefaultToolChain();
  OS << "Target: " << TC.getTripleString() << '\n';

  // Print the threading model.
  if (Arg *A = C.getArgs().getLastArg(options::OPT_mthread_model)) {
    // Don't print if the ToolChain would have barfed on it already
    if (TC.isThreadModelSupported(A->getValue()))
      OS << "Thread model: " << A->getValue();
  } else
    OS << "Thread model: " << TC.getThreadModel();
  OS << '\n';

  // Print out the install directory.
  OS << "InstalledDir: " << InstalledDir << '\n';

  // If configuration file was used, print its path.
  if (!ConfigFile.empty())
    OS << "Configuration file: " << ConfigFile << '\n';
}

/// PrintDiagnosticCategories - Implement the --print-diagnostic-categories
/// option.
static void PrintDiagnosticCategories(raw_ostream &OS) {
  // Skip the empty category.
  for (unsigned i = 1, max = DiagnosticIDs::getNumberOfCategories(); i != max;
       ++i)
    OS << i << ',' << DiagnosticIDs::getCategoryNameFromID(i) << '\n';
}

void Driver::HandleAutocompletions(StringRef PassedFlags) const {
  if (PassedFlags == "")
    return;
  // Print out all options that start with a given argument. This is used for
  // shell autocompletion.
  std::vector<std::string> SuggestedCompletions;
  std::vector<std::string> Flags;

  unsigned int DisableFlags =
      options::NoDriverOption | options::Unsupported | options::Ignored;

  // Make sure that Flang-only options don't pollute the Clang output
  // TODO: Make sure that Clang-only options don't pollute Flang output
  if (!IsFlangMode())
    DisableFlags |= options::FlangOnlyOption;

  // Distinguish "--autocomplete=-someflag" and "--autocomplete=-someflag,"
  // because the latter indicates that the user put space before pushing tab
  // which should end up in a file completion.
  const bool HasSpace = PassedFlags.endswith(",");

  // Parse PassedFlags by "," as all the command-line flags are passed to this
  // function separated by ","
  StringRef TargetFlags = PassedFlags;
  while (TargetFlags != "") {
    StringRef CurFlag;
    std::tie(CurFlag, TargetFlags) = TargetFlags.split(",");
    Flags.push_back(std::string(CurFlag));
  }

  // We want to show cc1-only options only when clang is invoked with -cc1 or
  // -Xclang.
  if (llvm::is_contained(Flags, "-Xclang") || llvm::is_contained(Flags, "-cc1"))
    DisableFlags &= ~options::NoDriverOption;

  const llvm::opt::OptTable &Opts = getOpts();
  StringRef Cur;
  Cur = Flags.at(Flags.size() - 1);
  StringRef Prev;
  if (Flags.size() >= 2) {
    Prev = Flags.at(Flags.size() - 2);
    SuggestedCompletions = Opts.suggestValueCompletions(Prev, Cur);
  }

  if (SuggestedCompletions.empty())
    SuggestedCompletions = Opts.suggestValueCompletions(Cur, "");

  // If Flags were empty, it means the user typed `clang [tab]` where we should
  // list all possible flags. If there was no value completion and the user
  // pressed tab after a space, we should fall back to a file completion.
  // We're printing a newline to be consistent with what we print at the end of
  // this function.
  if (SuggestedCompletions.empty() && HasSpace && !Flags.empty()) {
    llvm::outs() << '\n';
    return;
  }

  // When flag ends with '=' and there was no value completion, return empty
  // string and fall back to the file autocompletion.
  if (SuggestedCompletions.empty() && !Cur.endswith("=")) {
    // If the flag is in the form of "--autocomplete=-foo",
    // we were requested to print out all option names that start with "-foo".
    // For example, "--autocomplete=-fsyn" is expanded to "-fsyntax-only".
    SuggestedCompletions = Opts.findByPrefix(Cur, DisableFlags);

    // We have to query the -W flags manually as they're not in the OptTable.
    // TODO: Find a good way to add them to OptTable instead and them remove
    // this code.
    for (StringRef S : DiagnosticIDs::getDiagnosticFlags())
      if (S.startswith(Cur))
        SuggestedCompletions.push_back(std::string(S));
  }

  // Sort the autocomplete candidates so that shells print them out in a
  // deterministic order. We could sort in any way, but we chose
  // case-insensitive sorting for consistency with the -help option
  // which prints out options in the case-insensitive alphabetical order.
  llvm::sort(SuggestedCompletions, [](StringRef A, StringRef B) {
    if (int X = A.compare_lower(B))
      return X < 0;
    return A.compare(B) > 0;
  });

  llvm::outs() << llvm::join(SuggestedCompletions, "\n") << '\n';
}

bool Driver::HandleImmediateArgs(const Compilation &C) {
  // The order these options are handled in gcc is all over the place, but we
  // don't expect inconsistencies w.r.t. that to matter in practice.

  if (C.getArgs().hasArg(options::OPT_dumpmachine)) {
    llvm::outs() << C.getDefaultToolChain().getTripleString() << '\n';
    return false;
  }

  if (C.getArgs().hasArg(options::OPT_dumpversion)) {
    // Since -dumpversion is only implemented for pedantic GCC compatibility, we
    // return an answer which matches our definition of __VERSION__.
    llvm::outs() << CLANG_VERSION_STRING << "\n";
    return false;
  }

  if (C.getArgs().hasArg(options::OPT__print_diagnostic_categories)) {
    PrintDiagnosticCategories(llvm::outs());
    return false;
  }

  if (C.getArgs().hasArg(options::OPT_help) ||
      C.getArgs().hasArg(options::OPT__help_hidden)) {
    PrintHelp(C.getArgs().hasArg(options::OPT__help_hidden));
    return false;
  }

  if (C.getArgs().hasArg(options::OPT_fsycl_help_EQ)) {
    PrintSYCLToolHelp(C);
    return false;
  }

  if (C.getArgs().hasArg(options::OPT__version)) {
    // Follow gcc behavior and use stdout for --version and stderr for -v.
    PrintVersion(C, llvm::outs());
    return false;
  }

  if (C.getArgs().hasArg(options::OPT_v) ||
      C.getArgs().hasArg(options::OPT__HASH_HASH_HASH) ||
      C.getArgs().hasArg(options::OPT_print_supported_cpus)) {
    PrintVersion(C, llvm::errs());
    SuppressMissingInputWarning = true;
  }

  if (C.getArgs().hasArg(options::OPT_v)) {
    if (!SystemConfigDir.empty())
      llvm::errs() << "System configuration file directory: "
                   << SystemConfigDir << "\n";
    if (!UserConfigDir.empty())
      llvm::errs() << "User configuration file directory: "
                   << UserConfigDir << "\n";
  }

  const ToolChain &TC = C.getDefaultToolChain();

  if (C.getArgs().hasArg(options::OPT_v))
    TC.printVerboseInfo(llvm::errs());

  if (C.getArgs().hasArg(options::OPT_print_resource_dir)) {
    llvm::outs() << ResourceDir << '\n';
    return false;
  }

  if (C.getArgs().hasArg(options::OPT_print_search_dirs)) {
    llvm::outs() << "programs: =";
    bool separator = false;
    // Print -B and COMPILER_PATH.
    for (const std::string &Path : PrefixDirs) {
      if (separator)
        llvm::outs() << llvm::sys::EnvPathSeparator;
      llvm::outs() << Path;
      separator = true;
    }
    for (const std::string &Path : TC.getProgramPaths()) {
      if (separator)
        llvm::outs() << llvm::sys::EnvPathSeparator;
      llvm::outs() << Path;
      separator = true;
    }
    llvm::outs() << "\n";
    llvm::outs() << "libraries: =" << ResourceDir;

    StringRef sysroot = C.getSysRoot();

    for (const std::string &Path : TC.getFilePaths()) {
      // Always print a separator. ResourceDir was the first item shown.
      llvm::outs() << llvm::sys::EnvPathSeparator;
      // Interpretation of leading '=' is needed only for NetBSD.
      if (Path[0] == '=')
        llvm::outs() << sysroot << Path.substr(1);
      else
        llvm::outs() << Path;
    }
    llvm::outs() << "\n";
    return false;
  }

  if (C.getArgs().hasArg(options::OPT_print_runtime_dir)) {
    if (auto RuntimePath = TC.getRuntimePath()) {
      llvm::outs() << *RuntimePath << '\n';
      return false;
    }
    llvm::outs() << TC.getCompilerRTPath() << '\n';
    return false;
  }

  // FIXME: The following handlers should use a callback mechanism, we don't
  // know what the client would like to do.
  if (Arg *A = C.getArgs().getLastArg(options::OPT_print_file_name_EQ)) {
    llvm::outs() << GetFilePath(A->getValue(), TC) << "\n";
    return false;
  }

  if (Arg *A = C.getArgs().getLastArg(options::OPT_print_prog_name_EQ)) {
    StringRef ProgName = A->getValue();

    // Null program name cannot have a path.
    if (! ProgName.empty())
      llvm::outs() << GetProgramPath(ProgName, TC);

    llvm::outs() << "\n";
    return false;
  }

  if (Arg *A = C.getArgs().getLastArg(options::OPT_autocomplete)) {
    StringRef PassedFlags = A->getValue();
    HandleAutocompletions(PassedFlags);
    return false;
  }

  if (C.getArgs().hasArg(options::OPT_print_libgcc_file_name)) {
    ToolChain::RuntimeLibType RLT = TC.GetRuntimeLibType(C.getArgs());
    const llvm::Triple Triple(TC.ComputeEffectiveClangTriple(C.getArgs()));
    RegisterEffectiveTriple TripleRAII(TC, Triple);
    switch (RLT) {
    case ToolChain::RLT_CompilerRT:
      llvm::outs() << TC.getCompilerRT(C.getArgs(), "builtins") << "\n";
      break;
    case ToolChain::RLT_Libgcc:
      llvm::outs() << GetFilePath("libgcc.a", TC) << "\n";
      break;
    }
    return false;
  }

  if (C.getArgs().hasArg(options::OPT_print_multi_lib)) {
    for (const Multilib &Multilib : TC.getMultilibs())
      llvm::outs() << Multilib << "\n";
    return false;
  }

  if (C.getArgs().hasArg(options::OPT_print_multi_directory)) {
    const Multilib &Multilib = TC.getMultilib();
    if (Multilib.gccSuffix().empty())
      llvm::outs() << ".\n";
    else {
      StringRef Suffix(Multilib.gccSuffix());
      assert(Suffix.front() == '/');
      llvm::outs() << Suffix.substr(1) << "\n";
    }
    return false;
  }

  if (C.getArgs().hasArg(options::OPT_print_target_triple)) {
    llvm::outs() << TC.getTripleString() << "\n";
    return false;
  }

  if (C.getArgs().hasArg(options::OPT_print_effective_triple)) {
    const llvm::Triple Triple(TC.ComputeEffectiveClangTriple(C.getArgs()));
    llvm::outs() << Triple.getTriple() << "\n";
    return false;
  }

  if (C.getArgs().hasArg(options::OPT_print_targets)) {
    llvm::TargetRegistry::printRegisteredTargetsForVersion(llvm::outs());
    return false;
  }

  return true;
}

enum {
  TopLevelAction = 0,
  HeadSibAction = 1,
  OtherSibAction = 2,
};

// Display an action graph human-readably.  Action A is the "sink" node
// and latest-occuring action. Traversal is in pre-order, visiting the
// inputs to each action before printing the action itself.
static unsigned PrintActions1(const Compilation &C, Action *A,
                              std::map<Action *, unsigned> &Ids,
                              Twine Indent = {}, int Kind = TopLevelAction) {
  if (Ids.count(A)) // A was already visited.
    return Ids[A];

  std::string str;
  llvm::raw_string_ostream os(str);

  auto getSibIndent = [](int K) -> Twine {
    return (K == HeadSibAction) ? "   " : (K == OtherSibAction) ? "|  " : "";
  };

  Twine SibIndent = Indent + getSibIndent(Kind);
  int SibKind = HeadSibAction;
  os << Action::getClassName(A->getKind()) << ", ";
  if (InputAction *IA = dyn_cast<InputAction>(A)) {
    os << "\"" << IA->getInputArg().getValue() << "\"";
  } else if (BindArchAction *BIA = dyn_cast<BindArchAction>(A)) {
    os << '"' << BIA->getArchName() << '"' << ", {"
       << PrintActions1(C, *BIA->input_begin(), Ids, SibIndent, SibKind) << "}";
  } else if (OffloadAction *OA = dyn_cast<OffloadAction>(A)) {
    bool IsFirst = true;
    OA->doOnEachDependence(
        [&](Action *A, const ToolChain *TC, const char *BoundArch) {
          assert(TC && "Unknown host toolchain");
          // E.g. for two CUDA device dependences whose bound arch is sm_20 and
          // sm_35 this will generate:
          // "cuda-device" (nvptx64-nvidia-cuda:sm_20) {#ID}, "cuda-device"
          // (nvptx64-nvidia-cuda:sm_35) {#ID}
          if (!IsFirst)
            os << ", ";
          os << '"';
          os << A->getOffloadingKindPrefix();
          os << " (";
          os << TC->getTriple().normalize();
          if (BoundArch)
            os << ":" << BoundArch;
          os << ")";
          os << '"';
          os << " {" << PrintActions1(C, A, Ids, SibIndent, SibKind) << "}";
          IsFirst = false;
          SibKind = OtherSibAction;
        });
  } else {
    const ActionList *AL = &A->getInputs();

    if (AL->size()) {
      const char *Prefix = "{";
      for (Action *PreRequisite : *AL) {
        os << Prefix << PrintActions1(C, PreRequisite, Ids, SibIndent, SibKind);
        Prefix = ", ";
        SibKind = OtherSibAction;
      }
      os << "}";
    } else
      os << "{}";
  }

  // Append offload info for all options other than the offloading action
  // itself (e.g. (cuda-device, sm_20) or (cuda-host)).
  std::string offload_str;
  llvm::raw_string_ostream offload_os(offload_str);
  if (!isa<OffloadAction>(A)) {
    auto S = A->getOffloadingKindPrefix();
    if (!S.empty()) {
      offload_os << ", (" << S;
      if (A->getOffloadingArch())
        offload_os << ", " << A->getOffloadingArch();
      offload_os << ")";
    }
  }

  auto getSelfIndent = [](int K) -> Twine {
    return (K == HeadSibAction) ? "+- " : (K == OtherSibAction) ? "|- " : "";
  };

  unsigned Id = Ids.size();
  Ids[A] = Id;
  llvm::errs() << Indent + getSelfIndent(Kind) << Id << ": " << os.str() << ", "
               << types::getTypeName(A->getType()) << offload_os.str() << "\n";

  return Id;
}

// Print the action graphs in a compilation C.
// For example "clang -c file1.c file2.c" is composed of two subgraphs.
void Driver::PrintActions(const Compilation &C) const {
  std::map<Action *, unsigned> Ids;
  for (Action *A : C.getActions())
    PrintActions1(C, A, Ids);
}

/// Check whether the given input tree contains any compilation or
/// assembly actions.
static bool ContainsCompileOrAssembleAction(const Action *A) {
  if (isa<CompileJobAction>(A) || isa<BackendJobAction>(A) ||
      isa<AssembleJobAction>(A))
    return true;

  for (const Action *Input : A->inputs())
    if (ContainsCompileOrAssembleAction(Input))
      return true;

  return false;
}

void Driver::BuildUniversalActions(Compilation &C, const ToolChain &TC,
                                   const InputList &BAInputs) const {
  DerivedArgList &Args = C.getArgs();
  ActionList &Actions = C.getActions();
  llvm::PrettyStackTraceString CrashInfo("Building universal build actions");
  // Collect the list of architectures. Duplicates are allowed, but should only
  // be handled once (in the order seen).
  llvm::StringSet<> ArchNames;
  SmallVector<const char *, 4> Archs;
  for (Arg *A : Args) {
    if (A->getOption().matches(options::OPT_arch)) {
      // Validate the option here; we don't save the type here because its
      // particular spelling may participate in other driver choices.
      llvm::Triple::ArchType Arch =
          tools::darwin::getArchTypeForMachOArchName(A->getValue());
      if (Arch == llvm::Triple::UnknownArch) {
        Diag(clang::diag::err_drv_invalid_arch_name) << A->getAsString(Args);
        continue;
      }

      A->claim();
      if (ArchNames.insert(A->getValue()).second)
        Archs.push_back(A->getValue());
    }
  }

  // When there is no explicit arch for this platform, make sure we still bind
  // the architecture (to the default) so that -Xarch_ is handled correctly.
  if (!Archs.size())
    Archs.push_back(Args.MakeArgString(TC.getDefaultUniversalArchName()));

  ActionList SingleActions;
  BuildActions(C, Args, BAInputs, SingleActions);

  // Add in arch bindings for every top level action, as well as lipo and
  // dsymutil steps if needed.
  for (Action* Act : SingleActions) {
    // Make sure we can lipo this kind of output. If not (and it is an actual
    // output) then we disallow, since we can't create an output file with the
    // right name without overwriting it. We could remove this oddity by just
    // changing the output names to include the arch, which would also fix
    // -save-temps. Compatibility wins for now.

    if (Archs.size() > 1 && !types::canLipoType(Act->getType()))
      Diag(clang::diag::err_drv_invalid_output_with_multiple_archs)
          << types::getTypeName(Act->getType());

    ActionList Inputs;
    for (unsigned i = 0, e = Archs.size(); i != e; ++i)
      Inputs.push_back(C.MakeAction<BindArchAction>(Act, Archs[i]));

    // Lipo if necessary, we do it this way because we need to set the arch flag
    // so that -Xarch_ gets overwritten.
    if (Inputs.size() == 1 || Act->getType() == types::TY_Nothing)
      Actions.append(Inputs.begin(), Inputs.end());
    else
      Actions.push_back(C.MakeAction<LipoJobAction>(Inputs, Act->getType()));

    // Handle debug info queries.
    Arg *A = Args.getLastArg(options::OPT_g_Group);
    bool enablesDebugInfo = A && !A->getOption().matches(options::OPT_g0) &&
                            !A->getOption().matches(options::OPT_gstabs);
    if ((enablesDebugInfo || willEmitRemarks(Args)) &&
        ContainsCompileOrAssembleAction(Actions.back())) {

      // Add a 'dsymutil' step if necessary, when debug info is enabled and we
      // have a compile input. We need to run 'dsymutil' ourselves in such cases
      // because the debug info will refer to a temporary object file which
      // will be removed at the end of the compilation process.
      if (Act->getType() == types::TY_Image) {
        ActionList Inputs;
        Inputs.push_back(Actions.back());
        Actions.pop_back();
        Actions.push_back(
            C.MakeAction<DsymutilJobAction>(Inputs, types::TY_dSYM));
      }

      // Verify the debug info output.
      if (Args.hasArg(options::OPT_verify_debug_info)) {
        Action* LastAction = Actions.back();
        Actions.pop_back();
        Actions.push_back(C.MakeAction<VerifyDebugInfoJobAction>(
            LastAction, types::TY_Nothing));
      }
    }
  }
}

bool Driver::DiagnoseInputExistence(const DerivedArgList &Args, StringRef Value,
                                    types::ID Ty, bool TypoCorrect) const {
  if (!getCheckInputsExist())
    return true;

  // stdin always exists.
  if (Value == "-")
    return true;

  if (getVFS().exists(Value))
    return true;

  if (IsCLMode()) {
    if (!llvm::sys::path::is_absolute(Twine(Value)) &&
        llvm::sys::Process::FindInEnvPath("LIB", Value, ';'))
      return true;

    if (Args.hasArg(options::OPT__SLASH_link) && Ty == types::TY_Object) {
      // Arguments to the /link flag might cause the linker to search for object
      // and library files in paths we don't know about. Don't error in such
      // cases.
      return true;
    }
  }

  if (TypoCorrect) {
    // Check if the filename is a typo for an option flag. OptTable thinks
    // that all args that are not known options and that start with / are
    // filenames, but e.g. `/diagnostic:caret` is more likely a typo for
    // the option `/diagnostics:caret` than a reference to a file in the root
    // directory.
    unsigned IncludedFlagsBitmask;
    unsigned ExcludedFlagsBitmask;
    std::tie(IncludedFlagsBitmask, ExcludedFlagsBitmask) =
        getIncludeExcludeOptionFlagMasks(IsCLMode());
    std::string Nearest;
    if (getOpts().findNearest(Value, Nearest, IncludedFlagsBitmask,
                              ExcludedFlagsBitmask) <= 1) {
      Diag(clang::diag::err_drv_no_such_file_with_suggestion)
          << Value << Nearest;
      return false;
    }
  }

  Diag(clang::diag::err_drv_no_such_file) << Value;
  return false;
}

// Construct a the list of inputs and their types.
void Driver::BuildInputs(const ToolChain &TC, DerivedArgList &Args,
                         InputList &Inputs) const {
  const llvm::opt::OptTable &Opts = getOpts();
  // Track the current user specified (-x) input. We also explicitly track the
  // argument used to set the type; we only want to claim the type when we
  // actually use it, so we warn about unused -x arguments.
  types::ID InputType = types::TY_Nothing;
  Arg *InputTypeArg = nullptr;
  bool IsSYCL =
      Args.hasFlag(options::OPT_fsycl, options::OPT_fno_sycl, false) ||
      Args.hasArg(options::OPT_fsycl_device_only);

  // The last /TC or /TP option sets the input type to C or C++ globally.
  if (Arg *TCTP = Args.getLastArgNoClaim(options::OPT__SLASH_TC,
                                         options::OPT__SLASH_TP)) {
    InputTypeArg = TCTP;
    InputType = TCTP->getOption().matches(options::OPT__SLASH_TC) && !IsSYCL
                    ? types::TY_C
                    : types::TY_CXX;

    Arg *Previous = nullptr;
    bool ShowNote = false;
    for (Arg *A :
         Args.filtered(options::OPT__SLASH_TC, options::OPT__SLASH_TP)) {
      if (Previous) {
        Diag(clang::diag::warn_drv_overriding_flag_option)
          << Previous->getSpelling() << A->getSpelling();
        ShowNote = true;
      }
      Previous = A;
    }
    if (ShowNote)
      Diag(clang::diag::note_drv_t_option_is_global);

    // No driver mode exposes -x and /TC or /TP; we don't support mixing them.
    assert(!Args.hasArg(options::OPT_x) && "-x and /TC or /TP is not allowed");
  }

  for (Arg *A : Args) {
    if (A->getOption().getKind() == Option::InputClass) {
      const char *Value = A->getValue();
      types::ID Ty = types::TY_INVALID;

      // Infer the input type if necessary.
      if (InputType == types::TY_Nothing) {
        // If there was an explicit arg for this, claim it.
        if (InputTypeArg)
          InputTypeArg->claim();

        types::ID CType = types::TY_C;
        // For SYCL, all source file inputs are considered C++.
        if (IsSYCL)
          CType = types::TY_CXX;

        // stdin must be handled specially.
        if (memcmp(Value, "-", 2) == 0) {
          if (IsFlangMode()) {
            Ty = types::TY_Fortran;
          } else {
            // If running with -E, treat as a C input (this changes the
            // builtin macros, for example). This may be overridden by -ObjC
            // below.
            //
            // Otherwise emit an error but still use a valid type to avoid
            // spurious errors (e.g., no inputs).
            if (!Args.hasArgNoClaim(options::OPT_E) && !CCCIsCPP())
              Diag(IsCLMode() ? clang::diag::err_drv_unknown_stdin_type_clang_cl
                              : clang::diag::err_drv_unknown_stdin_type);
            Ty = types::TY_C;
          }
        } else {
          // Otherwise lookup by extension.
          // Fallback is C if invoked as C preprocessor, C++ if invoked with
          // clang-cl /E, or Object otherwise.
          // We use a host hook here because Darwin at least has its own
          // idea of what .s is.
          if (const char *Ext = strrchr(Value, '.'))
            Ty = TC.LookupTypeForExtension(Ext + 1);

          // For SYCL, convert C-type sources to C++-type sources.
          if (IsSYCL) {
            switch (Ty) {
            case types::TY_C:
              Ty = types::TY_CXX;
              break;
            case types::TY_CHeader:
              Ty = types::TY_CXXHeader;
              break;
            case types::TY_PP_C:
              Ty = types::TY_PP_CXX;
              break;
            case types::TY_PP_CHeader:
              Ty = types::TY_PP_CXXHeader;
              break;
            default:
              break;
            }
          }

          if (Ty == types::TY_INVALID) {
            if (CCCIsCPP())
              Ty = CType;
            else if (IsCLMode() && Args.hasArgNoClaim(options::OPT_E))
              Ty = types::TY_CXX;
            else
              Ty = types::TY_Object;
          }

          // If the driver is invoked as C++ compiler (like clang++ or c++) it
          // should autodetect some input files as C++ for g++ compatibility.
          if (CCCIsCXX()) {
            types::ID OldTy = Ty;
            Ty = types::lookupCXXTypeForCType(Ty);

            if (Ty != OldTy)
              Diag(clang::diag::warn_drv_treating_input_as_cxx)
                  << getTypeName(OldTy) << getTypeName(Ty);
          }

          // If running with -fthinlto-index=, extensions that normally identify
          // native object files actually identify LLVM bitcode files.
          if (Args.hasArgNoClaim(options::OPT_fthinlto_index_EQ) &&
              Ty == types::TY_Object)
            Ty = types::TY_LLVM_BC;
        }

        // -ObjC and -ObjC++ override the default language, but only for "source
        // files". We just treat everything that isn't a linker input as a
        // source file.
        //
        // FIXME: Clean this up if we move the phase sequence into the type.
        if (Ty != types::TY_Object) {
          if (Args.hasArg(options::OPT_ObjC))
            Ty = types::TY_ObjC;
          else if (Args.hasArg(options::OPT_ObjCXX))
            Ty = types::TY_ObjCXX;
        }
      } else {
        assert(InputTypeArg && "InputType set w/o InputTypeArg");
        if (!InputTypeArg->getOption().matches(options::OPT_x)) {
          // If emulating cl.exe, make sure that /TC and /TP don't affect input
          // object files.
          const char *Ext = strrchr(Value, '.');
          if (Ext && TC.LookupTypeForExtension(Ext + 1) == types::TY_Object)
            Ty = types::TY_Object;
        }
        if (Ty == types::TY_INVALID) {
          Ty = InputType;
          InputTypeArg->claim();
        }
      }

      if (DiagnoseInputExistence(Args, Value, Ty, /*TypoCorrect=*/true))
        Inputs.push_back(std::make_pair(Ty, A));

    } else if (A->getOption().matches(options::OPT__SLASH_Tc)) {
      StringRef Value = A->getValue();
      if (DiagnoseInputExistence(Args, Value, types::TY_C,
                                 /*TypoCorrect=*/false)) {
        Arg *InputArg = MakeInputArg(Args, Opts, A->getValue());
        Inputs.push_back(
            std::make_pair(IsSYCL ? types::TY_CXX : types::TY_C, InputArg));
      }
      A->claim();
    } else if (A->getOption().matches(options::OPT__SLASH_Tp)) {
      StringRef Value = A->getValue();
      if (DiagnoseInputExistence(Args, Value, types::TY_CXX,
                                 /*TypoCorrect=*/false)) {
        Arg *InputArg = MakeInputArg(Args, Opts, A->getValue());
        Inputs.push_back(std::make_pair(types::TY_CXX, InputArg));
      }
      A->claim();
    } else if (A->getOption().hasFlag(options::LinkerInput)) {
      // Just treat as object type, we could make a special type for this if
      // necessary.
      Inputs.push_back(std::make_pair(types::TY_Object, A));

    } else if (A->getOption().matches(options::OPT_x)) {
      InputTypeArg = A;
      InputType = types::lookupTypeForTypeSpecifier(A->getValue());
      A->claim();

      // Follow gcc behavior and treat as linker input for invalid -x
      // options. Its not clear why we shouldn't just revert to unknown; but
      // this isn't very important, we might as well be bug compatible.
      if (!InputType) {
        Diag(clang::diag::err_drv_unknown_language) << A->getValue();
        InputType = types::TY_Object;
      }
      // Emit an error if c-compilation is forced in -fsycl mode
      if (IsSYCL && (InputType == types::TY_C || InputType == types::TY_PP_C ||
                     InputType == types::TY_CHeader))
        Diag(clang::diag::err_drv_fsycl_with_c_type) << A->getAsString(Args);

    } else if (A->getOption().getID() == options::OPT_U) {
      assert(A->getNumValues() == 1 && "The /U option has one value.");
      StringRef Val = A->getValue(0);
      if (Val.find_first_of("/\\") != StringRef::npos) {
        // Warn about e.g. "/Users/me/myfile.c".
        Diag(diag::warn_slash_u_filename) << Val;
        Diag(diag::note_use_dashdash);
      }
    }
    // TODO: remove when -foffload-static-lib support is dropped.
    else if (A->getOption().matches(options::OPT_offload_lib_Group)) {
      // Add the foffload-static-lib library to the command line to allow
      // processing when no source or object is supplied as well as proper
      // host link.
      Arg *InputArg = MakeInputArg(Args, Opts, A->getValue());
      Inputs.push_back(std::make_pair(types::TY_Object, InputArg));
      A->claim();
      // Use of -foffload-static-lib and -foffload-whole-static-lib are
      // deprecated with the updated functionality to scan the static libs.
      Diag(clang::diag::warn_drv_deprecated_option)
          << A->getAsString(Args) << A->getValue();
    }
  }
  if (CCCIsCPP() && Inputs.empty()) {
    // If called as standalone preprocessor, stdin is processed
    // if no other input is present.
    Arg *A = MakeInputArg(Args, Opts, "-");
    Inputs.push_back(std::make_pair(types::TY_C, A));
  }
}

static bool runBundler(const SmallVectorImpl<StringRef> &BundlerArgs,
                       Compilation &C) {
  // Find bundler.
  StringRef ExecPath(C.getArgs().MakeArgString(C.getDriver().Dir));
  llvm::ErrorOr<std::string> BundlerBinary =
      llvm::sys::findProgramByName("clang-offload-bundler", ExecPath);
  // Since this is run in real time and not in the toolchain, output the
  // command line if requested.
  bool OutputOnly = C.getArgs().hasArg(options::OPT__HASH_HASH_HASH);
  if (C.getArgs().hasArg(options::OPT_v) || OutputOnly) {
    for (StringRef A : BundlerArgs)
      if (OutputOnly)
        llvm::errs() << "\"" << A << "\" ";
      else
        llvm::errs() << A << " ";
    llvm::errs() << '\n';
  }
  if (BundlerBinary.getError())
    return false;

  return !llvm::sys::ExecuteAndWait(BundlerBinary.get(), BundlerArgs);
}

bool hasFPGABinary(Compilation &C, std::string Object, types::ID Type) {
  assert(types::isFPGA(Type) && "unexpected Type for FPGA binary check");
  // Do not do the check if the file doesn't exist
  if (!llvm::sys::fs::exists(Object))
    return false;

  // Temporary names for the output.
  llvm::Triple TT;
  TT.setArchName(types::getTypeName(Type));
  TT.setVendorName("intel");
  TT.setOS(llvm::Triple::UnknownOS);
  TT.setEnvironment(llvm::Triple::SYCLDevice);

  // Checking uses -check-section option with the input file, no output
  // file and the target triple being looked for.
  const char *Targets =
      C.getArgs().MakeArgString(Twine("-targets=sycl-") + TT.str());
  const char *Inputs = C.getArgs().MakeArgString(Twine("-inputs=") + Object);
  // Always use -type=ao for aocx/aocr bundle checking.  The 'bundles' are
  // actually archives.
  SmallVector<StringRef, 6> BundlerArgs = {"clang-offload-bundler", "-type=ao",
                                           Targets, Inputs, "-check-section"};
  return runBundler(BundlerArgs, C);
}

static bool hasOffloadSections(Compilation &C, const StringRef &Archive,
                               DerivedArgList &Args) {
  // Do not do the check if the file doesn't exist
  if (!llvm::sys::fs::exists(Archive))
    return false;

  llvm::Triple TT(C.getDefaultToolChain().getTriple());
  // Checking uses -check-section option with the input file, no output
  // file and the target triple being looked for.
  // TODO - Improve checking to check for explicit offload target instead
  // of the generic host availability.
  const char *Targets = Args.MakeArgString(Twine("-targets=host-") + TT.str());
  const char *Inputs = Args.MakeArgString(Twine("-inputs=") + Archive.str());
  // Always use -type=ao for bundle checking.  The 'bundles' are
  // actually archives.
  SmallVector<StringRef, 6> BundlerArgs = {"clang-offload-bundler", "-type=ao",
                                           Targets, Inputs, "-check-section"};
  return runBundler(BundlerArgs, C);
}

// Simple helper function for Linker options, where the option is valid if
// it has '-' or '--' as the designator.
static bool optionMatches(const std::string &Option,
                          const std::string &OptCheck) {
  return (Option == OptCheck || ("-" + Option) == OptCheck);
}

// Process linker inputs for use with offload static libraries.  We are only
// handling options and explicitly named static archives as these need to be
// partially linked.
static SmallVector<const char *, 16> getLinkerArgs(Compilation &C,
                                                   DerivedArgList &Args) {
  SmallVector<const char *, 16> LibArgs;
  for (const auto *A : Args) {
    std::string FileName = A->getAsString(Args);
    if (A->getOption().getKind() == Option::InputClass) {
      StringRef Value(A->getValue());
      if (isStaticArchiveFile(Value)) {
        LibArgs.push_back(Args.MakeArgString(FileName));
        continue;
      }
    }
    if (A->getOption().matches(options::OPT_Wl_COMMA) ||
        A->getOption().matches(options::OPT_Xlinker)) {
      // Parse through additional linker arguments that are meant to go
      // directly to the linker.
      // Keep the previous arg even if it is a new argument, for example:
      //   -Xlinker -rpath -Xlinker <dir>.
      // Without this history, we do not know that <dir> was assocated with
      // -rpath and is processed incorrectly.
      static std::string PrevArg;
      for (const std::string &Value : A->getValues()) {
        auto addKnownValues = [&](const StringRef &V) {
          // Only add named static libs objects and --whole-archive options.
          if (optionMatches("-whole-archive", V.str()) ||
              optionMatches("-no-whole-archive", V.str()) ||
              isStaticArchiveFile(V)) {
            LibArgs.push_back(Args.MakeArgString(V));
            return;
          }
          // Probably not the best way to handle this, but there are options
          // that take arguments which we should not add to the known values.
          // Handle -z and -rpath for now - can be expanded if/when usage shows
          // the need.
          if (PrevArg != "-z" && PrevArg != "-rpath" && V[0] != '-' &&
              isObjectFile(V.str())) {
            LibArgs.push_back(Args.MakeArgString(V));
            return;
          }
        };
        if (Value[0] == '@') {
          // Found a response file, we want to expand contents to try and
          // discover more libraries and options.
          SmallVector<const char *, 20> ExpandArgs;
          ExpandArgs.push_back(Value.c_str());

          llvm::BumpPtrAllocator A;
          llvm::StringSaver S(A);
          llvm::cl::ExpandResponseFiles(
              S,
              C.getDefaultToolChain().getTriple().isWindowsMSVCEnvironment()
                  ? llvm::cl::TokenizeWindowsCommandLine
                  : llvm::cl::TokenizeGNUCommandLine,
              ExpandArgs);
          for (StringRef EA : ExpandArgs)
            addKnownValues(EA);
        } else
          addKnownValues(Value);
        PrevArg = Value;
      }
      continue;
    }
    // Use of -foffload-static-lib and -foffload-whole-static-lib is
    // considered deprecated.  Usage should move to passing in the static
    // library name on the command line, encapsulating with
    // -Wl,--whole-archive <lib> -Wl,--no-whole-archive as needed.
    if (A->getOption().matches(options::OPT_foffload_static_lib_EQ)) {
      LibArgs.push_back(Args.MakeArgString(A->getValue()));
      continue;
    }
    if (A->getOption().matches(options::OPT_foffload_whole_static_lib_EQ)) {
      // For -foffload-whole-static-lib, we add the --whole-archive wrap
      // around the library which will be used during the partial link step.
      LibArgs.push_back("--whole-archive");
      LibArgs.push_back(Args.MakeArgString(A->getValue()));
      LibArgs.push_back("--no-whole-archive");
      continue;
    }
  }
  return LibArgs;
}

static bool IsSYCLDeviceLibObj(std::string ObjFilePath, bool isMSVCEnv) {
  StringRef ObjFileName = llvm::sys::path::filename(ObjFilePath);
  StringRef ObjSuffix = isMSVCEnv ? ".obj" : ".o";
  bool Ret =
      (ObjFileName.startswith("libsycl-") && ObjFileName.endswith(ObjSuffix))
          ? true
          : false;
  return Ret;
}

// Goes through all of the arguments, including inputs expected for the
// linker directly, to determine if we need to perform additional work for
// static offload libraries.
bool Driver::checkForOffloadStaticLib(Compilation &C,
                                      DerivedArgList &Args) const {
  // Check only if enabled with -fsycl or -fopenmp-targets
  if (!Args.hasFlag(options::OPT_fsycl, options::OPT_fno_sycl, false) &&
      !Args.hasArg(options::OPT_fopenmp_targets_EQ))
    return false;

  /// This fix will not work when mixing Xilinx devices with devices that use
  /// OffloadStaticLibs
  for (auto &P : llvm::make_range(C.getOffloadToolChains<Action::OFK_SYCL>()))
    if (P.second->getTriple().isXilinxFPGA())
      return false;

  // Right off the bat, assume the presence of -foffload-static-lib means
  // the need to perform linking steps for fat static archive offloading.
  // TODO: remove when -foffload-static-lib support is dropped.
  if (Args.hasArg(options::OPT_offload_lib_Group))
    return true;
  SmallVector<const char *, 16> OffloadLibArgs(getLinkerArgs(C, Args));
  for (StringRef OLArg : OffloadLibArgs)
    if (isStaticArchiveFile(OLArg) && hasOffloadSections(C, OLArg, Args)) {
      // FPGA binaries with AOCX or AOCR sections are not considered fat
      // static archives.
      return !(hasFPGABinary(C, OLArg.str(), types::TY_FPGA_AOCR) ||
               hasFPGABinary(C, OLArg.str(), types::TY_FPGA_AOCX));
    }
  return false;
}

namespace {
/// Provides a convenient interface for different programming models to generate
/// the required device actions.
class OffloadingActionBuilder final {
  /// Flag used to trace errors in the builder.
  bool IsValid = false;

  /// The compilation that is using this builder.
  Compilation &C;

  /// Map between an input argument and the offload kinds used to process it.
  std::map<const Arg *, unsigned> InputArgToOffloadKindMap;

  /// Builder interface. It doesn't build anything or keep any state.
  class DeviceActionBuilder {
  public:
    typedef const llvm::SmallVectorImpl<phases::ID> PhasesTy;

    enum ActionBuilderReturnCode {
      // The builder acted successfully on the current action.
      ABRT_Success,
      // The builder didn't have to act on the current action.
      ABRT_Inactive,
      // The builder was successful and requested the host action to not be
      // generated.
      ABRT_Ignore_Host,
    };

  protected:
    /// Compilation associated with this builder.
    Compilation &C;

    /// Tool chains associated with this builder. The same programming
    /// model may have associated one or more tool chains.
    SmallVector<const ToolChain *, 2> ToolChains;

    /// The derived arguments associated with this builder.
    DerivedArgList &Args;

    /// The inputs associated with this builder.
    const Driver::InputList &Inputs;

    /// The associated offload kind.
    Action::OffloadKind AssociatedOffloadKind = Action::OFK_None;

  public:
    DeviceActionBuilder(Compilation &C, DerivedArgList &Args,
                        const Driver::InputList &Inputs,
                        Action::OffloadKind AssociatedOffloadKind)
        : C(C), Args(Args), Inputs(Inputs),
          AssociatedOffloadKind(AssociatedOffloadKind) {}
    virtual ~DeviceActionBuilder() {}

    /// Fill up the array \a DA with all the device dependences that should be
    /// added to the provided host action \a HostAction. By default it is
    /// inactive.
    virtual ActionBuilderReturnCode
    getDeviceDependences(OffloadAction::DeviceDependences &DA,
                         phases::ID CurPhase, phases::ID FinalPhase,
                         PhasesTy &Phases) {
      return ABRT_Inactive;
    }

    /// Update the state to include the provided host action \a HostAction as a
    /// dependency of the current device action. By default it is inactive.
    virtual ActionBuilderReturnCode addDeviceDepences(Action *HostAction) {
      return ABRT_Inactive;
    }

    /// Append top level actions generated by the builder.
    virtual void appendTopLevelActions(ActionList &AL) {}

    /// Append top level actions specific for certain link situations.
    virtual void appendTopLevelLinkAction(ActionList &AL) {}

    /// Append linker device actions generated by the builder.
    virtual void appendLinkDeviceActions(ActionList &AL) {}

    /// Append linker host action generated by the builder.
    virtual Action* appendLinkHostActions(ActionList &AL) { return nullptr; }

    /// Append linker actions generated by the builder.
    virtual void appendLinkDependences(OffloadAction::DeviceDependences &DA) {}

    /// Append linker actions generated by the builder.
    virtual void addDeviceLinkDependencies(OffloadDepsJobAction *DA) {}

    /// Initialize the builder. Return true if any initialization errors are
    /// found.
    virtual bool initialize() { return false; }

    /// Return true if the builder can use bundling/unbundling.
    virtual bool canUseBundlerUnbundler() const { return false; }

    /// Return true if this builder is valid. We have a valid builder if we have
    /// associated device tool chains.
    bool isValid() { return !ToolChains.empty(); }

    /// Return the associated offload kind.
    Action::OffloadKind getAssociatedOffloadKind() {
      return AssociatedOffloadKind;
    }
  };

  /// Base class for CUDA/HIP action builder. It injects device code in
  /// the host backend action.
  class CudaActionBuilderBase : public DeviceActionBuilder {
  protected:
    /// Flags to signal if the user requested host-only or device-only
    /// compilation.
    bool CompileHostOnly = false;
    bool CompileDeviceOnly = false;
    bool EmitLLVM = false;
    bool EmitAsm = false;

    /// ID to identify each device compilation. For CUDA it is simply the
    /// GPU arch string. For HIP it is either the GPU arch string or GPU
    /// arch string plus feature strings delimited by a plus sign, e.g.
    /// gfx906+xnack.
    struct TargetID {
      /// Target ID string which is persistent throughout the compilation.
      const char *ID;
      TargetID(CudaArch Arch) { ID = CudaArchToString(Arch); }
      TargetID(const char *ID) : ID(ID) {}
      operator const char *() { return ID; }
      operator StringRef() { return StringRef(ID); }
    };
    /// List of GPU architectures to use in this compilation.
    SmallVector<TargetID, 4> GpuArchList;

    /// The CUDA actions for the current input.
    ActionList CudaDeviceActions;

    /// The CUDA fat binary if it was generated for the current input.
    Action *CudaFatBinary = nullptr;

    /// Flag that is set to true if this builder acted on the current input.
    bool IsActive = false;

    /// Flag for -fgpu-rdc.
    bool Relocatable = false;

    /// Default GPU architecture if there's no one specified.
    CudaArch DefaultCudaArch = CudaArch::UNKNOWN;

    /// Method to generate compilation unit ID specified by option
    /// '-fuse-cuid='.
    enum UseCUIDKind { CUID_Hash, CUID_Random, CUID_None, CUID_Invalid };
    UseCUIDKind UseCUID = CUID_Hash;

    /// Compilation unit ID specified by option '-cuid='.
    StringRef FixedCUID;

  public:
    CudaActionBuilderBase(Compilation &C, DerivedArgList &Args,
                          const Driver::InputList &Inputs,
                          Action::OffloadKind OFKind)
        : DeviceActionBuilder(C, Args, Inputs, OFKind) {}

    ActionBuilderReturnCode addDeviceDepences(Action *HostAction) override {
      // While generating code for CUDA, we only depend on the host input action
      // to trigger the creation of all the CUDA device actions.

      // If we are dealing with an input action, replicate it for each GPU
      // architecture. If we are in host-only mode we return 'success' so that
      // the host uses the CUDA offload kind.
      if (auto *IA = dyn_cast<InputAction>(HostAction)) {
        assert(!GpuArchList.empty() &&
               "We should have at least one GPU architecture.");

        // If the host input is not CUDA or HIP, we don't need to bother about
        // this input.
        if (!(IA->getType() == types::TY_CUDA ||
              IA->getType() == types::TY_HIP ||
              IA->getType() == types::TY_PP_HIP)) {
          // The builder will ignore this input.
          IsActive = false;
          return ABRT_Inactive;
        }

        // Set the flag to true, so that the builder acts on the current input.
        IsActive = true;

        if (CompileHostOnly)
          return ABRT_Success;

        // Replicate inputs for each GPU architecture.
        auto Ty = IA->getType() == types::TY_HIP ? types::TY_HIP_DEVICE
                                                 : types::TY_CUDA_DEVICE;
        std::string CUID = FixedCUID.str();
        if (CUID.empty()) {
          if (UseCUID == CUID_Random)
            CUID = llvm::utohexstr(llvm::sys::Process::GetRandomNumber(),
                                   /*LowerCase=*/true);
          else if (UseCUID == CUID_Hash) {
            llvm::MD5 Hasher;
            llvm::MD5::MD5Result Hash;
            SmallString<256> RealPath;
            llvm::sys::fs::real_path(IA->getInputArg().getValue(), RealPath,
                                     /*expand_tilde=*/true);
            Hasher.update(RealPath);
            for (auto *A : Args) {
              if (A->getOption().matches(options::OPT_INPUT))
                continue;
              Hasher.update(A->getAsString(Args));
            }
            Hasher.final(Hash);
            CUID = llvm::utohexstr(Hash.low(), /*LowerCase=*/true);
          }
        }
        IA->setId(CUID);

        for (unsigned I = 0, E = GpuArchList.size(); I != E; ++I) {
          CudaDeviceActions.push_back(
              C.MakeAction<InputAction>(IA->getInputArg(), Ty, IA->getId()));
        }

        return ABRT_Success;
      }

      // If this is an unbundling action use it as is for each CUDA toolchain.
      if (auto *UA = dyn_cast<OffloadUnbundlingJobAction>(HostAction)) {

        // If -fgpu-rdc is disabled, should not unbundle since there is no
        // device code to link.
        if (UA->getType() == types::TY_Object && !Relocatable)
          return ABRT_Inactive;

        CudaDeviceActions.clear();
        if (auto *IA = dyn_cast<InputAction>(UA->getInputs().back())) {
          std::string FileName = IA->getInputArg().getAsString(Args);
          // Check if the type of the file is the same as the action. Do not
          // unbundle it if it is not. Do not unbundle .so files, for example,
          // which are not object files.
          if (IA->getType() == types::TY_Object &&
              (!llvm::sys::path::has_extension(FileName) ||
               types::lookupTypeForExtension(
                   llvm::sys::path::extension(FileName).drop_front()) !=
                   types::TY_Object))
            return ABRT_Inactive;
        }

        for (auto Arch : GpuArchList) {
          CudaDeviceActions.push_back(UA);
          UA->registerDependentActionInfo(ToolChains[0], Arch,
                                          AssociatedOffloadKind);
        }
        return ABRT_Success;
      }

      return IsActive ? ABRT_Success : ABRT_Inactive;
    }

    void appendTopLevelActions(ActionList &AL) override {
      // Utility to append actions to the top level list.
      auto AddTopLevel = [&](Action *A, TargetID TargetID) {
        OffloadAction::DeviceDependences Dep;
        Dep.add(*A, *ToolChains.front(), TargetID, AssociatedOffloadKind);
        AL.push_back(C.MakeAction<OffloadAction>(Dep, A->getType()));
      };

      // If we have a fat binary, add it to the list.
      if (CudaFatBinary) {
        AddTopLevel(CudaFatBinary, CudaArch::UNUSED);
        CudaDeviceActions.clear();
        CudaFatBinary = nullptr;
        return;
      }

      if (CudaDeviceActions.empty())
        return;

      // If we have CUDA actions at this point, that's because we have a have
      // partial compilation, so we should have an action for each GPU
      // architecture.
      assert(CudaDeviceActions.size() == GpuArchList.size() &&
             "Expecting one action per GPU architecture.");
      assert(ToolChains.size() == 1 &&
             "Expecting to have a sing CUDA toolchain.");
      for (unsigned I = 0, E = GpuArchList.size(); I != E; ++I)
        AddTopLevel(CudaDeviceActions[I], GpuArchList[I]);

      CudaDeviceActions.clear();
    }

    /// Get canonicalized offload arch option. \returns empty StringRef if the
    /// option is invalid.
    virtual StringRef getCanonicalOffloadArch(StringRef Arch) = 0;

    virtual llvm::Optional<std::pair<llvm::StringRef, llvm::StringRef>>
    getConflictOffloadArchCombination(const std::set<StringRef> &GpuArchs) = 0;

    bool initialize() override {
      assert(AssociatedOffloadKind == Action::OFK_Cuda ||
             AssociatedOffloadKind == Action::OFK_HIP);

      // We don't need to support CUDA.
      if (AssociatedOffloadKind == Action::OFK_Cuda &&
          !C.hasOffloadToolChain<Action::OFK_Cuda>())
        return false;

      // We don't need to support HIP.
      if (AssociatedOffloadKind == Action::OFK_HIP &&
          !C.hasOffloadToolChain<Action::OFK_HIP>())
        return false;

      Relocatable = Args.hasFlag(options::OPT_fgpu_rdc,
          options::OPT_fno_gpu_rdc, /*Default=*/false);

      const ToolChain *HostTC = C.getSingleOffloadToolChain<Action::OFK_Host>();
      assert(HostTC && "No toolchain for host compilation.");
      if (HostTC->getTriple().isNVPTX() ||
          HostTC->getTriple().getArch() == llvm::Triple::amdgcn) {
        // We do not support targeting NVPTX/AMDGCN for host compilation. Throw
        // an error and abort pipeline construction early so we don't trip
        // asserts that assume device-side compilation.
        C.getDriver().Diag(diag::err_drv_cuda_host_arch)
            << HostTC->getTriple().getArchName();
        return true;
      }

      ToolChains.push_back(
          AssociatedOffloadKind == Action::OFK_Cuda
              ? C.getSingleOffloadToolChain<Action::OFK_Cuda>()
              : C.getSingleOffloadToolChain<Action::OFK_HIP>());

      Arg *PartialCompilationArg = Args.getLastArg(
          options::OPT_cuda_host_only, options::OPT_cuda_device_only,
          options::OPT_cuda_compile_host_device);
      CompileHostOnly = PartialCompilationArg &&
                        PartialCompilationArg->getOption().matches(
                            options::OPT_cuda_host_only);
      CompileDeviceOnly = PartialCompilationArg &&
                          PartialCompilationArg->getOption().matches(
                              options::OPT_cuda_device_only);
      EmitLLVM = Args.getLastArg(options::OPT_emit_llvm);
      EmitAsm = Args.getLastArg(options::OPT_S);
      FixedCUID = Args.getLastArgValue(options::OPT_cuid_EQ);
      if (Arg *A = Args.getLastArg(options::OPT_fuse_cuid_EQ)) {
        StringRef UseCUIDStr = A->getValue();
        UseCUID = llvm::StringSwitch<UseCUIDKind>(UseCUIDStr)
                      .Case("hash", CUID_Hash)
                      .Case("random", CUID_Random)
                      .Case("none", CUID_None)
                      .Default(CUID_Invalid);
        if (UseCUID == CUID_Invalid) {
          C.getDriver().Diag(diag::err_drv_invalid_value)
              << A->getAsString(Args) << UseCUIDStr;
          C.setContainsError();
          return true;
        }
      }

      // Collect all cuda_gpu_arch parameters, removing duplicates.
      std::set<StringRef> GpuArchs;
      bool Error = false;
      for (Arg *A : Args) {
        if (!(A->getOption().matches(options::OPT_offload_arch_EQ) ||
              A->getOption().matches(options::OPT_no_offload_arch_EQ)))
          continue;
        A->claim();

        StringRef ArchStr = A->getValue();
        if (A->getOption().matches(options::OPT_no_offload_arch_EQ) &&
            ArchStr == "all") {
          GpuArchs.clear();
          continue;
        }
        ArchStr = getCanonicalOffloadArch(ArchStr);
        if (ArchStr.empty()) {
          Error = true;
        } else if (A->getOption().matches(options::OPT_offload_arch_EQ))
          GpuArchs.insert(ArchStr);
        else if (A->getOption().matches(options::OPT_no_offload_arch_EQ))
          GpuArchs.erase(ArchStr);
        else
          llvm_unreachable("Unexpected option.");
      }

      auto &&ConflictingArchs = getConflictOffloadArchCombination(GpuArchs);
      if (ConflictingArchs) {
        C.getDriver().Diag(clang::diag::err_drv_bad_offload_arch_combo)
            << ConflictingArchs.getValue().first
            << ConflictingArchs.getValue().second;
        C.setContainsError();
        return true;
      }

      // Collect list of GPUs remaining in the set.
      for (auto Arch : GpuArchs)
        GpuArchList.push_back(Arch.data());

      // Default to sm_20 which is the lowest common denominator for
      // supported GPUs.  sm_20 code should work correctly, if
      // suboptimally, on all newer GPUs.
      if (GpuArchList.empty())
        GpuArchList.push_back(DefaultCudaArch);

      return Error;
    }
  };

  /// \brief CUDA action builder. It injects device code in the host backend
  /// action.
  class CudaActionBuilder final : public CudaActionBuilderBase {
  public:
    CudaActionBuilder(Compilation &C, DerivedArgList &Args,
                      const Driver::InputList &Inputs)
        : CudaActionBuilderBase(C, Args, Inputs, Action::OFK_Cuda) {
      DefaultCudaArch = CudaArch::SM_20;
    }

    StringRef getCanonicalOffloadArch(StringRef ArchStr) override {
      CudaArch Arch = StringToCudaArch(ArchStr);
      if (Arch == CudaArch::UNKNOWN) {
        C.getDriver().Diag(clang::diag::err_drv_cuda_bad_gpu_arch) << ArchStr;
        return StringRef();
      }
      return CudaArchToString(Arch);
    }

    llvm::Optional<std::pair<llvm::StringRef, llvm::StringRef>>
    getConflictOffloadArchCombination(
        const std::set<StringRef> &GpuArchs) override {
      return llvm::None;
    }

    ActionBuilderReturnCode
    getDeviceDependences(OffloadAction::DeviceDependences &DA,
                         phases::ID CurPhase, phases::ID FinalPhase,
                         PhasesTy &Phases) override {
      if (!IsActive)
        return ABRT_Inactive;

      // If we don't have more CUDA actions, we don't have any dependences to
      // create for the host.
      if (CudaDeviceActions.empty())
        return ABRT_Success;

      assert(CudaDeviceActions.size() == GpuArchList.size() &&
             "Expecting one action per GPU architecture.");
      assert(!CompileHostOnly &&
             "Not expecting CUDA actions in host-only compilation.");

      // If we are generating code for the device or we are in a backend phase,
      // we attempt to generate the fat binary. We compile each arch to ptx and
      // assemble to cubin, then feed the cubin *and* the ptx into a device
      // "link" action, which uses fatbinary to combine these cubins into one
      // fatbin.  The fatbin is then an input to the host action if not in
      // device-only mode.
      if (CompileDeviceOnly || CurPhase == phases::Backend) {
        ActionList DeviceActions;
        for (unsigned I = 0, E = GpuArchList.size(); I != E; ++I) {
          // Produce the device action from the current phase up to the assemble
          // phase.
          for (auto Ph : Phases) {
            // Skip the phases that were already dealt with.
            if (Ph < CurPhase)
              continue;
            // We have to be consistent with the host final phase.
            if (Ph > FinalPhase)
              break;

            CudaDeviceActions[I] = C.getDriver().ConstructPhaseAction(
                C, Args, Ph, CudaDeviceActions[I], Action::OFK_Cuda);

            if (Ph == phases::Assemble)
              break;
          }

          // If we didn't reach the assemble phase, we can't generate the fat
          // binary. We don't need to generate the fat binary if we are not in
          // device-only mode.
          if (!isa<AssembleJobAction>(CudaDeviceActions[I]) ||
              CompileDeviceOnly)
            continue;

          Action *AssembleAction = CudaDeviceActions[I];
          assert(AssembleAction->getType() == types::TY_Object);
          assert(AssembleAction->getInputs().size() == 1);

          Action *BackendAction = AssembleAction->getInputs()[0];
          assert(BackendAction->getType() == types::TY_PP_Asm);

          for (auto &A : {AssembleAction, BackendAction}) {
            OffloadAction::DeviceDependences DDep;
            DDep.add(*A, *ToolChains.front(), GpuArchList[I], Action::OFK_Cuda);
            DeviceActions.push_back(
                C.MakeAction<OffloadAction>(DDep, A->getType()));
          }
        }

        // We generate the fat binary if we have device input actions.
        if (!DeviceActions.empty()) {
          CudaFatBinary =
              C.MakeAction<LinkJobAction>(DeviceActions, types::TY_CUDA_FATBIN);

          if (!CompileDeviceOnly) {
            DA.add(*CudaFatBinary, *ToolChains.front(), /*BoundArch=*/nullptr,
                   Action::OFK_Cuda);
            // Clear the fat binary, it is already a dependence to an host
            // action.
            CudaFatBinary = nullptr;
          }

          // Remove the CUDA actions as they are already connected to an host
          // action or fat binary.
          CudaDeviceActions.clear();
        }

        // We avoid creating host action in device-only mode.
        return CompileDeviceOnly ? ABRT_Ignore_Host : ABRT_Success;
      } else if (CurPhase > phases::Backend) {
        // If we are past the backend phase and still have a device action, we
        // don't have to do anything as this action is already a device
        // top-level action.
        return ABRT_Success;
      }

      assert(CurPhase < phases::Backend && "Generating single CUDA "
                                           "instructions should only occur "
                                           "before the backend phase!");

      // By default, we produce an action for each device arch.
      for (Action *&A : CudaDeviceActions)
        A = C.getDriver().ConstructPhaseAction(C, Args, CurPhase, A);

      return ABRT_Success;
    }
  };
  /// \brief HIP action builder. It injects device code in the host backend
  /// action.
  class HIPActionBuilder final : public CudaActionBuilderBase {
    /// The linker inputs obtained for each device arch.
    SmallVector<ActionList, 8> DeviceLinkerInputs;
    bool GPUSanitize;

  public:
    HIPActionBuilder(Compilation &C, DerivedArgList &Args,
                     const Driver::InputList &Inputs)
        : CudaActionBuilderBase(C, Args, Inputs, Action::OFK_HIP) {
      DefaultCudaArch = CudaArch::GFX803;
      GPUSanitize = Args.hasFlag(options::OPT_fgpu_sanitize,
                                 options::OPT_fno_gpu_sanitize, false);
    }

    bool canUseBundlerUnbundler() const override { return true; }

    StringRef getCanonicalOffloadArch(StringRef IdStr) override {
      llvm::StringMap<bool> Features;
      auto ArchStr =
          parseTargetID(getHIPOffloadTargetTriple(), IdStr, &Features);
      if (!ArchStr) {
        C.getDriver().Diag(clang::diag::err_drv_bad_target_id) << IdStr;
        C.setContainsError();
        return StringRef();
      }
      auto CanId = getCanonicalTargetID(ArchStr.getValue(), Features);
      return Args.MakeArgStringRef(CanId);
    };

    llvm::Optional<std::pair<llvm::StringRef, llvm::StringRef>>
    getConflictOffloadArchCombination(
        const std::set<StringRef> &GpuArchs) override {
      return getConflictTargetIDCombination(GpuArchs);
    }

    ActionBuilderReturnCode
    getDeviceDependences(OffloadAction::DeviceDependences &DA,
                         phases::ID CurPhase, phases::ID FinalPhase,
                         PhasesTy &Phases) override {
      // amdgcn does not support linking of object files, therefore we skip
      // backend and assemble phases to output LLVM IR. Except for generating
      // non-relocatable device coee, where we generate fat binary for device
      // code and pass to host in Backend phase.
      if (CudaDeviceActions.empty())
        return ABRT_Success;

      assert(((CurPhase == phases::Link && Relocatable) ||
              CudaDeviceActions.size() == GpuArchList.size()) &&
             "Expecting one action per GPU architecture.");
      assert(!CompileHostOnly &&
             "Not expecting CUDA actions in host-only compilation.");

      if (!Relocatable && CurPhase == phases::Backend && !EmitLLVM &&
          !EmitAsm) {
        // If we are in backend phase, we attempt to generate the fat binary.
        // We compile each arch to IR and use a link action to generate code
        // object containing ISA. Then we use a special "link" action to create
        // a fat binary containing all the code objects for different GPU's.
        // The fat binary is then an input to the host action.
        for (unsigned I = 0, E = GpuArchList.size(); I != E; ++I) {
          if (GPUSanitize) {
            // When GPU sanitizer is enabled, since we need to link in the
            // the sanitizer runtime library after the sanitize pass, we have
            // to skip the backend and assemble phases and use lld to link
            // the bitcode.
            ActionList AL;
            AL.push_back(CudaDeviceActions[I]);
            // Create a link action to link device IR with device library
            // and generate ISA.
            CudaDeviceActions[I] =
                C.MakeAction<LinkJobAction>(AL, types::TY_Image);
          } else {
            // When GPU sanitizer is not enabled, we follow the conventional
            // compiler phases, including backend and assemble phases.
            ActionList AL;
            auto BackendAction = C.getDriver().ConstructPhaseAction(
                C, Args, phases::Backend, CudaDeviceActions[I],
                AssociatedOffloadKind);
            auto AssembleAction = C.getDriver().ConstructPhaseAction(
                C, Args, phases::Assemble, BackendAction,
                AssociatedOffloadKind);
            AL.push_back(AssembleAction);
            // Create a link action to link device IR with device library
            // and generate ISA.
            CudaDeviceActions[I] =
                C.MakeAction<LinkJobAction>(AL, types::TY_Image);
          }

          // OffloadingActionBuilder propagates device arch until an offload
          // action. Since the next action for creating fatbin does
          // not have device arch, whereas the above link action and its input
          // have device arch, an offload action is needed to stop the null
          // device arch of the next action being propagated to the above link
          // action.
          OffloadAction::DeviceDependences DDep;
          DDep.add(*CudaDeviceActions[I], *ToolChains.front(), GpuArchList[I],
                   AssociatedOffloadKind);
          CudaDeviceActions[I] = C.MakeAction<OffloadAction>(
              DDep, CudaDeviceActions[I]->getType());
        }
        // Create HIP fat binary with a special "link" action.
        CudaFatBinary =
            C.MakeAction<LinkJobAction>(CudaDeviceActions,
                types::TY_HIP_FATBIN);

        if (!CompileDeviceOnly) {
          DA.add(*CudaFatBinary, *ToolChains.front(), /*BoundArch=*/nullptr,
                 AssociatedOffloadKind);
          // Clear the fat binary, it is already a dependence to an host
          // action.
          CudaFatBinary = nullptr;
        }

        // Remove the CUDA actions as they are already connected to an host
        // action or fat binary.
        CudaDeviceActions.clear();

        return CompileDeviceOnly ? ABRT_Ignore_Host : ABRT_Success;
      } else if (CurPhase == phases::Link) {
        // Save CudaDeviceActions to DeviceLinkerInputs for each GPU subarch.
        // This happens to each device action originated from each input file.
        // Later on, device actions in DeviceLinkerInputs are used to create
        // device link actions in appendLinkDependences and the created device
        // link actions are passed to the offload action as device dependence.
        DeviceLinkerInputs.resize(CudaDeviceActions.size());
        auto LI = DeviceLinkerInputs.begin();
        for (auto *A : CudaDeviceActions) {
          LI->push_back(A);
          ++LI;
        }

        // We will pass the device action as a host dependence, so we don't
        // need to do anything else with them.
        CudaDeviceActions.clear();
        return ABRT_Success;
      }

      // By default, we produce an action for each device arch.
      for (Action *&A : CudaDeviceActions)
        A = C.getDriver().ConstructPhaseAction(C, Args, CurPhase, A,
                                               AssociatedOffloadKind);

      return (CompileDeviceOnly && CurPhase == FinalPhase) ? ABRT_Ignore_Host
                                                           : ABRT_Success;
    }

    void appendLinkDeviceActions(ActionList &AL) override {
      if (DeviceLinkerInputs.size() == 0)
        return;

      assert(DeviceLinkerInputs.size() == GpuArchList.size() &&
             "Linker inputs and GPU arch list sizes do not match.");

      // Append a new link action for each device.
      unsigned I = 0;
      for (auto &LI : DeviceLinkerInputs) {
        // Each entry in DeviceLinkerInputs corresponds to a GPU arch.
        auto *DeviceLinkAction =
            C.MakeAction<LinkJobAction>(LI, types::TY_Image);
        // Linking all inputs for the current GPU arch.
        // LI contains all the inputs for the linker.
        OffloadAction::DeviceDependences DeviceLinkDeps;
        DeviceLinkDeps.add(*DeviceLinkAction, *ToolChains[0],
            GpuArchList[I], AssociatedOffloadKind);
        AL.push_back(C.MakeAction<OffloadAction>(DeviceLinkDeps,
            DeviceLinkAction->getType()));
        ++I;
      }
      DeviceLinkerInputs.clear();

      // Create a host object from all the device images by embedding them
      // in a fat binary.
      OffloadAction::DeviceDependences DDeps;
      auto *TopDeviceLinkAction =
          C.MakeAction<LinkJobAction>(AL, types::TY_Object);
      DDeps.add(*TopDeviceLinkAction, *ToolChains[0],
          nullptr, AssociatedOffloadKind);

      // Offload the host object to the host linker.
      AL.push_back(C.MakeAction<OffloadAction>(DDeps, TopDeviceLinkAction->getType()));
    }

    Action* appendLinkHostActions(ActionList &AL) override { return AL.back(); }

    void appendLinkDependences(OffloadAction::DeviceDependences &DA) override {}
  };

  /// OpenMP action builder. The host bitcode is passed to the device frontend
  /// and all the device linked images are passed to the host link phase.
  class OpenMPActionBuilder final : public DeviceActionBuilder {
    /// The OpenMP actions for the current input.
    ActionList OpenMPDeviceActions;

    /// The linker inputs obtained for each toolchain.
    SmallVector<ActionList, 8> DeviceLinkerInputs;

  public:
    OpenMPActionBuilder(Compilation &C, DerivedArgList &Args,
                        const Driver::InputList &Inputs)
        : DeviceActionBuilder(C, Args, Inputs, Action::OFK_OpenMP) {}

    ActionBuilderReturnCode
    getDeviceDependences(OffloadAction::DeviceDependences &DA,
                         phases::ID CurPhase, phases::ID FinalPhase,
                         PhasesTy &Phases) override {
      if (OpenMPDeviceActions.empty())
        return ABRT_Inactive;

      // We should always have an action for each input.
      assert(OpenMPDeviceActions.size() == ToolChains.size() &&
             "Number of OpenMP actions and toolchains do not match.");

      // The host only depends on device action in the linking phase, when all
      // the device images have to be embedded in the host image.
      if (CurPhase == phases::Link) {
        assert(ToolChains.size() == DeviceLinkerInputs.size() &&
               "Toolchains and linker inputs sizes do not match.");
        auto LI = DeviceLinkerInputs.begin();
        for (auto *A : OpenMPDeviceActions) {
          LI->push_back(A);
          ++LI;
        }

        // We passed the device action as a host dependence, so we don't need to
        // do anything else with them.
        OpenMPDeviceActions.clear();
        return ABRT_Success;
      }

      // By default, we produce an action for each device arch.
      for (unsigned I = 0; I < ToolChains.size(); ++I) {
        Action *&A = OpenMPDeviceActions[I];
        // AMDGPU does not support linking of object files, so we skip
        // assemble and backend actions to produce LLVM IR.
        if (ToolChains[I]->getTriple().isAMDGCN() &&
            (CurPhase == phases::Assemble || CurPhase == phases::Backend))
          continue;

        A = C.getDriver().ConstructPhaseAction(C, Args, CurPhase, A);
      }

      return ABRT_Success;
    }

    ActionBuilderReturnCode addDeviceDepences(Action *HostAction) override {

      // If this is an input action replicate it for each OpenMP toolchain.
      if (auto *IA = dyn_cast<InputAction>(HostAction)) {
        OpenMPDeviceActions.clear();
        for (unsigned I = 0; I < ToolChains.size(); ++I)
          OpenMPDeviceActions.push_back(
              C.MakeAction<InputAction>(IA->getInputArg(), IA->getType()));
        return ABRT_Success;
      }

      // If this is an unbundling action use it as is for each OpenMP toolchain.
      if (auto *UA = dyn_cast<OffloadUnbundlingJobAction>(HostAction)) {
        OpenMPDeviceActions.clear();
        if (auto *IA = dyn_cast<InputAction>(UA->getInputs().back())) {
          std::string FileName = IA->getInputArg().getAsString(Args);
          // Check if the type of the file is the same as the action. Do not
          // unbundle it if it is not. Do not unbundle .so files, for example,
          // which are not object files.
          if (IA->getType() == types::TY_Object &&
              (!llvm::sys::path::has_extension(FileName) ||
               types::lookupTypeForExtension(
                   llvm::sys::path::extension(FileName).drop_front()) !=
                   types::TY_Object))
            return ABRT_Inactive;
        }
        for (unsigned I = 0; I < ToolChains.size(); ++I) {
          OpenMPDeviceActions.push_back(UA);
          UA->registerDependentActionInfo(
              ToolChains[I], /*BoundArch=*/StringRef(), Action::OFK_OpenMP);
        }
        return ABRT_Success;
      }

      // When generating code for OpenMP we use the host compile phase result as
      // a dependence to the device compile phase so that it can learn what
      // declarations should be emitted. However, this is not the only use for
      // the host action, so we prevent it from being collapsed.
      if (isa<CompileJobAction>(HostAction)) {
        HostAction->setCannotBeCollapsedWithNextDependentAction();
        assert(ToolChains.size() == OpenMPDeviceActions.size() &&
               "Toolchains and device action sizes do not match.");
        OffloadAction::HostDependence HDep(
            *HostAction, *C.getSingleOffloadToolChain<Action::OFK_Host>(),
            /*BoundArch=*/nullptr, Action::OFK_OpenMP);
        auto TC = ToolChains.begin();
        for (Action *&A : OpenMPDeviceActions) {
          assert(isa<CompileJobAction>(A));
          OffloadAction::DeviceDependences DDep;
          DDep.add(*A, **TC, /*BoundArch=*/nullptr, Action::OFK_OpenMP);
          A = C.MakeAction<OffloadAction>(HDep, DDep);
          ++TC;
        }
      }
      return ABRT_Success;
    }

    void appendTopLevelActions(ActionList &AL) override {
      if (OpenMPDeviceActions.empty())
        return;

      // We should always have an action for each input.
      assert(OpenMPDeviceActions.size() == ToolChains.size() &&
             "Number of OpenMP actions and toolchains do not match.");

      // Append all device actions followed by the proper offload action.
      auto TI = ToolChains.begin();
      for (auto *A : OpenMPDeviceActions) {
        OffloadAction::DeviceDependences Dep;
        Dep.add(*A, **TI, /*BoundArch=*/nullptr, Action::OFK_OpenMP);
        AL.push_back(C.MakeAction<OffloadAction>(Dep, A->getType()));
        ++TI;
      }
      // We no longer need the action stored in this builder.
      OpenMPDeviceActions.clear();
    }

    void appendLinkDeviceActions(ActionList &AL) override {
      assert(ToolChains.size() == DeviceLinkerInputs.size() &&
             "Toolchains and linker inputs sizes do not match.");

      // Append a new link action for each device.
      auto TC = ToolChains.begin();
      for (auto &LI : DeviceLinkerInputs) {
        auto *DeviceLinkAction =
            C.MakeAction<LinkJobAction>(LI, types::TY_Image);
        OffloadAction::DeviceDependences DeviceLinkDeps;
        DeviceLinkDeps.add(*DeviceLinkAction, **TC, /*BoundArch=*/nullptr,
		        Action::OFK_OpenMP);
        AL.push_back(C.MakeAction<OffloadAction>(DeviceLinkDeps,
            DeviceLinkAction->getType()));
        ++TC;
      }
      DeviceLinkerInputs.clear();
    }

    Action* appendLinkHostActions(ActionList &AL) override {
      // Create wrapper bitcode from the result of device link actions and compile
      // it to an object which will be added to the host link command.
      auto *BC = C.MakeAction<OffloadWrapperJobAction>(AL, types::TY_LLVM_BC);
      auto *ASM = C.MakeAction<BackendJobAction>(BC, types::TY_PP_Asm);
      return C.MakeAction<AssembleJobAction>(ASM, types::TY_Object);
    }

    void appendLinkDependences(OffloadAction::DeviceDependences &DA) override {}

    void addDeviceLinkDependencies(OffloadDepsJobAction *DA) override {
      for (unsigned I = 0; I < ToolChains.size(); ++I) {
        // Register dependent toolchain.
        DA->registerDependentActionInfo(
            ToolChains[I], /*BoundArch=*/StringRef(), Action::OFK_OpenMP);

        if (!ToolChains[I]->getTriple().isSPIR()) {
          // Create object from the deps bitcode.
          auto *BA = C.MakeAction<BackendJobAction>(DA, types::TY_PP_Asm);
          auto *AA = C.MakeAction<AssembleJobAction>(BA, types::TY_Object);

          // Add deps object to linker inputs.
          DeviceLinkerInputs[I].push_back(AA);
        } else
          DeviceLinkerInputs[I].push_back(DA);
      }
    }

    bool initialize() override {
      // Get the OpenMP toolchains. If we don't get any, the action builder will
      // know there is nothing to do related to OpenMP offloading.
      auto OpenMPTCRange = C.getOffloadToolChains<Action::OFK_OpenMP>();
      for (auto TI = OpenMPTCRange.first, TE = OpenMPTCRange.second; TI != TE;
           ++TI)
        ToolChains.push_back(TI->second);

      DeviceLinkerInputs.resize(ToolChains.size());
      return false;
    }

    bool canUseBundlerUnbundler() const override {
      // OpenMP should use bundled files whenever possible.
      return true;
    }
  };

  /// SYCL action builder. The host bitcode is passed to the device frontend
  /// and all the device linked images are passed to the host link phase.
  /// SPIR related are wrapped before added to the fat binary
  class SYCLActionBuilder final : public DeviceActionBuilder {
    /// Flag to signal if the user requested device-only compilation.
    bool CompileDeviceOnly = false;

    /// Flag to signal if the user requested the device object to be wrapped.
    bool WrapDeviceOnlyBinary = false;

    /// Flag to signal if the user requested device code split.
    bool DeviceCodeSplit = false;

    /// The SYCL actions for the current input.
    ActionList SYCLDeviceActions;

    /// The SYCL link binary if it was generated for the current input.
    Action *SYCLLinkBinary = nullptr;

    /// Running list of SYCL actions specific for device linking.
    ActionList SYCLLinkBinaryList;

    /// SYCL ahead of time compilation inputs
    SmallVector<std::pair<llvm::Triple, const char *>, 8> SYCLAOTInputs;

    /// The linker inputs obtained for each toolchain.
    SmallVector<ActionList, 8> DeviceLinkerInputs;

    /// The compiler inputs obtained for each toolchain
    Action * DeviceCompilerInput = nullptr;

    /// List of offload device triples needed to track for different toolchain
    /// construction. Does not track AOT binary inputs triples.
    SmallVector<llvm::Triple, 4> SYCLTripleList;

    /// Type of output file for FPGA device compilation.
    types::ID FPGAOutType = types::TY_FPGA_AOCX;

    /// List of objects to extract FPGA dependency info from
    ActionList FPGAObjectInputs;

    /// List of static archives to extract FPGA dependency info from
    ActionList FPGAArchiveInputs;

    /// List of CUDA architectures to use in this compilation with NVPTX targets.
    SmallVector<CudaArch, 8> GpuArchList;

    /// Build the last steps for CUDA after all BC files have been linked.
    Action *finalizeNVPTXDependences(Action *Input, const llvm::Triple &TT) {
      auto *BA = C.getDriver().ConstructPhaseAction(
          C, Args, phases::Backend, Input, AssociatedOffloadKind);
      if (TT.getOS() != llvm::Triple::NVCL) {
        auto *AA = C.getDriver().ConstructPhaseAction(
            C, Args, phases::Assemble, BA, AssociatedOffloadKind);
        ActionList DeviceActions = {BA, AA};
        return C.MakeAction<LinkJobAction>(DeviceActions,
                                           types::TY_CUDA_FATBIN);
      }
      return BA;
    }

  public:
    SYCLActionBuilder(Compilation &C, DerivedArgList &Args,
                      const Driver::InputList &Inputs)
        : DeviceActionBuilder(C, Args, Inputs, Action::OFK_SYCL) {}

    void withBoundArchForToolChain(const ToolChain* TC,
                                   llvm::function_ref<void(const char *)> Op) {
      if (TC->getTriple().isNVPTX())
        for (CudaArch A : GpuArchList)
          Op(CudaArchToString(A));
      else
        Op(nullptr);
    }

    ActionBuilderReturnCode
    getDeviceDependences(OffloadAction::DeviceDependences &DA,
                         phases::ID CurPhase, phases::ID FinalPhase,
                         PhasesTy &Phases) override {
      bool SYCLDeviceOnly = Args.hasArg(options::OPT_fsycl_device_only);
      if (CurPhase == phases::Preprocess) {
        // Do not perform the host compilation when doing preprocessing only
        // with -fsycl-device-only.
        bool IsPreprocessOnly =
            Args.getLastArg(options::OPT_E) ||
            Args.getLastArg(options::OPT__SLASH_EP, options::OPT__SLASH_P) ||
            Args.getLastArg(options::OPT_M, options::OPT_MM);
        if (IsPreprocessOnly) {
          for (Action *&A : SYCLDeviceActions) {
            A = C.getDriver().ConstructPhaseAction(C, Args, CurPhase, A,
                                                   AssociatedOffloadKind);
            if (SYCLDeviceOnly)
              continue;
            // Add an additional compile action to generate the integration
            // header.
            Action *CompileAction =
                C.MakeAction<CompileJobAction>(A, types::TY_Nothing);
            DA.add(*CompileAction, *ToolChains.front(), nullptr,
                   Action::OFK_SYCL);
          }
          return SYCLDeviceOnly ? ABRT_Ignore_Host : ABRT_Success;
        }
      }

      // Device compilation generates LLVM BC.
      if (CurPhase == phases::Compile) {
        for (Action *&A : SYCLDeviceActions) {
          types::ID OutputType = types::TY_LLVM_BC;
          if (SYCLDeviceOnly) {
            if (Args.hasArg(options::OPT_S))
              OutputType = types::TY_LLVM_IR;
            if (Args.hasFlag(options::OPT_fno_sycl_use_bitcode,
                             options::OPT_fsycl_use_bitcode, false)) {
              auto *CompileAction =
                  C.MakeAction<CompileJobAction>(A, types::TY_LLVM_BC);
              A = C.MakeAction<SPIRVTranslatorJobAction>(CompileAction,
                                                         types::TY_SPIRV);
              continue;
            }
          }
          A = C.MakeAction<CompileJobAction>(A, OutputType);
          DeviceCompilerInput = A;
        }
        const auto *TC = ToolChains.front();
        const char *BoundArch = nullptr;
        if (TC->getTriple().isNVPTX())
          BoundArch = CudaArchToString(GpuArchList.front());
        DA.add(*DeviceCompilerInput, *TC, BoundArch, Action::OFK_SYCL);
        // Clear the input file, it is already a dependence to a host
        // action.
        DeviceCompilerInput = nullptr;
        return SYCLDeviceOnly ? ABRT_Ignore_Host : ABRT_Success;
      }

      // Backend/Assemble actions are obsolete for the SYCL device side
      if (CurPhase == phases::Backend || CurPhase == phases::Assemble)
        return ABRT_Inactive;

      // The host only depends on device action in the linking phase, when all
      // the device images have to be embedded in the host image.
      if (CurPhase == phases::Link) {
        assert(ToolChains.size() == DeviceLinkerInputs.size() &&
               "Toolchains and linker inputs sizes do not match.");
        auto LI = DeviceLinkerInputs.begin();
        for (auto *A : SYCLDeviceActions) {
          LI->push_back(A);
          ++LI;
        }

        // With -fsycl-link-targets, we will take the unbundled binaries
        // for each device and link them together to a single binary that will
        // be used in a split compilation step.
        if (CompileDeviceOnly && !SYCLDeviceActions.empty()) {
          for (auto SDA : SYCLDeviceActions)
            SYCLLinkBinaryList.push_back(SDA);
          if (WrapDeviceOnlyBinary) {
            // -fsycl-link behavior does the following to the unbundled device
            // binaries:
            //   1) Link them together using llvm-link
            //   2) Pass the linked binary through sycl-post-link
            //   3) Translate final .bc file to .spv
            //   4) Wrap the binary with the offload wrapper which can be used
            //      by any compilation link step.
            auto *DeviceLinkAction = C.MakeAction<LinkJobAction>(
                SYCLLinkBinaryList, types::TY_Image);
            ActionList FullSYCLLinkBinaryList;
            bool SYCLDeviceLibLinked = false;
            FullSYCLLinkBinaryList.push_back(DeviceLinkAction);
            // If used without the FPGA target, -fsycl-link is used to wrap
            // device objects for future host link. Device libraries should
            // be linked by default to resolve any undefined reference.
            const auto *TC = ToolChains.front();
            if (TC->getTriple().getSubArch() !=
                llvm::Triple::SPIRSubArch_fpga) {
              SYCLDeviceLibLinked =
                  addSYCLDeviceLibs(TC, FullSYCLLinkBinaryList, true,
                                    C.getDefaultToolChain()
                                        .getTriple()
                                        .isWindowsMSVCEnvironment());
            }

            Action *FullDeviceLinkAction = nullptr;
            if (SYCLDeviceLibLinked)
              FullDeviceLinkAction = C.MakeAction<LinkJobAction>(
                  FullSYCLLinkBinaryList, types::TY_LLVM_BC);
            else
              FullDeviceLinkAction = DeviceLinkAction;
            auto *PostLinkAction = C.MakeAction<SYCLPostLinkJobAction>(
                FullDeviceLinkAction, types::TY_LLVM_BC);
            auto *TranslateAction = C.MakeAction<SPIRVTranslatorJobAction>(
                PostLinkAction, types::TY_Image);
            SYCLLinkBinary = C.MakeAction<OffloadWrapperJobAction>(
                TranslateAction, types::TY_Object);
          } else {
            auto *Link = C.MakeAction<LinkJobAction>(SYCLLinkBinaryList,
                                                         types::TY_Image);
            SYCLLinkBinary = C.MakeAction<SPIRVTranslatorJobAction>(
                Link, types::TY_Image);
          }

          // Remove the SYCL actions as they are already connected to an host
          // action or fat binary.
          SYCLDeviceActions.clear();
          // We avoid creating host action in device-only mode.
          return ABRT_Ignore_Host;
        }

        // We passed the device action as a host dependence, so we don't need to
        // do anything else with them.
        SYCLDeviceActions.clear();
        return ABRT_Success;
      }

      // By default, we produce an action for each device arch.
      auto TC = ToolChains.begin();
      for (Action *&A : SYCLDeviceActions) {
        if ((*TC)->getTriple().isNVPTX() && CurPhase >= phases::Backend) {
          // For CUDA, stop to emit LLVM IR so it can be linked later on.
          ++TC;
          continue;
        }

        A = C.getDriver().ConstructPhaseAction(C, Args, CurPhase, A,
                                               AssociatedOffloadKind);
        ++TC;
      }

      return ABRT_Success;
    }

    ActionBuilderReturnCode addDeviceDepences(Action *HostAction) override {

      // If this is an input action replicate it for each SYCL toolchain.
      if (auto *IA = dyn_cast<InputAction>(HostAction)) {
        SYCLDeviceActions.clear();

        // Options that are considered LinkerInput are not valid input actions
        // to the device tool chain.
        if (IA->getInputArg().getOption().hasFlag(options::LinkerInput))
          return ABRT_Inactive;

        std::string InputName = IA->getInputArg().getAsString(Args);
        // Objects will be consumed as part of the partial link step when
        // dealing with offload static libraries
        if (C.getDriver().getOffloadStaticLibSeen() &&
            IA->getType() == types::TY_Object && isObjectFile(InputName))
          return ABRT_Inactive;

        // Libraries are not processed in the SYCL toolchain
        if (IA->getType() == types::TY_Object && !isObjectFile(InputName))
          return ABRT_Inactive;

        for (unsigned I = 0; I < ToolChains.size(); ++I)
          SYCLDeviceActions.push_back(
              C.MakeAction<InputAction>(IA->getInputArg(), IA->getType()));
        return ABRT_Success;
      }

      // If this is an unbundling action use it as is for each SYCL toolchain.
      if (auto *UA = dyn_cast<OffloadUnbundlingJobAction>(HostAction)) {
        SYCLDeviceActions.clear();
        if (auto *IA = dyn_cast<InputAction>(UA->getInputs().back())) {
          // Options that are considered LinkerInput are not valid input actions
          // to the device tool chain.
          if (IA->getInputArg().getOption().hasFlag(options::LinkerInput))
            return ABRT_Inactive;

          std::string FileName = IA->getInputArg().getAsString(Args);
          // Check if the type of the file is the same as the action. Do not
          // unbundle it if it is not. Do not unbundle .so files, for example,
          // which are not object files.
          if (IA->getType() == types::TY_Object) {
            if (!isObjectFile(FileName))
              return ABRT_Inactive;
            // For SYCL device libraries, don't need to add them to
            // FPGAObjectInputs as there is no FPGA dep files inside.
            const auto *TC = ToolChains.front();
            if (TC->getTriple().getSubArch() ==
                    llvm::Triple::SPIRSubArch_fpga &&
                !IsSYCLDeviceLibObj(FileName, C.getDefaultToolChain()
                                                  .getTriple()
                                                  .isWindowsMSVCEnvironment()))
              FPGAObjectInputs.push_back(IA);
          }
        }
        for (unsigned I = 0; I < ToolChains.size(); ++I) {
          SYCLDeviceActions.push_back(UA);
          UA->registerDependentActionInfo(
            ToolChains[I], /*BoundArch=*/StringRef(), Action::OFK_SYCL);
        }
        return ABRT_Success;
      }
      return ABRT_Success;
    }

    // Actions that can only be appended after all Inputs have been processed
    // occur here.  Not all offload actions are against single files.
    void appendTopLevelLinkAction(ActionList &AL) override {
      if (!SYCLLinkBinary)
        return;

      OffloadAction::DeviceDependences Dep;
      Dep.add(*SYCLLinkBinary, *ToolChains.front(), /*BoundArch=*/nullptr,
              Action::OFK_SYCL);
      AL.push_back(C.MakeAction<OffloadAction>(Dep,
                                               SYCLLinkBinary->getType()));
      SYCLLinkBinary = nullptr;
    }

    void appendTopLevelActions(ActionList &AL) override {
      if (SYCLDeviceActions.empty())
        return;

      // We should always have an action for each input.
      assert(SYCLDeviceActions.size() == ToolChains.size() &&
             "Number of SYCL actions and toolchains do not match.");

      // Append all device actions followed by the proper offload action.
      auto TI = ToolChains.begin();
      for (auto *A : SYCLDeviceActions) {
        OffloadAction::DeviceDependences Dep;
        withBoundArchForToolChain(*TI, [&](const char *BoundArch) {
          Dep.add(*A, **TI, BoundArch, Action::OFK_SYCL);
        });
        AL.push_back(C.MakeAction<OffloadAction>(Dep, A->getType()));
        ++TI;
      }
      // We no longer need the action stored in this builder.
      SYCLDeviceActions.clear();
    }

    bool addSYCLDeviceLibs(const ToolChain *TC, ActionList &DeviceLinkObjects,
                           bool isSpirvAOT, bool isMSVCEnv) {
      if (TC->getTriple().isXilinxSYCLDevice())
        return false;
      enum SYCLDeviceLibType {
        sycl_devicelib_wrapper,
        sycl_devicelib_fallback
      };
      struct DeviceLibOptInfo {
        StringRef devicelib_name;
        StringRef devicelib_option;
      };

      bool NoDeviceLibs = false;
      int NumOfDeviceLibLinked = 0;
      // Currently, all SYCL device libraries will be linked by default
      llvm::StringMap<bool> devicelib_link_info = {
          {"libc", true}, {"libm-fp32", true}, {"libm-fp64", true}};
      if (Arg *A = Args.getLastArg(options::OPT_fsycl_device_lib_EQ,
                                   options::OPT_fno_sycl_device_lib_EQ)) {
        if (A->getValues().size() == 0)
          C.getDriver().Diag(diag::warn_drv_empty_joined_argument)
              << A->getAsString(Args);
        else {
          if (A->getOption().matches(options::OPT_fno_sycl_device_lib_EQ))
            NoDeviceLibs = true;

          for (StringRef Val : A->getValues()) {
            if (Val == "all") {
              for (auto &K : devicelib_link_info.keys())
                devicelib_link_info[K] = true && !NoDeviceLibs;
              break;
            }
            auto LinkInfoIter = devicelib_link_info.find(Val);
            if (LinkInfoIter == devicelib_link_info.end()) {
              C.getDriver().Diag(diag::err_drv_unsupported_option_argument)
                  << A->getOption().getName() << Val;
            }
            devicelib_link_info[Val] = true && !NoDeviceLibs;
          }
        }
      }

      SmallString<128> LibLoc(TC->getDriver().Dir);
      llvm::sys::path::append(LibLoc, "/../lib");
      StringRef LibSuffix = isMSVCEnv ? ".obj" : ".o";
      SmallVector<DeviceLibOptInfo, 5> sycl_device_wrapper_libs = {
          {"libsycl-crt", "libc"},
          {"libsycl-complex", "libm-fp32"},
          {"libsycl-complex-fp64", "libm-fp64"},
          {"libsycl-cmath", "libm-fp32"},
          {"libsycl-cmath-fp64", "libm-fp64"}};
      // For AOT compilation, we need to link sycl_device_fallback_libs as
      // default too.
      SmallVector<DeviceLibOptInfo, 5> sycl_device_fallback_libs = {
          {"libsycl-fallback-cassert", "libc"},
          {"libsycl-fallback-complex", "libm-fp32"},
          {"libsycl-fallback-complex-fp64", "libm-fp64"},
          {"libsycl-fallback-cmath", "libm-fp32"},
          {"libsycl-fallback-cmath-fp64", "libm-fp64"}};
      auto addInputs = [&](SYCLDeviceLibType t) {
        auto sycl_libs = (t == sycl_devicelib_wrapper)
                             ? sycl_device_wrapper_libs
                             : sycl_device_fallback_libs;
        for (const DeviceLibOptInfo &Lib : sycl_libs) {
          if (!devicelib_link_info[Lib.devicelib_option])
            continue;
          SmallString<128> LibName(LibLoc);
          llvm::sys::path::append(LibName, Lib.devicelib_name);
          llvm::sys::path::replace_extension(LibName, LibSuffix);
          if (llvm::sys::fs::exists(LibName)) {
            ++NumOfDeviceLibLinked;
            Arg *InputArg = MakeInputArg(Args, C.getDriver().getOpts(),
                                         Args.MakeArgString(LibName));
            auto *SYCLDeviceLibsInputAction =
                C.MakeAction<InputAction>(*InputArg, types::TY_Object);
            auto *SYCLDeviceLibsUnbundleAction =
                C.MakeAction<OffloadUnbundlingJobAction>(
                    SYCLDeviceLibsInputAction);
            addDeviceDepences(SYCLDeviceLibsUnbundleAction);
            DeviceLinkObjects.push_back(SYCLDeviceLibsUnbundleAction);
          }
        }
      };
      addInputs(sycl_devicelib_wrapper);
      if (isSpirvAOT)
        addInputs(sycl_devicelib_fallback);
      return NumOfDeviceLibLinked != 0;
    }

    void appendLinkDependences(OffloadAction::DeviceDependences &DA) override {
      assert(ToolChains.size() == DeviceLinkerInputs.size() &&
             "Toolchains and linker inputs sizes do not match.");

      // Append a new link action for each device.
      auto TC = ToolChains.begin();

      unsigned I = 0;
      for (auto &LI : DeviceLinkerInputs) {

        auto TripleIt = llvm::find_if(SYCLTripleList, [&](auto &SYCLTriple) {
          return SYCLTriple == (*TC)->getTriple();
        });
        if (TripleIt == SYCLTripleList.end()) {
          // If the toolchain's triple is absent in this "main" triple
          // collection, this means it was created specifically for one of
          // the SYCL AOT inputs. Those will be handled separately.
          ++TC;
          continue;
        }
        if (LI.empty())
          // Current list is empty, nothing to process.
          continue;

        ActionList DeviceLibObjects;
        ActionList LinkObjects;
        auto TT = SYCLTripleList[I];
        auto isNVPTX = (*TC)->getTriple().isNVPTX();
        bool isSpirvAOT = TT.getSubArch() == llvm::Triple::SPIRSubArch_fpga ||
                          TT.getSubArch() == llvm::Triple::SPIRSubArch_gen ||
                          TT.getSubArch() == llvm::Triple::SPIRSubArch_x86_64;
        for (const auto &Input : LI) {
          // FPGA aoco does not go through the link, everything else does.
          if (Input->getType() == types::TY_FPGA_AOCO)
            DeviceLibObjects.push_back(Input);
          // FPGA aocr/aocx does not go through the link and is passed
          // directly to the backend compilation step (aocr) or wrapper (aocx)
          else if (types::isFPGA(Input->getType())) {
            Action *FPGAAOTAction;
            constexpr char COL_CODE[] = "Code";
            constexpr char COL_ZERO[] = "0";
            if (Input->getType() == types::TY_FPGA_AOCR ||
                Input->getType() == types::TY_FPGA_AOCR_EMU)
              // Generate AOCX/AOCR
              FPGAAOTAction =
                  C.MakeAction<BackendCompileJobAction>(Input, FPGAOutType);
            else if (Input->getType() == types::TY_FPGA_AOCX ||
                     Input->getType() == types::TY_FPGA_AOCX_EMU)
              FPGAAOTAction = Input;
            else
              llvm_unreachable("Unexpected FPGA input type.");
            auto *RenameAction = C.MakeAction<FileTableTformJobAction>(
                FPGAAOTAction, types::TY_Tempfilelist);
            RenameAction->addRenameColumnTform(COL_ZERO, COL_CODE);
            auto *DeviceWrappingAction = C.MakeAction<OffloadWrapperJobAction>(
                RenameAction, types::TY_Object);
            DA.add(*DeviceWrappingAction, **TC, /*BoundArch=*/nullptr,
                   Action::OFK_SYCL);
          } else
            LinkObjects.push_back(Input);
        }
        if (LinkObjects.empty())
          continue;

        // The linkage actions subgraph leading to the offload wrapper.
        // [cond] Means incoming/outgoing dependence is created only when cond
        //        is true. A function of:
        //   n - target is NVPTX
        //   a - SPIRV AOT compilation is requested
        //   s - device code split requested
        //   * - "all other cases"
        //     - no condition means output/input is "always" present
        // First symbol indicates output/input type
        //   . - single file output (TY_SPIRV, TY_LLVM_BC,...)
        //   - - TY_Tempfilelist
        //   + - TY_Tempfiletable
        //
        //                   .-----------------.
        //                   |Link(LinkObjects)|
        //                   .-----------------.
        //                            |
        //         .--------------------------------------.
        //         |               PostLink               |
        //         .--------------------------------------.
        //         [.n]                [+*]           [+*]
        //           |                   |              |
        //           |          .-----------------.     |
        //           |          | FileTableTform  |     |
        //           |          | (extract "Code")|     |
        //           |          .-----------------.     |
        //           |                  [-]             |
        //           |                   |              |
        //           |                 [-*]             |
        //    .-------------.   .-------------------.   |
        //    |finalizeNVPTX|   |  SPIRVTranslator  |   |
        //    .-------------.   .-------------------.   |
        //           |              [-as]      [-!a]    |
        //           |                |          |      |
        //           |              [-s]         |      |
        //           |       .----------------.  |      |
        //           |       | BackendCompile |  |      |
        //           |       .----------------.  |      |
        //           |              [-s]         |      |
        //           |                |          |      |
        //           |              [-a]      [-!a]    [+]
        //           |              .--------------------.
        //           |              |   FileTableTform   |
        //           |              |  (replace "Code")  |
        //           |              .--------------------.
        //           |                          |
        //         [.n]                       [+*]
        //         .--------------------------------------.
        //         |            OffloadWrapper            |
        //         .--------------------------------------.
        //
        Action *DeviceLinkAction =
            C.MakeAction<LinkJobAction>(LinkObjects, types::TY_LLVM_BC);
        ActionList FullLinkObjects;
        bool SYCLDeviceLibLinked = false;
        FullLinkObjects.push_back(DeviceLinkAction);

        // FIXME: Link all wrapper and fallback device libraries as default,
        // When spv online link is supported by all backends, the fallback
        // device libraries are only needed when current toolchain is using
        // AOT compilation.
        if (!isNVPTX) {
          SYCLDeviceLibLinked = addSYCLDeviceLibs(
              *TC, FullLinkObjects, true,
              C.getDefaultToolChain().getTriple().isWindowsMSVCEnvironment());
        }

        Action *FullDeviceLinkAction = nullptr;
        if (SYCLDeviceLibLinked)
          FullDeviceLinkAction =
              C.MakeAction<LinkJobAction>(FullLinkObjects, types::TY_LLVM_BC);
        else
          FullDeviceLinkAction = DeviceLinkAction;
        // setup some flags upfront

        if (isNVPTX && DeviceCodeSplit) {
          // TODO Temporary limitation, need to support code splitting for PTX
          const Driver &D = C.getDriver();
          const std::string &OptName =
              D.getOpts()
                  .getOption(options::OPT_fsycl_device_code_split)
                  .getPrefixedName();
          D.Diag(diag::err_drv_unsupported_opt_for_target)
              << OptName << (*TC)->getTriple().str();
        }
        // reflects whether current target is ahead-of-time and can't support
        // runtime setting of specialization constants
        bool isAOT = isNVPTX || isSpirvAOT;
        // TODO support device code split for NVPTX target

        ActionList WrapperInputs;
        // post link is not optional - even if not splitting, always need to
        // process specialization constants
<<<<<<< HEAD
        bool MultiFileActionDeps = !isSpirvAOT || DeviceCodeSplit || EnableDAE;
        types::ID PostLinkOutType = isNVPTX || !MultiFileActionDeps
                                        ? types::TY_LLVM_BC
                                        : types::TY_Tempfiletable;
=======
        types::ID PostLinkOutType =
            isNVPTX ? types::TY_LLVM_BC : types::TY_Tempfiletable;
>>>>>>> 5048b96e
        if (TripleIt->isXilinxSYCLDevice()) {
          WrapperInputs.push_back(DeviceLinkAction);
        } else {
        auto *PostLinkAction = C.MakeAction<SYCLPostLinkJobAction>(
            FullDeviceLinkAction, PostLinkOutType);
        PostLinkAction->setRTSetsSpecConstants(!isAOT);

        if (isNVPTX) {
          Action *FinAction =
              finalizeNVPTXDependences(PostLinkAction, (*TC)->getTriple());
          WrapperInputs.push_back(FinAction);
        } else {
          // For SPIRV-based targets - translate to SPIRV then optionally
          // compile ahead-of-time to native architecture
          constexpr char COL_CODE[] = "Code";
          auto *ExtractIRFilesAction = C.MakeAction<FileTableTformJobAction>(
              PostLinkAction, types::TY_Tempfilelist);
          // single column w/o title fits TY_Tempfilelist format
          ExtractIRFilesAction->addExtractColumnTform(COL_CODE,
                                                      false /*drop titles*/);
          Action *BuildCodeAction = C.MakeAction<SPIRVTranslatorJobAction>(
              ExtractIRFilesAction, types::TY_Tempfilelist);

          // After the Link, wrap the files before the final host link
          if (isSpirvAOT) {
            types::ID OutType = types::TY_Tempfilelist;
            if (!DeviceCodeSplit) {
              OutType = (TT.getSubArch() == llvm::Triple::SPIRSubArch_fpga)
                            ? FPGAOutType
                            : types::TY_Image;
            }
            // Do the additional Ahead of Time compilation when the specific
            // triple calls for it (provided a valid subarch).
            ActionList BEInputs;
            BEInputs.push_back(BuildCodeAction);
            auto unbundleAdd = [&](Action *A, types::ID T) {
              ActionList AL;
              AL.push_back(A);
              Action *UnbundleAction =
                  C.MakeAction<OffloadUnbundlingJobAction>(AL, T);
              BEInputs.push_back(UnbundleAction);
            };
            // Send any known objects/archives through the unbundler to grab the
            // dependency file associated.  This is only done for -fintelfpga.
            for (Action *A : FPGAObjectInputs)
              unbundleAdd(A, types::TY_FPGA_Dependencies);
            for (Action *A : FPGAArchiveInputs)
              unbundleAdd(A, types::TY_FPGA_Dependencies_List);
            for (const auto &A : DeviceLibObjects)
              BEInputs.push_back(A);
            BuildCodeAction =
                C.MakeAction<BackendCompileJobAction>(BEInputs, OutType);
          }
          ActionList TformInputs{PostLinkAction, BuildCodeAction};
          auto *ReplaceFilesAction = C.MakeAction<FileTableTformJobAction>(
              TformInputs, types::TY_Tempfiletable);
          ReplaceFilesAction->addReplaceColumnTform(COL_CODE, COL_CODE);
          WrapperInputs.push_back(ReplaceFilesAction);
        }
        }
        // After the Link, wrap the files before the final host link
        auto *DeviceWrappingAction = C.MakeAction<OffloadWrapperJobAction>(
            WrapperInputs, types::TY_Object);

        if (isSpirvAOT)
          DA.add(*DeviceWrappingAction, **TC, /*BoundArch=*/nullptr,
                 Action::OFK_SYCL);
        else
          withBoundArchForToolChain(*TC, [&](const char *BoundArch) {
            DA.add(*DeviceWrappingAction, **TC, BoundArch, Action::OFK_SYCL);
          });
        ++TC;
        ++I;
      }

      for (auto &SAI : SYCLAOTInputs) {
        // Extract binary file name
        std::string FN(SAI.second);
        const char *FNStr = Args.MakeArgString(FN);
        Arg *myArg = Args.MakeSeparateArg(
            nullptr, C.getDriver().getOpts().getOption(options::OPT_INPUT),
            FNStr);
        auto *SYCLAdd =
            C.MakeAction<InputAction>(*myArg, types::TY_SYCL_FATBIN);
        auto *DeviceWrappingAction =
            C.MakeAction<OffloadWrapperJobAction>(SYCLAdd, types::TY_Object);

        // Extract the target triple for this binary
        llvm::Triple TT(SAI.first);
        // Extract the toolchain for this target triple
        auto SYCLDeviceTC = llvm::find_if(
            ToolChains, [&](auto &TC) { return TC->getTriple() == TT; });
        assert(SYCLDeviceTC != ToolChains.end() &&
               "No toolchain found for this AOT input");

        DA.add(*DeviceWrappingAction, **SYCLDeviceTC,
               /*BoundArch=*/nullptr, Action::OFK_SYCL);
      }
    }

    void addDeviceLinkDependencies(OffloadDepsJobAction *DA) override {
      for (unsigned I = 0; I < ToolChains.size(); ++I) {
        // Register dependent toolchain.
        DA->registerDependentActionInfo(
            ToolChains[I], /*BoundArch=*/StringRef(), Action::OFK_SYCL);

        // Add deps output to linker inputs.
        DeviceLinkerInputs[I].push_back(DA);
      }
    }

    /// Initialize the GPU architecture list from arguments - this populates `GpuArchList` from
    /// `--cuda-gpu-arch` flags. Only relevant if compiling to CUDA. Return true if any
    /// initialization errors are found.
    bool initializeGpuArchMap() {
      const OptTable &Opts = C.getDriver().getOpts();
      for (auto *A : Args) {
        unsigned Index;

        if (A->getOption().matches(options::OPT_Xsycl_backend_EQ))
          // Passing device args: -Xsycl-target-backend=<triple> -opt=val.
          if (llvm::Triple(A->getValue(0)).isNVPTX())
            Index = Args.getBaseArgs().MakeIndex(A->getValue(1));
          else
            continue;
        else if (A->getOption().matches(options::OPT_Xsycl_backend))
          // Passing device args: -Xsycl-target-backend -opt=val.
          Index = Args.getBaseArgs().MakeIndex(A->getValue(0));
        else
          continue;

        A->claim();
        auto ParsedArg = Opts.ParseOneArg(Args, Index);
        // TODO: Support --no-cuda-gpu-arch, --{,no-}cuda-gpu-arch=all.
        if (ParsedArg &&
            ParsedArg->getOption().matches(options::OPT_offload_arch_EQ)) {
          ParsedArg->claim();
          GpuArchList.push_back(StringToCudaArch(ParsedArg->getValue(0)));
        }
      }

      // If there are no CUDA architectures provided then default to SM_50.
      if (GpuArchList.empty()) {
        GpuArchList.push_back(CudaArch::SM_50);
      }

      return false;
    }

    bool initialize() override {
      // Get the SYCL toolchains. If we don't get any, the action builder will
      // know there is nothing to do related to SYCL offloading.
      auto SYCLTCRange = C.getOffloadToolChains<Action::OFK_SYCL>();
      for (auto TI = SYCLTCRange.first, TE = SYCLTCRange.second; TI != TE;
           ++TI)
        ToolChains.push_back(TI->second);

      Arg *SYCLLinkTargets = Args.getLastArg(
                                  options::OPT_fsycl_link_targets_EQ);
      WrapDeviceOnlyBinary = Args.hasArg(options::OPT_fsycl_link_EQ);
      auto *DeviceCodeSplitArg =
          Args.getLastArg(options::OPT_fsycl_device_code_split_EQ);
      // -fsycl-device-code-split is an alias to
      // -fsycl-device-code-split=per_source
      DeviceCodeSplit = DeviceCodeSplitArg &&
                        DeviceCodeSplitArg->getValue() != StringRef("off");
      // Gather information about the SYCL Ahead of Time targets.  The targets
      // are determined on the SubArch values passed along in the triple.
      Arg *SYCLTargets =
              C.getInputArgs().getLastArg(options::OPT_fsycl_targets_EQ);
      Arg *SYCLAddTargets = Args.getLastArg(options::OPT_fsycl_add_targets_EQ);
      bool HasValidSYCLRuntime = C.getInputArgs().hasFlag(
          options::OPT_fsycl, options::OPT_fno_sycl, false);
      bool SYCLfpgaTriple = false;
      if (SYCLTargets || SYCLAddTargets) {
        if (SYCLTargets) {
          llvm::StringMap<StringRef> FoundNormalizedTriples;
          for (const char *Val : SYCLTargets->getValues()) {
            llvm::Triple TT(Val);
            std::string NormalizedName = TT.normalize();
            TT = completeSYCLTriple(TT);

            // Make sure we don't have a duplicate triple.
            auto Duplicate = FoundNormalizedTriples.find(NormalizedName);
            if (Duplicate != FoundNormalizedTriples.end())
              continue;

            // Store the current triple so that we can check for duplicates in
            // the following iterations.
            FoundNormalizedTriples[NormalizedName] = Val;

            SYCLTripleList.push_back(TT);
            if (TT.getSubArch() == llvm::Triple::SPIRSubArch_fpga)
              SYCLfpgaTriple = true;
          }
        }
        if (SYCLAddTargets) {
          for (StringRef Val : SYCLAddTargets->getValues()) {
            // Parse out the Triple and Input (triple:binary). At this point,
            // the format has already been validated at the Driver level.
            // Populate the pairs. Each of these will be wrapped and fed
            // into the final binary.
            std::pair<StringRef, StringRef> I = Val.split(':');
            llvm::Triple TT(I.first);
            const char *TF = C.getArgs().MakeArgString(I.second);

            // populate the AOT binary inputs vector.
            SYCLAOTInputs.push_back(std::make_pair(TT, TF));
          }
        }
      } else if (HasValidSYCLRuntime) {
        // -fsycl is provided without -fsycl-*targets.
        bool SYCLfpga = C.getInputArgs().hasArg(options::OPT_fintelfpga);
        // -fsycl -fintelfpga implies spir64_fpga
        const char *SYCLTargetArch = SYCLfpga ? "spir64_fpga" : "spir64";
        SYCLTripleList.push_back(
            C.getDriver().MakeSYCLDeviceTriple(SYCLTargetArch));
        if (SYCLfpga)
          SYCLfpgaTriple = true;
      }

      // Device only compilation for -fsycl-link (no FPGA) and
      // -fsycl-link-targets
      CompileDeviceOnly =
          (SYCLLinkTargets || (WrapDeviceOnlyBinary && !SYCLfpgaTriple));

      // Set the FPGA output type based on command line (-fsycl-link).
      if (auto *A = C.getInputArgs().getLastArg(options::OPT_fsycl_link_EQ)) {
        FPGAOutType = (A->getValue() == StringRef("early"))
                          ? types::TY_FPGA_AOCR
                          : types::TY_FPGA_AOCX;
        if (C.getDriver().isFPGAEmulationMode())
          FPGAOutType = (A->getValue() == StringRef("early"))
                            ? types::TY_FPGA_AOCR_EMU
                            : types::TY_FPGA_AOCX_EMU;
      }

      // Populate FPGA static archives that could contain dep files to be
      // incorporated into the aoc compilation
      if (SYCLfpgaTriple && Args.hasArg(options::OPT_fintelfpga)) {
        SmallVector<const char *, 16> LinkArgs(getLinkerArgs(C, Args));
        for (StringRef LA : LinkArgs) {
          if (isStaticArchiveFile(LA) && hasOffloadSections(C, LA, Args)) {
            const llvm::opt::OptTable &Opts = C.getDriver().getOpts();
            Arg *InputArg = MakeInputArg(Args, Opts, Args.MakeArgString(LA));
            Action *Current =
                C.MakeAction<InputAction>(*InputArg, types::TY_Archive);
            FPGAArchiveInputs.push_back(Current);
          }
        }
      }

      DeviceLinkerInputs.resize(ToolChains.size());
      return initializeGpuArchMap();
    }

    bool canUseBundlerUnbundler() const override {
      // SYCL should use bundled files whenever possible.
      return true;
    }
  };

  ///
  /// TODO: Add the implementation for other specialized builders here.
  ///

  /// Specialized builders being used by this offloading action builder.
  SmallVector<DeviceActionBuilder *, 4> SpecializedBuilders;

  /// Flag set to true if all valid builders allow file bundling/unbundling.
  bool CanUseBundler;

public:
  OffloadingActionBuilder(Compilation &C, DerivedArgList &Args,
                          const Driver::InputList &Inputs)
      : C(C) {
    // Create a specialized builder for each device toolchain.

    IsValid = true;

    // Create a specialized builder for CUDA.
    SpecializedBuilders.push_back(new CudaActionBuilder(C, Args, Inputs));

    // Create a specialized builder for HIP.
    SpecializedBuilders.push_back(new HIPActionBuilder(C, Args, Inputs));

    // Create a specialized builder for OpenMP.
    SpecializedBuilders.push_back(new OpenMPActionBuilder(C, Args, Inputs));

    // Create a specialized builder for SYCL.
    SpecializedBuilders.push_back(new SYCLActionBuilder(C, Args, Inputs));

    //
    // TODO: Build other specialized builders here.
    //

    // Initialize all the builders, keeping track of errors. If all valid
    // builders agree that we can use bundling, set the flag to true.
    unsigned ValidBuilders = 0u;
    unsigned ValidBuildersSupportingBundling = 0u;
    for (auto *SB : SpecializedBuilders) {
      IsValid = IsValid && !SB->initialize();

      // Update the counters if the builder is valid.
      if (SB->isValid()) {
        ++ValidBuilders;
        if (SB->canUseBundlerUnbundler())
          ++ValidBuildersSupportingBundling;
      }
    }
    CanUseBundler =
        ValidBuilders && ValidBuilders == ValidBuildersSupportingBundling;
  }

  ~OffloadingActionBuilder() {
    for (auto *SB : SpecializedBuilders)
      delete SB;
  }

  /// Generate an action that adds device dependences (if any) to a host action.
  /// If no device dependence actions exist, just return the host action \a
  /// HostAction. If an error is found or if no builder requires the host action
  /// to be generated, return nullptr.
  Action *
  addDeviceDependencesToHostAction(Action *HostAction, const Arg *InputArg,
                                   phases::ID CurPhase, phases::ID FinalPhase,
                                   DeviceActionBuilder::PhasesTy &Phases) {
    if (!IsValid)
      return nullptr;

    if (SpecializedBuilders.empty())
      return HostAction;

    assert(HostAction && "Invalid host action!");

    OffloadAction::DeviceDependences DDeps;
    // Check if all the programming models agree we should not emit the host
    // action. Also, keep track of the offloading kinds employed.
    auto &OffloadKind = InputArgToOffloadKindMap[InputArg];
    unsigned InactiveBuilders = 0u;
    unsigned IgnoringBuilders = 0u;
    for (auto *SB : SpecializedBuilders) {
      if (!SB->isValid()) {
        ++InactiveBuilders;
        continue;
      }

      auto RetCode =
          SB->getDeviceDependences(DDeps, CurPhase, FinalPhase, Phases);

      // If the builder explicitly says the host action should be ignored,
      // we need to increment the variable that tracks the builders that request
      // the host object to be ignored.
      if (RetCode == DeviceActionBuilder::ABRT_Ignore_Host)
        ++IgnoringBuilders;

      // Unless the builder was inactive for this action, we have to record the
      // offload kind because the host will have to use it.
      if (RetCode != DeviceActionBuilder::ABRT_Inactive)
        OffloadKind |= SB->getAssociatedOffloadKind();
    }

    // If all builders agree that the host object should be ignored, just return
    // nullptr.
    if (IgnoringBuilders &&
        SpecializedBuilders.size() == (InactiveBuilders + IgnoringBuilders))
      return nullptr;

    if (DDeps.getActions().empty())
      return HostAction;

    // We have dependences we need to bundle together. We use an offload action
    // for that.
    OffloadAction::HostDependence HDep(
        *HostAction, *C.getSingleOffloadToolChain<Action::OFK_Host>(),
        /*BoundArch=*/nullptr, DDeps);
    return C.MakeAction<OffloadAction>(HDep, DDeps);
  }

  // Update Input action to reflect FPGA device archive specifics based
  // on archive contents.
  bool updateInputForFPGA(Action *&A, const Arg *InputArg,
                          DerivedArgList &Args) {
    std::string InputName = InputArg->getAsString(Args);
    const Driver &D = C.getDriver();
    bool IsFPGAEmulation = D.isFPGAEmulationMode();
    // Only check for FPGA device information when using fpga SubArch.
    if (A->getType() == types::TY_Object && isObjectFile(InputName))
      return true;

    auto ArchiveTypeMismatch = [&D, &InputName](bool EmitDiag) {
      if (EmitDiag)
        D.Diag(clang::diag::warn_drv_mismatch_fpga_archive) << InputName;
    };
    // Type FPGA aoco is a special case for static archives
    if (A->getType() == types::TY_FPGA_AOCO) {
      if (!hasFPGABinary(C, InputName, types::TY_FPGA_AOCO))
        return false;
      A = C.MakeAction<InputAction>(*InputArg, types::TY_FPGA_AOCO);
      return true;
    }

    SmallVector<std::pair<types::ID, bool>, 4> FPGAAOCTypes = {
        {types::TY_FPGA_AOCX, false},
        {types::TY_FPGA_AOCR, false},
        {types::TY_FPGA_AOCX_EMU, true},
        {types::TY_FPGA_AOCR_EMU, true}};
    for (const auto &ArchiveType : FPGAAOCTypes) {
      bool BinaryFound = hasFPGABinary(C, InputName, ArchiveType.first);
      if (BinaryFound && ArchiveType.second == IsFPGAEmulation) {
        // Binary matches check and emulation type, we keep this one.
        A = C.MakeAction<InputAction>(*InputArg, ArchiveType.first);
        return true;
      }
      ArchiveTypeMismatch(BinaryFound && ArchiveType.second != IsFPGAEmulation);
    }
    return true;
  }

  /// Generate an action that adds a host dependence to a device action. The
  /// results will be kept in this action builder. Return true if an error was
  /// found.
  bool addHostDependenceToDeviceActions(Action *&HostAction,
                                        const Arg *InputArg,
                                        DerivedArgList &Args) {
    if (!IsValid)
      return true;

    // An FPGA AOCX input does not have a host dependence to the unbundler
    if (HostAction->getType() == types::TY_FPGA_AOCX ||
        HostAction->getType() == types::TY_FPGA_AOCX_EMU)
      return false;

    // If we are supporting bundling/unbundling and the current action is an
    // input action of non-source file, we replace the host action by the
    // unbundling action. The bundler tool has the logic to detect if an input
    // is a bundle or not and if the input is not a bundle it assumes it is a
    // host file. Therefore it is safe to create an unbundling action even if
    // the input is not a bundle.
    bool HasFPGATarget = false;
    if (CanUseBundler && isa<InputAction>(HostAction) &&
        InputArg->getOption().getKind() == llvm::opt::Option::InputClass &&
        !InputArg->getOption().hasFlag(options::LinkerInput) &&
        (!types::isSrcFile(HostAction->getType()) ||
         HostAction->getType() == types::TY_PP_HIP)) {
      ActionList HostActionList;
      Action *A(HostAction);
      // Only check for FPGA device information when using fpga SubArch.
      auto SYCLTCRange = C.getOffloadToolChains<Action::OFK_SYCL>();
      for (auto TI = SYCLTCRange.first, TE = SYCLTCRange.second; TI != TE; ++TI)
        HasFPGATarget |= TI->second->getTriple().getSubArch() ==
                         llvm::Triple::SPIRSubArch_fpga;
      bool isArchive = !(HostAction->getType() == types::TY_Object &&
                         isObjectFile(InputArg->getAsString(Args)));
      if (!HasFPGATarget && isArchive &&
          HostAction->getType() == types::TY_FPGA_AOCO)
        // Archive with Non-FPGA target with AOCO type should not be unbundled.
        return false;
      if (HasFPGATarget && !updateInputForFPGA(A, InputArg, Args))
        return false;
      auto UnbundlingHostAction = C.MakeAction<OffloadUnbundlingJobAction>(A);
      UnbundlingHostAction->registerDependentActionInfo(
          C.getSingleOffloadToolChain<Action::OFK_Host>(),
          /*BoundArch=*/StringRef(), Action::OFK_Host);
      HostAction = UnbundlingHostAction;
    }

    assert(HostAction && "Invalid host action!");

    // Register the offload kinds that are used.
    auto &OffloadKind = InputArgToOffloadKindMap[InputArg];
    for (auto *SB : SpecializedBuilders) {
      if (!SB->isValid())
        continue;

      auto RetCode = SB->addDeviceDepences(HostAction);

      // Host dependences for device actions are not compatible with that same
      // action being ignored.
      assert(RetCode != DeviceActionBuilder::ABRT_Ignore_Host &&
             "Host dependence not expected to be ignored.!");

      // Unless the builder was inactive for this action, we have to record the
      // offload kind because the host will have to use it.
      if (RetCode != DeviceActionBuilder::ABRT_Inactive)
        OffloadKind |= SB->getAssociatedOffloadKind();
    }

    // Do not use unbundler if the Host does not depend on device action.
    // Now that we have unbundled the object, when doing -fsycl-link we
    // want to continue the host link with the input object.
    // For unbundling of an FPGA AOCX binary, we want to link with the original
    // FPGA device archive.
    if ((OffloadKind == Action::OFK_None && CanUseBundler) ||
        (HasFPGATarget && ((Args.hasArg(options::OPT_fsycl_link_EQ) &&
                            HostAction->getType() == types::TY_Object) ||
                           HostAction->getType() == types::TY_FPGA_AOCX ||
                           HostAction->getType() == types::TY_FPGA_AOCX_EMU)))
      if (auto *UA = dyn_cast<OffloadUnbundlingJobAction>(HostAction))
        HostAction = UA->getInputs().back();

    return false;
  }

  /// Add the offloading top level actions that are specific for unique
  /// linking situations where objects are used at only the device link
  /// with no intermedate steps.
  bool appendTopLevelLinkAction(ActionList &AL) {
    // Get the device actions to be appended.
    ActionList OffloadAL;
    for (auto *SB : SpecializedBuilders) {
      if (!SB->isValid())
        continue;
      SB->appendTopLevelLinkAction(OffloadAL);
    }
    // Append the device actions.
    AL.append(OffloadAL.begin(), OffloadAL.end());
    return false;
  }

  /// Add the offloading top level actions to the provided action list. This
  /// function can replace the host action by a bundling action if the
  /// programming models allow it.
  bool appendTopLevelActions(ActionList &AL, Action *HostAction,
                             const Arg *InputArg) {
    // Get the device actions to be appended.
    ActionList OffloadAL;
    for (auto *SB : SpecializedBuilders) {
      if (!SB->isValid())
        continue;
      SB->appendTopLevelActions(OffloadAL);
    }

    // If we can use the bundler, replace the host action by the bundling one in
    // the resulting list. Otherwise, just append the device actions. For
    // device only compilation, HostAction is a null pointer, therefore only do
    // this when HostAction is not a null pointer.
    if (CanUseBundler && HostAction &&
        HostAction->getType() != types::TY_Nothing && !OffloadAL.empty()) {
      // Add the host action to the list in order to create the bundling action.
      OffloadAL.push_back(HostAction);

      // We expect that the host action was just appended to the action list
      // before this method was called.
      assert(HostAction == AL.back() && "Host action not in the list??");
      HostAction = C.MakeAction<OffloadBundlingJobAction>(OffloadAL);
      AL.back() = HostAction;
    } else
      AL.append(OffloadAL.begin(), OffloadAL.end());

    // Propagate to the current host action (if any) the offload information
    // associated with the current input.
    if (HostAction)
      HostAction->propagateHostOffloadInfo(InputArgToOffloadKindMap[InputArg],
                                           /*BoundArch=*/nullptr);
    return false;
  }

  /// Create link job from the given host inputs and feed the result to offload
  /// deps job which fetches device dependencies from the linked host image.
  /// Offload deps output is then forwarded to active device action builders so
  /// they can add it to the device linker inputs.
  void addDeviceLinkDependenciesFromHost(ActionList &LinkerInputs) {
    // Link image for reading dependencies from it.
    auto *LA = C.MakeAction<LinkJobAction>(LinkerInputs, types::TY_Image);

    // Calculate all the offload kinds used in the current compilation.
    unsigned ActiveOffloadKinds = 0u;
    for (auto &I : InputArgToOffloadKindMap)
      ActiveOffloadKinds |= I.second;

    OffloadAction::HostDependence HDep(
        *LA, *C.getSingleOffloadToolChain<Action::OFK_Host>(),
        /*BoundArch*/ nullptr, ActiveOffloadKinds);

    auto *DA = C.MakeAction<OffloadDepsJobAction>(HDep, types::TY_LLVM_BC);

    for (auto *SB : SpecializedBuilders) {
      if (!SB->isValid())
        continue;
      SB->addDeviceLinkDependencies(DA);
    }
  }

  void makeHostLinkAction(ActionList &LinkerInputs) {
    // Build a list of device linking actions.
    ActionList DeviceAL;
    for (DeviceActionBuilder *SB : SpecializedBuilders) {
      if (!SB->isValid())
        continue;
      SB->appendLinkDeviceActions(DeviceAL);
    }

    if (DeviceAL.empty())
      return;

    // Let builders add host linking actions.
    for (DeviceActionBuilder *SB : SpecializedBuilders) {
      if (!SB->isValid())
        continue;
      if (Action *HA = SB->appendLinkHostActions(DeviceAL))
        LinkerInputs.push_back(HA);
    }
  }

  /// Processes the host linker action. This currently consists of replacing it
  /// with an offload action if there are device link objects and propagate to
  /// the host action all the offload kinds used in the current compilation. The
  /// resulting action is returned.
  Action *processHostLinkAction(Action *HostAction) {
    // Add all the dependences from the device linking actions.
    OffloadAction::DeviceDependences DDeps;
    for (auto *SB : SpecializedBuilders) {
      if (!SB->isValid())
        continue;

      SB->appendLinkDependences(DDeps);
    }

    // Calculate all the offload kinds used in the current compilation.
    unsigned ActiveOffloadKinds = 0u;
    for (auto &I : InputArgToOffloadKindMap)
      ActiveOffloadKinds |= I.second;

    // If we don't have device dependencies, we don't have to create an offload
    // action.
    if (DDeps.getActions().empty()) {
      // Propagate all the active kinds to host action. Given that it is a link
      // action it is assumed to depend on all actions generated so far.
      HostAction->propagateHostOffloadInfo(ActiveOffloadKinds,
                                           /*BoundArch=*/nullptr);
      return HostAction;
    }

    // Create the offload action with all dependences. When an offload action
    // is created the kinds are propagated to the host action, so we don't have
    // to do that explicitly here.
    OffloadAction::HostDependence HDep(
        *HostAction, *C.getSingleOffloadToolChain<Action::OFK_Host>(),
        /*BoundArch*/ nullptr, ActiveOffloadKinds);
    return C.MakeAction<OffloadAction>(HDep, DDeps);
  }
};
} // anonymous namespace.

void Driver::handleArguments(Compilation &C, DerivedArgList &Args,
                             const InputList &Inputs,
                             ActionList &Actions) const {

  // Ignore /Yc/Yu if both /Yc and /Yu passed but with different filenames.
  Arg *YcArg = Args.getLastArg(options::OPT__SLASH_Yc);
  Arg *YuArg = Args.getLastArg(options::OPT__SLASH_Yu);
  if (YcArg && YuArg && strcmp(YcArg->getValue(), YuArg->getValue()) != 0) {
    Diag(clang::diag::warn_drv_ycyu_different_arg_clang_cl);
    Args.eraseArg(options::OPT__SLASH_Yc);
    Args.eraseArg(options::OPT__SLASH_Yu);
    YcArg = YuArg = nullptr;
  }
  if (YcArg && Inputs.size() > 1) {
    Diag(clang::diag::warn_drv_yc_multiple_inputs_clang_cl);
    Args.eraseArg(options::OPT__SLASH_Yc);
    YcArg = nullptr;
  }

  Arg *FinalPhaseArg;
  phases::ID FinalPhase = getFinalPhase(Args, &FinalPhaseArg);

  if (FinalPhase == phases::Link) {
    if (Args.hasArg(options::OPT_emit_llvm))
      Diag(clang::diag::err_drv_emit_llvm_link);
    if (IsCLMode() && LTOMode != LTOK_None &&
        !Args.getLastArgValue(options::OPT_fuse_ld_EQ).equals_lower("lld"))
      Diag(clang::diag::err_drv_lto_without_lld);
  }

  if (FinalPhase == phases::Preprocess || Args.hasArg(options::OPT__SLASH_Y_)) {
    // If only preprocessing or /Y- is used, all pch handling is disabled.
    // Rather than check for it everywhere, just remove clang-cl pch-related
    // flags here.
    Args.eraseArg(options::OPT__SLASH_Fp);
    Args.eraseArg(options::OPT__SLASH_Yc);
    Args.eraseArg(options::OPT__SLASH_Yu);
    YcArg = YuArg = nullptr;
  }

  unsigned LastPLSize = 0;
  for (auto &I : Inputs) {
    types::ID InputType = I.first;
    const Arg *InputArg = I.second;

    auto PL = types::getCompilationPhases(InputType);
    LastPLSize = PL.size();

    // If the first step comes after the final phase we are doing as part of
    // this compilation, warn the user about it.
    phases::ID InitialPhase = PL[0];
    if (InitialPhase > FinalPhase) {
      if (InputArg->isClaimed())
        continue;

      // Claim here to avoid the more general unused warning.
      InputArg->claim();

      // Suppress all unused style warnings with -Qunused-arguments
      if (Args.hasArg(options::OPT_Qunused_arguments))
        continue;

      // Special case when final phase determined by binary name, rather than
      // by a command-line argument with a corresponding Arg.
      if (CCCIsCPP())
        Diag(clang::diag::warn_drv_input_file_unused_by_cpp)
            << InputArg->getAsString(Args) << getPhaseName(InitialPhase);
      // Special case '-E' warning on a previously preprocessed file to make
      // more sense.
      else if (InitialPhase == phases::Compile &&
               (Args.getLastArg(options::OPT__SLASH_EP,
                                options::OPT__SLASH_P) ||
                Args.getLastArg(options::OPT_E) ||
                Args.getLastArg(options::OPT_M, options::OPT_MM)) &&
               getPreprocessedType(InputType) == types::TY_INVALID)
        Diag(clang::diag::warn_drv_preprocessed_input_file_unused)
            << InputArg->getAsString(Args) << !!FinalPhaseArg
            << (FinalPhaseArg ? FinalPhaseArg->getOption().getName() : "");
      else
        Diag(clang::diag::warn_drv_input_file_unused)
            << InputArg->getAsString(Args) << getPhaseName(InitialPhase)
            << !!FinalPhaseArg
            << (FinalPhaseArg ? FinalPhaseArg->getOption().getName() : "");
      continue;
    }

    if (YcArg) {
      // Add a separate precompile phase for the compile phase.
      if (FinalPhase >= phases::Compile) {
        const types::ID HeaderType = lookupHeaderTypeForSourceType(InputType);
        // Build the pipeline for the pch file.
        Action *ClangClPch = C.MakeAction<InputAction>(*InputArg, HeaderType);
        for (phases::ID Phase : types::getCompilationPhases(HeaderType))
          ClangClPch = ConstructPhaseAction(C, Args, Phase, ClangClPch);
        assert(ClangClPch);
        Actions.push_back(ClangClPch);
        // The driver currently exits after the first failed command.  This
        // relies on that behavior, to make sure if the pch generation fails,
        // the main compilation won't run.
        // FIXME: If the main compilation fails, the PCH generation should
        // probably not be considered successful either.
      }
    }
  }

  // If we are linking, claim any options which are obviously only used for
  // compilation.
  // FIXME: Understand why the last Phase List length is used here.
  if (FinalPhase == phases::Link && LastPLSize == 1) {
    Args.ClaimAllArgs(options::OPT_CompileOnly_Group);
    Args.ClaimAllArgs(options::OPT_cl_compile_Group);
  }
}

void Driver::BuildActions(Compilation &C, DerivedArgList &Args,
                          const InputList &Inputs, ActionList &Actions) const {
  llvm::PrettyStackTraceString CrashInfo("Building compilation actions");

  if (!SuppressMissingInputWarning && Inputs.empty()) {
    Diag(clang::diag::err_drv_no_input_files);
    return;
  }

  // Reject -Z* at the top level, these options should never have been exposed
  // by gcc.
  if (Arg *A = Args.getLastArg(options::OPT_Z_Joined))
    Diag(clang::diag::err_drv_use_of_Z_option) << A->getAsString(Args);

  // Diagnose misuse of /Fo.
  if (Arg *A = Args.getLastArg(options::OPT__SLASH_Fo)) {
    StringRef V = A->getValue();
    if (Inputs.size() > 1 && !V.empty() &&
        !llvm::sys::path::is_separator(V.back())) {
      // Check whether /Fo tries to name an output file for multiple inputs.
      Diag(clang::diag::err_drv_out_file_argument_with_multiple_sources)
          << A->getSpelling() << V;
      Args.eraseArg(options::OPT__SLASH_Fo);
    }
  }

  // Diagnose misuse of /Fa.
  if (Arg *A = Args.getLastArg(options::OPT__SLASH_Fa)) {
    StringRef V = A->getValue();
    if (Inputs.size() > 1 && !V.empty() &&
        !llvm::sys::path::is_separator(V.back())) {
      // Check whether /Fa tries to name an asm file for multiple inputs.
      Diag(clang::diag::err_drv_out_file_argument_with_multiple_sources)
          << A->getSpelling() << V;
      Args.eraseArg(options::OPT__SLASH_Fa);
    }
  }

  // Diagnose misuse of /o.
  if (Arg *A = Args.getLastArg(options::OPT__SLASH_o)) {
    if (A->getValue()[0] == '\0') {
      // It has to have a value.
      Diag(clang::diag::err_drv_missing_argument) << A->getSpelling() << 1;
      Args.eraseArg(options::OPT__SLASH_o);
    }
  }

  handleArguments(C, Args, Inputs, Actions);

  // When compiling for -fsycl, generate the integration header files that
  // will be used during the compilation.
  if (Args.hasFlag(options::OPT_fsycl, options::OPT_fno_sycl, false)) {
    for (auto &I : Inputs) {
      if (!types::isSrcFile(I.first))
        continue;
      std::string SrcFileName(I.second->getAsString(Args));
      std::string TmpFileNameHeader = C.getDriver().GetTemporaryPath(
          llvm::sys::path::stem(SrcFileName).str() + "-header", "h");
      StringRef TmpFileHeader =
          C.addTempFile(C.getArgs().MakeArgString(TmpFileNameHeader));
      addIntegrationFiles(TmpFileHeader, SrcFileName);
    }
  }

  // Builder to be used to build offloading actions.
  OffloadingActionBuilder OffloadBuilder(C, Args, Inputs);

  // Construct the actions to perform.
  HeaderModulePrecompileJobAction *HeaderModuleAction = nullptr;
  ActionList LinkerInputs;
  ActionList MergerInputs;

  llvm::SmallVector<phases::ID, phases::MaxNumberOfPhases> PL;
  for (auto &I : Inputs) {
    types::ID InputType = I.first;
    const Arg *InputArg = I.second;

    PL = types::getCompilationPhases(*this, Args, InputType);
    if (PL.empty())
      continue;

    auto FullPL = types::getCompilationPhases(InputType);

    // Build the pipeline for this file.
    Action *Current = C.MakeAction<InputAction>(*InputArg, InputType);

    // Use the current host action in any of the offloading actions, if
    // required.
    if (OffloadBuilder.addHostDependenceToDeviceActions(Current, InputArg,
                                                        Args))
      break;

    for (phases::ID Phase : PL) {

      // Add any offload action the host action depends on.
      Current = OffloadBuilder.addDeviceDependencesToHostAction(
          Current, InputArg, Phase, PL.back(), FullPL);
      if (!Current)
        break;

      // Queue linker inputs.
      if (Phase == phases::Link) {
        assert(Phase == PL.back() && "linking must be final compilation step.");
        LinkerInputs.push_back(Current);
        Current = nullptr;
        break;
      }

      // TODO: Consider removing this because the merged may not end up being
      // the final Phase in the pipeline. Perhaps the merged could just merge
      // and then pass an artifact of some sort to the Link Phase.
      // Queue merger inputs.
      if (Phase == phases::IfsMerge) {
        assert(Phase == PL.back() && "merging must be final compilation step.");
        MergerInputs.push_back(Current);
        Current = nullptr;
        break;
      }

      // Each precompiled header file after a module file action is a module
      // header of that same module file, rather than being compiled to a
      // separate PCH.
      if (Phase == phases::Precompile && HeaderModuleAction &&
          getPrecompiledType(InputType) == types::TY_PCH) {
        HeaderModuleAction->addModuleHeaderInput(Current);
        Current = nullptr;
        break;
      }

      // FIXME: Should we include any prior module file outputs as inputs of
      // later actions in the same command line?

      // Otherwise construct the appropriate action.
      Action *NewCurrent = ConstructPhaseAction(C, Args, Phase, Current);

      // We didn't create a new action, so we will just move to the next phase.
      if (NewCurrent == Current)
        continue;

      if (auto *HMA = dyn_cast<HeaderModulePrecompileJobAction>(NewCurrent))
        HeaderModuleAction = HMA;

      Current = NewCurrent;

      // Use the current host action in any of the offloading actions, if
      // required.
      if (OffloadBuilder.addHostDependenceToDeviceActions(Current, InputArg,
                                                          Args))
        break;

      if (Current->getType() == types::TY_Nothing)
        break;
    }

    // If we ended with something, add to the output list.
    if (Current)
      Actions.push_back(Current);

    // Add any top level actions generated for offloading.
    OffloadBuilder.appendTopLevelActions(Actions, Current, InputArg);
  }

  OffloadBuilder.appendTopLevelLinkAction(Actions);

  // With static fat archives we need to create additional steps for
  // generating dependence objects for device link actions.
  if (!LinkerInputs.empty() && C.getDriver().getOffloadStaticLibSeen())
    OffloadBuilder.addDeviceLinkDependenciesFromHost(LinkerInputs);

  // Go through all of the args, and create a Linker specific argument list.
  // When dealing with fat static archives each archive is individually
  // unbundled.
  SmallVector<const char *, 16> LinkArgs(getLinkerArgs(C, Args));
  const llvm::opt::OptTable &Opts = getOpts();
  auto unbundleStaticLib = [&](types::ID T, const StringRef &A) {
    Arg *InputArg = MakeInputArg(Args, Opts, Args.MakeArgString(A));
    Action *Current = C.MakeAction<InputAction>(*InputArg, T);
    OffloadBuilder.addHostDependenceToDeviceActions(Current, InputArg, Args);
    OffloadBuilder.addDeviceDependencesToHostAction(
        Current, InputArg, phases::Link, PL.back(), PL);
  };
  for (StringRef LA : LinkArgs) {
    // At this point, we will process the archives for FPGA AOCO and individual
    // archive unbundling for Windows.
    if (!isStaticArchiveFile(LA))
      continue;
    // FPGA AOCX/AOCR files are archives, but we do not want to unbundle them
    // here as they have already been unbundled and processed for linking.
    // TODO: The multiple binary checks for FPGA types getting a little out
    // of hand. Improve this by doing a single scan of the args and holding
    // that in a data structure for reference.
    if (hasFPGABinary(C, LA.str(), types::TY_FPGA_AOCX) ||
        hasFPGABinary(C, LA.str(), types::TY_FPGA_AOCR) ||
        hasFPGABinary(C, LA.str(), types::TY_FPGA_AOCX_EMU) ||
        hasFPGABinary(C, LA.str(), types::TY_FPGA_AOCR_EMU))
      continue;
    // For offload-static-libs we add an unbundling action for each static
    // archive which produces list files with extracted objects. Device lists
    // are then added to the appropriate device link actions and host list is
    // ignored since we are adding offload-static-libs as normal libraries to
    // the host link command.
    if (hasOffloadSections(C, LA, Args)) {
      unbundleStaticLib(types::TY_Archive, LA);
      // Pass along the static libraries to check if we need to add them for
      // unbundling for FPGA AOT static lib usage.  Uses FPGA aoco type to
      // differentiate if aoco unbundling is needed.
      unbundleStaticLib(types::TY_FPGA_AOCO, LA);
    }
  }

  // For an FPGA archive, we add the unbundling step above to take care of
  // the device side, but also unbundle here to extract the host side
  bool EarlyLink = false;
  if (const Arg *A = Args.getLastArg(options::OPT_fsycl_link_EQ))
    EarlyLink = A->getValue() == StringRef("early");
  for (auto &LI : LinkerInputs) {
    Action *UnbundlerInput = nullptr;
    auto wrapObject = [&] {
      if (EarlyLink && Args.hasArg(options::OPT_fintelfpga)) {
        // Only wrap the object with -fsycl-link=early
        auto *BC = C.MakeAction<OffloadWrapperJobAction>(LI, types::TY_LLVM_BC);
        auto *ASM = C.MakeAction<BackendJobAction>(BC, types::TY_PP_Asm);
        LI = C.MakeAction<AssembleJobAction>(ASM, types::TY_Object);
      }
    };
    if (auto *IA = dyn_cast<InputAction>(LI)) {
      if (IA->getType() == types::TY_FPGA_AOCR ||
          IA->getType() == types::TY_FPGA_AOCX ||
          IA->getType() == types::TY_FPGA_AOCR_EMU ||
          IA->getType() == types::TY_FPGA_AOCX_EMU) {
        // Add to unbundler.
        UnbundlerInput = LI;
      } else {
        std::string FileName = IA->getInputArg().getAsString(Args);
        if ((IA->getType() == types::TY_Object && !isObjectFile(FileName)) ||
            IA->getInputArg().getOption().hasFlag(options::LinkerInput))
          continue;
        wrapObject();
      }
    } else {
      wrapObject();
    }
    if (UnbundlerInput && !PL.empty()) {
      if (auto *IA = dyn_cast<InputAction>(UnbundlerInput)) {
        std::string FileName = IA->getInputArg().getAsString(Args);
        Arg *InputArg = MakeInputArg(Args, Opts, FileName);
        OffloadBuilder.addHostDependenceToDeviceActions(UnbundlerInput,
                                                        InputArg, Args);
        OffloadBuilder.addDeviceDependencesToHostAction(
            UnbundlerInput, InputArg, phases::Link, PL.back(), PL);
      }
    }
  }

  // Add a link action if necessary.
  if (!LinkerInputs.empty()) {
    OffloadBuilder.makeHostLinkAction(LinkerInputs);
    types::ID LinkType(types::TY_Image);
    if (Args.hasArg(options::OPT_fsycl_link_EQ))
      LinkType = types::TY_Archive;
    Action *LA;
    // Check if this Linker Job should emit a static library.
    if (ShouldEmitStaticLibrary(Args)) {
      LA = C.MakeAction<StaticLibJobAction>(LinkerInputs, LinkType);
    } else {
      LA = C.MakeAction<LinkJobAction>(LinkerInputs, LinkType);
    }
    LA = OffloadBuilder.processHostLinkAction(LA);
    Actions.push_back(LA);
  }

  // Add an interface stubs merge action if necessary.
  if (!MergerInputs.empty())
    Actions.push_back(
        C.MakeAction<IfsMergeJobAction>(MergerInputs, types::TY_Image));

  if (Args.hasArg(options::OPT_emit_interface_stubs)) {
    auto PhaseList = types::getCompilationPhases(
        types::TY_IFS_CPP,
        Args.hasArg(options::OPT_c) ? phases::Compile : phases::LastPhase);

    ActionList MergerInputs;

    for (auto &I : Inputs) {
      types::ID InputType = I.first;
      const Arg *InputArg = I.second;

      // Currently clang and the llvm assembler do not support generating symbol
      // stubs from assembly, so we skip the input on asm files. For ifs files
      // we rely on the normal pipeline setup in the pipeline setup code above.
      if (InputType == types::TY_IFS || InputType == types::TY_PP_Asm ||
          InputType == types::TY_Asm)
        continue;

      Action *Current = C.MakeAction<InputAction>(*InputArg, InputType);

      for (auto Phase : PhaseList) {
        switch (Phase) {
        default:
          llvm_unreachable(
              "IFS Pipeline can only consist of Compile followed by IfsMerge.");
        case phases::Compile: {
          // Only IfsMerge (llvm-ifs) can handle .o files by looking for ifs
          // files where the .o file is located. The compile action can not
          // handle this.
          if (InputType == types::TY_Object)
            break;

          Current = C.MakeAction<CompileJobAction>(Current, types::TY_IFS_CPP);
          break;
        }
        case phases::IfsMerge: {
          assert(Phase == PhaseList.back() &&
                 "merging must be final compilation step.");
          MergerInputs.push_back(Current);
          Current = nullptr;
          break;
        }
        }
      }

      // If we ended with something, add to the output list.
      if (Current)
        Actions.push_back(Current);
    }

    // Add an interface stubs merge action if necessary.
    if (!MergerInputs.empty())
      Actions.push_back(
          C.MakeAction<IfsMergeJobAction>(MergerInputs, types::TY_Image));
  }

  // If --print-supported-cpus, -mcpu=? or -mtune=? is specified, build a custom
  // Compile phase that prints out supported cpu models and quits.
  if (Arg *A = Args.getLastArg(options::OPT_print_supported_cpus)) {
    // Use the -mcpu=? flag as the dummy input to cc1.
    Actions.clear();
    Action *InputAc = C.MakeAction<InputAction>(*A, types::TY_C);
    Actions.push_back(
        C.MakeAction<PrecompileJobAction>(InputAc, types::TY_Nothing));
    for (auto &I : Inputs)
      I.second->claim();
  }

  // Claim ignored clang-cl options.
  Args.ClaimAllArgs(options::OPT_cl_ignored_Group);

  // Claim --cuda-host-only and --cuda-compile-host-device, which may be passed
  // to non-CUDA compilations and should not trigger warnings there.
  Args.ClaimAllArgs(options::OPT_cuda_host_only);
  Args.ClaimAllArgs(options::OPT_cuda_compile_host_device);
}

Action *Driver::ConstructPhaseAction(
    Compilation &C, const ArgList &Args, phases::ID Phase, Action *Input,
    Action::OffloadKind TargetDeviceOffloadKind) const {
  llvm::PrettyStackTraceString CrashInfo("Constructing phase actions");

  // Some types skip the assembler phase (e.g., llvm-bc), but we can't
  // encode this in the steps because the intermediate type depends on
  // arguments. Just special case here.
  if (Phase == phases::Assemble && Input->getType() != types::TY_PP_Asm)
    return Input;

  // Build the appropriate action.
  switch (Phase) {
  case phases::Link:
    llvm_unreachable("link action invalid here.");
  case phases::IfsMerge:
    llvm_unreachable("ifsmerge action invalid here.");
  case phases::Preprocess: {
    types::ID OutputTy;
    // -M and -MM specify the dependency file name by altering the output type,
    // -if -MD and -MMD are not specified.
    if (Args.hasArg(options::OPT_M, options::OPT_MM) &&
        !Args.hasArg(options::OPT_MD, options::OPT_MMD)) {
      OutputTy = types::TY_Dependencies;
    } else {
      OutputTy = Input->getType();
      if (!Args.hasFlag(options::OPT_frewrite_includes,
                        options::OPT_fno_rewrite_includes, false) &&
          !Args.hasFlag(options::OPT_frewrite_imports,
                        options::OPT_fno_rewrite_imports, false) &&
          !CCGenDiagnostics)
        OutputTy = types::getPreprocessedType(OutputTy);
      assert(OutputTy != types::TY_INVALID &&
             "Cannot preprocess this input type!");
    }
    return C.MakeAction<PreprocessJobAction>(Input, OutputTy);
  }
  case phases::Precompile: {
    types::ID OutputTy = getPrecompiledType(Input->getType());
    assert(OutputTy != types::TY_INVALID &&
           "Cannot precompile this input type!");

    // If we're given a module name, precompile header file inputs as a
    // module, not as a precompiled header.
    const char *ModName = nullptr;
    if (OutputTy == types::TY_PCH) {
      if (Arg *A = Args.getLastArg(options::OPT_fmodule_name_EQ))
        ModName = A->getValue();
      if (ModName)
        OutputTy = types::TY_ModuleFile;
    }

    if (Args.hasArg(options::OPT_fsyntax_only)) {
      // Syntax checks should not emit a PCH file
      OutputTy = types::TY_Nothing;
    }

    if (ModName)
      return C.MakeAction<HeaderModulePrecompileJobAction>(Input, OutputTy,
                                                           ModName);
    return C.MakeAction<PrecompileJobAction>(Input, OutputTy);
  }
  case phases::Compile: {
    if (Args.hasArg(options::OPT_fsyntax_only))
      return C.MakeAction<CompileJobAction>(Input, types::TY_Nothing);
    if (Args.hasArg(options::OPT_rewrite_objc))
      return C.MakeAction<CompileJobAction>(Input, types::TY_RewrittenObjC);
    if (Args.hasArg(options::OPT_rewrite_legacy_objc))
      return C.MakeAction<CompileJobAction>(Input,
                                            types::TY_RewrittenLegacyObjC);
    if (Args.hasArg(options::OPT__analyze))
      return C.MakeAction<AnalyzeJobAction>(Input, types::TY_Plist);
    if (Args.hasArg(options::OPT__migrate))
      return C.MakeAction<MigrateJobAction>(Input, types::TY_Remap);
    if (Args.hasArg(options::OPT_emit_ast))
      return C.MakeAction<CompileJobAction>(Input, types::TY_AST);
    if (Args.hasArg(options::OPT_module_file_info))
      return C.MakeAction<CompileJobAction>(Input, types::TY_ModuleFile);
    if (Args.hasArg(options::OPT_verify_pch))
      return C.MakeAction<VerifyPCHJobAction>(Input, types::TY_Nothing);
    return C.MakeAction<CompileJobAction>(Input, types::TY_LLVM_BC);
  }
  case phases::Backend: {
    if (isUsingLTO() && TargetDeviceOffloadKind == Action::OFK_None) {
      types::ID Output =
          Args.hasArg(options::OPT_S) ? types::TY_LTO_IR : types::TY_LTO_BC;
      return C.MakeAction<BackendJobAction>(Input, Output);
    }
    if (Args.hasArg(options::OPT_emit_llvm) ||
        (TargetDeviceOffloadKind == Action::OFK_HIP &&
         Args.hasFlag(options::OPT_fgpu_rdc, options::OPT_fno_gpu_rdc,
                      false))) {
      types::ID Output =
          Args.hasArg(options::OPT_S) ? types::TY_LLVM_IR : types::TY_LLVM_BC;
      return C.MakeAction<BackendJobAction>(Input, Output);
    }
    return C.MakeAction<BackendJobAction>(Input, types::TY_PP_Asm);
  }
  case phases::Assemble:
    return C.MakeAction<AssembleJobAction>(std::move(Input), types::TY_Object);
  }

  llvm_unreachable("invalid phase in ConstructPhaseAction");
}

void Driver::BuildJobs(Compilation &C) const {
  llvm::PrettyStackTraceString CrashInfo("Building compilation jobs");

  Arg *FinalOutput = C.getArgs().getLastArg(options::OPT_o);

  // It is an error to provide a -o option if we are making multiple output
  // files. There are exceptions:
  //
  // IfsMergeJob: when generating interface stubs enabled we want to be able to
  // generate the stub file at the same time that we generate the real
  // library/a.out. So when a .o, .so, etc are the output, with clang interface
  // stubs there will also be a .ifs and .ifso at the same location.
  //
  // CompileJob of type TY_IFS_CPP: when generating interface stubs is enabled
  // and -c is passed, we still want to be able to generate a .ifs file while
  // we are also generating .o files. So we allow more than one output file in
  // this case as well.
  //
  if (FinalOutput) {
    unsigned NumOutputs = 0;
    unsigned NumIfsOutputs = 0;
    for (const Action *A : C.getActions())
      if (A->getType() != types::TY_Nothing &&
          !(A->getKind() == Action::IfsMergeJobClass ||
            (A->getType() == clang::driver::types::TY_IFS_CPP &&
             A->getKind() == clang::driver::Action::CompileJobClass &&
             0 == NumIfsOutputs++) ||
            (A->getKind() == Action::BindArchClass && A->getInputs().size() &&
             A->getInputs().front()->getKind() == Action::IfsMergeJobClass)))
        ++NumOutputs;

    if (NumOutputs > 1) {
      Diag(clang::diag::err_drv_output_argument_with_multiple_files);
      FinalOutput = nullptr;
    }
  }

  const llvm::Triple &RawTriple = C.getDefaultToolChain().getTriple();
  if (RawTriple.isOSAIX()) {
    if (Arg *A = C.getArgs().getLastArg(options::OPT_G))
      Diag(diag::err_drv_unsupported_opt_for_target)
          << A->getSpelling() << RawTriple.str();
    if (LTOMode == LTOK_Thin)
      Diag(diag::err_drv_clang_unsupported) << "thinLTO on AIX";
  }

  // Collect the list of architectures.
  llvm::StringSet<> ArchNames;
  if (RawTriple.isOSBinFormatMachO())
    for (const Arg *A : C.getArgs())
      if (A->getOption().matches(options::OPT_arch))
        ArchNames.insert(A->getValue());

  // Set of (Action, canonical ToolChain triple) pairs we've built jobs for.
  std::map<std::pair<const Action *, std::string>, InputInfo> CachedResults;
  for (Action *A : C.getActions()) {
    // If we are linking an image for multiple archs then the linker wants
    // -arch_multiple and -final_output <final image name>. Unfortunately, this
    // doesn't fit in cleanly because we have to pass this information down.
    //
    // FIXME: This is a hack; find a cleaner way to integrate this into the
    // process.
    const char *LinkingOutput = nullptr;
    if (isa<LipoJobAction>(A)) {
      if (FinalOutput)
        LinkingOutput = FinalOutput->getValue();
      else
        LinkingOutput = getDefaultImageName();
    }

    BuildJobsForAction(C, A, &C.getDefaultToolChain(),
                       /*BoundArch*/ StringRef(),
                       /*AtTopLevel*/ true,
                       /*MultipleArchs*/ ArchNames.size() > 1,
                       /*LinkingOutput*/ LinkingOutput, CachedResults,
                       /*TargetDeviceOffloadKind*/ Action::OFK_None);
  }

  // If we have more than one job, then disable integrated-cc1 for now. Do this
  // also when we need to report process execution statistics.
  if (C.getJobs().size() > 1 || CCPrintProcessStats)
    for (auto &J : C.getJobs())
      J.InProcess = false;

  if (CCPrintProcessStats) {
    C.setPostCallback([=](const Command &Cmd, int Res) {
      Optional<llvm::sys::ProcessStatistics> ProcStat =
          Cmd.getProcessStatistics();
      if (!ProcStat)
        return;

      const char *LinkingOutput = nullptr;
      if (FinalOutput)
        LinkingOutput = FinalOutput->getValue();
      else if (!Cmd.getOutputFilenames().empty())
        LinkingOutput = Cmd.getOutputFilenames().front().c_str();
      else
        LinkingOutput = getDefaultImageName();

      if (CCPrintStatReportFilename.empty()) {
        using namespace llvm;
        // Human readable output.
        outs() << sys::path::filename(Cmd.getExecutable()) << ": "
               << "output=" << LinkingOutput;
        outs() << ", total="
               << format("%.3f", ProcStat->TotalTime.count() / 1000.) << " ms"
               << ", user="
               << format("%.3f", ProcStat->UserTime.count() / 1000.) << " ms"
               << ", mem=" << ProcStat->PeakMemory << " Kb\n";
      } else {
        // CSV format.
        std::string Buffer;
        llvm::raw_string_ostream Out(Buffer);
        llvm::sys::printArg(Out, llvm::sys::path::filename(Cmd.getExecutable()),
                            /*Quote*/ true);
        Out << ',';
        llvm::sys::printArg(Out, LinkingOutput, true);
        Out << ',' << ProcStat->TotalTime.count() << ','
            << ProcStat->UserTime.count() << ',' << ProcStat->PeakMemory
            << '\n';
        Out.flush();
        std::error_code EC;
        llvm::raw_fd_ostream OS(CCPrintStatReportFilename.c_str(), EC,
                                llvm::sys::fs::OF_Append |
                                    llvm::sys::fs::OF_Text);
        if (EC)
          return;
        auto L = OS.lock();
        if (!L) {
          llvm::errs() << "ERROR: Cannot lock file "
                       << CCPrintStatReportFilename << ": "
                       << toString(L.takeError()) << "\n";
          return;
        }
        OS << Buffer;
        OS.flush();
      }
    });
  }

  // If the user passed -Qunused-arguments or there were errors, don't warn
  // about any unused arguments.
  if (Diags.hasErrorOccurred() ||
      C.getArgs().hasArg(options::OPT_Qunused_arguments))
    return;

  // Claim -### here.
  (void)C.getArgs().hasArg(options::OPT__HASH_HASH_HASH);

  // Claim --driver-mode, --rsp-quoting, it was handled earlier.
  (void)C.getArgs().hasArg(options::OPT_driver_mode);
  (void)C.getArgs().hasArg(options::OPT_rsp_quoting);

  for (Arg *A : C.getArgs()) {
    // FIXME: It would be nice to be able to send the argument to the
    // DiagnosticsEngine, so that extra values, position, and so on could be
    // printed.
    if (!A->isClaimed()) {
      if (A->getOption().hasFlag(options::NoArgumentUnused))
        continue;

      // Suppress the warning automatically if this is just a flag, and it is an
      // instance of an argument we already claimed.
      const Option &Opt = A->getOption();
      if (Opt.getKind() == Option::FlagClass) {
        bool DuplicateClaimed = false;

        for (const Arg *AA : C.getArgs().filtered(&Opt)) {
          if (AA->isClaimed()) {
            DuplicateClaimed = true;
            break;
          }
        }

        if (DuplicateClaimed)
          continue;
      }

      // In clang-cl, don't mention unknown arguments here since they have
      // already been warned about.
      if (!IsCLMode() || !A->getOption().matches(options::OPT_UNKNOWN))
        Diag(clang::diag::warn_drv_unused_argument)
            << A->getAsString(C.getArgs());
    }
  }
}

namespace {
/// Utility class to control the collapse of dependent actions and select the
/// tools accordingly.
class ToolSelector final {
  /// The tool chain this selector refers to.
  const ToolChain &TC;

  /// The compilation this selector refers to.
  const Compilation &C;

  /// The base action this selector refers to.
  const JobAction *BaseAction;

  /// Set to true if the current toolchain refers to host actions.
  bool IsHostSelector;

  /// Set to true if save-temps and embed-bitcode functionalities are active.
  bool SaveTemps;
  bool EmbedBitcode;

  /// Get previous dependent action or null if that does not exist. If
  /// \a CanBeCollapsed is false, that action must be legal to collapse or
  /// null will be returned.
  const JobAction *getPrevDependentAction(const ActionList &Inputs,
                                          ActionList &SavedOffloadAction,
                                          bool CanBeCollapsed = true) {
    // An option can be collapsed only if it has a single input.
    if (Inputs.size() != 1)
      return nullptr;

    Action *CurAction = *Inputs.begin();
    if (CanBeCollapsed &&
        !CurAction->isCollapsingWithNextDependentActionLegal())
      return nullptr;

    // If the input action is an offload action. Look through it and save any
    // offload action that can be dropped in the event of a collapse.
    if (auto *OA = dyn_cast<OffloadAction>(CurAction)) {
      // If the dependent action is a device action, we will attempt to collapse
      // only with other device actions. Otherwise, we would do the same but
      // with host actions only.
      if (!IsHostSelector) {
        if (OA->hasSingleDeviceDependence(/*DoNotConsiderHostActions=*/true)) {
          CurAction =
              OA->getSingleDeviceDependence(/*DoNotConsiderHostActions=*/true);
          if (CanBeCollapsed &&
              !CurAction->isCollapsingWithNextDependentActionLegal())
            return nullptr;
          SavedOffloadAction.push_back(OA);
          return dyn_cast<JobAction>(CurAction);
        }
      } else if (OA->hasHostDependence()) {
        CurAction = OA->getHostDependence();
        if (CanBeCollapsed &&
            !CurAction->isCollapsingWithNextDependentActionLegal())
          return nullptr;
        SavedOffloadAction.push_back(OA);
        return dyn_cast<JobAction>(CurAction);
      }
      return nullptr;
    }

    return dyn_cast<JobAction>(CurAction);
  }

  /// Return true if an assemble action can be collapsed.
  bool canCollapseAssembleAction() const {
    return TC.useIntegratedAs() && !SaveTemps &&
           !C.getArgs().hasArg(options::OPT_via_file_asm) &&
           !C.getArgs().hasArg(options::OPT__SLASH_FA) &&
           !C.getArgs().hasArg(options::OPT__SLASH_Fa);
  }

  /// Return true if a preprocessor action can be collapsed.
  bool canCollapsePreprocessorAction() const {
    return !C.getArgs().hasArg(options::OPT_no_integrated_cpp) &&
           !C.getArgs().hasArg(options::OPT_traditional_cpp) && !SaveTemps &&
           !C.getArgs().hasArg(options::OPT_rewrite_objc);
  }

  /// Struct that relates an action with the offload actions that would be
  /// collapsed with it.
  struct JobActionInfo final {
    /// The action this info refers to.
    const JobAction *JA = nullptr;
    /// The offload actions we need to take care off if this action is
    /// collapsed.
    ActionList SavedOffloadAction;
  };

  /// Append collapsed offload actions from the give nnumber of elements in the
  /// action info array.
  static void AppendCollapsedOffloadAction(ActionList &CollapsedOffloadAction,
                                           ArrayRef<JobActionInfo> &ActionInfo,
                                           unsigned ElementNum) {
    assert(ElementNum <= ActionInfo.size() && "Invalid number of elements.");
    for (unsigned I = 0; I < ElementNum; ++I)
      CollapsedOffloadAction.append(ActionInfo[I].SavedOffloadAction.begin(),
                                    ActionInfo[I].SavedOffloadAction.end());
  }

  /// Functions that attempt to perform the combining. They detect if that is
  /// legal, and if so they update the inputs \a Inputs and the offload action
  /// that were collapsed in \a CollapsedOffloadAction. A tool that deals with
  /// the combined action is returned. If the combining is not legal or if the
  /// tool does not exist, null is returned.
  /// Currently three kinds of collapsing are supported:
  ///  - Assemble + Backend + Compile;
  ///  - Assemble + Backend ;
  ///  - Backend + Compile.
  const Tool *
  combineAssembleBackendCompile(ArrayRef<JobActionInfo> ActionInfo,
                                ActionList &Inputs,
                                ActionList &CollapsedOffloadAction) {
    if (ActionInfo.size() < 3 || !canCollapseAssembleAction())
      return nullptr;
    auto *AJ = dyn_cast<AssembleJobAction>(ActionInfo[0].JA);
    auto *BJ = dyn_cast<BackendJobAction>(ActionInfo[1].JA);
    auto *CJ = dyn_cast<CompileJobAction>(ActionInfo[2].JA);
    if (!AJ || !BJ || !CJ)
      return nullptr;

    // Get compiler tool.
    const Tool *T = TC.SelectTool(*CJ);
    if (!T)
      return nullptr;

    // When using -fembed-bitcode, it is required to have the same tool (clang)
    // for both CompilerJA and BackendJA. Otherwise, combine two stages.
    if (EmbedBitcode) {
      const Tool *BT = TC.SelectTool(*BJ);
      if (BT == T)
        return nullptr;
    }

    if (!T->hasIntegratedAssembler())
      return nullptr;

    Inputs = CJ->getInputs();
    AppendCollapsedOffloadAction(CollapsedOffloadAction, ActionInfo,
                                 /*NumElements=*/3);
    return T;
  }
  const Tool *combineAssembleBackend(ArrayRef<JobActionInfo> ActionInfo,
                                     ActionList &Inputs,
                                     ActionList &CollapsedOffloadAction) {
    if (ActionInfo.size() < 2 || !canCollapseAssembleAction())
      return nullptr;
    auto *AJ = dyn_cast<AssembleJobAction>(ActionInfo[0].JA);
    auto *BJ = dyn_cast<BackendJobAction>(ActionInfo[1].JA);
    if (!AJ || !BJ)
      return nullptr;

    // Get backend tool.
    const Tool *T = TC.SelectTool(*BJ);
    if (!T)
      return nullptr;

    if (!T->hasIntegratedAssembler())
      return nullptr;

    Inputs = BJ->getInputs();
    AppendCollapsedOffloadAction(CollapsedOffloadAction, ActionInfo,
                                 /*NumElements=*/2);
    return T;
  }
  const Tool *combineBackendCompile(ArrayRef<JobActionInfo> ActionInfo,
                                    ActionList &Inputs,
                                    ActionList &CollapsedOffloadAction) {
    if (ActionInfo.size() < 2)
      return nullptr;
    auto *BJ = dyn_cast<BackendJobAction>(ActionInfo[0].JA);
    auto *CJ = dyn_cast<CompileJobAction>(ActionInfo[1].JA);
    if (!BJ || !CJ)
      return nullptr;

    // Check if the initial input (to the compile job or its predessor if one
    // exists) is LLVM bitcode. In that case, no preprocessor step is required
    // and we can still collapse the compile and backend jobs when we have
    // -save-temps. I.e. there is no need for a separate compile job just to
    // emit unoptimized bitcode.
    bool InputIsBitcode = true;
    for (size_t i = 1; i < ActionInfo.size(); i++)
      if (ActionInfo[i].JA->getType() != types::TY_LLVM_BC &&
          ActionInfo[i].JA->getType() != types::TY_LTO_BC) {
        InputIsBitcode = false;
        break;
      }
    if (!InputIsBitcode && !canCollapsePreprocessorAction())
      return nullptr;

    // Get compiler tool.
    const Tool *T = TC.SelectTool(*CJ);
    if (!T)
      return nullptr;

    if (T->canEmitIR() && ((SaveTemps && !InputIsBitcode) || EmbedBitcode))
      return nullptr;

    Inputs = CJ->getInputs();
    AppendCollapsedOffloadAction(CollapsedOffloadAction, ActionInfo,
                                 /*NumElements=*/2);
    return T;
  }

  /// Updates the inputs if the obtained tool supports combining with
  /// preprocessor action, and the current input is indeed a preprocessor
  /// action. If combining results in the collapse of offloading actions, those
  /// are appended to \a CollapsedOffloadAction.
  void combineWithPreprocessor(const Tool *T, ActionList &Inputs,
                               ActionList &CollapsedOffloadAction) {
    if (!T || !canCollapsePreprocessorAction() || !T->hasIntegratedCPP())
      return;

    // Attempt to get a preprocessor action dependence.
    ActionList PreprocessJobOffloadActions;
    ActionList NewInputs;
    for (Action *A : Inputs) {
      auto *PJ = getPrevDependentAction({A}, PreprocessJobOffloadActions);
      if (!PJ || !isa<PreprocessJobAction>(PJ)) {
        NewInputs.push_back(A);
        continue;
      }

      // This is legal to combine. Append any offload action we found and add the
      // current input to preprocessor inputs.
      CollapsedOffloadAction.append(PreprocessJobOffloadActions.begin(),
                                    PreprocessJobOffloadActions.end());
      NewInputs.append(PJ->input_begin(), PJ->input_end());
    }
    Inputs = NewInputs;
  }

public:
  ToolSelector(const JobAction *BaseAction, const ToolChain &TC,
               const Compilation &C, bool SaveTemps, bool EmbedBitcode)
      : TC(TC), C(C), BaseAction(BaseAction), SaveTemps(SaveTemps),
        EmbedBitcode(EmbedBitcode) {
    assert(BaseAction && "Invalid base action.");
    IsHostSelector = BaseAction->getOffloadingDeviceKind() == Action::OFK_None;
  }

  /// Check if a chain of actions can be combined and return the tool that can
  /// handle the combination of actions. The pointer to the current inputs \a
  /// Inputs and the list of offload actions \a CollapsedOffloadActions
  /// connected to collapsed actions are updated accordingly. The latter enables
  /// the caller of the selector to process them afterwards instead of just
  /// dropping them. If no suitable tool is found, null will be returned.
  const Tool *getTool(ActionList &Inputs,
                      ActionList &CollapsedOffloadAction) {
    //
    // Get the largest chain of actions that we could combine.
    //

    SmallVector<JobActionInfo, 5> ActionChain(1);
    ActionChain.back().JA = BaseAction;
    while (ActionChain.back().JA) {
      const Action *CurAction = ActionChain.back().JA;

      // Grow the chain by one element.
      ActionChain.resize(ActionChain.size() + 1);
      JobActionInfo &AI = ActionChain.back();

      // Attempt to fill it with the
      AI.JA =
          getPrevDependentAction(CurAction->getInputs(), AI.SavedOffloadAction);
    }

    // Pop the last action info as it could not be filled.
    ActionChain.pop_back();

    //
    // Attempt to combine actions. If all combining attempts failed, just return
    // the tool of the provided action. At the end we attempt to combine the
    // action with any preprocessor action it may depend on.
    //

    const Tool *T = combineAssembleBackendCompile(ActionChain, Inputs,
                                                  CollapsedOffloadAction);
    if (!T)
      T = combineAssembleBackend(ActionChain, Inputs, CollapsedOffloadAction);
    if (!T)
      T = combineBackendCompile(ActionChain, Inputs, CollapsedOffloadAction);
    if (!T) {
      Inputs = BaseAction->getInputs();
      T = TC.SelectTool(*BaseAction);
    }

    combineWithPreprocessor(T, Inputs, CollapsedOffloadAction);
    return T;
  }
};
}

/// Return a string that uniquely identifies the result of a job. The bound arch
/// is not necessarily represented in the toolchain's triple -- for example,
/// armv7 and armv7s both map to the same triple -- so we need both in our map.
/// Also, we need to add the offloading device kind, as the same tool chain can
/// be used for host and device for some programming models, e.g. OpenMP.
static std::string GetTriplePlusArchString(const ToolChain *TC,
                                           StringRef BoundArch,
                                           Action::OffloadKind OffloadKind) {
  std::string TriplePlusArch = TC->getTriple().normalize();
  if (!BoundArch.empty()) {
    TriplePlusArch += "-";
    TriplePlusArch += BoundArch;
  }
  TriplePlusArch += "-";
  TriplePlusArch += Action::GetOffloadKindName(OffloadKind);
  return TriplePlusArch;
}

InputInfo Driver::BuildJobsForAction(
    Compilation &C, const Action *A, const ToolChain *TC, StringRef BoundArch,
    bool AtTopLevel, bool MultipleArchs, const char *LinkingOutput,
    std::map<std::pair<const Action *, std::string>, InputInfo> &CachedResults,
    Action::OffloadKind TargetDeviceOffloadKind) const {
  std::pair<const Action *, std::string> ActionTC = {
      A, GetTriplePlusArchString(TC, BoundArch, TargetDeviceOffloadKind)};
  auto CachedResult = CachedResults.find(ActionTC);
  if (CachedResult != CachedResults.end()) {
    return CachedResult->second;
  }
  InputInfo Result = BuildJobsForActionNoCache(
      C, A, TC, BoundArch, AtTopLevel, MultipleArchs, LinkingOutput,
      CachedResults, TargetDeviceOffloadKind);
  CachedResults[ActionTC] = Result;
  return Result;
}

InputInfo Driver::BuildJobsForActionNoCache(
    Compilation &C, const Action *A, const ToolChain *TC, StringRef BoundArch,
    bool AtTopLevel, bool MultipleArchs, const char *LinkingOutput,
    std::map<std::pair<const Action *, std::string>, InputInfo> &CachedResults,
    Action::OffloadKind TargetDeviceOffloadKind) const {
  llvm::PrettyStackTraceString CrashInfo("Building compilation jobs");

  InputInfoList OffloadDependencesInputInfo;
  bool BuildingForOffloadDevice = TargetDeviceOffloadKind != Action::OFK_None;
  if (const OffloadAction *OA = dyn_cast<OffloadAction>(A)) {
    // The 'Darwin' toolchain is initialized only when its arguments are
    // computed. Get the default arguments for OFK_None to ensure that
    // initialization is performed before processing the offload action.
    // FIXME: Remove when darwin's toolchain is initialized during construction.
    C.getArgsForToolChain(TC, BoundArch, Action::OFK_None);

    // The offload action is expected to be used in four different situations.
    //
    // a) Set a toolchain/architecture/kind for a host action:
    //    Host Action 1 -> OffloadAction -> Host Action 2
    //
    // b) Set a toolchain/architecture/kind for a device action;
    //    Device Action 1 -> OffloadAction -> Device Action 2
    //
    // c) Specify a device dependence to a host action;
    //    Device Action 1  _
    //                      \
    //      Host Action 1  ---> OffloadAction -> Host Action 2
    //
    // d) Specify a host dependence to a device action.
    //      Host Action 1  _
    //                      \
    //    Device Action 1  ---> OffloadAction -> Device Action 2
    //
    // For a) and b), we just return the job generated for the dependence. For
    // c) and d) we override the current action with the host/device dependence
    // if the current toolchain is host/device and set the offload dependences
    // info with the jobs obtained from the device/host dependence(s).

    // If there is a single device option, just generate the job for it.
    if (OA->hasSingleDeviceDependence()) {
      InputInfo DevA;
      OA->doOnEachDeviceDependence([&](Action *DepA, const ToolChain *DepTC,
                                       const char *DepBoundArch) {
        DevA =
            BuildJobsForAction(C, DepA, DepTC, DepBoundArch, AtTopLevel,
                               /*MultipleArchs*/ !!DepBoundArch, LinkingOutput,
                               CachedResults, DepA->getOffloadingDeviceKind());
      });
      return DevA;
    }

    // If 'Action 2' is host, we generate jobs for the device dependences and
    // override the current action with the host dependence. Otherwise, we
    // generate the host dependences and override the action with the device
    // dependence. The dependences can't therefore be a top-level action.
    OA->doOnEachDependence(
        /*IsHostDependence=*/BuildingForOffloadDevice,
        [&](Action *DepA, const ToolChain *DepTC, const char *DepBoundArch) {
          OffloadDependencesInputInfo.push_back(BuildJobsForAction(
              C, DepA, DepTC, DepBoundArch, /*AtTopLevel=*/false,
              /*MultipleArchs*/ !!DepBoundArch, LinkingOutput, CachedResults,
              DepA->getOffloadingDeviceKind()));
        });

    A = BuildingForOffloadDevice
            ? OA->getSingleDeviceDependence(/*DoNotConsiderHostActions=*/true)
            : OA->getHostDependence();
  }

  if (const InputAction *IA = dyn_cast<InputAction>(A)) {
    // FIXME: It would be nice to not claim this here; maybe the old scheme of
    // just using Args was better?
    const Arg &Input = IA->getInputArg();
    Input.claim();
    if (Input.getOption().matches(options::OPT_INPUT)) {
      const char *Name = Input.getValue();
      return InputInfo(A, Name, /* _BaseInput = */ Name);
    }
    return InputInfo(A, &Input, /* _BaseInput = */ "");
  }

  if (const BindArchAction *BAA = dyn_cast<BindArchAction>(A)) {
    const ToolChain *TC;
    StringRef ArchName = BAA->getArchName();

    if (!ArchName.empty())
      TC = &getToolChain(C.getArgs(),
                         computeTargetTriple(*this, TargetTriple,
                                             C.getArgs(), ArchName));
    else
      TC = &C.getDefaultToolChain();

    return BuildJobsForAction(C, *BAA->input_begin(), TC, ArchName, AtTopLevel,
                              MultipleArchs, LinkingOutput, CachedResults,
                              TargetDeviceOffloadKind);
  }


  ActionList Inputs = A->getInputs();

  const JobAction *JA = cast<JobAction>(A);
  ActionList CollapsedOffloadActions;

  auto *DA = dyn_cast<OffloadDepsJobAction>(JA);
  const ToolChain *JATC = DA ? DA->getHostTC() : TC;

  ToolSelector TS(JA, *JATC, C, isSaveTempsEnabled(),
                  embedBitcodeInObject() && !isUsingLTO());
  const Tool *T = TS.getTool(Inputs, CollapsedOffloadActions);

  if (!T)
    return InputInfo();

  // If we've collapsed action list that contained OffloadAction we
  // need to build jobs for host/device-side inputs it may have held.
  for (const auto *OA : CollapsedOffloadActions)
    cast<OffloadAction>(OA)->doOnEachDependence(
        /*IsHostDependence=*/BuildingForOffloadDevice,
        [&](Action *DepA, const ToolChain *DepTC, const char *DepBoundArch) {
          OffloadDependencesInputInfo.push_back(BuildJobsForAction(
              C, DepA, DepTC, DepBoundArch, /* AtTopLevel */ false,
              /*MultipleArchs=*/!!DepBoundArch, LinkingOutput, CachedResults,
              DepA->getOffloadingDeviceKind()));
        });

  // Only use pipes when there is exactly one input.
  InputInfoList InputInfos;
  for (const Action *Input : Inputs) {
    // Treat dsymutil and verify sub-jobs as being at the top-level too, they
    // shouldn't get temporary output names.
    // FIXME: Clean this up.
    bool SubJobAtTopLevel =
        AtTopLevel && (isa<DsymutilJobAction>(A) || isa<VerifyJobAction>(A));
    InputInfos.push_back(BuildJobsForAction(
        C, Input, JATC, DA ? DA->getOffloadingArch() : BoundArch,
        SubJobAtTopLevel, MultipleArchs, LinkingOutput, CachedResults,
        A->getOffloadingDeviceKind()));
  }

  // Always use the first input as the base input.
  const char *BaseInput = InputInfos[0].getBaseInput();

  // ... except dsymutil actions, which use their actual input as the base
  // input.
  if (JA->getType() == types::TY_dSYM)
    BaseInput = InputInfos[0].getFilename();

  // ... and in header module compilations, which use the module name.
  if (auto *ModuleJA = dyn_cast<HeaderModulePrecompileJobAction>(JA))
    BaseInput = ModuleJA->getModuleName();

  // Append outputs of offload device jobs to the input list
  if (!OffloadDependencesInputInfo.empty())
    InputInfos.append(OffloadDependencesInputInfo.begin(),
                      OffloadDependencesInputInfo.end());

  // Set the effective triple of the toolchain for the duration of this job.
  llvm::Triple EffectiveTriple;
  const ToolChain &ToolTC = T->getToolChain();
  const ArgList &Args =
      C.getArgsForToolChain(TC, BoundArch, A->getOffloadingDeviceKind());
  if (InputInfos.size() != 1) {
    EffectiveTriple = llvm::Triple(ToolTC.ComputeEffectiveClangTriple(Args));
  } else {
    // Pass along the input type if it can be unambiguously determined.
    EffectiveTriple = llvm::Triple(
        ToolTC.ComputeEffectiveClangTriple(Args, InputInfos[0].getType()));
  }
  RegisterEffectiveTriple TripleRAII(ToolTC, EffectiveTriple);

  // Determine the place to write output to, if any.
  InputInfo Result;
  InputInfoList UnbundlingResults;
  if (auto *UA = dyn_cast<OffloadUnbundlingJobAction>(JA)) {
    // If we have an unbundling job, we need to create results for all the
    // outputs. We also update the results cache so that other actions using
    // this unbundling action can get the right results.
    for (auto &UI : UA->getDependentActionsInfo()) {
      assert(UI.DependentOffloadKind != Action::OFK_None &&
             "Unbundling with no offloading??");

      // Unbundling actions are never at the top level. When we generate the
      // offloading prefix, we also do that for the host file because the
      // unbundling action does not change the type of the output which can
      // cause a overwrite.
      InputInfo CurI;
      bool IsFPGAObjLink =
          (JA->getType() == types::TY_Object &&
           EffectiveTriple.getSubArch() == llvm::Triple::SPIRSubArch_fpga &&
           C.getInputArgs().hasArg(options::OPT_fsycl_link_EQ));
      if (C.getDriver().getOffloadStaticLibSeen() &&
          JA->getType() == types::TY_Archive) {
        // Host part of the unbundled static archive is not used.
        if (UI.DependentOffloadKind == Action::OFK_Host)
          continue;
        // Host part of the unbundled object is not used when using the
        // FPGA target and -fsycl-link is enabled.
        if (UI.DependentOffloadKind == Action::OFK_Host && IsFPGAObjLink)
          continue;
        std::string TmpFileName = C.getDriver().GetTemporaryPath(
            llvm::sys::path::stem(BaseInput), "a");
        const char *TmpFile =
            C.addTempFile(C.getArgs().MakeArgString(TmpFileName));
        CurI = InputInfo(types::TY_Archive, TmpFile, TmpFile);
      } else if (types::isFPGA(JA->getType())) {
        std::string Ext(types::getTypeTempSuffix(JA->getType()));
        types::ID TI = types::TY_Object;
        if (EffectiveTriple.getSubArch() == llvm::Triple::SPIRSubArch_fpga) {
          // Output file from unbundle is FPGA device. Name the file
          // accordingly.
          if (UI.DependentOffloadKind == Action::OFK_Host) {
            // Do not add the current info for Host with FPGA device.  The host
            // side isn't used
            continue;
          }
          if (JA->getType() == types::TY_FPGA_AOCO) {
            TI = types::TY_TempAOCOfilelist;
            Ext = "txt";
          }
          if (JA->getType() == types::TY_FPGA_AOCR ||
              JA->getType() == types::TY_FPGA_AOCR_EMU)
            // AOCR files are always unbundled into a list file.
            TI = types::TY_Tempfilelist;
        } else if (EffectiveTriple.getSubArch() !=
                   llvm::Triple::SPIRSubArch_fpga) {
          if (UI.DependentOffloadKind == Action::OFK_SYCL) {
            // Do not add the current info for device with FPGA device.  The
            // device side isn't used
            continue;
          }
          TI = types::TY_Tempfilelist;
          Ext = "txt";
        }
        std::string TmpFileName = C.getDriver().GetTemporaryPath(
            llvm::sys::path::stem(BaseInput), Ext);
        const char *TmpFile =
                        C.addTempFile(C.getArgs().MakeArgString(TmpFileName));
        CurI = InputInfo(TI, TmpFile, TmpFile);
      } else {
        // Host part of the unbundled object is not used when -fsycl-link is
        // enabled with FPGA target
        if (UI.DependentOffloadKind == Action::OFK_Host && IsFPGAObjLink)
          continue;
        std::string OffloadingPrefix = Action::GetOffloadingFileNamePrefix(
          UI.DependentOffloadKind,
          UI.DependentToolChain->getTriple().normalize(),
          /*CreatePrefixForHost=*/true);
        CurI = InputInfo(
          UA,
          GetNamedOutputPath(C, *UA, BaseInput, UI.DependentBoundArch,
                             /*AtTopLevel=*/false,
                             MultipleArchs ||
                                 UI.DependentOffloadKind == Action::OFK_HIP,
                             OffloadingPrefix),
          BaseInput);
      }
      // Save the unbundling result.
      UnbundlingResults.push_back(CurI);

      // Get the unique string identifier for this dependence and cache the
      // result.
      StringRef Arch;
      if (TargetDeviceOffloadKind == Action::OFK_HIP) {
        if (UI.DependentOffloadKind == Action::OFK_Host)
          Arch = StringRef();
        else
          Arch = UI.DependentBoundArch;
      } else
        Arch = BoundArch;
      // When unbundling for SYCL and there is no Target offload, assume
      // Host as the dependent offload, as the host path has been stripped
      // in this instance
      Action::OffloadKind DependentOffloadKind;
      if (UI.DependentOffloadKind == Action::OFK_SYCL &&
          TargetDeviceOffloadKind == Action::OFK_None)
        DependentOffloadKind = Action::OFK_Host;
      else
        DependentOffloadKind = UI.DependentOffloadKind;

      CachedResults[{A, GetTriplePlusArchString(UI.DependentToolChain, Arch,
                                                DependentOffloadKind)}] =
          CurI;
    }
    // Do a check for a dependency file unbundle for FPGA.  This is out of line
    // from a regular unbundle, so just create and return the name of the
    // unbundled file.
    if (JA->getType() == types::TY_FPGA_Dependencies ||
        JA->getType() == types::TY_FPGA_Dependencies_List) {
      std::string Ext(types::getTypeTempSuffix(JA->getType()));
      std::string TmpFileName =
          C.getDriver().GetTemporaryPath(llvm::sys::path::stem(BaseInput), Ext);
      const char *TmpFile =
          C.addTempFile(C.getArgs().MakeArgString(TmpFileName));
      Result = InputInfo(JA->getType(), TmpFile, TmpFile);
      UnbundlingResults.push_back(Result);
    } else {
      // Now that we have all the results generated, select the one that should
      // be returned for the current depending action.
      std::pair<const Action *, std::string> ActionTC = {
          A, GetTriplePlusArchString(TC, BoundArch, TargetDeviceOffloadKind)};
      assert(CachedResults.find(ActionTC) != CachedResults.end() &&
             "Result does not exist??");
      Result = CachedResults[ActionTC];
    }
  } else if (auto *DA = dyn_cast<OffloadDepsJobAction>(JA)) {
    for (auto &DI : DA->getDependentActionsInfo()) {
      assert(DI.DependentOffloadKind != Action::OFK_None &&
             "Deps job with no offloading");

      std::string OffloadingPrefix = Action::GetOffloadingFileNamePrefix(
          DI.DependentOffloadKind,
          DI.DependentToolChain->getTriple().normalize(),
          /*CreatePrefixForHost=*/true);
      auto CurI = InputInfo(
          DA,
          GetNamedOutputPath(C, *DA, BaseInput, DI.DependentBoundArch,
                             /*AtTopLevel=*/false,
                             MultipleArchs ||
                                 DI.DependentOffloadKind == Action::OFK_HIP,
                             OffloadingPrefix),
          BaseInput);
      // Save the result.
      UnbundlingResults.push_back(CurI);

      // Get the unique string identifier for this dependence and cache the
      // result.
      StringRef Arch = TargetDeviceOffloadKind == Action::OFK_HIP
                           ? DI.DependentOffloadKind == Action::OFK_Host
                                 ? StringRef()
                                 : DI.DependentBoundArch
                           : BoundArch;

      CachedResults[{A, GetTriplePlusArchString(DI.DependentToolChain, Arch,
                                                DI.DependentOffloadKind)}] =
          CurI;
    }

    // Now that we have all the results generated, select the one that should be
    // returned for the current depending action.
    std::pair<const Action *, std::string> ActionTC = {
        A, GetTriplePlusArchString(TC, BoundArch, TargetDeviceOffloadKind)};
    auto It = CachedResults.find(ActionTC);
    assert(It != CachedResults.end() && "Result does not exist??");
    Result = It->second;
  } else if (JA->getType() == types::TY_Nothing)
    Result = InputInfo(A, BaseInput);
  else {
    std::string OffloadingPrefix;
    // When generating binaries with -fsycl-link-target or -fsycl-link, the
    // output file prefix is the triple arch only.  Do not add the arch when
    // compiling for host.
    if (!A->getOffloadingHostActiveKinds() &&
        (Args.getLastArg(options::OPT_fsycl_link_targets_EQ) ||
         Args.hasArg(options::OPT_fsycl_link_EQ))) {
      OffloadingPrefix = "-";
      OffloadingPrefix += TC->getTriple().getArchName();
    } else {
      // We only have to generate a prefix for the host if this is not a
      // top-level action.
      OffloadingPrefix = Action::GetOffloadingFileNamePrefix(
        A->getOffloadingDeviceKind(), TC->getTriple().normalize(),
        /*CreatePrefixForHost=*/!!A->getOffloadingHostActiveKinds() &&
            !AtTopLevel);
    }
    if (isa<OffloadWrapperJobAction>(JA)) {
      if (Arg *FinalOutput = C.getArgs().getLastArg(options::OPT_o))
        BaseInput = FinalOutput->getValue();
      else
        BaseInput = getDefaultImageName();
      BaseInput =
          C.getArgs().MakeArgString(std::string(BaseInput) + "-wrapper");
    }
    Result = InputInfo(A, GetNamedOutputPath(C, *JA, BaseInput, BoundArch,
                                             AtTopLevel, MultipleArchs,
                                             OffloadingPrefix),
                       BaseInput);
  }

  if (CCCPrintBindings && !CCGenDiagnostics) {
    llvm::errs() << "# \"" << T->getToolChain().getTripleString() << '"'
                 << " - \"" << T->getName() << "\", inputs: [";
    for (unsigned i = 0, e = InputInfos.size(); i != e; ++i) {
      llvm::errs() << InputInfos[i].getAsString();
      if (i + 1 != e)
        llvm::errs() << ", ";
    }
    if (UnbundlingResults.empty())
      llvm::errs() << "], output: " << Result.getAsString() << "\n";
    else {
      llvm::errs() << "], outputs: [";
      for (unsigned i = 0, e = UnbundlingResults.size(); i != e; ++i) {
        llvm::errs() << UnbundlingResults[i].getAsString();
        if (i + 1 != e)
          llvm::errs() << ", ";
      }
      llvm::errs() << "] \n";
    }
  } else {
    if (UnbundlingResults.empty())
      T->ConstructJob(
          C, *JA, Result, InputInfos,
          C.getArgsForToolChain(TC, BoundArch, JA->getOffloadingDeviceKind()),
          LinkingOutput);
    else
      T->ConstructJobMultipleOutputs(
          C, *JA, UnbundlingResults, InputInfos,
          C.getArgsForToolChain(TC, BoundArch, JA->getOffloadingDeviceKind()),
          LinkingOutput);
  }
  return Result;
}

const char *Driver::getDefaultImageName() const {
  llvm::Triple Target(llvm::Triple::normalize(TargetTriple));
  return Target.isOSWindows() ? "a.exe" : "a.out";
}

/// Create output filename based on ArgValue, which could either be a
/// full filename, filename without extension, or a directory. If ArgValue
/// does not provide a filename, then use BaseName, and use the extension
/// suitable for FileType.
static const char *MakeCLOutputFilename(const ArgList &Args, StringRef ArgValue,
                                        StringRef BaseName,
                                        types::ID FileType) {
  SmallString<128> Filename = ArgValue;

  if (ArgValue.empty()) {
    // If the argument is empty, output to BaseName in the current dir.
    Filename = BaseName;
  } else if (llvm::sys::path::is_separator(Filename.back())) {
    // If the argument is a directory, output to BaseName in that dir.
    llvm::sys::path::append(Filename, BaseName);
  }

  if (!llvm::sys::path::has_extension(ArgValue)) {
    // If the argument didn't provide an extension, then set it.
    const char *Extension = types::getTypeTempSuffix(FileType, true);

    if (FileType == types::TY_Image &&
        Args.hasArg(options::OPT__SLASH_LD, options::OPT__SLASH_LDd)) {
      // The output file is a dll.
      Extension = "dll";
    }

    llvm::sys::path::replace_extension(Filename, Extension);
  }

  return Args.MakeArgString(Filename.c_str());
}

static bool HasPreprocessOutput(const Action &JA) {
  if (isa<PreprocessJobAction>(JA))
    return true;
  if (isa<OffloadAction>(JA) && isa<PreprocessJobAction>(JA.getInputs()[0]))
    return true;
  if (isa<OffloadBundlingJobAction>(JA) &&
      HasPreprocessOutput(*(JA.getInputs()[0])))
    return true;
  return false;
}

const char *Driver::GetNamedOutputPath(Compilation &C, const JobAction &JA,
                                       const char *BaseInput,
                                       StringRef OrigBoundArch, bool AtTopLevel,
                                       bool MultipleArchs,
                                       StringRef OffloadingPrefix) const {
  std::string BoundArch = OrigBoundArch.str();
#if defined(_WIN32)
  // BoundArch may contains ':', which is invalid in file names on Windows,
  // therefore replace it with '%'.
  std::replace(BoundArch.begin(), BoundArch.end(), ':', '@');
#endif

  llvm::PrettyStackTraceString CrashInfo("Computing output path");
  // Output to a user requested destination?
  if (AtTopLevel && !isa<DsymutilJobAction>(JA) && !isa<VerifyJobAction>(JA)) {
    if (Arg *FinalOutput = C.getArgs().getLastArg(options::OPT_o))
      return C.addResultFile(FinalOutput->getValue(), &JA);
    // Output to destination for -fsycl-device-only and Windows -o
    if (C.getArgs().hasArg(options::OPT_fsycl_device_only))
      if (Arg *FinalOutput = C.getArgs().getLastArg(options::OPT__SLASH_o))
        return C.addResultFile(FinalOutput->getValue(), &JA);
  }

  // For /P, preprocess to file named after BaseInput.
  if (C.getArgs().hasArg(options::OPT__SLASH_P) &&
      ((AtTopLevel && isa<PreprocessJobAction>(JA)) ||
       isa<OffloadBundlingJobAction>(JA))) {
    StringRef BaseName = llvm::sys::path::filename(BaseInput);
    StringRef NameArg;
    if (Arg *A = C.getArgs().getLastArg(options::OPT__SLASH_Fi))
      NameArg = A->getValue();
    return C.addResultFile(
        MakeCLOutputFilename(C.getArgs(), NameArg, BaseName, types::TY_PP_C),
        &JA);
  }

  // Default to writing to stdout?
  if (AtTopLevel && !CCGenDiagnostics && HasPreprocessOutput(JA)) {
    return "-";
  }

  // Is this the assembly listing for /FA?
  if (JA.getType() == types::TY_PP_Asm &&
      (C.getArgs().hasArg(options::OPT__SLASH_FA) ||
       C.getArgs().hasArg(options::OPT__SLASH_Fa))) {
    // Use /Fa and the input filename to determine the asm file name.
    StringRef BaseName = llvm::sys::path::filename(BaseInput);
    StringRef FaValue = C.getArgs().getLastArgValue(options::OPT__SLASH_Fa);
    return C.addResultFile(
        MakeCLOutputFilename(C.getArgs(), FaValue, BaseName, JA.getType()),
        &JA);
  }

  // Output to a temporary file?
  if ((!AtTopLevel && !isSaveTempsEnabled() &&
       (!C.getArgs().hasArg(options::OPT__SLASH_Fo) ||
        // FIXME - The use of /Fo is limited when offloading is enabled.  When
        // compiling to exe use of /Fo does not produce the named obj.  We also
        // should not use the named output when performing unbundling.
        (C.getArgs().hasArg(options::OPT__SLASH_Fo) &&
         (!JA.isOffloading(Action::OFK_None) ||
          isa<OffloadUnbundlingJobAction>(JA) ||
          JA.getOffloadingHostActiveKinds() > Action::OFK_Host)))) ||
      CCGenDiagnostics) {
    StringRef Name = llvm::sys::path::filename(BaseInput);
    std::pair<StringRef, StringRef> Split = Name.split('.');
    SmallString<128> TmpName;
    const char *Suffix = types::getTypeTempSuffix(JA.getType(), IsCLMode());
    Arg *A = C.getArgs().getLastArg(options::OPT_fcrash_diagnostics_dir);
    if (CCGenDiagnostics && A) {
      SmallString<128> CrashDirectory(A->getValue());
      if (!getVFS().exists(CrashDirectory))
        llvm::sys::fs::create_directories(CrashDirectory);
      llvm::sys::path::append(CrashDirectory, Split.first);
      const char *Middle = Suffix ? "-%%%%%%." : "-%%%%%%";
      std::error_code EC = llvm::sys::fs::createUniqueFile(
          CrashDirectory + Middle + Suffix, TmpName);
      if (EC) {
        Diag(clang::diag::err_unable_to_make_temp) << EC.message();
        return "";
      }
    } else {
      TmpName = GetTemporaryPath(Split.first, Suffix);
    }
    return C.addTempFile(C.getArgs().MakeArgString(TmpName), JA.getType());
  }

  SmallString<128> BasePath(BaseInput);
  SmallString<128> ExternalPath("");
  StringRef BaseName;

  // Dsymutil actions should use the full path.
  if (isa<DsymutilJobAction>(JA) && C.getArgs().hasArg(options::OPT_dsym_dir)) {
    ExternalPath += C.getArgs().getLastArg(options::OPT_dsym_dir)->getValue();
    // We use posix style here because the tests (specifically
    // darwin-dsymutil.c) demonstrate that posix style paths are acceptable
    // even on Windows and if we don't then the similar test covering this
    // fails.
    llvm::sys::path::append(ExternalPath, llvm::sys::path::Style::posix,
                            llvm::sys::path::filename(BasePath));
    BaseName = ExternalPath;
  } else if (isa<DsymutilJobAction>(JA) || isa<VerifyJobAction>(JA))
    BaseName = BasePath;
  else
    BaseName = llvm::sys::path::filename(BasePath);

  // Determine what the derived output name should be.
  const char *NamedOutput;

  if ((JA.getType() == types::TY_Object || JA.getType() == types::TY_LTO_BC ||
       JA.getType() == types::TY_Archive) &&
      C.getArgs().hasArg(options::OPT__SLASH_Fo, options::OPT__SLASH_o)) {
    // The /Fo or /o flag decides the object filename.
    StringRef Val =
        C.getArgs()
            .getLastArg(options::OPT__SLASH_Fo, options::OPT__SLASH_o)
            ->getValue();
    NamedOutput =
        MakeCLOutputFilename(C.getArgs(), Val, BaseName, types::TY_Object);
  } else if (JA.getType() == types::TY_Image &&
             C.getArgs().hasArg(options::OPT__SLASH_Fe,
                                options::OPT__SLASH_o)) {
    // The /Fe or /o flag names the linked file.
    StringRef Val =
        C.getArgs()
            .getLastArg(options::OPT__SLASH_Fe, options::OPT__SLASH_o)
            ->getValue();
    NamedOutput =
        MakeCLOutputFilename(C.getArgs(), Val, BaseName, types::TY_Image);
  } else if (JA.getType() == types::TY_Image) {
    if (IsCLMode()) {
      // clang-cl uses BaseName for the executable name.
      NamedOutput =
          MakeCLOutputFilename(C.getArgs(), "", BaseName, types::TY_Image);
    } else {
      SmallString<128> Output(getDefaultImageName());
      // HIP image for device compilation with -fno-gpu-rdc is per compilation
      // unit.
      bool IsHIPNoRDC = JA.getOffloadingDeviceKind() == Action::OFK_HIP &&
                        !C.getArgs().hasFlag(options::OPT_fgpu_rdc,
                                             options::OPT_fno_gpu_rdc, false);
      if (IsHIPNoRDC) {
        Output = BaseName;
        llvm::sys::path::replace_extension(Output, "");
      }
      Output += OffloadingPrefix;
      if (MultipleArchs && !BoundArch.empty()) {
        Output += "-";
        Output.append(BoundArch);
      }
      if (IsHIPNoRDC)
        Output += ".out";
      NamedOutput = C.getArgs().MakeArgString(Output.c_str());
    }
  } else if (JA.getType() == types::TY_PCH && IsCLMode()) {
    NamedOutput = C.getArgs().MakeArgString(GetClPchPath(C, BaseName));
  } else {
    const char *Suffix = types::getTypeTempSuffix(JA.getType(), IsCLMode());
    assert(Suffix && "All types used for output should have a suffix.");

    std::string::size_type End = std::string::npos;
    if (!types::appendSuffixForType(JA.getType()))
      End = BaseName.rfind('.');
    SmallString<128> Suffixed(BaseName.substr(0, End));
    Suffixed += OffloadingPrefix;
    if (MultipleArchs && !BoundArch.empty()) {
      Suffixed += "-";
      Suffixed.append(BoundArch);
    }
    // When using both -save-temps and -emit-llvm, use a ".tmp.bc" suffix for
    // the unoptimized bitcode so that it does not get overwritten by the ".bc"
    // optimized bitcode output.
    auto IsHIPRDCInCompilePhase = [](const JobAction &JA,
                                     const llvm::opt::DerivedArgList &Args) {
      // The relocatable compilation in HIP implies -emit-llvm. Similarly, use a
      // ".tmp.bc" suffix for the unoptimized bitcode (generated in the compile
      // phase.)
      return isa<CompileJobAction>(JA) &&
             JA.getOffloadingDeviceKind() == Action::OFK_HIP &&
             Args.hasFlag(options::OPT_fgpu_rdc, options::OPT_fno_gpu_rdc,
                          false);
    };
    if (!AtTopLevel && JA.getType() == types::TY_LLVM_BC &&
        (C.getArgs().hasArg(options::OPT_emit_llvm) ||
         IsHIPRDCInCompilePhase(JA, C.getArgs())))
      Suffixed += ".tmp";
    Suffixed += '.';
    Suffixed += Suffix;
    NamedOutput = C.getArgs().MakeArgString(Suffixed.c_str());
  }

  // Prepend object file path if -save-temps=obj
  if (!AtTopLevel && isSaveTempsObj() && C.getArgs().hasArg(options::OPT_o) &&
      JA.getType() != types::TY_PCH) {
    Arg *FinalOutput = C.getArgs().getLastArg(options::OPT_o);
    SmallString<128> TempPath(FinalOutput->getValue());
    llvm::sys::path::remove_filename(TempPath);
    StringRef OutputFileName = llvm::sys::path::filename(NamedOutput);
    llvm::sys::path::append(TempPath, OutputFileName);
    NamedOutput = C.getArgs().MakeArgString(TempPath.c_str());
  }

  if (isSaveTempsEnabled()) {
    // If we're saving temps and the temp file conflicts with any
    // input/resulting file, then avoid overwriting.
    if (!AtTopLevel) {
      bool SameFile = false;
      SmallString<256> Result;
      llvm::sys::fs::current_path(Result);
      llvm::sys::path::append(Result, BaseName);
      llvm::sys::fs::equivalent(BaseInput, Result.c_str(), SameFile);
      // Must share the same path to conflict.
      if (SameFile) {
        StringRef Name = llvm::sys::path::filename(BaseInput);
        std::pair<StringRef, StringRef> Split = Name.split('.');
        std::string TmpName = GetTemporaryPath(
            Split.first, types::getTypeTempSuffix(JA.getType(), IsCLMode()));
        return C.addTempFile(C.getArgs().MakeArgString(TmpName));
      }
    }

    const auto &ResultFiles = C.getResultFiles();
    const auto CollidingFilenameIt =
        llvm::find_if(ResultFiles, [NamedOutput](const auto &It) {
          return StringRef(NamedOutput).equals(It.second);
        });
    if (CollidingFilenameIt != ResultFiles.end()) {
      // Upon any collision, a unique hash will be appended to the filename,
      // similar to what is done for temporary files in the regular flow.
      StringRef CollidingName(CollidingFilenameIt->second);
      std::pair<StringRef, StringRef> Split = CollidingName.split('.');
      std::string UniqueName = GetUniquePath(
          Split.first, types::getTypeTempSuffix(JA.getType(), IsCLMode()));
      return C.addResultFile(C.getArgs().MakeArgString(UniqueName), &JA);
    }
  }

  // As an annoying special case, PCH generation doesn't strip the pathname.
  if (JA.getType() == types::TY_PCH && !IsCLMode()) {
    llvm::sys::path::remove_filename(BasePath);
    if (BasePath.empty())
      BasePath = NamedOutput;
    else
      llvm::sys::path::append(BasePath, NamedOutput);
    return C.addResultFile(C.getArgs().MakeArgString(BasePath.c_str()), &JA);
  } else {
    return C.addResultFile(NamedOutput, &JA);
  }
}

std::string Driver::GetFilePath(StringRef Name, const ToolChain &TC) const {
  // Search for Name in a list of paths.
  auto SearchPaths = [&](const llvm::SmallVectorImpl<std::string> &P)
      -> llvm::Optional<std::string> {
    // Respect a limited subset of the '-Bprefix' functionality in GCC by
    // attempting to use this prefix when looking for file paths.
    for (const auto &Dir : P) {
      if (Dir.empty())
        continue;
      SmallString<128> P(Dir[0] == '=' ? SysRoot + Dir.substr(1) : Dir);
      llvm::sys::path::append(P, Name);
      if (llvm::sys::fs::exists(Twine(P)))
        return std::string(P);
    }
    return None;
  };

  if (auto P = SearchPaths(PrefixDirs))
    return *P;

  SmallString<128> R(ResourceDir);
  llvm::sys::path::append(R, Name);
  if (llvm::sys::fs::exists(Twine(R)))
    return std::string(R.str());

  SmallString<128> P(TC.getCompilerRTPath());
  llvm::sys::path::append(P, Name);
  if (llvm::sys::fs::exists(Twine(P)))
    return std::string(P.str());

  SmallString<128> D(Dir);
  llvm::sys::path::append(D, "..", Name);
  if (llvm::sys::fs::exists(Twine(D)))
    return std::string(D.str());

  if (auto P = SearchPaths(TC.getLibraryPaths()))
    return *P;

  if (auto P = SearchPaths(TC.getFilePaths()))
    return *P;

  return std::string(Name);
}

void Driver::generatePrefixedToolNames(
    StringRef Tool, const ToolChain &TC,
    SmallVectorImpl<std::string> &Names) const {
  // FIXME: Needs a better variable than TargetTriple
  Names.emplace_back((TargetTriple + "-" + Tool).str());
  Names.emplace_back(Tool);
}

static bool ScanDirForExecutable(SmallString<128> &Dir, StringRef Name) {
  llvm::sys::path::append(Dir, Name);
  if (llvm::sys::fs::can_execute(Twine(Dir)))
    return true;
  llvm::sys::path::remove_filename(Dir);
  return false;
}

std::string Driver::GetProgramPath(StringRef Name, const ToolChain &TC) const {
  SmallVector<std::string, 2> TargetSpecificExecutables;
  generatePrefixedToolNames(Name, TC, TargetSpecificExecutables);

  // Respect a limited subset of the '-Bprefix' functionality in GCC by
  // attempting to use this prefix when looking for program paths.
  for (const auto &PrefixDir : PrefixDirs) {
    if (llvm::sys::fs::is_directory(PrefixDir)) {
      SmallString<128> P(PrefixDir);
      if (ScanDirForExecutable(P, Name))
        return std::string(P.str());
    } else {
      SmallString<128> P((PrefixDir + Name).str());
      if (llvm::sys::fs::can_execute(Twine(P)))
        return std::string(P.str());
    }
  }

  const ToolChain::path_list &List = TC.getProgramPaths();
  for (const auto &TargetSpecificExecutable : TargetSpecificExecutables) {
    // For each possible name of the tool look for it in
    // program paths first, then the path.
    // Higher priority names will be first, meaning that
    // a higher priority name in the path will be found
    // instead of a lower priority name in the program path.
    // E.g. <triple>-gcc on the path will be found instead
    // of gcc in the program path
    for (const auto &Path : List) {
      SmallString<128> P(Path);
      if (ScanDirForExecutable(P, TargetSpecificExecutable))
        return std::string(P.str());
    }

    // Fall back to the path
    if (llvm::ErrorOr<std::string> P =
            llvm::sys::findProgramByName(TargetSpecificExecutable))
      return *P;
  }

  return std::string(Name);
}

std::string Driver::GetTemporaryPath(StringRef Prefix, StringRef Suffix) const {
  SmallString<128> Path;
  std::error_code EC = llvm::sys::fs::createTemporaryFile(Prefix, Suffix, Path);
  if (EC) {
    Diag(clang::diag::err_unable_to_make_temp) << EC.message();
    return "";
  }

  return std::string(Path.str());
}

std::string Driver::GetUniquePath(StringRef BaseName, StringRef Ext) const {
  SmallString<128> Path;
  std::error_code EC = llvm::sys::fs::createUniqueFile(
      Twine(BaseName) + Twine("-%%%%%%.") + Ext, Path);
  if (EC) {
    Diag(clang::diag::err_unable_to_make_temp) << EC.message();
    return "";
  }

  return std::string(Path.str());
}

std::string Driver::GetTemporaryDirectory(StringRef Prefix) const {
  SmallString<128> Path;
  std::error_code EC = llvm::sys::fs::createUniqueDirectory(Prefix, Path);
  if (EC) {
    Diag(clang::diag::err_unable_to_make_temp) << EC.message();
    return "";
  }

  return std::string(Path.str());
}

std::string Driver::GetClPchPath(Compilation &C, StringRef BaseName) const {
  SmallString<128> Output;
  if (Arg *FpArg = C.getArgs().getLastArg(options::OPT__SLASH_Fp)) {
    // FIXME: If anybody needs it, implement this obscure rule:
    // "If you specify a directory without a file name, the default file name
    // is VCx0.pch., where x is the major version of Visual C++ in use."
    Output = FpArg->getValue();

    // "If you do not specify an extension as part of the path name, an
    // extension of .pch is assumed. "
    if (!llvm::sys::path::has_extension(Output))
      Output += ".pch";
  } else {
    if (Arg *YcArg = C.getArgs().getLastArg(options::OPT__SLASH_Yc))
      Output = YcArg->getValue();
    if (Output.empty())
      Output = BaseName;
    llvm::sys::path::replace_extension(Output, ".pch");
  }
  return std::string(Output.str());
}

const ToolChain &Driver::getToolChain(const ArgList &Args,
                                      const llvm::Triple &Target) const {

  auto &TC = ToolChains[Target.str()];
  if (!TC) {
    switch (Target.getOS()) {
    case llvm::Triple::AIX:
      TC = std::make_unique<toolchains::AIX>(*this, Target, Args);
      break;
    case llvm::Triple::Haiku:
      TC = std::make_unique<toolchains::Haiku>(*this, Target, Args);
      break;
    case llvm::Triple::Ananas:
      TC = std::make_unique<toolchains::Ananas>(*this, Target, Args);
      break;
    case llvm::Triple::CloudABI:
      TC = std::make_unique<toolchains::CloudABI>(*this, Target, Args);
      break;
    case llvm::Triple::Darwin:
    case llvm::Triple::MacOSX:
    case llvm::Triple::IOS:
    case llvm::Triple::TvOS:
    case llvm::Triple::WatchOS:
      TC = std::make_unique<toolchains::DarwinClang>(*this, Target, Args);
      break;
    case llvm::Triple::DragonFly:
      TC = std::make_unique<toolchains::DragonFly>(*this, Target, Args);
      break;
    case llvm::Triple::OpenBSD:
      TC = std::make_unique<toolchains::OpenBSD>(*this, Target, Args);
      break;
    case llvm::Triple::NetBSD:
      TC = std::make_unique<toolchains::NetBSD>(*this, Target, Args);
      break;
    case llvm::Triple::FreeBSD:
      TC = std::make_unique<toolchains::FreeBSD>(*this, Target, Args);
      break;
    case llvm::Triple::Minix:
      TC = std::make_unique<toolchains::Minix>(*this, Target, Args);
      break;
    case llvm::Triple::Linux:
    case llvm::Triple::ELFIAMCU:
      if (Target.getArch() == llvm::Triple::hexagon)
        TC = std::make_unique<toolchains::HexagonToolChain>(*this, Target,
                                                             Args);
      else if ((Target.getVendor() == llvm::Triple::MipsTechnologies) &&
               !Target.hasEnvironment())
        TC = std::make_unique<toolchains::MipsLLVMToolChain>(*this, Target,
                                                              Args);
      else if (Target.isPPC())
        TC = std::make_unique<toolchains::PPCLinuxToolChain>(*this, Target,
                                                              Args);
      else if (Target.getArch() == llvm::Triple::ve)
        TC = std::make_unique<toolchains::VEToolChain>(*this, Target, Args);

      else
        TC = std::make_unique<toolchains::Linux>(*this, Target, Args);
      break;
    case llvm::Triple::NaCl:
      TC = std::make_unique<toolchains::NaClToolChain>(*this, Target, Args);
      break;
    case llvm::Triple::Fuchsia:
      TC = std::make_unique<toolchains::Fuchsia>(*this, Target, Args);
      break;
    case llvm::Triple::Solaris:
      TC = std::make_unique<toolchains::Solaris>(*this, Target, Args);
      break;
    case llvm::Triple::AMDHSA:
      TC = std::make_unique<toolchains::ROCMToolChain>(*this, Target, Args);
      break;
    case llvm::Triple::AMDPAL:
    case llvm::Triple::Mesa3D:
      TC = std::make_unique<toolchains::AMDGPUToolChain>(*this, Target, Args);
      break;
    case llvm::Triple::Win32:
      switch (Target.getEnvironment()) {
      default:
        if (Target.isOSBinFormatELF())
          TC = std::make_unique<toolchains::Generic_ELF>(*this, Target, Args);
        else if (Target.isOSBinFormatMachO())
          TC = std::make_unique<toolchains::MachO>(*this, Target, Args);
        else
          TC = std::make_unique<toolchains::Generic_GCC>(*this, Target, Args);
        break;
      case llvm::Triple::GNU:
        TC = std::make_unique<toolchains::MinGW>(*this, Target, Args);
        break;
      case llvm::Triple::Itanium:
        TC = std::make_unique<toolchains::CrossWindowsToolChain>(*this, Target,
                                                                  Args);
        break;
      case llvm::Triple::MSVC:
      case llvm::Triple::UnknownEnvironment:
      case llvm::Triple::SYCLDevice:
        if (Args.getLastArgValue(options::OPT_fuse_ld_EQ)
                .startswith_lower("bfd"))
          TC = std::make_unique<toolchains::CrossWindowsToolChain>(
              *this, Target, Args);
        else
          TC =
              std::make_unique<toolchains::MSVCToolChain>(*this, Target, Args);
        break;
      }
      break;
    case llvm::Triple::PS4:
      TC = std::make_unique<toolchains::PS4CPU>(*this, Target, Args);
      break;
    case llvm::Triple::Contiki:
      TC = std::make_unique<toolchains::Contiki>(*this, Target, Args);
      break;
    case llvm::Triple::Hurd:
      TC = std::make_unique<toolchains::Hurd>(*this, Target, Args);
      break;
    case llvm::Triple::ZOS:
      TC = std::make_unique<toolchains::ZOS>(*this, Target, Args);
      break;
    default:
      // Of these targets, Hexagon is the only one that might have
      // an OS of Linux, in which case it got handled above already.
      switch (Target.getArch()) {
      case llvm::Triple::tce:
        TC = std::make_unique<toolchains::TCEToolChain>(*this, Target, Args);
        break;
      case llvm::Triple::tcele:
        TC = std::make_unique<toolchains::TCELEToolChain>(*this, Target, Args);
        break;
      case llvm::Triple::hexagon:
        TC = std::make_unique<toolchains::HexagonToolChain>(*this, Target,
                                                             Args);
        break;
      case llvm::Triple::lanai:
        TC = std::make_unique<toolchains::LanaiToolChain>(*this, Target, Args);
        break;
      case llvm::Triple::xcore:
        TC = std::make_unique<toolchains::XCoreToolChain>(*this, Target, Args);
        break;
      case llvm::Triple::wasm32:
      case llvm::Triple::wasm64:
        TC = std::make_unique<toolchains::WebAssembly>(*this, Target, Args);
        break;
      case llvm::Triple::avr:
        TC = std::make_unique<toolchains::AVRToolChain>(*this, Target, Args);
        break;
      case llvm::Triple::msp430:
        TC =
            std::make_unique<toolchains::MSP430ToolChain>(*this, Target, Args);
        break;
      case llvm::Triple::riscv32:
      case llvm::Triple::riscv64:
        if (toolchains::RISCVToolChain::hasGCCToolchain(*this, Args))
          TC =
              std::make_unique<toolchains::RISCVToolChain>(*this, Target, Args);
        else
          TC = std::make_unique<toolchains::BareMetal>(*this, Target, Args);
        break;
      case llvm::Triple::ve:
        TC = std::make_unique<toolchains::VEToolChain>(*this, Target, Args);
        break;
      default:
        if (Target.getVendor() == llvm::Triple::Myriad)
          TC = std::make_unique<toolchains::MyriadToolChain>(*this, Target,
                                                              Args);
        else if (toolchains::BareMetal::handlesTarget(Target))
          TC = std::make_unique<toolchains::BareMetal>(*this, Target, Args);
        else if (Target.isOSBinFormatELF())
          TC = std::make_unique<toolchains::Generic_ELF>(*this, Target, Args);
        else if (Target.isOSBinFormatMachO())
          TC = std::make_unique<toolchains::MachO>(*this, Target, Args);
        else
          TC = std::make_unique<toolchains::Generic_GCC>(*this, Target, Args);
      }
    }
  }

  // Intentionally omitted from the switch above: llvm::Triple::CUDA.  CUDA
  // compiles always need two toolchains, the CUDA toolchain and the host
  // toolchain.  So the only valid way to create a CUDA toolchain is via
  // CreateOffloadingDeviceToolChains.

  return *TC;
}

const ToolChain &Driver::getOffloadingDeviceToolChain(const ArgList &Args,
                  const llvm::Triple &Target, const ToolChain &HostTC,
                  const Action::OffloadKind &TargetDeviceOffloadKind) const {
  // Use device / host triples as the key into the ToolChains map because the
  // device ToolChain we create depends on both.
  auto &TC = ToolChains[Target.str() + "/" + HostTC.getTriple().str()];
  if (!TC) {
    // Categorized by offload kind > arch rather than OS > arch like
    // the normal getToolChain call, as it seems a reasonable way to categorize
    // things.
    switch (TargetDeviceOffloadKind) {
      case Action::OFK_Cuda:
        TC = std::make_unique<toolchains::CudaToolChain>(
          *this, Target, HostTC, Args, TargetDeviceOffloadKind);
        break;
      case Action::OFK_HIP:
        TC = std::make_unique<toolchains::HIPToolChain>(
          *this, Target, HostTC, Args);
        break;
      case Action::OFK_OpenMP:
        // omp + nvptx
        TC = std::make_unique<toolchains::CudaToolChain>(
          *this, Target, HostTC, Args, TargetDeviceOffloadKind);
        break;
      case Action::OFK_SYCL:
        switch (Target.getArch()) {
          case llvm::Triple::spir:
          case llvm::Triple::spir64:
            TC = std::make_unique<toolchains::SYCLToolChain>(
              *this, Target, HostTC, Args);
            break;
          case llvm::Triple::fpga32:
          case llvm::Triple::fpga64:
            TC = std::make_unique<toolchains::VXXToolChain>(
              *this, Target, HostTC, Args);
            break;
          case llvm::Triple::aie32:
            TC = std::make_unique<toolchains::ChessToolChain>(
              *this, Target, HostTC, Args);
            break;
          case llvm::Triple::aie32:
            TC = std::make_unique<toolchains::ChessToolChain>(
              *this, Target, HostTC, Args);
            break;
          case llvm::Triple::nvptx:
          case llvm::Triple::nvptx64:
            TC = std::make_unique<toolchains::CudaToolChain>(
              *this, Target, HostTC, Args, TargetDeviceOffloadKind);
            break;
          default:
          break;
        }
      break;
      default:
      break;
    }
  }

  return *TC;
}

bool Driver::ShouldUseClangCompiler(const JobAction &JA) const {
  // Say "no" if there is not exactly one input of a type clang understands.
  if (JA.size() != 1 ||
      !types::isAcceptedByClang((*JA.input_begin())->getType()))
    return false;

  // And say "no" if this is not a kind of action clang understands.
  if (!isa<PreprocessJobAction>(JA) && !isa<PrecompileJobAction>(JA) &&
      !isa<CompileJobAction>(JA) && !isa<BackendJobAction>(JA))
    return false;

  return true;
}

bool Driver::ShouldUseFlangCompiler(const JobAction &JA) const {
  // Say "no" if there is not exactly one input of a type flang understands.
  if (JA.size() != 1 ||
      !types::isFortran((*JA.input_begin())->getType()))
    return false;

  // And say "no" if this is not a kind of action flang understands.
  if (!isa<PreprocessJobAction>(JA) && !isa<CompileJobAction>(JA) && !isa<BackendJobAction>(JA))
    return false;

  return true;
}

bool Driver::ShouldEmitStaticLibrary(const ArgList &Args) const {
  // Only emit static library if the flag is set explicitly.
  if (Args.hasArg(options::OPT_emit_static_lib))
    return true;
  return false;
}

/// GetReleaseVersion - Parse (([0-9]+)(.([0-9]+)(.([0-9]+)?))?)? and return the
/// grouped values as integers. Numbers which are not provided are set to 0.
///
/// \return True if the entire string was parsed (9.2), or all groups were
/// parsed (10.3.5extrastuff).
bool Driver::GetReleaseVersion(StringRef Str, unsigned &Major, unsigned &Minor,
                               unsigned &Micro, bool &HadExtra) {
  HadExtra = false;

  Major = Minor = Micro = 0;
  if (Str.empty())
    return false;

  if (Str.consumeInteger(10, Major))
    return false;
  if (Str.empty())
    return true;
  if (Str[0] != '.')
    return false;

  Str = Str.drop_front(1);

  if (Str.consumeInteger(10, Minor))
    return false;
  if (Str.empty())
    return true;
  if (Str[0] != '.')
    return false;
  Str = Str.drop_front(1);

  if (Str.consumeInteger(10, Micro))
    return false;
  if (!Str.empty())
    HadExtra = true;
  return true;
}

/// Parse digits from a string \p Str and fulfill \p Digits with
/// the parsed numbers. This method assumes that the max number of
/// digits to look for is equal to Digits.size().
///
/// \return True if the entire string was parsed and there are
/// no extra characters remaining at the end.
bool Driver::GetReleaseVersion(StringRef Str,
                               MutableArrayRef<unsigned> Digits) {
  if (Str.empty())
    return false;

  unsigned CurDigit = 0;
  while (CurDigit < Digits.size()) {
    unsigned Digit;
    if (Str.consumeInteger(10, Digit))
      return false;
    Digits[CurDigit] = Digit;
    if (Str.empty())
      return true;
    if (Str[0] != '.')
      return false;
    Str = Str.drop_front(1);
    CurDigit++;
  }

  // More digits than requested, bail out...
  return false;
}

std::pair<unsigned, unsigned>
Driver::getIncludeExcludeOptionFlagMasks(bool IsClCompatMode) const {
  unsigned IncludedFlagsBitmask = 0;
  unsigned ExcludedFlagsBitmask = options::NoDriverOption;

  if (IsClCompatMode) {
    // Include CL and Core options.
    IncludedFlagsBitmask |= options::CLOption;
    IncludedFlagsBitmask |= options::CoreOption;
  } else {
    ExcludedFlagsBitmask |= options::CLOption;
  }

  return std::make_pair(IncludedFlagsBitmask, ExcludedFlagsBitmask);
}

bool clang::driver::isOptimizationLevelFast(const ArgList &Args) {
  return Args.hasFlag(options::OPT_Ofast, options::OPT_O_Group, false);
}

bool clang::driver::isObjectFile(std::string FileName) {
  if (!llvm::sys::path::has_extension(FileName))
    // Any file with no extension should be considered an Object. Take into
    // account -lsomelib library filenames.
    return FileName.rfind("-l", 0) != 0;
  std::string Ext(llvm::sys::path::extension(FileName).drop_front());
  // We cannot rely on lookupTypeForExtension solely as that has 'lib'
  // marked as an object.
  return (Ext != "lib" &&
          types::lookupTypeForExtension(Ext) == types::TY_Object);
}

bool clang::driver::isStaticArchiveFile(const StringRef &FileName) {
  if (!llvm::sys::path::has_extension(FileName))
    // Any file with no extension should not be considered an Archive.
    return false;
  StringRef Ext(llvm::sys::path::extension(FileName).drop_front());
  llvm::file_magic Magic;
  llvm::identify_magic(FileName, Magic);
  // Only .lib and archive files are to be considered.
  return (Ext == "lib" || Magic == llvm::file_magic::archive);
}

bool clang::driver::willEmitRemarks(const ArgList &Args) {
  // -fsave-optimization-record enables it.
  if (Args.hasFlag(options::OPT_fsave_optimization_record,
                   options::OPT_fno_save_optimization_record, false))
    return true;

  // -fsave-optimization-record=<format> enables it as well.
  if (Args.hasFlag(options::OPT_fsave_optimization_record_EQ,
                   options::OPT_fno_save_optimization_record, false))
    return true;

  // -foptimization-record-file alone enables it too.
  if (Args.hasFlag(options::OPT_foptimization_record_file_EQ,
                   options::OPT_fno_save_optimization_record, false))
    return true;

  // -foptimization-record-passes alone enables it too.
  if (Args.hasFlag(options::OPT_foptimization_record_passes_EQ,
                   options::OPT_fno_save_optimization_record, false))
    return true;
  return false;
}<|MERGE_RESOLUTION|>--- conflicted
+++ resolved
@@ -4382,15 +4382,8 @@
         ActionList WrapperInputs;
         // post link is not optional - even if not splitting, always need to
         // process specialization constants
-<<<<<<< HEAD
-        bool MultiFileActionDeps = !isSpirvAOT || DeviceCodeSplit || EnableDAE;
-        types::ID PostLinkOutType = isNVPTX || !MultiFileActionDeps
-                                        ? types::TY_LLVM_BC
-                                        : types::TY_Tempfiletable;
-=======
         types::ID PostLinkOutType =
             isNVPTX ? types::TY_LLVM_BC : types::TY_Tempfiletable;
->>>>>>> 5048b96e
         if (TripleIt->isXilinxSYCLDevice()) {
           WrapperInputs.push_back(DeviceLinkAction);
         } else {
@@ -7217,10 +7210,6 @@
             TC = std::make_unique<toolchains::ChessToolChain>(
               *this, Target, HostTC, Args);
             break;
-          case llvm::Triple::aie32:
-            TC = std::make_unique<toolchains::ChessToolChain>(
-              *this, Target, HostTC, Args);
-            break;
           case llvm::Triple::nvptx:
           case llvm::Triple::nvptx64:
             TC = std::make_unique<toolchains::CudaToolChain>(
