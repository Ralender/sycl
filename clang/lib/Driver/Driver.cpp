--- conflicted
+++ resolved
@@ -5707,14 +5707,8 @@
 
           // post link is not optional - even if not splitting, always need to
           // process specialization constants
-<<<<<<< HEAD
-          types::ID PostLinkOutType = shouldOutputTables
-                                          ? types::TY_Tempfiletable
-                                          : FullDeviceLinkAction->getType();
-=======
-          types::ID PostLinkOutType = isSPIR ? types::TY_Tempfiletable
-                                          : types::TY_LLVM_BC;
->>>>>>> ecc3bc6e
+          types::ID PostLinkOutType =
+              shouldOutputTables ? types::TY_Tempfiletable : types::TY_LLVM_BC;
           auto createPostLinkAction = [&]() {
             // For SPIR-V targets, force TY_Tempfiletable.
             auto TypedPostLinkAction = C.MakeAction<SYCLPostLinkJobAction>(
