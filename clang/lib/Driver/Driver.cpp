--- conflicted
+++ resolved
@@ -630,46 +630,24 @@
     DeviceTripleStr =
         HostTriple.isArch64Bit() ? "nvptx64-nvidia-cuda" : "nvptx-nvidia-cuda";
     llvm::Triple CudaTriple(DeviceTripleStr);
-<<<<<<< HEAD
     // Use the CUDA and host triples as the key into the
     // getOffloadingDeviceToolChain, because the device toolchain we
     // create depends on both.
     auto CudaTC = &getOffloadingDeviceToolChain(C.getInputArgs(), CudaTriple,
                                                 *HostTC, OFK);
     C.addOffloadDeviceToolChain(CudaTC, OFK);
-=======
-    // Use the CUDA and host triples as the key into the ToolChains map,
-    // because the device toolchain we create depends on both.
-    auto &CudaTC = ToolChains[CudaTriple.str() + "/" + HostTriple.str()];
-    if (!CudaTC) {
-      CudaTC = std::make_unique<toolchains::CudaToolChain>(
-          *this, CudaTriple, *HostTC, C.getInputArgs(), OFK);
-    }
-    C.addOffloadDeviceToolChain(CudaTC.get(), OFK);
->>>>>>> 2b3d49b6
   } else if (IsHIP) {
     const ToolChain *HostTC = C.getSingleOffloadToolChain<Action::OFK_Host>();
     StringRef DeviceTripleStr;
     auto OFK = Action::OFK_HIP;
     DeviceTripleStr = "amdgcn-amd-amdhsa";
     llvm::Triple HIPTriple(DeviceTripleStr);
-<<<<<<< HEAD
     // Use the HIP and host triples as the key into
     // getOffloadingDeviceToolChain, because the device toolchain we create
     // depends on both.
     auto HIPTC = &getOffloadingDeviceToolChain(C.getInputArgs(), HIPTriple,
                                                *HostTC, OFK);
     C.addOffloadDeviceToolChain(HIPTC, OFK);
-=======
-    // Use the HIP and host triples as the key into the ToolChains map,
-    // because the device toolchain we create depends on both.
-    auto &HIPTC = ToolChains[HIPTriple.str() + "/" + HostTriple.str()];
-    if (!HIPTC) {
-      HIPTC = std::make_unique<toolchains::HIPToolChain>(
-          *this, HIPTriple, *HostTC, C.getInputArgs());
-    }
-    C.addOffloadDeviceToolChain(HIPTC.get(), OFK);
->>>>>>> 2b3d49b6
   }
 
   //
@@ -721,17 +699,8 @@
               const ToolChain *HostTC =
                   C.getSingleOffloadToolChain<Action::OFK_Host>();
               assert(HostTC && "Host toolchain should be always defined.");
-<<<<<<< HEAD
               TC = &getOffloadingDeviceToolChain(C.getInputArgs(), TT, *HostTC,
                                                  Action::OFK_OpenMP);
-=======
-              auto &CudaTC =
-                  ToolChains[TT.str() + "/" + HostTC->getTriple().normalize()];
-              if (!CudaTC)
-                CudaTC = std::make_unique<toolchains::CudaToolChain>(
-                    *this, TT, *HostTC, C.getInputArgs(), Action::OFK_OpenMP);
-              TC = CudaTC.get();
->>>>>>> 2b3d49b6
             } else
               TC = &getToolChain(C.getInputArgs(), TT);
             C.addOffloadDeviceToolChain(TC, Action::OFK_OpenMP);
@@ -5721,23 +5690,23 @@
     // things.
     switch (TargetDeviceOffloadKind) {
       case Action::OFK_Cuda:
-        TC = llvm::make_unique<toolchains::CudaToolChain>(
+        TC = std::make_unique<toolchains::CudaToolChain>(
           *this, Target, HostTC, Args, TargetDeviceOffloadKind);
         break;
       case Action::OFK_HIP:
-        TC = llvm::make_unique<toolchains::HIPToolChain>(
+        TC = std::make_unique<toolchains::HIPToolChain>(
           *this, Target, HostTC, Args);
         break;
       case Action::OFK_OpenMP:
         // omp + nvptx
-        TC = llvm::make_unique<toolchains::CudaToolChain>(
+        TC = std::make_unique<toolchains::CudaToolChain>(
           *this, Target, HostTC, Args, TargetDeviceOffloadKind);
         break;
       case Action::OFK_SYCL:
         switch (Target.getArch()) {
           case llvm::Triple::spir:
           case llvm::Triple::spir64:
-            TC = llvm::make_unique<toolchains::SYCLToolChain>(
+            TC = std::make_unique<toolchains::SYCLToolChain>(
               *this, Target, HostTC, Args);
             break;
           default:
