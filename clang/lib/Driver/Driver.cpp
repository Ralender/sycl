--- conflicted
+++ resolved
@@ -5709,16 +5709,13 @@
 
           // post link is not optional - even if not splitting, always need to
           // process specialization constants
-<<<<<<< HEAD
           types::ID PostLinkOutType = shouldOutputTables
                                           ? types::TY_Tempfiletable
                                           : FullDeviceLinkAction->getType();
           auto createPostLinkAction = [&]() -> Action* {
-=======
-          types::ID PostLinkOutType =
-              shouldOutputTables ? types::TY_Tempfiletable : types::TY_LLVM_BC;
-          auto createPostLinkAction = [&]() {
->>>>>>> b2f1dabd
+          // types::ID PostLinkOutType =
+          //     shouldOutputTables ? types::TY_Tempfiletable : types::TY_LLVM_BC;
+          // auto createPostLinkAction = [&]() {
             // For SPIR-V targets, force TY_Tempfiletable.
             auto TypedPostLinkAction = C.MakeAction<SYCLPostLinkJobAction>(
                 FullDeviceLinkAction, PostLinkOutType, types::TY_Tempfiletable);
