//===--- Driver.cpp - Clang GCC Compatible Driver -------------------------===//
//
// Part of the LLVM Project, under the Apache License v2.0 with LLVM Exceptions.
// See https://llvm.org/LICENSE.txt for license information.
// SPDX-License-Identifier: Apache-2.0 WITH LLVM-exception
//
//===----------------------------------------------------------------------===//
#include "clang/Driver/Driver.h"
#include "ToolChains/AIX.h"
#include "ToolChains/AMDGPU.h"
#include "ToolChains/AMDGPUOpenMP.h"
#include "ToolChains/AVR.h"
#include "ToolChains/Ananas.h"
#include "ToolChains/BareMetal.h"
#include "ToolChains/Chess.h"
#include "ToolChains/Clang.h"
#include "ToolChains/CloudABI.h"
#include "ToolChains/Contiki.h"
#include "ToolChains/CrossWindows.h"
#include "ToolChains/Cuda.h"
#include "ToolChains/Darwin.h"
#include "ToolChains/DragonFly.h"
#include "ToolChains/FreeBSD.h"
#include "ToolChains/Fuchsia.h"
#include "ToolChains/Gnu.h"
#include "ToolChains/HIP.h"
#include "ToolChains/Haiku.h"
#include "ToolChains/Hexagon.h"
#include "ToolChains/Hurd.h"
#include "ToolChains/Lanai.h"
#include "ToolChains/Linux.h"
#include "ToolChains/MSP430.h"
#include "ToolChains/MSVC.h"
#include "ToolChains/MinGW.h"
#include "ToolChains/Minix.h"
#include "ToolChains/MipsLinux.h"
#include "ToolChains/Myriad.h"
#include "ToolChains/NaCl.h"
#include "ToolChains/NetBSD.h"
#include "ToolChains/OpenBSD.h"
#include "ToolChains/PPCLinux.h"
#include "ToolChains/PS4CPU.h"
#include "ToolChains/RISCVToolchain.h"
#include "ToolChains/SYCL.h"
#include "ToolChains/Solaris.h"
#include "ToolChains/TCE.h"
#include "ToolChains/VEToolchain.h"
#include "ToolChains/WebAssembly.h"
#include "ToolChains/XCore.h"
#include "ToolChains/VXX.h"
#include "ToolChains/ZOS.h"
#include "clang/Basic/TargetID.h"
#include "clang/Basic/Version.h"
#include "clang/Config/config.h"
#include "clang/Driver/Action.h"
#include "clang/Driver/Compilation.h"
#include "clang/Driver/DriverDiagnostic.h"
#include "clang/Driver/InputInfo.h"
#include "clang/Driver/Job.h"
#include "clang/Driver/Options.h"
#include "clang/Driver/SanitizerArgs.h"
#include "clang/Driver/Tool.h"
#include "clang/Driver/ToolChain.h"
#include "llvm/ADT/ArrayRef.h"
#include "llvm/ADT/STLExtras.h"
#include "llvm/ADT/SmallSet.h"
#include "llvm/ADT/StringExtras.h"
#include "llvm/ADT/StringRef.h"
#include "llvm/ADT/StringSet.h"
#include "llvm/ADT/StringSwitch.h"
#include "llvm/BinaryFormat/Magic.h"
#include "llvm/Config/llvm-config.h"
#include "llvm/Option/Arg.h"
#include "llvm/Option/ArgList.h"
#include "llvm/Option/OptSpecifier.h"
#include "llvm/Option/OptTable.h"
#include "llvm/Option/Option.h"
#include "llvm/Support/CommandLine.h"
#include "llvm/Support/ErrorHandling.h"
#include "llvm/Support/ExitCodes.h"
#include "llvm/Support/FileSystem.h"
#include "llvm/Support/FormatVariadic.h"
#include "llvm/Support/Host.h"
#include "llvm/Support/MD5.h"
#include "llvm/Support/Path.h"
#include "llvm/Support/PrettyStackTrace.h"
#include "llvm/Support/Process.h"
#include "llvm/Support/Program.h"
#include "llvm/Support/StringSaver.h"
#include "llvm/Support/TargetRegistry.h"
#include "llvm/Support/VirtualFileSystem.h"
#include "llvm/Support/raw_ostream.h"
#include <map>
#include <memory>
#include <utility>
#if LLVM_ON_UNIX
#include <unistd.h> // getpid
#endif

using namespace clang::driver;
using namespace clang;
using namespace llvm::opt;

static llvm::Triple getHIPOffloadTargetTriple() {
  static const llvm::Triple T("amdgcn-amd-amdhsa");
  return T;
}

// static
std::string Driver::GetResourcesPath(StringRef BinaryPath,
                                     StringRef CustomResourceDir) {
  // Since the resource directory is embedded in the module hash, it's important
  // that all places that need it call this function, so that they get the
  // exact same string ("a/../b/" and "b/" get different hashes, for example).

  // Dir is bin/ or lib/, depending on where BinaryPath is.
  std::string Dir = std::string(llvm::sys::path::parent_path(BinaryPath));

  SmallString<128> P(Dir);
  if (CustomResourceDir != "") {
    llvm::sys::path::append(P, CustomResourceDir);
  } else {
    // On Windows, libclang.dll is in bin/.
    // On non-Windows, libclang.so/.dylib is in lib/.
    // With a static-library build of libclang, LibClangPath will contain the
    // path of the embedding binary, which for LLVM binaries will be in bin/.
    // ../lib gets us to lib/ in both cases.
    P = llvm::sys::path::parent_path(Dir);
    llvm::sys::path::append(P, Twine("lib") + CLANG_LIBDIR_SUFFIX, "clang",
                            CLANG_VERSION_STRING);
  }

  return std::string(P.str());
}

Driver::Driver(StringRef ClangExecutable, StringRef TargetTriple,
               DiagnosticsEngine &Diags, std::string Title,
               IntrusiveRefCntPtr<llvm::vfs::FileSystem> VFS)
    : Diags(Diags), VFS(std::move(VFS)), Mode(GCCMode),
      SaveTemps(SaveTempsNone), BitcodeEmbed(EmbedNone), LTOMode(LTOK_None),
      ClangExecutable(ClangExecutable), SysRoot(DEFAULT_SYSROOT),
      DriverTitle(Title), CCPrintStatReportFilename(), CCPrintOptionsFilename(),
      CCPrintHeadersFilename(), CCLogDiagnosticsFilename(),
      CCCPrintBindings(false), CCPrintOptions(false), CCPrintHeaders(false),
      CCLogDiagnostics(false), CCGenDiagnostics(false),
      CCPrintProcessStats(false), TargetTriple(TargetTriple),
      CCCGenericGCCName(""), Saver(Alloc), CheckInputsExist(true),
      GenReproducer(false), SuppressMissingInputWarning(false) {
  // Provide a sane fallback if no VFS is specified.
  if (!this->VFS)
    this->VFS = llvm::vfs::getRealFileSystem();

  Name = std::string(llvm::sys::path::filename(ClangExecutable));
  Dir = std::string(llvm::sys::path::parent_path(ClangExecutable));
  InstalledDir = Dir; // Provide a sensible default installed dir.

  if ((!SysRoot.empty()) && llvm::sys::path::is_relative(SysRoot)) {
    // Prepend InstalledDir if SysRoot is relative
    SmallString<128> P(InstalledDir);
    llvm::sys::path::append(P, SysRoot);
    SysRoot = std::string(P);
  }

#if defined(CLANG_CONFIG_FILE_SYSTEM_DIR)
  SystemConfigDir = CLANG_CONFIG_FILE_SYSTEM_DIR;
#endif
#if defined(CLANG_CONFIG_FILE_USER_DIR)
  UserConfigDir = CLANG_CONFIG_FILE_USER_DIR;
#endif

  // Compute the path to the resource directory.
  ResourceDir = GetResourcesPath(ClangExecutable, CLANG_RESOURCE_DIR);
}

void Driver::setDriverMode(StringRef Value) {
  static const std::string OptName =
      getOpts().getOption(options::OPT_driver_mode).getPrefixedName();
  if (auto M = llvm::StringSwitch<llvm::Optional<DriverMode>>(Value)
                   .Case("gcc", GCCMode)
                   .Case("g++", GXXMode)
                   .Case("cpp", CPPMode)
                   .Case("cl", CLMode)
                   .Case("flang", FlangMode)
                   .Default(None))
    Mode = *M;
  else
    Diag(diag::err_drv_unsupported_option_argument) << OptName << Value;
}

InputArgList Driver::ParseArgStrings(ArrayRef<const char *> ArgStrings,
                                     bool IsClCompatMode,
                                     bool &ContainsError) {
  llvm::PrettyStackTraceString CrashInfo("Command line argument parsing");
  ContainsError = false;

  unsigned IncludedFlagsBitmask;
  unsigned ExcludedFlagsBitmask;
  std::tie(IncludedFlagsBitmask, ExcludedFlagsBitmask) =
      getIncludeExcludeOptionFlagMasks(IsClCompatMode);

  // Make sure that Flang-only options don't pollute the Clang output
  // TODO: Make sure that Clang-only options don't pollute Flang output
  if (!IsFlangMode())
    ExcludedFlagsBitmask |= options::FlangOnlyOption;

  unsigned MissingArgIndex, MissingArgCount;
  InputArgList Args =
      getOpts().ParseArgs(ArgStrings, MissingArgIndex, MissingArgCount,
                          IncludedFlagsBitmask, ExcludedFlagsBitmask);

  // Check for missing argument error.
  if (MissingArgCount) {
    Diag(diag::err_drv_missing_argument)
        << Args.getArgString(MissingArgIndex) << MissingArgCount;
    ContainsError |=
        Diags.getDiagnosticLevel(diag::err_drv_missing_argument,
                                 SourceLocation()) > DiagnosticsEngine::Warning;
  }

  // Check for unsupported options.
  for (const Arg *A : Args) {
    if (A->getOption().hasFlag(options::Unsupported)) {
      unsigned DiagID;
      auto ArgString = A->getAsString(Args);
      std::string Nearest;
      if (getOpts().findNearest(
            ArgString, Nearest, IncludedFlagsBitmask,
            ExcludedFlagsBitmask | options::Unsupported) > 1) {
        DiagID = diag::err_drv_unsupported_opt;
        Diag(DiagID) << ArgString;
      } else {
        DiagID = diag::err_drv_unsupported_opt_with_suggestion;
        Diag(DiagID) << ArgString << Nearest;
      }
      ContainsError |= Diags.getDiagnosticLevel(DiagID, SourceLocation()) >
                       DiagnosticsEngine::Warning;
      continue;
    }

    // Warn about -mcpu= without an argument.
    if (A->getOption().matches(options::OPT_mcpu_EQ) && A->containsValue("")) {
      Diag(diag::warn_drv_empty_joined_argument) << A->getAsString(Args);
      ContainsError |= Diags.getDiagnosticLevel(
                           diag::warn_drv_empty_joined_argument,
                           SourceLocation()) > DiagnosticsEngine::Warning;
    }
  }

  for (const Arg *A : Args.filtered(options::OPT_UNKNOWN)) {
    unsigned DiagID;
    auto ArgString = A->getAsString(Args);
    std::string Nearest;
    if (getOpts().findNearest(
          ArgString, Nearest, IncludedFlagsBitmask, ExcludedFlagsBitmask) > 1) {
      DiagID = IsCLMode() ? diag::warn_drv_unknown_argument_clang_cl
                          : diag::err_drv_unknown_argument;
      Diags.Report(DiagID) << ArgString;
    } else {
      DiagID = IsCLMode()
                   ? diag::warn_drv_unknown_argument_clang_cl_with_suggestion
                   : diag::err_drv_unknown_argument_with_suggestion;
      Diags.Report(DiagID) << ArgString << Nearest;
    }
    ContainsError |= Diags.getDiagnosticLevel(DiagID, SourceLocation()) >
                     DiagnosticsEngine::Warning;
  }

  return Args;
}

// Determine which compilation mode we are in. We look for options which
// affect the phase, starting with the earliest phases, and record which
// option we used to determine the final phase.
phases::ID Driver::getFinalPhase(const DerivedArgList &DAL,
                                 Arg **FinalPhaseArg) const {
  Arg *PhaseArg = nullptr;
  phases::ID FinalPhase;

  // -{E,EP,P,M,MM} only run the preprocessor.
  if (CCCIsCPP() || (PhaseArg = DAL.getLastArg(options::OPT_E)) ||
      (PhaseArg = DAL.getLastArg(options::OPT__SLASH_EP)) ||
      (PhaseArg = DAL.getLastArg(options::OPT_M, options::OPT_MM)) ||
      (PhaseArg = DAL.getLastArg(options::OPT__SLASH_P))) {
    FinalPhase = phases::Preprocess;

  // --precompile only runs up to precompilation.
  } else if ((PhaseArg = DAL.getLastArg(options::OPT__precompile))) {
    FinalPhase = phases::Precompile;

  // -{fsyntax-only,-analyze,emit-ast} only run up to the compiler.
  } else if ((PhaseArg = DAL.getLastArg(options::OPT_fsyntax_only)) ||
             (PhaseArg = DAL.getLastArg(options::OPT_print_supported_cpus)) ||
             (PhaseArg = DAL.getLastArg(options::OPT_module_file_info)) ||
             (PhaseArg = DAL.getLastArg(options::OPT_verify_pch)) ||
             (PhaseArg = DAL.getLastArg(options::OPT_rewrite_objc)) ||
             (PhaseArg = DAL.getLastArg(options::OPT_rewrite_legacy_objc)) ||
             (PhaseArg = DAL.getLastArg(options::OPT__migrate)) ||
             (PhaseArg = DAL.getLastArg(options::OPT__analyze)) ||
             (PhaseArg = DAL.getLastArg(options::OPT_emit_ast))) {
    FinalPhase = phases::Compile;

  // -S only runs up to the backend.
  } else if ((PhaseArg = DAL.getLastArg(options::OPT_S)) ||
             (PhaseArg = DAL.getLastArg(options::OPT_fsycl_device_only))) {
    FinalPhase = phases::Backend;

  // -c compilation only runs up to the assembler.
  } else if ((PhaseArg = DAL.getLastArg(options::OPT_c))) {
    FinalPhase = phases::Assemble;

  // Otherwise do everything.
  } else
    FinalPhase = phases::Link;

  if (FinalPhaseArg)
    *FinalPhaseArg = PhaseArg;

  return FinalPhase;
}

static Arg *MakeInputArg(DerivedArgList &Args, const OptTable &Opts,
                         StringRef Value, bool Claim = true) {
  Arg *A = new Arg(Opts.getOption(options::OPT_INPUT), Value,
                   Args.getBaseArgs().MakeIndex(Value), Value.data());
  Args.AddSynthesizedArg(A);
  if (Claim)
    A->claim();
  return A;
}

DerivedArgList *Driver::TranslateInputArgs(const InputArgList &Args) const {
  const llvm::opt::OptTable &Opts = getOpts();
  DerivedArgList *DAL = new DerivedArgList(Args);

  bool HasNostdlib = Args.hasArg(options::OPT_nostdlib);
  bool HasNostdlibxx = Args.hasArg(options::OPT_nostdlibxx);
  bool HasNodefaultlib = Args.hasArg(options::OPT_nodefaultlibs);
  for (Arg *A : Args) {
    // Unfortunately, we have to parse some forwarding options (-Xassembler,
    // -Xlinker, -Xpreprocessor) because we either integrate their functionality
    // (assembler and preprocessor), or bypass a previous driver ('collect2').

    // Rewrite linker options, to replace --no-demangle with a custom internal
    // option.
    if ((A->getOption().matches(options::OPT_Wl_COMMA) ||
         A->getOption().matches(options::OPT_Xlinker)) &&
        A->containsValue("--no-demangle")) {
      // Add the rewritten no-demangle argument.
      DAL->AddFlagArg(A, Opts.getOption(options::OPT_Z_Xlinker__no_demangle));

      // Add the remaining values as Xlinker arguments.
      for (StringRef Val : A->getValues())
        if (Val != "--no-demangle")
          DAL->AddSeparateArg(A, Opts.getOption(options::OPT_Xlinker), Val);

      continue;
    }

    // Rewrite preprocessor options, to replace -Wp,-MD,FOO which is used by
    // some build systems. We don't try to be complete here because we don't
    // care to encourage this usage model.
    if (A->getOption().matches(options::OPT_Wp_COMMA) &&
        (A->getValue(0) == StringRef("-MD") ||
         A->getValue(0) == StringRef("-MMD"))) {
      // Rewrite to -MD/-MMD along with -MF.
      if (A->getValue(0) == StringRef("-MD"))
        DAL->AddFlagArg(A, Opts.getOption(options::OPT_MD));
      else
        DAL->AddFlagArg(A, Opts.getOption(options::OPT_MMD));
      if (A->getNumValues() == 2)
        DAL->AddSeparateArg(A, Opts.getOption(options::OPT_MF), A->getValue(1));
      continue;
    }

    // Rewrite reserved library names.
    if (A->getOption().matches(options::OPT_l)) {
      StringRef Value = A->getValue();

      // Rewrite unless -nostdlib is present.
      if (!HasNostdlib && !HasNodefaultlib && !HasNostdlibxx &&
          Value == "stdc++") {
        DAL->AddFlagArg(A, Opts.getOption(options::OPT_Z_reserved_lib_stdcxx));
        continue;
      }

      // Rewrite unconditionally.
      if (Value == "cc_kext") {
        DAL->AddFlagArg(A, Opts.getOption(options::OPT_Z_reserved_lib_cckext));
        continue;
      }
    }

    // Pick up inputs via the -- option.
    if (A->getOption().matches(options::OPT__DASH_DASH)) {
      A->claim();
      for (StringRef Val : A->getValues())
        DAL->append(MakeInputArg(*DAL, Opts, Val, false));
      continue;
    }

    if (A->getOption().matches(options::OPT_offload_lib_Group)) {
      if (!A->getNumValues()) {
        Diag(clang::diag::warn_drv_unused_argument) << A->getSpelling();
        continue;
      }
    }

    DAL->append(A);
  }

  // Enforce -static if -miamcu is present.
  if (Args.hasFlag(options::OPT_miamcu, options::OPT_mno_iamcu, false))
    DAL->AddFlagArg(0, Opts.getOption(options::OPT_static));

  // Use of -fintelfpga implies -g
  if (Args.hasArg(options::OPT_fintelfpga)) {
    // if any -gN option is provided, use that.
    if (Arg *A = Args.getLastArg(options::OPT_gN_Group))
      DAL->append(A);
    else
      DAL->AddFlagArg(0, Opts.getOption(options::OPT_g_Flag));
  }

// Add a default value of -mlinker-version=, if one was given and the user
// didn't specify one.
#if defined(HOST_LINK_VERSION)
  if (!Args.hasArg(options::OPT_mlinker_version_EQ) &&
      strlen(HOST_LINK_VERSION) > 0) {
    DAL->AddJoinedArg(0, Opts.getOption(options::OPT_mlinker_version_EQ),
                      HOST_LINK_VERSION);
    DAL->getLastArg(options::OPT_mlinker_version_EQ)->claim();
  }
#endif

  return DAL;
}

/// Compute target triple from args.
///
/// This routine provides the logic to compute a target triple from various
/// args passed to the driver and the default triple string.
static llvm::Triple computeTargetTriple(const Driver &D,
                                        StringRef TargetTriple,
                                        const ArgList &Args,
                                        StringRef DarwinArchName = "") {
  // FIXME: Already done in Compilation *Driver::BuildCompilation
  if (const Arg *A = Args.getLastArg(options::OPT_target))
    TargetTriple = A->getValue();

  llvm::Triple Target(llvm::Triple::normalize(TargetTriple));

  // GNU/Hurd's triples should have been -hurd-gnu*, but were historically made
  // -gnu* only, and we can not change this, so we have to detect that case as
  // being the Hurd OS.
  if (TargetTriple.find("-unknown-gnu") != StringRef::npos ||
      TargetTriple.find("-pc-gnu") != StringRef::npos)
    Target.setOSName("hurd");

  // Handle Apple-specific options available here.
  if (Target.isOSBinFormatMachO()) {
    // If an explicit Darwin arch name is given, that trumps all.
    if (!DarwinArchName.empty()) {
      tools::darwin::setTripleTypeForMachOArchName(Target, DarwinArchName);
      return Target;
    }

    // Handle the Darwin '-arch' flag.
    if (Arg *A = Args.getLastArg(options::OPT_arch)) {
      StringRef ArchName = A->getValue();
      tools::darwin::setTripleTypeForMachOArchName(Target, ArchName);
    }
  }

  // Handle pseudo-target flags '-mlittle-endian'/'-EL' and
  // '-mbig-endian'/'-EB'.
  if (Arg *A = Args.getLastArg(options::OPT_mlittle_endian,
                               options::OPT_mbig_endian)) {
    if (A->getOption().matches(options::OPT_mlittle_endian)) {
      llvm::Triple LE = Target.getLittleEndianArchVariant();
      if (LE.getArch() != llvm::Triple::UnknownArch)
        Target = std::move(LE);
    } else {
      llvm::Triple BE = Target.getBigEndianArchVariant();
      if (BE.getArch() != llvm::Triple::UnknownArch)
        Target = std::move(BE);
    }
  }

  // Skip further flag support on OSes which don't support '-m32' or '-m64'.
  if (Target.getArch() == llvm::Triple::tce ||
      Target.getOS() == llvm::Triple::Minix)
    return Target;

  // On AIX, the env OBJECT_MODE may affect the resulting arch variant.
  if (Target.isOSAIX()) {
    if (Optional<std::string> ObjectModeValue =
            llvm::sys::Process::GetEnv("OBJECT_MODE")) {
      StringRef ObjectMode = *ObjectModeValue;
      llvm::Triple::ArchType AT = llvm::Triple::UnknownArch;

      if (ObjectMode.equals("64")) {
        AT = Target.get64BitArchVariant().getArch();
      } else if (ObjectMode.equals("32")) {
        AT = Target.get32BitArchVariant().getArch();
      } else {
        D.Diag(diag::err_drv_invalid_object_mode) << ObjectMode;
      }

      if (AT != llvm::Triple::UnknownArch && AT != Target.getArch())
        Target.setArch(AT);
    }
  }

  // Handle pseudo-target flags '-m64', '-mx32', '-m32' and '-m16'.
  Arg *A = Args.getLastArg(options::OPT_m64, options::OPT_mx32,
                           options::OPT_m32, options::OPT_m16);
  if (A) {
    llvm::Triple::ArchType AT = llvm::Triple::UnknownArch;

    if (A->getOption().matches(options::OPT_m64)) {
      AT = Target.get64BitArchVariant().getArch();
      if (Target.getEnvironment() == llvm::Triple::GNUX32)
        Target.setEnvironment(llvm::Triple::GNU);
      else if (Target.getEnvironment() == llvm::Triple::MuslX32)
        Target.setEnvironment(llvm::Triple::Musl);
    } else if (A->getOption().matches(options::OPT_mx32) &&
               Target.get64BitArchVariant().getArch() == llvm::Triple::x86_64) {
      AT = llvm::Triple::x86_64;
      if (Target.getEnvironment() == llvm::Triple::Musl)
        Target.setEnvironment(llvm::Triple::MuslX32);
      else
        Target.setEnvironment(llvm::Triple::GNUX32);
    } else if (A->getOption().matches(options::OPT_m32)) {
      AT = Target.get32BitArchVariant().getArch();
      if (Target.getEnvironment() == llvm::Triple::GNUX32)
        Target.setEnvironment(llvm::Triple::GNU);
      else if (Target.getEnvironment() == llvm::Triple::MuslX32)
        Target.setEnvironment(llvm::Triple::Musl);
    } else if (A->getOption().matches(options::OPT_m16) &&
               Target.get32BitArchVariant().getArch() == llvm::Triple::x86) {
      AT = llvm::Triple::x86;
      Target.setEnvironment(llvm::Triple::CODE16);
    }

    if (AT != llvm::Triple::UnknownArch && AT != Target.getArch())
      Target.setArch(AT);
  }

  // Handle -miamcu flag.
  if (Args.hasFlag(options::OPT_miamcu, options::OPT_mno_iamcu, false)) {
    if (Target.get32BitArchVariant().getArch() != llvm::Triple::x86)
      D.Diag(diag::err_drv_unsupported_opt_for_target) << "-miamcu"
                                                       << Target.str();

    if (A && !A->getOption().matches(options::OPT_m32))
      D.Diag(diag::err_drv_argument_not_allowed_with)
          << "-miamcu" << A->getBaseArg().getAsString(Args);

    Target.setArch(llvm::Triple::x86);
    Target.setArchName("i586");
    Target.setEnvironment(llvm::Triple::UnknownEnvironment);
    Target.setEnvironmentName("");
    Target.setOS(llvm::Triple::ELFIAMCU);
    Target.setVendor(llvm::Triple::UnknownVendor);
    Target.setVendorName("intel");
  }

  // If target is MIPS adjust the target triple
  // accordingly to provided ABI name.
  A = Args.getLastArg(options::OPT_mabi_EQ);
  if (A && Target.isMIPS()) {
    StringRef ABIName = A->getValue();
    if (ABIName == "32") {
      Target = Target.get32BitArchVariant();
      if (Target.getEnvironment() == llvm::Triple::GNUABI64 ||
          Target.getEnvironment() == llvm::Triple::GNUABIN32)
        Target.setEnvironment(llvm::Triple::GNU);
    } else if (ABIName == "n32") {
      Target = Target.get64BitArchVariant();
      if (Target.getEnvironment() == llvm::Triple::GNU ||
          Target.getEnvironment() == llvm::Triple::GNUABI64)
        Target.setEnvironment(llvm::Triple::GNUABIN32);
    } else if (ABIName == "64") {
      Target = Target.get64BitArchVariant();
      if (Target.getEnvironment() == llvm::Triple::GNU ||
          Target.getEnvironment() == llvm::Triple::GNUABIN32)
        Target.setEnvironment(llvm::Triple::GNUABI64);
    }
  }

  // If target is RISC-V adjust the target triple according to
  // provided architecture name
  A = Args.getLastArg(options::OPT_march_EQ);
  if (A && Target.isRISCV()) {
    StringRef ArchName = A->getValue();
    if (ArchName.startswith_insensitive("rv32"))
      Target.setArch(llvm::Triple::riscv32);
    else if (ArchName.startswith_insensitive("rv64"))
      Target.setArch(llvm::Triple::riscv64);
  }

  return Target;
}

// Parse the LTO options and record the type of LTO compilation
// based on which -f(no-)?lto(=.*)? or -f(no-)?offload-lto(=.*)?
// option occurs last.
static llvm::Optional<driver::LTOKind>
parseLTOMode(Driver &D, const llvm::opt::ArgList &Args, OptSpecifier OptPos,
             OptSpecifier OptNeg, OptSpecifier OptEq, bool IsOffload) {
  driver::LTOKind LTOMode = LTOK_None;
  // Non-offload LTO allows -flto=auto and -flto=jobserver. Offload LTO does
  // not support those options.
  if (!Args.hasFlag(OptPos, OptEq, OptNeg, false) &&
      (IsOffload ||
       (!Args.hasFlag(options::OPT_flto_EQ_auto, options::OPT_fno_lto, false) &&
        !Args.hasFlag(options::OPT_flto_EQ_jobserver, options::OPT_fno_lto,
                      false))))
    return None;

  StringRef LTOName("full");

  const Arg *A = Args.getLastArg(OptEq);
  if (A)
    LTOName = A->getValue();

  LTOMode = llvm::StringSwitch<LTOKind>(LTOName)
                .Case("full", LTOK_Full)
                .Case("thin", LTOK_Thin)
                .Default(LTOK_Unknown);

  if (LTOMode == LTOK_Unknown) {
    assert(A);
    D.Diag(diag::err_drv_unsupported_option_argument)
        << A->getOption().getName() << A->getValue();
    return None;
  }
  return LTOMode;
}

// Parse the LTO options.
void Driver::setLTOMode(const llvm::opt::ArgList &Args) {
  LTOMode = LTOK_None;
  if (auto M = parseLTOMode(*this, Args, options::OPT_flto,
                            options::OPT_fno_lto, options::OPT_flto_EQ,
                            /*IsOffload=*/false))
    LTOMode = M.getValue();

  OffloadLTOMode = LTOK_None;
  if (auto M = parseLTOMode(*this, Args, options::OPT_foffload_lto,
                            options::OPT_fno_offload_lto,
                            options::OPT_foffload_lto_EQ,
                            /*IsOffload=*/true))
    OffloadLTOMode = M.getValue();
}

/// Compute the desired OpenMP runtime from the flags provided.
Driver::OpenMPRuntimeKind Driver::getOpenMPRuntime(const ArgList &Args) const {
  StringRef RuntimeName(CLANG_DEFAULT_OPENMP_RUNTIME);

  const Arg *A = Args.getLastArg(options::OPT_fopenmp_EQ);
  if (A)
    RuntimeName = A->getValue();

  auto RT = llvm::StringSwitch<OpenMPRuntimeKind>(RuntimeName)
                .Case("libomp", OMPRT_OMP)
                .Case("libgomp", OMPRT_GOMP)
                .Case("libiomp5", OMPRT_IOMP5)
                .Default(OMPRT_Unknown);

  if (RT == OMPRT_Unknown) {
    if (A)
      Diag(diag::err_drv_unsupported_option_argument)
          << A->getOption().getName() << A->getValue();
    else
      // FIXME: We could use a nicer diagnostic here.
      Diag(diag::err_drv_unsupported_opt) << "-fopenmp";
  }

  return RT;
}

static bool isValidSYCLTriple(llvm::Triple T) {
  // NVPTX is valid for SYCL.
  if (T.isNVPTX() || T.getArch() == llvm::Triple::fpga64 ||
      T.getArch() == llvm::Triple::aie32)
    return true;

  // AMDGCN is valid for SYCL
  if (T.isAMDGCN())
    return true;

  // Check for invalid SYCL device triple values.
  // Non-SPIR arch.
  if (!T.isSPIR())
    return false;
  // SPIR arch, but has invalid SubArch for AOT.
  StringRef A(T.getArchName());
  if (T.getSubArch() == llvm::Triple::NoSubArch &&
      ((T.getArch() == llvm::Triple::spir && !A.equals("spir")) ||
       (T.getArch() == llvm::Triple::spir64 && !A.equals("spir64"))))
    return false;
  return true;
}

/// This function will add omitted information from a SYCL kernel.
static llvm::Triple completeSYCLTriple(llvm::Triple T) {
  if (T.getArch() == llvm::Triple::fpga64 ||
      T.getArch() == llvm::Triple::fpga32) {
    if (T.getEnvironment() == llvm::Triple::UnknownEnvironment)
      T.setEnvironment(llvm::Triple::SYCLDevice);
    if (T.getVendor() == llvm::Triple::UnknownVendor)
      T.setVendor(llvm::Triple::Xilinx);
    if (T.getOS() == llvm::Triple::UnknownOS)
      T.setOS(llvm::Triple(llvm::sys::getDefaultTargetTriple()).getOS());
    if (T.getSubArch() == llvm::Triple::NoSubArch) {
      /// SubArch is inferred from XCL_EMULATION_MODE defaulting to hw.
      /// This has the same behavior as XRT.
      const char *Mode = "hw";
      if (const char *M = std::getenv("XCL_EMULATION_MODE"))
        Mode = M;
      T.setArchName(std::string(T.getArchName()) + "_" + Mode);
    }
  }
  return T;
}

static void addSYCLDefaultTriple(Compilation &C,
                                 SmallVectorImpl<llvm::Triple> &SYCLTriples) {
  if (!C.getDriver().isSYCLDefaultTripleImplied())
    return;
  for (const auto &SYCLTriple : SYCLTriples) {
    if (SYCLTriple.getSubArch() == llvm::Triple::NoSubArch &&
        SYCLTriple.isSPIR())
      return;
    // If we encounter a known non-spir* target, do not add the default triple.
    if (SYCLTriple.isNVPTX() || SYCLTriple.isAMDGCN() || SYCLTriple.isXilinxSYCLDevice())
      return;
  }
  // Add the default triple as it was not found.
  llvm::Triple DefaultTriple = C.getDriver().MakeSYCLDeviceTriple("spir64");
  SYCLTriples.insert(SYCLTriples.begin(), DefaultTriple);
}

void Driver::CreateOffloadingDeviceToolChains(Compilation &C,
                                              InputList &Inputs) {

  //
  // CUDA/HIP
  //
  // We need to generate a CUDA/HIP toolchain if any of the inputs has a CUDA
  // or HIP type. However, mixed CUDA/HIP compilation is not supported.
  bool IsCuda =
      llvm::any_of(Inputs, [](std::pair<types::ID, const llvm::opt::Arg *> &I) {
        return types::isCuda(I.first);
      });
  bool IsHIP =
      llvm::any_of(Inputs,
                   [](std::pair<types::ID, const llvm::opt::Arg *> &I) {
                     return types::isHIP(I.first);
                   }) ||
      C.getInputArgs().hasArg(options::OPT_hip_link);
  if (IsCuda && IsHIP) {
    Diag(clang::diag::err_drv_mix_cuda_hip);
    return;
  }
  if (IsCuda) {
    const ToolChain *HostTC = C.getSingleOffloadToolChain<Action::OFK_Host>();
    const llvm::Triple &HostTriple = HostTC->getTriple();
    StringRef DeviceTripleStr;
    auto OFK = Action::OFK_Cuda;
    DeviceTripleStr =
        HostTriple.isArch64Bit() ? "nvptx64-nvidia-cuda" : "nvptx-nvidia-cuda";
    llvm::Triple CudaTriple(DeviceTripleStr);
    // Use the CUDA and host triples as the key into the
    // getOffloadingDeviceToolChain, because the device toolchain we
    // create depends on both.
    auto CudaTC = &getOffloadingDeviceToolChain(C.getInputArgs(), CudaTriple,
                                                *HostTC, OFK);
    C.addOffloadDeviceToolChain(CudaTC, OFK);
  } else if (IsHIP) {
    const ToolChain *HostTC = C.getSingleOffloadToolChain<Action::OFK_Host>();
    auto OFK = Action::OFK_HIP;
    llvm::Triple HIPTriple = getHIPOffloadTargetTriple();
    // Use the HIP and host triples as the key into
    // getOffloadingDeviceToolChain, because the device toolchain we create
    // depends on both.
    auto HIPTC = &getOffloadingDeviceToolChain(C.getInputArgs(), HIPTriple,
                                               *HostTC, OFK);
    C.addOffloadDeviceToolChain(HIPTC, OFK);
  }

  //
  // OpenMP
  //
  // We need to generate an OpenMP toolchain if the user specified targets with
  // the -fopenmp-targets option.
  if (Arg *OpenMPTargets =
          C.getInputArgs().getLastArg(options::OPT_fopenmp_targets_EQ)) {
    if (OpenMPTargets->getNumValues()) {
      // We expect that -fopenmp-targets is always used in conjunction with the
      // option -fopenmp specifying a valid runtime with offloading support,
      // i.e. libomp or libiomp.
      bool HasValidOpenMPRuntime = C.getInputArgs().hasFlag(
          options::OPT_fopenmp, options::OPT_fopenmp_EQ,
          options::OPT_fno_openmp, false);
      if (HasValidOpenMPRuntime) {
        OpenMPRuntimeKind OpenMPKind = getOpenMPRuntime(C.getInputArgs());
        HasValidOpenMPRuntime =
            OpenMPKind == OMPRT_OMP || OpenMPKind == OMPRT_IOMP5;
      }

      if (HasValidOpenMPRuntime) {
        llvm::StringMap<const char *> FoundNormalizedTriples;
        for (const char *Val : OpenMPTargets->getValues()) {
          llvm::Triple TT(Val);
          std::string NormalizedName = TT.normalize();

          // Make sure we don't have a duplicate triple.
          auto Duplicate = FoundNormalizedTriples.find(NormalizedName);
          if (Duplicate != FoundNormalizedTriples.end()) {
            Diag(clang::diag::warn_drv_omp_offload_target_duplicate)
                << Val << Duplicate->second;
            continue;
          }

          // Store the current triple so that we can check for duplicates in the
          // following iterations.
          FoundNormalizedTriples[NormalizedName] = Val;

          // If the specified target is invalid, emit a diagnostic.
          if (TT.getArch() == llvm::Triple::UnknownArch)
            Diag(clang::diag::err_drv_invalid_omp_target) << Val;
          else {
            const ToolChain *TC;
            // Device toolchains have to be selected differently. They pair host
            // and device in their implementation.
            if (TT.isNVPTX() || TT.isAMDGCN()) {
              const ToolChain *HostTC =
                  C.getSingleOffloadToolChain<Action::OFK_Host>();
              assert(HostTC && "Host toolchain should be always defined.");
              auto &DeviceTC =
                  ToolChains[TT.str() + "/" + HostTC->getTriple().normalize()];
              if (!DeviceTC) {
                if (TT.isNVPTX())
                  DeviceTC = std::make_unique<toolchains::CudaToolChain>(
                      *this, TT, *HostTC, C.getInputArgs(), Action::OFK_OpenMP);
                else if (TT.isAMDGCN())
                  DeviceTC =
                      std::make_unique<toolchains::AMDGPUOpenMPToolChain>(
                          *this, TT, *HostTC, C.getInputArgs());
                else
                  assert(DeviceTC && "Device toolchain not defined.");
              }

              TC = DeviceTC.get();
            } else
              TC = &getToolChain(C.getInputArgs(), TT);
            C.addOffloadDeviceToolChain(TC, Action::OFK_OpenMP);
          }
        }
      } else
        Diag(clang::diag::err_drv_expecting_fopenmp_with_fopenmp_targets);
    } else
      Diag(clang::diag::warn_drv_empty_joined_argument)
          << OpenMPTargets->getAsString(C.getInputArgs());
  }

  //
  // SYCL
  //
  // We need to generate a SYCL toolchain if the user specified targets with
  // the -fsycl-targets, -fsycl-add-targets or -fsycl-link-targets option.
  // If -fsycl is supplied without any of these we will assume SPIR-V.
  // Use of -fsycl-device-only overrides -fsycl.
  bool HasValidSYCLRuntime =
      C.getInputArgs().hasFlag(options::OPT_fsycl, options::OPT_fno_sycl,
                               false) ||
      C.getInputArgs().hasArg(options::OPT_fsycl_device_only);

  // A mechanism for retrieving SYCL-specific options, erroring out
  // if SYCL offloading wasn't enabled prior to that
  auto getArgRequiringSYCLRuntime = [&](OptSpecifier OptId) -> Arg * {
    Arg *SYCLArg = C.getInputArgs().getLastArg(OptId);
    if (SYCLArg && !HasValidSYCLRuntime) {
      Diag(clang::diag::err_drv_expecting_fsycl_with_sycl_opt)
          // Dropping the '=' symbol, which would otherwise pollute
          // the diagnostics for the most of options
          << SYCLArg->getSpelling().split('=').first;
      return nullptr;
    }
    return SYCLArg;
  };

  Arg *SYCLTargets = getArgRequiringSYCLRuntime(options::OPT_fsycl_targets_EQ);
  Arg *SYCLLinkTargets =
      getArgRequiringSYCLRuntime(options::OPT_fsycl_link_targets_EQ);
  Arg *SYCLAddTargets =
      getArgRequiringSYCLRuntime(options::OPT_fsycl_add_targets_EQ);
  Arg *SYCLLink = getArgRequiringSYCLRuntime(options::OPT_fsycl_link_EQ);
  Arg *SYCLfpga = getArgRequiringSYCLRuntime(options::OPT_fintelfpga);

  // -fsycl-targets cannot be used with -fsycl-link-targets
  if (SYCLTargets && SYCLLinkTargets)
    Diag(clang::diag::err_drv_option_conflict)
        << SYCLTargets->getSpelling() << SYCLLinkTargets->getSpelling();
  // -fsycl-link-targets and -fsycl-add-targets cannot be used together
  if (SYCLLinkTargets && SYCLAddTargets)
    Diag(clang::diag::err_drv_option_conflict)
        << SYCLLinkTargets->getSpelling() << SYCLAddTargets->getSpelling();
  // -fsycl-link-targets is not allowed with -fsycl-link
  if (SYCLLinkTargets && SYCLLink)
    Diag(clang::diag::err_drv_option_conflict)
        << SYCLLink->getSpelling() << SYCLLinkTargets->getSpelling();
  // -fsycl-targets cannot be used with -fintelfpga
  if (SYCLTargets && SYCLfpga)
    Diag(clang::diag::err_drv_option_conflict)
        << SYCLTargets->getSpelling() << SYCLfpga->getSpelling();
  // -ffreestanding cannot be used with -fsycl
  if (HasValidSYCLRuntime &&
      C.getInputArgs().hasArg(options::OPT_ffreestanding)) {
    Diag(clang::diag::err_drv_option_conflict) << "-fsycl"
                                               << "-ffreestanding";
  }

  bool HasSYCLTargetsOption = SYCLTargets || SYCLLinkTargets || SYCLAddTargets;
  llvm::StringMap<StringRef> FoundNormalizedTriples;
  llvm::SmallVector<llvm::Triple, 4> UniqueSYCLTriplesVec;
  if (HasSYCLTargetsOption) {
    // At this point, we know we have a valid combination
    // of -fsycl*target options passed
    Arg *SYCLTargetsValues = SYCLTargets ? SYCLTargets : SYCLLinkTargets;
    if (SYCLTargetsValues) {
      if (SYCLTargetsValues->getNumValues()) {
        for (StringRef Val : SYCLTargetsValues->getValues()) {
          llvm::Triple TT(MakeSYCLDeviceTriple(Val));
          TT = completeSYCLTriple(TT);
          if (!isValidSYCLTriple(TT)) {
            Diag(clang::diag::err_drv_invalid_sycl_target) << Val;
            continue;
          }
          std::string NormalizedName = TT.normalize();

          // Make sure we don't have a duplicate triple.
          auto Duplicate = FoundNormalizedTriples.find(NormalizedName);
          if (Duplicate != FoundNormalizedTriples.end()) {
            Diag(clang::diag::warn_drv_sycl_offload_target_duplicate)
                << Val << Duplicate->second;
            continue;
          }

          // Store the current triple so that we can check for duplicates in
          // the following iterations.
          FoundNormalizedTriples[NormalizedName] = Val;
          UniqueSYCLTriplesVec.push_back(TT);
        }
        addSYCLDefaultTriple(C, UniqueSYCLTriplesVec);
      } else
        Diag(clang::diag::warn_drv_empty_joined_argument)
            << SYCLTargetsValues->getAsString(C.getInputArgs());
    }
    // -fsycl-add-targets is a list of paired items (Triple and file) which are
    // gathered and used to be linked into the final device binary. This can
    // be used with -fsycl-targets to put together the final conglomerate binary
    if (SYCLAddTargets) {
      if (SYCLAddTargets->getNumValues()) {
        // Use of -fsycl-add-targets adds additional files to the SYCL device
        // link step.  Regular offload processing occurs below
        for (StringRef Val : SYCLAddTargets->getValues()) {
          // Parse out the Triple and Input (triple:binary) and create a
          // ToolChain for each entry.
          // The expected format is 'triple:file', any other format will
          // not be accepted.
          std::pair<StringRef, StringRef> I = Val.split(':');
          if (!I.first.empty() && !I.second.empty()) {
            llvm::Triple TT(I.first);
            if (!isValidSYCLTriple(TT)) {
              Diag(clang::diag::err_drv_invalid_sycl_target) << I.first;
              continue;
            }
            std::string NormalizedName = TT.normalize();

            // Make sure we don't have a duplicate triple.
            auto Duplicate = FoundNormalizedTriples.find(NormalizedName);
            if (Duplicate != FoundNormalizedTriples.end())
              // The toolchain for this triple was already created
              continue;

            // Store the current triple so that we can check for duplicates in
            // the following iterations.
            FoundNormalizedTriples[NormalizedName] = Val;
            UniqueSYCLTriplesVec.push_back(TT);
          } else {
            // No colon found, do not use the input
            C.getDriver().Diag(diag::err_drv_unsupported_option_argument)
                << SYCLAddTargets->getOption().getName() << Val;
          }
        }
      } else
        Diag(clang::diag::warn_drv_empty_joined_argument)
            << SYCLAddTargets->getAsString(C.getInputArgs());
    }
  } else {
    // If -fsycl is supplied without -fsycl-*targets we will assume SPIR-V
    // unless -fintelfpga is supplied, which uses SPIR-V with fpga AOT.
    // For -fsycl-device-only, we also setup the implied triple as needed.
    StringRef SYCLTargetArch;
    if (C.getInputArgs().hasArg(options::OPT_fsycl_device_only))
      if (C.getDefaultToolChain().getTriple().getArch() == llvm::Triple::x86)
        SYCLTargetArch = "spir";
      else
        SYCLTargetArch = "spir64";
    else if (HasValidSYCLRuntime)
      // Triple for -fintelfpga is spir64_fpga-unknown-unknown-sycldevice.
      SYCLTargetArch = SYCLfpga ? "spir64_fpga" : "spir64";
    if (!SYCLTargetArch.empty()) {
      UniqueSYCLTriplesVec.push_back(MakeSYCLDeviceTriple(SYCLTargetArch));
      addSYCLDefaultTriple(C, UniqueSYCLTriplesVec);
    }
  }
  // We'll need to use the SYCL and host triples as the key into
  // getOffloadingDeviceToolChain, because the device toolchains we're
  // going to create will depend on both.
  const ToolChain *HostTC = C.getSingleOffloadToolChain<Action::OFK_Host>();
  for (auto &TT : UniqueSYCLTriplesVec) {
    auto SYCLTC = &getOffloadingDeviceToolChain(C.getInputArgs(), TT, *HostTC,
                                                Action::OFK_SYCL);
    C.addOffloadDeviceToolChain(SYCLTC, Action::OFK_SYCL);
  }

  //
  // TODO: Add support for other offloading programming models here.
  //
}

/// Looks the given directories for the specified file.
///
/// \param[out] FilePath File path, if the file was found.
/// \param[in]  Dirs Directories used for the search.
/// \param[in]  FileName Name of the file to search for.
/// \return True if file was found.
///
/// Looks for file specified by FileName sequentially in directories specified
/// by Dirs.
///
static bool searchForFile(SmallVectorImpl<char> &FilePath,
                          ArrayRef<StringRef> Dirs, StringRef FileName) {
  SmallString<128> WPath;
  for (const StringRef &Dir : Dirs) {
    if (Dir.empty())
      continue;
    WPath.clear();
    llvm::sys::path::append(WPath, Dir, FileName);
    llvm::sys::path::native(WPath);
    if (llvm::sys::fs::is_regular_file(WPath)) {
      FilePath = std::move(WPath);
      return true;
    }
  }
  return false;
}

bool Driver::readConfigFile(StringRef FileName) {
  // Try reading the given file.
  SmallVector<const char *, 32> NewCfgArgs;
  if (!llvm::cl::readConfigFile(FileName, Saver, NewCfgArgs)) {
    Diag(diag::err_drv_cannot_read_config_file) << FileName;
    return true;
  }

  // Read options from config file.
  llvm::SmallString<128> CfgFileName(FileName);
  llvm::sys::path::native(CfgFileName);
  ConfigFile = std::string(CfgFileName);
  bool ContainErrors;
  CfgOptions = std::make_unique<InputArgList>(
      ParseArgStrings(NewCfgArgs, IsCLMode(), ContainErrors));
  if (ContainErrors) {
    CfgOptions.reset();
    return true;
  }

  if (CfgOptions->hasArg(options::OPT_config)) {
    CfgOptions.reset();
    Diag(diag::err_drv_nested_config_file);
    return true;
  }

  // Claim all arguments that come from a configuration file so that the driver
  // does not warn on any that is unused.
  for (Arg *A : *CfgOptions)
    A->claim();
  return false;
}

bool Driver::loadConfigFile() {
  std::string CfgFileName;
  bool FileSpecifiedExplicitly = false;

  // Process options that change search path for config files.
  if (CLOptions) {
    if (CLOptions->hasArg(options::OPT_config_system_dir_EQ)) {
      SmallString<128> CfgDir;
      CfgDir.append(
          CLOptions->getLastArgValue(options::OPT_config_system_dir_EQ));
      if (!CfgDir.empty()) {
        if (llvm::sys::fs::make_absolute(CfgDir).value() != 0)
          SystemConfigDir.clear();
        else
          SystemConfigDir = std::string(CfgDir.begin(), CfgDir.end());
      }
    }
    if (CLOptions->hasArg(options::OPT_config_user_dir_EQ)) {
      SmallString<128> CfgDir;
      CfgDir.append(
          CLOptions->getLastArgValue(options::OPT_config_user_dir_EQ));
      if (!CfgDir.empty()) {
        if (llvm::sys::fs::make_absolute(CfgDir).value() != 0)
          UserConfigDir.clear();
        else
          UserConfigDir = std::string(CfgDir.begin(), CfgDir.end());
      }
    }
  }

  // First try to find config file specified in command line.
  if (CLOptions) {
    std::vector<std::string> ConfigFiles =
        CLOptions->getAllArgValues(options::OPT_config);
    if (ConfigFiles.size() > 1) {
      if (!std::all_of(ConfigFiles.begin(), ConfigFiles.end(),
                       [ConfigFiles](const std::string &s) {
                         return s == ConfigFiles[0];
                       })) {
        Diag(diag::err_drv_duplicate_config);
        return true;
      }
    }

    if (!ConfigFiles.empty()) {
      CfgFileName = ConfigFiles.front();
      assert(!CfgFileName.empty());

      // If argument contains directory separator, treat it as a path to
      // configuration file.
      if (llvm::sys::path::has_parent_path(CfgFileName)) {
        SmallString<128> CfgFilePath;
        if (llvm::sys::path::is_relative(CfgFileName))
          llvm::sys::fs::current_path(CfgFilePath);
        llvm::sys::path::append(CfgFilePath, CfgFileName);
        if (!llvm::sys::fs::is_regular_file(CfgFilePath)) {
          Diag(diag::err_drv_config_file_not_exist) << CfgFilePath;
          return true;
        }
        return readConfigFile(CfgFilePath);
      }

      FileSpecifiedExplicitly = true;
    }
  }

  // If config file is not specified explicitly, try to deduce configuration
  // from executable name. For instance, an executable 'armv7l-clang' will
  // search for config file 'armv7l-clang.cfg'.
  if (CfgFileName.empty() && !ClangNameParts.TargetPrefix.empty())
    CfgFileName = ClangNameParts.TargetPrefix + '-' + ClangNameParts.ModeSuffix;

  if (CfgFileName.empty())
    return false;

  // Determine architecture part of the file name, if it is present.
  StringRef CfgFileArch = CfgFileName;
  size_t ArchPrefixLen = CfgFileArch.find('-');
  if (ArchPrefixLen == StringRef::npos)
    ArchPrefixLen = CfgFileArch.size();
  llvm::Triple CfgTriple;
  CfgFileArch = CfgFileArch.take_front(ArchPrefixLen);
  CfgTriple = llvm::Triple(llvm::Triple::normalize(CfgFileArch));
  if (CfgTriple.getArch() == llvm::Triple::ArchType::UnknownArch)
    ArchPrefixLen = 0;

  if (!StringRef(CfgFileName).endswith(".cfg"))
    CfgFileName += ".cfg";

  // If config file starts with architecture name and command line options
  // redefine architecture (with options like -m32 -LE etc), try finding new
  // config file with that architecture.
  SmallString<128> FixedConfigFile;
  size_t FixedArchPrefixLen = 0;
  if (ArchPrefixLen) {
    // Get architecture name from config file name like 'i386.cfg' or
    // 'armv7l-clang.cfg'.
    // Check if command line options changes effective triple.
    llvm::Triple EffectiveTriple = computeTargetTriple(*this,
                                             CfgTriple.getTriple(), *CLOptions);
    if (CfgTriple.getArch() != EffectiveTriple.getArch()) {
      FixedConfigFile = EffectiveTriple.getArchName();
      FixedArchPrefixLen = FixedConfigFile.size();
      // Append the rest of original file name so that file name transforms
      // like: i386-clang.cfg -> x86_64-clang.cfg.
      if (ArchPrefixLen < CfgFileName.size())
        FixedConfigFile += CfgFileName.substr(ArchPrefixLen);
    }
  }

  // Prepare list of directories where config file is searched for.
  StringRef CfgFileSearchDirs[] = {UserConfigDir, SystemConfigDir, Dir};

  // Try to find config file. First try file with corrected architecture.
  llvm::SmallString<128> CfgFilePath;
  if (!FixedConfigFile.empty()) {
    if (searchForFile(CfgFilePath, CfgFileSearchDirs, FixedConfigFile))
      return readConfigFile(CfgFilePath);
    // If 'x86_64-clang.cfg' was not found, try 'x86_64.cfg'.
    FixedConfigFile.resize(FixedArchPrefixLen);
    FixedConfigFile.append(".cfg");
    if (searchForFile(CfgFilePath, CfgFileSearchDirs, FixedConfigFile))
      return readConfigFile(CfgFilePath);
  }

  // Then try original file name.
  if (searchForFile(CfgFilePath, CfgFileSearchDirs, CfgFileName))
    return readConfigFile(CfgFilePath);

  // Finally try removing driver mode part: 'x86_64-clang.cfg' -> 'x86_64.cfg'.
  if (!ClangNameParts.ModeSuffix.empty() &&
      !ClangNameParts.TargetPrefix.empty()) {
    CfgFileName.assign(ClangNameParts.TargetPrefix);
    CfgFileName.append(".cfg");
    if (searchForFile(CfgFilePath, CfgFileSearchDirs, CfgFileName))
      return readConfigFile(CfgFilePath);
  }

  // Report error but only if config file was specified explicitly, by option
  // --config. If it was deduced from executable name, it is not an error.
  if (FileSpecifiedExplicitly) {
    Diag(diag::err_drv_config_file_not_found) << CfgFileName;
    for (const StringRef &SearchDir : CfgFileSearchDirs)
      if (!SearchDir.empty())
        Diag(diag::note_drv_config_file_searched_in) << SearchDir;
    return true;
  }

  return false;
}

Compilation *Driver::BuildCompilation(ArrayRef<const char *> ArgList) {
  llvm::PrettyStackTraceString CrashInfo("Compilation construction");

  // FIXME: Handle environment options which affect driver behavior, somewhere
  // (client?). GCC_EXEC_PREFIX, LPATH, CC_PRINT_OPTIONS.

  // We look for the driver mode option early, because the mode can affect
  // how other options are parsed.

  auto DriverMode = getDriverMode(ClangExecutable, ArgList.slice(1));
  if (!DriverMode.empty())
    setDriverMode(DriverMode);

  // FIXME: What are we going to do with -V and -b?

  // Arguments specified in command line.
  bool ContainsError;
  CLOptions = std::make_unique<InputArgList>(
      ParseArgStrings(ArgList.slice(1), IsCLMode(), ContainsError));

  // Try parsing configuration file.
  if (!ContainsError)
    ContainsError = loadConfigFile();
  bool HasConfigFile = !ContainsError && (CfgOptions.get() != nullptr);

  // All arguments, from both config file and command line.
  InputArgList Args = std::move(HasConfigFile ? std::move(*CfgOptions)
                                              : std::move(*CLOptions));

  // The args for config files or /clang: flags belong to different InputArgList
  // objects than Args. This copies an Arg from one of those other InputArgLists
  // to the ownership of Args.
  auto appendOneArg = [&Args](const Arg *Opt, const Arg *BaseArg) {
    unsigned Index = Args.MakeIndex(Opt->getSpelling());
    Arg *Copy = new llvm::opt::Arg(Opt->getOption(), Args.getArgString(Index),
                                   Index, BaseArg);
    Copy->getValues() = Opt->getValues();
    if (Opt->isClaimed())
      Copy->claim();
    Copy->setOwnsValues(Opt->getOwnsValues());
    Opt->setOwnsValues(false);
    Args.append(Copy);
  };

  if (HasConfigFile)
    for (auto *Opt : *CLOptions) {
      if (Opt->getOption().matches(options::OPT_config))
        continue;
      const Arg *BaseArg = &Opt->getBaseArg();
      if (BaseArg == Opt)
        BaseArg = nullptr;
      appendOneArg(Opt, BaseArg);
    }

  // In CL mode, look for any pass-through arguments
  if (IsCLMode() && !ContainsError) {
    SmallVector<const char *, 16> CLModePassThroughArgList;
    for (const auto *A : Args.filtered(options::OPT__SLASH_clang)) {
      A->claim();
      CLModePassThroughArgList.push_back(A->getValue());
    }

    if (!CLModePassThroughArgList.empty()) {
      // Parse any pass through args using default clang processing rather
      // than clang-cl processing.
      auto CLModePassThroughOptions = std::make_unique<InputArgList>(
          ParseArgStrings(CLModePassThroughArgList, false, ContainsError));

      if (!ContainsError)
        for (auto *Opt : *CLModePassThroughOptions) {
          appendOneArg(Opt, nullptr);
        }
    }
  }

  // Check for working directory option before accessing any files
  if (Arg *WD = Args.getLastArg(options::OPT_working_directory))
    if (VFS->setCurrentWorkingDirectory(WD->getValue()))
      Diag(diag::err_drv_unable_to_set_working_directory) << WD->getValue();

  // FIXME: This stuff needs to go into the Compilation, not the driver.
  bool CCCPrintPhases;

  // Silence driver warnings if requested
  Diags.setIgnoreAllWarnings(Args.hasArg(options::OPT_w));

  // -no-canonical-prefixes is used very early in main.
  Args.ClaimAllArgs(options::OPT_no_canonical_prefixes);

  // f(no-)integated-cc1 is also used very early in main.
  Args.ClaimAllArgs(options::OPT_fintegrated_cc1);
  Args.ClaimAllArgs(options::OPT_fno_integrated_cc1);

  // Ignore -pipe.
  Args.ClaimAllArgs(options::OPT_pipe);

  // Extract -ccc args.
  //
  // FIXME: We need to figure out where this behavior should live. Most of it
  // should be outside in the client; the parts that aren't should have proper
  // options, either by introducing new ones or by overloading gcc ones like -V
  // or -b.
  CCCPrintPhases = Args.hasArg(options::OPT_ccc_print_phases);
  CCCPrintBindings = Args.hasArg(options::OPT_ccc_print_bindings);
  if (const Arg *A = Args.getLastArg(options::OPT_ccc_gcc_name))
    CCCGenericGCCName = A->getValue();
  GenReproducer = Args.hasFlag(options::OPT_gen_reproducer,
                               options::OPT_fno_crash_diagnostics,
                               !!::getenv("FORCE_CLANG_DIAGNOSTICS_CRASH"));

  // Process -fproc-stat-report options.
  if (const Arg *A = Args.getLastArg(options::OPT_fproc_stat_report_EQ)) {
    CCPrintProcessStats = true;
    CCPrintStatReportFilename = A->getValue();
  }
  if (Args.hasArg(options::OPT_fproc_stat_report))
    CCPrintProcessStats = true;

  // FIXME: TargetTriple is used by the target-prefixed calls to as/ld
  // and getToolChain is const.
  if (IsCLMode()) {
    // clang-cl targets MSVC-style Win32.
    llvm::Triple T(TargetTriple);
    T.setOS(llvm::Triple::Win32);
    T.setVendor(llvm::Triple::PC);
    T.setEnvironment(llvm::Triple::MSVC);
    T.setObjectFormat(llvm::Triple::COFF);
    TargetTriple = T.str();
  }
  if (const Arg *A = Args.getLastArg(options::OPT_target))
    TargetTriple = A->getValue();
  if (const Arg *A = Args.getLastArg(options::OPT_ccc_install_dir))
    Dir = InstalledDir = A->getValue();
  for (const Arg *A : Args.filtered(options::OPT_B)) {
    A->claim();
    PrefixDirs.push_back(A->getValue(0));
  }
  if (Optional<std::string> CompilerPathValue =
          llvm::sys::Process::GetEnv("COMPILER_PATH")) {
    StringRef CompilerPath = *CompilerPathValue;
    while (!CompilerPath.empty()) {
      std::pair<StringRef, StringRef> Split =
          CompilerPath.split(llvm::sys::EnvPathSeparator);
      PrefixDirs.push_back(std::string(Split.first));
      CompilerPath = Split.second;
    }
  }
  if (const Arg *A = Args.getLastArg(options::OPT__sysroot_EQ))
    SysRoot = A->getValue();
  if (const Arg *A = Args.getLastArg(options::OPT__dyld_prefix_EQ))
    DyldPrefix = A->getValue();

  if (const Arg *A = Args.getLastArg(options::OPT_resource_dir))
    ResourceDir = A->getValue();

  if (const Arg *A = Args.getLastArg(options::OPT_save_temps_EQ)) {
    SaveTemps = llvm::StringSwitch<SaveTempsMode>(A->getValue())
                    .Case("cwd", SaveTempsCwd)
                    .Case("obj", SaveTempsObj)
                    .Default(SaveTempsCwd);
  }

  setLTOMode(Args);

  // Process -fembed-bitcode= flags.
  if (Arg *A = Args.getLastArg(options::OPT_fembed_bitcode_EQ)) {
    StringRef Name = A->getValue();
    unsigned Model = llvm::StringSwitch<unsigned>(Name)
        .Case("off", EmbedNone)
        .Case("all", EmbedBitcode)
        .Case("bitcode", EmbedBitcode)
        .Case("marker", EmbedMarker)
        .Default(~0U);
    if (Model == ~0U) {
      Diags.Report(diag::err_drv_invalid_value) << A->getAsString(Args)
                                                << Name;
    } else
      BitcodeEmbed = static_cast<BitcodeEmbedMode>(Model);
  }

  std::unique_ptr<llvm::opt::InputArgList> UArgs =
      std::make_unique<InputArgList>(std::move(Args));

  // Perform the default argument translations.
  DerivedArgList *TranslatedArgs = TranslateInputArgs(*UArgs);

  // Owned by the host.
  const ToolChain &TC = getToolChain(
      *UArgs, computeTargetTriple(*this, TargetTriple, *UArgs));

  // The compilation takes ownership of Args.
  Compilation *C = new Compilation(*this, TC, UArgs.release(), TranslatedArgs,
                                   ContainsError);

  if (!HandleImmediateArgs(*C))
    return C;

  // Construct the list of inputs.
  InputList Inputs;
  BuildInputs(C->getDefaultToolChain(), *TranslatedArgs, Inputs);

  // Determine if there are any offload static libraries.
  if (checkForOffloadStaticLib(*C, *TranslatedArgs))
    setOffloadStaticLibSeen();

  // Check for any objects/archives that need to be compiled with the default
  // triple.
  if (checkForSYCLDefaultDevice(*C, *TranslatedArgs))
    setSYCLDefaultTriple(true);

  // Populate the tool chains for the offloading devices, if any.
  CreateOffloadingDeviceToolChains(*C, Inputs);

  // Determine FPGA emulation status.
  if (C->hasOffloadToolChain<Action::OFK_SYCL>()) {
    auto SYCLTCRange = C->getOffloadToolChains<Action::OFK_SYCL>();
    ArgStringList TargetArgs;
    const ToolChain *TC = SYCLTCRange.first->second;
    const toolchains::SYCLToolChain *SYCLTC =
        static_cast<const toolchains::SYCLToolChain *>(TC);
    SYCLTC->TranslateBackendTargetArgs(SYCLTC->getTriple(), *TranslatedArgs,
                                       TargetArgs);
    for (StringRef ArgString : TargetArgs) {
      if (ArgString.equals("-hardware") || ArgString.equals("-simulation")) {
        setFPGAEmulationMode(false);
        break;
      }
    }
  }

  // Construct the list of abstract actions to perform for this compilation. On
  // MachO targets this uses the driver-driver and universal actions.
  if (TC.getTriple().isOSBinFormatMachO())
    BuildUniversalActions(*C, C->getDefaultToolChain(), Inputs);
  else
    BuildActions(*C, C->getArgs(), Inputs, C->getActions());

  if (CCCPrintPhases) {
    PrintActions(*C);
    return C;
  }

  BuildJobs(*C);

  return C;
}

static void printArgList(raw_ostream &OS, const llvm::opt::ArgList &Args) {
  llvm::opt::ArgStringList ASL;
  for (const auto *A : Args)
    A->render(Args, ASL);

  for (auto I = ASL.begin(), E = ASL.end(); I != E; ++I) {
    if (I != ASL.begin())
      OS << ' ';
    llvm::sys::printArg(OS, *I, true);
  }
  OS << '\n';
}

bool Driver::getCrashDiagnosticFile(StringRef ReproCrashFilename,
                                    SmallString<128> &CrashDiagDir) {
  using namespace llvm::sys;
  assert(llvm::Triple(llvm::sys::getProcessTriple()).isOSDarwin() &&
         "Only knows about .crash files on Darwin");

  // The .crash file can be found on at ~/Library/Logs/DiagnosticReports/
  // (or /Library/Logs/DiagnosticReports for root) and has the filename pattern
  // clang-<VERSION>_<YYYY-MM-DD-HHMMSS>_<hostname>.crash.
  path::home_directory(CrashDiagDir);
  if (CrashDiagDir.startswith("/var/root"))
    CrashDiagDir = "/";
  path::append(CrashDiagDir, "Library/Logs/DiagnosticReports");
  int PID =
#if LLVM_ON_UNIX
      getpid();
#else
      0;
#endif
  std::error_code EC;
  fs::file_status FileStatus;
  TimePoint<> LastAccessTime;
  SmallString<128> CrashFilePath;
  // Lookup the .crash files and get the one generated by a subprocess spawned
  // by this driver invocation.
  for (fs::directory_iterator File(CrashDiagDir, EC), FileEnd;
       File != FileEnd && !EC; File.increment(EC)) {
    StringRef FileName = path::filename(File->path());
    if (!FileName.startswith(Name))
      continue;
    if (fs::status(File->path(), FileStatus))
      continue;
    llvm::ErrorOr<std::unique_ptr<llvm::MemoryBuffer>> CrashFile =
        llvm::MemoryBuffer::getFile(File->path());
    if (!CrashFile)
      continue;
    // The first line should start with "Process:", otherwise this isn't a real
    // .crash file.
    StringRef Data = CrashFile.get()->getBuffer();
    if (!Data.startswith("Process:"))
      continue;
    // Parse parent process pid line, e.g: "Parent Process: clang-4.0 [79141]"
    size_t ParentProcPos = Data.find("Parent Process:");
    if (ParentProcPos == StringRef::npos)
      continue;
    size_t LineEnd = Data.find_first_of("\n", ParentProcPos);
    if (LineEnd == StringRef::npos)
      continue;
    StringRef ParentProcess = Data.slice(ParentProcPos+15, LineEnd).trim();
    int OpenBracket = -1, CloseBracket = -1;
    for (size_t i = 0, e = ParentProcess.size(); i < e; ++i) {
      if (ParentProcess[i] == '[')
        OpenBracket = i;
      if (ParentProcess[i] == ']')
        CloseBracket = i;
    }
    // Extract the parent process PID from the .crash file and check whether
    // it matches this driver invocation pid.
    int CrashPID;
    if (OpenBracket < 0 || CloseBracket < 0 ||
        ParentProcess.slice(OpenBracket + 1, CloseBracket)
            .getAsInteger(10, CrashPID) || CrashPID != PID) {
      continue;
    }

    // Found a .crash file matching the driver pid. To avoid getting an older
    // and misleading crash file, continue looking for the most recent.
    // FIXME: the driver can dispatch multiple cc1 invocations, leading to
    // multiple crashes poiting to the same parent process. Since the driver
    // does not collect pid information for the dispatched invocation there's
    // currently no way to distinguish among them.
    const auto FileAccessTime = FileStatus.getLastModificationTime();
    if (FileAccessTime > LastAccessTime) {
      CrashFilePath.assign(File->path());
      LastAccessTime = FileAccessTime;
    }
  }

  // If found, copy it over to the location of other reproducer files.
  if (!CrashFilePath.empty()) {
    EC = fs::copy_file(CrashFilePath, ReproCrashFilename);
    if (EC)
      return false;
    return true;
  }

  return false;
}

// When clang crashes, produce diagnostic information including the fully
// preprocessed source file(s).  Request that the developer attach the
// diagnostic information to a bug report.
void Driver::generateCompilationDiagnostics(
    Compilation &C, const Command &FailingCommand,
    StringRef AdditionalInformation, CompilationDiagnosticReport *Report) {
  if (C.getArgs().hasArg(options::OPT_fno_crash_diagnostics))
    return;

  // Don't try to generate diagnostics for link or dsymutil jobs.
  if (FailingCommand.getCreator().isLinkJob() ||
      FailingCommand.getCreator().isDsymutilJob())
    return;

  // Print the version of the compiler.
  PrintVersion(C, llvm::errs());

  // Suppress driver output and emit preprocessor output to temp file.
  Mode = CPPMode;
  CCGenDiagnostics = true;

  // Save the original job command(s).
  Command Cmd = FailingCommand;

  // Keep track of whether we produce any errors while trying to produce
  // preprocessed sources.
  DiagnosticErrorTrap Trap(Diags);

  // Suppress tool output.
  C.initCompilationForDiagnostics();

  // Construct the list of inputs.
  InputList Inputs;
  BuildInputs(C.getDefaultToolChain(), C.getArgs(), Inputs);

  for (InputList::iterator it = Inputs.begin(), ie = Inputs.end(); it != ie;) {
    bool IgnoreInput = false;

    // Ignore input from stdin or any inputs that cannot be preprocessed.
    // Check type first as not all linker inputs have a value.
    if (types::getPreprocessedType(it->first) == types::TY_INVALID) {
      IgnoreInput = true;
    } else if (!strcmp(it->second->getValue(), "-")) {
      Diag(clang::diag::note_drv_command_failed_diag_msg)
          << "Error generating preprocessed source(s) - "
             "ignoring input from stdin.";
      IgnoreInput = true;
    }

    if (IgnoreInput) {
      it = Inputs.erase(it);
      ie = Inputs.end();
    } else {
      ++it;
    }
  }

  if (Inputs.empty()) {
    Diag(clang::diag::note_drv_command_failed_diag_msg)
        << "Error generating preprocessed source(s) - "
           "no preprocessable inputs.";
    return;
  }

  // Don't attempt to generate preprocessed files if multiple -arch options are
  // used, unless they're all duplicates.
  llvm::StringSet<> ArchNames;
  for (const Arg *A : C.getArgs()) {
    if (A->getOption().matches(options::OPT_arch)) {
      StringRef ArchName = A->getValue();
      ArchNames.insert(ArchName);
    }
  }
  if (ArchNames.size() > 1) {
    Diag(clang::diag::note_drv_command_failed_diag_msg)
        << "Error generating preprocessed source(s) - cannot generate "
           "preprocessed source with multiple -arch options.";
    return;
  }

  // Construct the list of abstract actions to perform for this compilation. On
  // Darwin OSes this uses the driver-driver and builds universal actions.
  const ToolChain &TC = C.getDefaultToolChain();
  if (TC.getTriple().isOSBinFormatMachO())
    BuildUniversalActions(C, TC, Inputs);
  else
    BuildActions(C, C.getArgs(), Inputs, C.getActions());

  BuildJobs(C);

  // If there were errors building the compilation, quit now.
  if (Trap.hasErrorOccurred()) {
    Diag(clang::diag::note_drv_command_failed_diag_msg)
        << "Error generating preprocessed source(s).";
    return;
  }

  // Generate preprocessed output.
  SmallVector<std::pair<int, const Command *>, 4> FailingCommands;
  C.ExecuteJobs(C.getJobs(), FailingCommands);

  // If any of the preprocessing commands failed, clean up and exit.
  if (!FailingCommands.empty()) {
    Diag(clang::diag::note_drv_command_failed_diag_msg)
        << "Error generating preprocessed source(s).";
    return;
  }

  const TempFileList &TempFiles = C.getTempFiles();
  if (TempFiles.empty()) {
    Diag(clang::diag::note_drv_command_failed_diag_msg)
        << "Error generating preprocessed source(s).";
    return;
  }

  Diag(clang::diag::note_drv_command_failed_diag_msg)
      << "\n********************\n\n"
         "PLEASE ATTACH THE FOLLOWING FILES TO THE BUG REPORT:\n"
         "Preprocessed source(s) and associated run script(s) are located at:";

  SmallString<128> VFS;
  SmallString<128> ReproCrashFilename;
  for (auto &TempFile : TempFiles) {
    Diag(clang::diag::note_drv_command_failed_diag_msg) << TempFile.first;
    if (Report)
      Report->TemporaryFiles.push_back(TempFile.first);
    if (ReproCrashFilename.empty()) {
      ReproCrashFilename = TempFile.first;
      llvm::sys::path::replace_extension(ReproCrashFilename, ".crash");
    }
    if (StringRef(TempFile.first).endswith(".cache")) {
      // In some cases (modules) we'll dump extra data to help with reproducing
      // the crash into a directory next to the output.
      VFS = llvm::sys::path::filename(TempFile.first);
      llvm::sys::path::append(VFS, "vfs", "vfs.yaml");
    }
  }

  // Assume associated files are based off of the first temporary file.
  CrashReportInfo CrashInfo(TempFiles[0].first, VFS);

  llvm::SmallString<128> Script(CrashInfo.Filename);
  llvm::sys::path::replace_extension(Script, "sh");
  std::error_code EC;
  llvm::raw_fd_ostream ScriptOS(Script, EC, llvm::sys::fs::CD_CreateNew,
                                llvm::sys::fs::FA_Write,
                                llvm::sys::fs::OF_Text);
  if (EC) {
    Diag(clang::diag::note_drv_command_failed_diag_msg)
        << "Error generating run script: " << Script << " " << EC.message();
  } else {
    ScriptOS << "# Crash reproducer for " << getClangFullVersion() << "\n"
             << "# Driver args: ";
    printArgList(ScriptOS, C.getInputArgs());
    ScriptOS << "# Original command: ";
    Cmd.Print(ScriptOS, "\n", /*Quote=*/true);
    Cmd.Print(ScriptOS, "\n", /*Quote=*/true, &CrashInfo);
    if (!AdditionalInformation.empty())
      ScriptOS << "\n# Additional information: " << AdditionalInformation
               << "\n";
    if (Report)
      Report->TemporaryFiles.push_back(std::string(Script.str()));
    Diag(clang::diag::note_drv_command_failed_diag_msg) << Script;
  }

  // On darwin, provide information about the .crash diagnostic report.
  if (llvm::Triple(llvm::sys::getProcessTriple()).isOSDarwin()) {
    SmallString<128> CrashDiagDir;
    if (getCrashDiagnosticFile(ReproCrashFilename, CrashDiagDir)) {
      Diag(clang::diag::note_drv_command_failed_diag_msg)
          << ReproCrashFilename.str();
    } else { // Suggest a directory for the user to look for .crash files.
      llvm::sys::path::append(CrashDiagDir, Name);
      CrashDiagDir += "_<YYYY-MM-DD-HHMMSS>_<hostname>.crash";
      Diag(clang::diag::note_drv_command_failed_diag_msg)
          << "Crash backtrace is located in";
      Diag(clang::diag::note_drv_command_failed_diag_msg)
          << CrashDiagDir.str();
      Diag(clang::diag::note_drv_command_failed_diag_msg)
          << "(choose the .crash file that corresponds to your crash)";
    }
  }

  for (const auto &A : C.getArgs().filtered(options::OPT_frewrite_map_file_EQ))
    Diag(clang::diag::note_drv_command_failed_diag_msg) << A->getValue();

  Diag(clang::diag::note_drv_command_failed_diag_msg)
      << "\n\n********************";
}

void Driver::setUpResponseFiles(Compilation &C, Command &Cmd) {
  // Since commandLineFitsWithinSystemLimits() may underestimate system's
  // capacity if the tool does not support response files, there is a chance/
  // that things will just work without a response file, so we silently just
  // skip it.
  if (Cmd.getResponseFileSupport().ResponseKind ==
          ResponseFileSupport::RF_None ||
      llvm::sys::commandLineFitsWithinSystemLimits(Cmd.getExecutable(),
                                                   Cmd.getArguments()))
    return;

  std::string TmpName = GetTemporaryPath("response", "txt");
  Cmd.setResponseFile(C.addTempFile(C.getArgs().MakeArgString(TmpName)));
}

int Driver::ExecuteCompilation(
    Compilation &C,
    SmallVectorImpl<std::pair<int, const Command *>> &FailingCommands) {
  // Just print if -### was present.
  if (C.getArgs().hasArg(options::OPT__HASH_HASH_HASH)) {
    C.getJobs().Print(llvm::errs(), "\n", true);
    return 0;
  }

  // If there were errors building the compilation, quit now.
  if (Diags.hasErrorOccurred())
    return 1;

  // Set up response file names for each command, if necessary
  for (auto &Job : C.getJobs())
    setUpResponseFiles(C, Job);

  C.ExecuteJobs(C.getJobs(), FailingCommands);

  // If the command succeeded, we are done.
  if (FailingCommands.empty())
    return 0;

  // Otherwise, remove result files and print extra information about abnormal
  // failures.
  int Res = 0;
  for (const auto &CmdPair : FailingCommands) {
    int CommandRes = CmdPair.first;
    const Command *FailingCommand = CmdPair.second;

    // Remove result files if we're not saving temps.
    if (!isSaveTempsEnabled()) {
      const JobAction *JA = cast<JobAction>(&FailingCommand->getSource());
      C.CleanupFileMap(C.getResultFiles(), JA, true);

      // Failure result files are valid unless we crashed.
      if (CommandRes < 0)
        C.CleanupFileMap(C.getFailureResultFiles(), JA, true);
    }

#if LLVM_ON_UNIX
    // llvm/lib/Support/Unix/Signals.inc will exit with a special return code
    // for SIGPIPE. Do not print diagnostics for this case.
    if (CommandRes == EX_IOERR) {
      Res = CommandRes;
      continue;
    }
#endif

    // Print extra information about abnormal failures, if possible.
    //
    // This is ad-hoc, but we don't want to be excessively noisy. If the result
    // status was 1, assume the command failed normally. In particular, if it
    // was the compiler then assume it gave a reasonable error code. Failures
    // in other tools are less common, and they generally have worse
    // diagnostics, so always print the diagnostic there.
    const Tool &FailingTool = FailingCommand->getCreator();

    if (!FailingTool.hasGoodDiagnostics() || CommandRes != 1) {
      // FIXME: See FIXME above regarding result code interpretation.
      if (CommandRes < 0)
        Diag(clang::diag::err_drv_command_signalled)
            << FailingTool.getShortName();
      else
        Diag(clang::diag::err_drv_command_failed)
            << FailingTool.getShortName() << CommandRes;
    }

    auto CustomDiag = FailingCommand->getDiagForErrorCode(CommandRes);
    if (!CustomDiag.empty())
      Diag(clang::diag::note_drv_command_failed_diag_msg) << CustomDiag;
  }
  return Res;
}

void Driver::PrintHelp(bool ShowHidden) const {
  unsigned IncludedFlagsBitmask;
  unsigned ExcludedFlagsBitmask;
  std::tie(IncludedFlagsBitmask, ExcludedFlagsBitmask) =
      getIncludeExcludeOptionFlagMasks(IsCLMode());

  ExcludedFlagsBitmask |= options::NoDriverOption;
  if (!ShowHidden)
    ExcludedFlagsBitmask |= HelpHidden;

  if (IsFlangMode())
    IncludedFlagsBitmask |= options::FlangOption;
  else
    ExcludedFlagsBitmask |= options::FlangOnlyOption;

  std::string Usage = llvm::formatv("{0} [options] file...", Name).str();
  getOpts().printHelp(llvm::outs(), Usage.c_str(), DriverTitle.c_str(),
                      IncludedFlagsBitmask, ExcludedFlagsBitmask,
                      /*ShowAllAliases=*/false);
}

llvm::Triple Driver::MakeSYCLDeviceTriple(StringRef TargetArch) const {
  SmallVector<StringRef, 5> SYCLAlias = {"spir", "spir64", "spir64_fpga",
                                         "spir64_x86_64", "spir64_gen"};
  if (std::find(SYCLAlias.begin(), SYCLAlias.end(), TargetArch) !=
      SYCLAlias.end()) {
    llvm::Triple TT;
    TT.setArchName(TargetArch);
    TT.setVendor(llvm::Triple::UnknownVendor);
    TT.setOS(llvm::Triple::UnknownOS);
    TT.setEnvironment(llvm::Triple::SYCLDevice);
    return TT;
  }
  return llvm::Triple(TargetArch);
}

// Print the help from any of the given tools which are used for AOT
// compilation for SYCL
void Driver::PrintSYCLToolHelp(const Compilation &C) const {
  SmallVector<std::tuple<llvm::Triple, StringRef, StringRef, StringRef>, 4>
      HelpArgs;
  // Populate the vector with the tools and help options
  if (Arg *A = C.getArgs().getLastArg(options::OPT_fsycl_help_EQ)) {
    StringRef AV(A->getValue());
    llvm::Triple T;
    if (AV == "gen" || AV == "all")
      HelpArgs.push_back(std::make_tuple(MakeSYCLDeviceTriple("spir64_gen"),
                                         "ocloc", "--help", ""));
    if (AV == "fpga" || AV == "all")
      HelpArgs.push_back(std::make_tuple(MakeSYCLDeviceTriple("spir64_fpga"),
                                         "aoc", "-help", "-sycl"));
    if (AV == "x86_64" || AV == "all")
      HelpArgs.push_back(std::make_tuple(MakeSYCLDeviceTriple("spir64_x86_64"),
                                         "opencl-aot", "--help", ""));
    if (HelpArgs.empty()) {
      C.getDriver().Diag(diag::err_drv_unsupported_option_argument)
                         << A->getOption().getName() << AV;
      return;
    }
  }

  // Go through the args and emit the help information for each.
  for (auto &HA : HelpArgs) {
    llvm::outs() << "Emitting help information for " << std::get<1>(HA) << '\n'
        << "Use triple of '" << std::get<0>(HA).normalize() <<
        "' to enable ahead of time compilation\n";
    std::vector<StringRef> ToolArgs = {std::get<1>(HA), std::get<2>(HA),
                                       std::get<3>(HA)};
    SmallString<128> ExecPath(
        C.getDefaultToolChain().GetProgramPath(std::get<1>(HA).data()));
    auto ToolBinary = llvm::sys::findProgramByName(ExecPath);
    if (ToolBinary.getError()) {
      C.getDriver().Diag(diag::err_drv_command_failure) << ExecPath;
      continue;
    }
    // do not run the tools with -###.
    if (C.getArgs().hasArg(options::OPT__HASH_HASH_HASH)) {
      llvm::errs() << "\"" << ExecPath << "\" \"" << ToolArgs[1] << "\"";
      if (!ToolArgs[2].empty())
        llvm::errs() << " \"" << ToolArgs[2] << "\"";
      llvm::errs() << "\n";
      continue;
    }
    // Run the Tool.
    llvm::sys::ExecuteAndWait(ToolBinary.get(), ToolArgs);
  }
}

void Driver::PrintVersion(const Compilation &C, raw_ostream &OS) const {
  if (IsFlangMode()) {
    OS << getClangToolFullVersion("flang-new") << '\n';
  } else {
    // FIXME: The following handlers should use a callback mechanism, we don't
    // know what the client would like to do.
    OS << getClangFullVersion() << '\n';
  }
  const ToolChain &TC = C.getDefaultToolChain();
  OS << "Target: " << TC.getTripleString() << '\n';

  // Print the threading model.
  if (Arg *A = C.getArgs().getLastArg(options::OPT_mthread_model)) {
    // Don't print if the ToolChain would have barfed on it already
    if (TC.isThreadModelSupported(A->getValue()))
      OS << "Thread model: " << A->getValue();
  } else
    OS << "Thread model: " << TC.getThreadModel();
  OS << '\n';

  // Print out the install directory.
  OS << "InstalledDir: " << InstalledDir << '\n';

  // If configuration file was used, print its path.
  if (!ConfigFile.empty())
    OS << "Configuration file: " << ConfigFile << '\n';
}

/// PrintDiagnosticCategories - Implement the --print-diagnostic-categories
/// option.
static void PrintDiagnosticCategories(raw_ostream &OS) {
  // Skip the empty category.
  for (unsigned i = 1, max = DiagnosticIDs::getNumberOfCategories(); i != max;
       ++i)
    OS << i << ',' << DiagnosticIDs::getCategoryNameFromID(i) << '\n';
}

void Driver::HandleAutocompletions(StringRef PassedFlags) const {
  if (PassedFlags == "")
    return;
  // Print out all options that start with a given argument. This is used for
  // shell autocompletion.
  std::vector<std::string> SuggestedCompletions;
  std::vector<std::string> Flags;

  unsigned int DisableFlags =
      options::NoDriverOption | options::Unsupported | options::Ignored;

  // Make sure that Flang-only options don't pollute the Clang output
  // TODO: Make sure that Clang-only options don't pollute Flang output
  if (!IsFlangMode())
    DisableFlags |= options::FlangOnlyOption;

  // Distinguish "--autocomplete=-someflag" and "--autocomplete=-someflag,"
  // because the latter indicates that the user put space before pushing tab
  // which should end up in a file completion.
  const bool HasSpace = PassedFlags.endswith(",");

  // Parse PassedFlags by "," as all the command-line flags are passed to this
  // function separated by ","
  StringRef TargetFlags = PassedFlags;
  while (TargetFlags != "") {
    StringRef CurFlag;
    std::tie(CurFlag, TargetFlags) = TargetFlags.split(",");
    Flags.push_back(std::string(CurFlag));
  }

  // We want to show cc1-only options only when clang is invoked with -cc1 or
  // -Xclang.
  if (llvm::is_contained(Flags, "-Xclang") || llvm::is_contained(Flags, "-cc1"))
    DisableFlags &= ~options::NoDriverOption;

  const llvm::opt::OptTable &Opts = getOpts();
  StringRef Cur;
  Cur = Flags.at(Flags.size() - 1);
  StringRef Prev;
  if (Flags.size() >= 2) {
    Prev = Flags.at(Flags.size() - 2);
    SuggestedCompletions = Opts.suggestValueCompletions(Prev, Cur);
  }

  if (SuggestedCompletions.empty())
    SuggestedCompletions = Opts.suggestValueCompletions(Cur, "");

  // If Flags were empty, it means the user typed `clang [tab]` where we should
  // list all possible flags. If there was no value completion and the user
  // pressed tab after a space, we should fall back to a file completion.
  // We're printing a newline to be consistent with what we print at the end of
  // this function.
  if (SuggestedCompletions.empty() && HasSpace && !Flags.empty()) {
    llvm::outs() << '\n';
    return;
  }

  // When flag ends with '=' and there was no value completion, return empty
  // string and fall back to the file autocompletion.
  if (SuggestedCompletions.empty() && !Cur.endswith("=")) {
    // If the flag is in the form of "--autocomplete=-foo",
    // we were requested to print out all option names that start with "-foo".
    // For example, "--autocomplete=-fsyn" is expanded to "-fsyntax-only".
    SuggestedCompletions = Opts.findByPrefix(Cur, DisableFlags);

    // We have to query the -W flags manually as they're not in the OptTable.
    // TODO: Find a good way to add them to OptTable instead and them remove
    // this code.
    for (StringRef S : DiagnosticIDs::getDiagnosticFlags())
      if (S.startswith(Cur))
        SuggestedCompletions.push_back(std::string(S));
  }

  // Sort the autocomplete candidates so that shells print them out in a
  // deterministic order. We could sort in any way, but we chose
  // case-insensitive sorting for consistency with the -help option
  // which prints out options in the case-insensitive alphabetical order.
  llvm::sort(SuggestedCompletions, [](StringRef A, StringRef B) {
    if (int X = A.compare_insensitive(B))
      return X < 0;
    return A.compare(B) > 0;
  });

  llvm::outs() << llvm::join(SuggestedCompletions, "\n") << '\n';
}

bool Driver::HandleImmediateArgs(const Compilation &C) {
  // The order these options are handled in gcc is all over the place, but we
  // don't expect inconsistencies w.r.t. that to matter in practice.

  if (C.getArgs().hasArg(options::OPT_dumpmachine)) {
    llvm::outs() << C.getDefaultToolChain().getTripleString() << '\n';
    return false;
  }

  if (C.getArgs().hasArg(options::OPT_dumpversion)) {
    // Since -dumpversion is only implemented for pedantic GCC compatibility, we
    // return an answer which matches our definition of __VERSION__.
    llvm::outs() << CLANG_VERSION_STRING << "\n";
    return false;
  }

  if (C.getArgs().hasArg(options::OPT__print_diagnostic_categories)) {
    PrintDiagnosticCategories(llvm::outs());
    return false;
  }

  if (C.getArgs().hasArg(options::OPT_help) ||
      C.getArgs().hasArg(options::OPT__help_hidden)) {
    PrintHelp(C.getArgs().hasArg(options::OPT__help_hidden));
    return false;
  }

  if (C.getArgs().hasArg(options::OPT_fsycl_help_EQ)) {
    PrintSYCLToolHelp(C);
    return false;
  }

  if (C.getArgs().hasArg(options::OPT__version)) {
    // Follow gcc behavior and use stdout for --version and stderr for -v.
    PrintVersion(C, llvm::outs());
    return false;
  }

  if (C.getArgs().hasArg(options::OPT_v) ||
      C.getArgs().hasArg(options::OPT__HASH_HASH_HASH) ||
      C.getArgs().hasArg(options::OPT_print_supported_cpus)) {
    PrintVersion(C, llvm::errs());
    SuppressMissingInputWarning = true;
  }

  if (C.getArgs().hasArg(options::OPT_v)) {
    if (!SystemConfigDir.empty())
      llvm::errs() << "System configuration file directory: "
                   << SystemConfigDir << "\n";
    if (!UserConfigDir.empty())
      llvm::errs() << "User configuration file directory: "
                   << UserConfigDir << "\n";
  }

  const ToolChain &TC = C.getDefaultToolChain();

  if (C.getArgs().hasArg(options::OPT_v))
    TC.printVerboseInfo(llvm::errs());

  if (C.getArgs().hasArg(options::OPT_print_resource_dir)) {
    llvm::outs() << ResourceDir << '\n';
    return false;
  }

  if (C.getArgs().hasArg(options::OPT_print_search_dirs)) {
    llvm::outs() << "programs: =";
    bool separator = false;
    // Print -B and COMPILER_PATH.
    for (const std::string &Path : PrefixDirs) {
      if (separator)
        llvm::outs() << llvm::sys::EnvPathSeparator;
      llvm::outs() << Path;
      separator = true;
    }
    for (const std::string &Path : TC.getProgramPaths()) {
      if (separator)
        llvm::outs() << llvm::sys::EnvPathSeparator;
      llvm::outs() << Path;
      separator = true;
    }
    llvm::outs() << "\n";
    llvm::outs() << "libraries: =" << ResourceDir;

    StringRef sysroot = C.getSysRoot();

    for (const std::string &Path : TC.getFilePaths()) {
      // Always print a separator. ResourceDir was the first item shown.
      llvm::outs() << llvm::sys::EnvPathSeparator;
      // Interpretation of leading '=' is needed only for NetBSD.
      if (Path[0] == '=')
        llvm::outs() << sysroot << Path.substr(1);
      else
        llvm::outs() << Path;
    }
    llvm::outs() << "\n";
    return false;
  }

  if (C.getArgs().hasArg(options::OPT_print_runtime_dir)) {
    std::string CandidateRuntimePath = TC.getRuntimePath();
    if (getVFS().exists(CandidateRuntimePath))
      llvm::outs() << CandidateRuntimePath << '\n';
    else
      llvm::outs() << TC.getCompilerRTPath() << '\n';
    return false;
  }

  // FIXME: The following handlers should use a callback mechanism, we don't
  // know what the client would like to do.
  if (Arg *A = C.getArgs().getLastArg(options::OPT_print_file_name_EQ)) {
    llvm::outs() << GetFilePath(A->getValue(), TC) << "\n";
    return false;
  }

  if (Arg *A = C.getArgs().getLastArg(options::OPT_print_prog_name_EQ)) {
    StringRef ProgName = A->getValue();

    // Null program name cannot have a path.
    if (! ProgName.empty())
      llvm::outs() << GetProgramPath(ProgName, TC);

    llvm::outs() << "\n";
    return false;
  }

  if (Arg *A = C.getArgs().getLastArg(options::OPT_autocomplete)) {
    StringRef PassedFlags = A->getValue();
    HandleAutocompletions(PassedFlags);
    return false;
  }

  if (C.getArgs().hasArg(options::OPT_print_libgcc_file_name)) {
    ToolChain::RuntimeLibType RLT = TC.GetRuntimeLibType(C.getArgs());
    const llvm::Triple Triple(TC.ComputeEffectiveClangTriple(C.getArgs()));
    RegisterEffectiveTriple TripleRAII(TC, Triple);
    switch (RLT) {
    case ToolChain::RLT_CompilerRT:
      llvm::outs() << TC.getCompilerRT(C.getArgs(), "builtins") << "\n";
      break;
    case ToolChain::RLT_Libgcc:
      llvm::outs() << GetFilePath("libgcc.a", TC) << "\n";
      break;
    }
    return false;
  }

  if (C.getArgs().hasArg(options::OPT_print_multi_lib)) {
    for (const Multilib &Multilib : TC.getMultilibs())
      llvm::outs() << Multilib << "\n";
    return false;
  }

  if (C.getArgs().hasArg(options::OPT_print_multi_directory)) {
    const Multilib &Multilib = TC.getMultilib();
    if (Multilib.gccSuffix().empty())
      llvm::outs() << ".\n";
    else {
      StringRef Suffix(Multilib.gccSuffix());
      assert(Suffix.front() == '/');
      llvm::outs() << Suffix.substr(1) << "\n";
    }
    return false;
  }

  if (C.getArgs().hasArg(options::OPT_print_target_triple)) {
    llvm::outs() << TC.getTripleString() << "\n";
    return false;
  }

  if (C.getArgs().hasArg(options::OPT_print_effective_triple)) {
    const llvm::Triple Triple(TC.ComputeEffectiveClangTriple(C.getArgs()));
    llvm::outs() << Triple.getTriple() << "\n";
    return false;
  }

  if (C.getArgs().hasArg(options::OPT_print_multiarch)) {
    llvm::outs() << TC.getMultiarchTriple(*this, TC.getTriple(), SysRoot)
                 << "\n";
    return false;
  }

  if (C.getArgs().hasArg(options::OPT_print_targets)) {
    llvm::TargetRegistry::printRegisteredTargetsForVersion(llvm::outs());
    return false;
  }

  return true;
}

enum {
  TopLevelAction = 0,
  HeadSibAction = 1,
  OtherSibAction = 2,
};

// Display an action graph human-readably.  Action A is the "sink" node
// and latest-occuring action. Traversal is in pre-order, visiting the
// inputs to each action before printing the action itself.
static unsigned PrintActions1(const Compilation &C, Action *A,
                              std::map<Action *, unsigned> &Ids,
                              Twine Indent = {}, int Kind = TopLevelAction) {
  if (Ids.count(A)) // A was already visited.
    return Ids[A];

  std::string str;
  llvm::raw_string_ostream os(str);

  auto getSibIndent = [](int K) -> Twine {
    return (K == HeadSibAction) ? "   " : (K == OtherSibAction) ? "|  " : "";
  };

  Twine SibIndent = Indent + getSibIndent(Kind);
  int SibKind = HeadSibAction;
  os << Action::getClassName(A->getKind()) << ", ";
  if (InputAction *IA = dyn_cast<InputAction>(A)) {
    os << "\"" << IA->getInputArg().getValue() << "\"";
  } else if (BindArchAction *BIA = dyn_cast<BindArchAction>(A)) {
    os << '"' << BIA->getArchName() << '"' << ", {"
       << PrintActions1(C, *BIA->input_begin(), Ids, SibIndent, SibKind) << "}";
  } else if (OffloadAction *OA = dyn_cast<OffloadAction>(A)) {
    bool IsFirst = true;
    OA->doOnEachDependence(
        [&](Action *A, const ToolChain *TC, const char *BoundArch) {
          assert(TC && "Unknown host toolchain");
          // E.g. for two CUDA device dependences whose bound arch is sm_20 and
          // sm_35 this will generate:
          // "cuda-device" (nvptx64-nvidia-cuda:sm_20) {#ID}, "cuda-device"
          // (nvptx64-nvidia-cuda:sm_35) {#ID}
          if (!IsFirst)
            os << ", ";
          os << '"';
          os << A->getOffloadingKindPrefix();
          os << " (";
          os << TC->getTriple().normalize();
          if (BoundArch)
            os << ":" << BoundArch;
          os << ")";
          os << '"';
          os << " {" << PrintActions1(C, A, Ids, SibIndent, SibKind) << "}";
          IsFirst = false;
          SibKind = OtherSibAction;
        });
  } else {
    const ActionList *AL = &A->getInputs();

    if (AL->size()) {
      const char *Prefix = "{";
      for (Action *PreRequisite : *AL) {
        os << Prefix << PrintActions1(C, PreRequisite, Ids, SibIndent, SibKind);
        Prefix = ", ";
        SibKind = OtherSibAction;
      }
      os << "}";
    } else
      os << "{}";
  }

  // Append offload info for all options other than the offloading action
  // itself (e.g. (cuda-device, sm_20) or (cuda-host)).
  std::string offload_str;
  llvm::raw_string_ostream offload_os(offload_str);
  if (!isa<OffloadAction>(A)) {
    auto S = A->getOffloadingKindPrefix();
    if (!S.empty()) {
      offload_os << ", (" << S;
      if (A->getOffloadingArch())
        offload_os << ", " << A->getOffloadingArch();
      offload_os << ")";
    }
  }

  auto getSelfIndent = [](int K) -> Twine {
    return (K == HeadSibAction) ? "+- " : (K == OtherSibAction) ? "|- " : "";
  };

  unsigned Id = Ids.size();
  Ids[A] = Id;
  llvm::errs() << Indent + getSelfIndent(Kind) << Id << ": " << os.str() << ", "
               << types::getTypeName(A->getType()) << offload_os.str() << "\n";

  return Id;
}

// Print the action graphs in a compilation C.
// For example "clang -c file1.c file2.c" is composed of two subgraphs.
void Driver::PrintActions(const Compilation &C) const {
  std::map<Action *, unsigned> Ids;
  for (Action *A : C.getActions())
    PrintActions1(C, A, Ids);
}

/// Check whether the given input tree contains any compilation or
/// assembly actions.
static bool ContainsCompileOrAssembleAction(const Action *A) {
  if (isa<CompileJobAction>(A) || isa<BackendJobAction>(A) ||
      isa<AssembleJobAction>(A))
    return true;

  for (const Action *Input : A->inputs())
    if (ContainsCompileOrAssembleAction(Input))
      return true;

  return false;
}

void Driver::BuildUniversalActions(Compilation &C, const ToolChain &TC,
                                   const InputList &BAInputs) const {
  DerivedArgList &Args = C.getArgs();
  ActionList &Actions = C.getActions();
  llvm::PrettyStackTraceString CrashInfo("Building universal build actions");
  // Collect the list of architectures. Duplicates are allowed, but should only
  // be handled once (in the order seen).
  llvm::StringSet<> ArchNames;
  SmallVector<const char *, 4> Archs;
  for (Arg *A : Args) {
    if (A->getOption().matches(options::OPT_arch)) {
      // Validate the option here; we don't save the type here because its
      // particular spelling may participate in other driver choices.
      llvm::Triple::ArchType Arch =
          tools::darwin::getArchTypeForMachOArchName(A->getValue());
      if (Arch == llvm::Triple::UnknownArch) {
        Diag(clang::diag::err_drv_invalid_arch_name) << A->getAsString(Args);
        continue;
      }

      A->claim();
      if (ArchNames.insert(A->getValue()).second)
        Archs.push_back(A->getValue());
    }
  }

  // When there is no explicit arch for this platform, make sure we still bind
  // the architecture (to the default) so that -Xarch_ is handled correctly.
  if (!Archs.size())
    Archs.push_back(Args.MakeArgString(TC.getDefaultUniversalArchName()));

  ActionList SingleActions;
  BuildActions(C, Args, BAInputs, SingleActions);

  // Add in arch bindings for every top level action, as well as lipo and
  // dsymutil steps if needed.
  for (Action* Act : SingleActions) {
    // Make sure we can lipo this kind of output. If not (and it is an actual
    // output) then we disallow, since we can't create an output file with the
    // right name without overwriting it. We could remove this oddity by just
    // changing the output names to include the arch, which would also fix
    // -save-temps. Compatibility wins for now.

    if (Archs.size() > 1 && !types::canLipoType(Act->getType()))
      Diag(clang::diag::err_drv_invalid_output_with_multiple_archs)
          << types::getTypeName(Act->getType());

    ActionList Inputs;
    for (unsigned i = 0, e = Archs.size(); i != e; ++i)
      Inputs.push_back(C.MakeAction<BindArchAction>(Act, Archs[i]));

    // Lipo if necessary, we do it this way because we need to set the arch flag
    // so that -Xarch_ gets overwritten.
    if (Inputs.size() == 1 || Act->getType() == types::TY_Nothing)
      Actions.append(Inputs.begin(), Inputs.end());
    else
      Actions.push_back(C.MakeAction<LipoJobAction>(Inputs, Act->getType()));

    // Handle debug info queries.
    Arg *A = Args.getLastArg(options::OPT_g_Group);
    bool enablesDebugInfo = A && !A->getOption().matches(options::OPT_g0) &&
                            !A->getOption().matches(options::OPT_gstabs);
    if ((enablesDebugInfo || willEmitRemarks(Args)) &&
        ContainsCompileOrAssembleAction(Actions.back())) {

      // Add a 'dsymutil' step if necessary, when debug info is enabled and we
      // have a compile input. We need to run 'dsymutil' ourselves in such cases
      // because the debug info will refer to a temporary object file which
      // will be removed at the end of the compilation process.
      if (Act->getType() == types::TY_Image) {
        ActionList Inputs;
        Inputs.push_back(Actions.back());
        Actions.pop_back();
        Actions.push_back(
            C.MakeAction<DsymutilJobAction>(Inputs, types::TY_dSYM));
      }

      // Verify the debug info output.
      if (Args.hasArg(options::OPT_verify_debug_info)) {
        Action* LastAction = Actions.back();
        Actions.pop_back();
        Actions.push_back(C.MakeAction<VerifyDebugInfoJobAction>(
            LastAction, types::TY_Nothing));
      }
    }
  }
}

bool Driver::DiagnoseInputExistence(const DerivedArgList &Args, StringRef Value,
                                    types::ID Ty, bool TypoCorrect) const {
  if (!getCheckInputsExist())
    return true;

  // stdin always exists.
  if (Value == "-")
    return true;

  if (getVFS().exists(Value))
    return true;

  if (IsCLMode()) {
    if (!llvm::sys::path::is_absolute(Twine(Value)) &&
        llvm::sys::Process::FindInEnvPath("LIB", Value, ';'))
      return true;

    if (Args.hasArg(options::OPT__SLASH_link) && Ty == types::TY_Object) {
      // Arguments to the /link flag might cause the linker to search for object
      // and library files in paths we don't know about. Don't error in such
      // cases.
      return true;
    }
  }

  if (TypoCorrect) {
    // Check if the filename is a typo for an option flag. OptTable thinks
    // that all args that are not known options and that start with / are
    // filenames, but e.g. `/diagnostic:caret` is more likely a typo for
    // the option `/diagnostics:caret` than a reference to a file in the root
    // directory.
    unsigned IncludedFlagsBitmask;
    unsigned ExcludedFlagsBitmask;
    std::tie(IncludedFlagsBitmask, ExcludedFlagsBitmask) =
        getIncludeExcludeOptionFlagMasks(IsCLMode());
    std::string Nearest;
    if (getOpts().findNearest(Value, Nearest, IncludedFlagsBitmask,
                              ExcludedFlagsBitmask) <= 1) {
      Diag(clang::diag::err_drv_no_such_file_with_suggestion)
          << Value << Nearest;
      return false;
    }
  }

  Diag(clang::diag::err_drv_no_such_file) << Value;
  return false;
}

// Construct a the list of inputs and their types.
void Driver::BuildInputs(const ToolChain &TC, DerivedArgList &Args,
                         InputList &Inputs) const {
  const llvm::opt::OptTable &Opts = getOpts();
  // Track the current user specified (-x) input. We also explicitly track the
  // argument used to set the type; we only want to claim the type when we
  // actually use it, so we warn about unused -x arguments.
  types::ID InputType = types::TY_Nothing;
  Arg *InputTypeArg = nullptr;
  bool IsSYCL =
      Args.hasFlag(options::OPT_fsycl, options::OPT_fno_sycl, false) ||
      Args.hasArg(options::OPT_fsycl_device_only);

  // The last /TC or /TP option sets the input type to C or C++ globally.
  if (Arg *TCTP = Args.getLastArgNoClaim(options::OPT__SLASH_TC,
                                         options::OPT__SLASH_TP)) {
    InputTypeArg = TCTP;
    InputType = TCTP->getOption().matches(options::OPT__SLASH_TC) && !IsSYCL
                    ? types::TY_C
                    : types::TY_CXX;

    Arg *Previous = nullptr;
    bool ShowNote = false;
    for (Arg *A :
         Args.filtered(options::OPT__SLASH_TC, options::OPT__SLASH_TP)) {
      if (Previous) {
        Diag(clang::diag::warn_drv_overriding_flag_option)
          << Previous->getSpelling() << A->getSpelling();
        ShowNote = true;
      }
      Previous = A;
    }
    if (ShowNote)
      Diag(clang::diag::note_drv_t_option_is_global);

    // No driver mode exposes -x and /TC or /TP; we don't support mixing them.
    assert(!Args.hasArg(options::OPT_x) && "-x and /TC or /TP is not allowed");
  }

  for (Arg *A : Args) {
    if (A->getOption().getKind() == Option::InputClass) {
      const char *Value = A->getValue();
      types::ID Ty = types::TY_INVALID;

      // Infer the input type if necessary.
      if (InputType == types::TY_Nothing) {
        // If there was an explicit arg for this, claim it.
        if (InputTypeArg)
          InputTypeArg->claim();

        types::ID CType = types::TY_C;
        // For SYCL, all source file inputs are considered C++.
        if (IsSYCL)
          CType = types::TY_CXX;

        // stdin must be handled specially.
        if (memcmp(Value, "-", 2) == 0) {
          if (IsFlangMode()) {
            Ty = types::TY_Fortran;
          } else {
            // If running with -E, treat as a C input (this changes the
            // builtin macros, for example). This may be overridden by -ObjC
            // below.
            //
            // Otherwise emit an error but still use a valid type to avoid
            // spurious errors (e.g., no inputs).
            if (!Args.hasArgNoClaim(options::OPT_E) && !CCCIsCPP())
              Diag(IsCLMode() ? clang::diag::err_drv_unknown_stdin_type_clang_cl
                              : clang::diag::err_drv_unknown_stdin_type);
            Ty = types::TY_C;
          }
        } else {
          // Otherwise lookup by extension.
          // Fallback is C if invoked as C preprocessor, C++ if invoked with
          // clang-cl /E, or Object otherwise.
          // We use a host hook here because Darwin at least has its own
          // idea of what .s is.
          if (const char *Ext = strrchr(Value, '.'))
            Ty = TC.LookupTypeForExtension(Ext + 1);

          // For SYCL, convert C-type sources to C++-type sources.
          if (IsSYCL) {
            switch (Ty) {
            case types::TY_C:
              Ty = types::TY_CXX;
              break;
            case types::TY_CHeader:
              Ty = types::TY_CXXHeader;
              break;
            case types::TY_PP_C:
              Ty = types::TY_PP_CXX;
              break;
            case types::TY_PP_CHeader:
              Ty = types::TY_PP_CXXHeader;
              break;
            default:
              break;
            }
          }

          if (Ty == types::TY_INVALID) {
            if (CCCIsCPP())
              Ty = CType;
            else if (IsCLMode() && Args.hasArgNoClaim(options::OPT_E))
              Ty = types::TY_CXX;
            else
              Ty = types::TY_Object;
          }

          // If the driver is invoked as C++ compiler (like clang++ or c++) it
          // should autodetect some input files as C++ for g++ compatibility.
          if (CCCIsCXX()) {
            types::ID OldTy = Ty;
            Ty = types::lookupCXXTypeForCType(Ty);

            if (Ty != OldTy)
              Diag(clang::diag::warn_drv_treating_input_as_cxx)
                  << getTypeName(OldTy) << getTypeName(Ty);
          }

          // If running with -fthinlto-index=, extensions that normally identify
          // native object files actually identify LLVM bitcode files.
          if (Args.hasArgNoClaim(options::OPT_fthinlto_index_EQ) &&
              Ty == types::TY_Object)
            Ty = types::TY_LLVM_BC;
        }

        // -ObjC and -ObjC++ override the default language, but only for "source
        // files". We just treat everything that isn't a linker input as a
        // source file.
        //
        // FIXME: Clean this up if we move the phase sequence into the type.
        if (Ty != types::TY_Object) {
          if (Args.hasArg(options::OPT_ObjC))
            Ty = types::TY_ObjC;
          else if (Args.hasArg(options::OPT_ObjCXX))
            Ty = types::TY_ObjCXX;
        }
      } else {
        assert(InputTypeArg && "InputType set w/o InputTypeArg");
        if (!InputTypeArg->getOption().matches(options::OPT_x)) {
          // If emulating cl.exe, make sure that /TC and /TP don't affect input
          // object files.
          const char *Ext = strrchr(Value, '.');
          if (Ext && TC.LookupTypeForExtension(Ext + 1) == types::TY_Object)
            Ty = types::TY_Object;
        }
        if (Ty == types::TY_INVALID) {
          Ty = InputType;
          InputTypeArg->claim();
        }
      }

      if (DiagnoseInputExistence(Args, Value, Ty, /*TypoCorrect=*/true))
        Inputs.push_back(std::make_pair(Ty, A));

    } else if (A->getOption().matches(options::OPT__SLASH_Tc)) {
      StringRef Value = A->getValue();
      if (DiagnoseInputExistence(Args, Value, types::TY_C,
                                 /*TypoCorrect=*/false)) {
        Arg *InputArg = MakeInputArg(Args, Opts, A->getValue());
        Inputs.push_back(
            std::make_pair(IsSYCL ? types::TY_CXX : types::TY_C, InputArg));
      }
      A->claim();
    } else if (A->getOption().matches(options::OPT__SLASH_Tp)) {
      StringRef Value = A->getValue();
      if (DiagnoseInputExistence(Args, Value, types::TY_CXX,
                                 /*TypoCorrect=*/false)) {
        Arg *InputArg = MakeInputArg(Args, Opts, A->getValue());
        Inputs.push_back(std::make_pair(types::TY_CXX, InputArg));
      }
      A->claim();
    } else if (A->getOption().hasFlag(options::LinkerInput)) {
      // Just treat as object type, we could make a special type for this if
      // necessary.
      Inputs.push_back(std::make_pair(types::TY_Object, A));

    } else if (A->getOption().matches(options::OPT_x)) {
      InputTypeArg = A;
      InputType = types::lookupTypeForTypeSpecifier(A->getValue());
      A->claim();

      // Follow gcc behavior and treat as linker input for invalid -x
      // options. Its not clear why we shouldn't just revert to unknown; but
      // this isn't very important, we might as well be bug compatible.
      if (!InputType) {
        Diag(clang::diag::err_drv_unknown_language) << A->getValue();
        InputType = types::TY_Object;
      }
      // Emit an error if c-compilation is forced in -fsycl mode
      if (IsSYCL && (InputType == types::TY_C || InputType == types::TY_PP_C ||
                     InputType == types::TY_CHeader))
        Diag(clang::diag::err_drv_fsycl_with_c_type) << A->getAsString(Args);

    } else if (A->getOption().getID() == options::OPT_U) {
      assert(A->getNumValues() == 1 && "The /U option has one value.");
      StringRef Val = A->getValue(0);
      if (Val.find_first_of("/\\") != StringRef::npos) {
        // Warn about e.g. "/Users/me/myfile.c".
        Diag(diag::warn_slash_u_filename) << Val;
        Diag(diag::note_use_dashdash);
      }
    }
    // TODO: remove when -foffload-static-lib support is dropped.
    else if (A->getOption().matches(options::OPT_offload_lib_Group)) {
      // Add the foffload-static-lib library to the command line to allow
      // processing when no source or object is supplied as well as proper
      // host link.
      Arg *InputArg = MakeInputArg(Args, Opts, A->getValue());
      Inputs.push_back(std::make_pair(types::TY_Object, InputArg));
      A->claim();
      // Use of -foffload-static-lib and -foffload-whole-static-lib are
      // deprecated with the updated functionality to scan the static libs.
      Diag(clang::diag::warn_drv_deprecated_option)
          << A->getAsString(Args) << A->getValue();
    }
  }
  if (CCCIsCPP() && Inputs.empty()) {
    // If called as standalone preprocessor, stdin is processed
    // if no other input is present.
    Arg *A = MakeInputArg(Args, Opts, "-");
    Inputs.push_back(std::make_pair(types::TY_C, A));
  }
}

static bool runBundler(const SmallVectorImpl<StringRef> &BundlerArgs,
                       Compilation &C) {
  // Find bundler.
  StringRef ExecPath(C.getArgs().MakeArgString(C.getDriver().Dir));
  llvm::ErrorOr<std::string> BundlerBinary =
      llvm::sys::findProgramByName("clang-offload-bundler", ExecPath);
  // Since this is run in real time and not in the toolchain, output the
  // command line if requested.
  bool OutputOnly = C.getArgs().hasArg(options::OPT__HASH_HASH_HASH);
  if (C.getArgs().hasArg(options::OPT_v) || OutputOnly) {
    for (StringRef A : BundlerArgs)
      if (OutputOnly)
        llvm::errs() << "\"" << A << "\" ";
      else
        llvm::errs() << A << " ";
    llvm::errs() << '\n';
  }
  if (BundlerBinary.getError())
    return false;

  return !llvm::sys::ExecuteAndWait(BundlerBinary.get(), BundlerArgs);
}

bool hasFPGABinary(Compilation &C, std::string Object, types::ID Type) {
  assert(types::isFPGA(Type) && "unexpected Type for FPGA binary check");
  // Do not do the check if the file doesn't exist
  if (!llvm::sys::fs::exists(Object))
    return false;

  // Temporary names for the output.
  llvm::Triple TT;
  TT.setArchName(types::getTypeName(Type));
  TT.setVendorName("intel");
  TT.setOS(llvm::Triple::UnknownOS);
  TT.setEnvironment(llvm::Triple::SYCLDevice);

  // Checking uses -check-section option with the input file, no output
  // file and the target triple being looked for.
  const char *Targets =
      C.getArgs().MakeArgString(Twine("-targets=sycl-") + TT.str());
  const char *Inputs = C.getArgs().MakeArgString(Twine("-inputs=") + Object);
  // Always use -type=ao for aocx/aocr bundle checking.  The 'bundles' are
  // actually archives.
  SmallVector<StringRef, 6> BundlerArgs = {"clang-offload-bundler", "-type=ao",
                                           Targets, Inputs, "-check-section"};
  return runBundler(BundlerArgs, C);
}

static bool hasSYCLDefaultSection(Compilation &C, const StringRef &File) {
  // Do not do the check if the file doesn't exist
  if (!llvm::sys::fs::exists(File))
    return false;

  bool IsArchive = isStaticArchiveFile(File);
  if (!(IsArchive || isObjectFile(File.str())))
    return false;

  llvm::Triple TT(C.getDriver().MakeSYCLDeviceTriple("spir64"));
  // Checking uses -check-section option with the input file, no output
  // file and the target triple being looked for.
  const char *Targets =
      C.getArgs().MakeArgString(Twine("-targets=sycl-") + TT.str());
  const char *Inputs =
      C.getArgs().MakeArgString(Twine("-inputs=") + File.str());
  // Always use -type=ao for bundle checking.  The 'bundles' are
  // actually archives.
  SmallVector<StringRef, 6> BundlerArgs = {"clang-offload-bundler",
                                           IsArchive ? "-type=ao" : "-type=o",
                                           Targets, Inputs, "-check-section"};
  return runBundler(BundlerArgs, C);
}

static bool hasOffloadSections(Compilation &C, const StringRef &Archive,
                               DerivedArgList &Args) {
  // Do not do the check if the file doesn't exist
  if (!llvm::sys::fs::exists(Archive))
    return false;

  llvm::Triple TT(C.getDefaultToolChain().getTriple());
  // Checking uses -check-section option with the input file, no output
  // file and the target triple being looked for.
  // TODO - Improve checking to check for explicit offload target instead
  // of the generic host availability.
  const char *Targets = Args.MakeArgString(Twine("-targets=host-") + TT.str());
  const char *Inputs = Args.MakeArgString(Twine("-inputs=") + Archive.str());
  // Always use -type=ao for bundle checking.  The 'bundles' are
  // actually archives.
  SmallVector<StringRef, 6> BundlerArgs = {"clang-offload-bundler", "-type=ao",
                                           Targets, Inputs, "-check-section"};
  return runBundler(BundlerArgs, C);
}

// Simple helper function for Linker options, where the option is valid if
// it has '-' or '--' as the designator.
static bool optionMatches(const std::string &Option,
                          const std::string &OptCheck) {
  return (Option == OptCheck || ("-" + Option) == OptCheck);
}

// Process linker inputs for use with offload static libraries.  We are only
// handling options and explicitly named static archives as these need to be
// partially linked.
static SmallVector<const char *, 16>
getLinkerArgs(Compilation &C, DerivedArgList &Args, bool IncludeObj = false) {
  SmallVector<const char *, 16> LibArgs;
  for (const auto *A : Args) {
    std::string FileName = A->getAsString(Args);
    if (A->getOption().getKind() == Option::InputClass) {
      StringRef Value(A->getValue());
      if (isStaticArchiveFile(Value) ||
          (IncludeObj && isObjectFile(Value.str()))) {
        LibArgs.push_back(Args.MakeArgString(FileName));
        continue;
      }
    }
    if (A->getOption().matches(options::OPT_Wl_COMMA) ||
        A->getOption().matches(options::OPT_Xlinker)) {
      // Parse through additional linker arguments that are meant to go
      // directly to the linker.
      // Keep the previous arg even if it is a new argument, for example:
      //   -Xlinker -rpath -Xlinker <dir>.
      // Without this history, we do not know that <dir> was assocated with
      // -rpath and is processed incorrectly.
      static std::string PrevArg;
      for (const std::string &Value : A->getValues()) {
        auto addKnownValues = [&](const StringRef &V) {
          // Only add named static libs objects and --whole-archive options.
          if (optionMatches("-whole-archive", V.str()) ||
              optionMatches("-no-whole-archive", V.str()) ||
              isStaticArchiveFile(V) || (IncludeObj && isObjectFile(V.str()))) {
            LibArgs.push_back(Args.MakeArgString(V));
            return;
          }
          // Probably not the best way to handle this, but there are options
          // that take arguments which we should not add to the known values.
          // Handle -z and -rpath for now - can be expanded if/when usage shows
          // the need.
          if (PrevArg != "-z" && PrevArg != "-rpath" && V[0] != '-' &&
              isObjectFile(V.str())) {
            LibArgs.push_back(Args.MakeArgString(V));
            return;
          }
        };
        if (Value[0] == '@') {
          // Found a response file, we want to expand contents to try and
          // discover more libraries and options.
          SmallVector<const char *, 20> ExpandArgs;
          ExpandArgs.push_back(Value.c_str());

          llvm::BumpPtrAllocator A;
          llvm::StringSaver S(A);
          llvm::cl::ExpandResponseFiles(
              S,
              C.getDefaultToolChain().getTriple().isWindowsMSVCEnvironment()
                  ? llvm::cl::TokenizeWindowsCommandLine
                  : llvm::cl::TokenizeGNUCommandLine,
              ExpandArgs);
          for (StringRef EA : ExpandArgs)
            addKnownValues(EA);
        } else
          addKnownValues(Value);
        PrevArg = Value;
      }
      continue;
    }
    // Use of -foffload-static-lib and -foffload-whole-static-lib is
    // considered deprecated.  Usage should move to passing in the static
    // library name on the command line, encapsulating with
    // -Wl,--whole-archive <lib> -Wl,--no-whole-archive as needed.
    if (A->getOption().matches(options::OPT_foffload_static_lib_EQ)) {
      LibArgs.push_back(Args.MakeArgString(A->getValue()));
      continue;
    }
    if (A->getOption().matches(options::OPT_foffload_whole_static_lib_EQ)) {
      // For -foffload-whole-static-lib, we add the --whole-archive wrap
      // around the library which will be used during the partial link step.
      LibArgs.push_back("--whole-archive");
      LibArgs.push_back(Args.MakeArgString(A->getValue()));
      LibArgs.push_back("--no-whole-archive");
      continue;
    }
  }
  return LibArgs;
}

static bool IsSYCLDeviceLibObj(std::string ObjFilePath, bool isMSVCEnv) {
  StringRef ObjFileName = llvm::sys::path::filename(ObjFilePath);
  StringRef ObjSuffix = isMSVCEnv ? ".obj" : ".o";
  bool Ret =
      (ObjFileName.startswith("libsycl-") && ObjFileName.endswith(ObjSuffix))
          ? true
          : false;
  return Ret;
}

// Goes through all of the arguments, including inputs expected for the
// linker directly, to determine if we need to potentially add the SYCL
// default triple.
bool Driver::checkForSYCLDefaultDevice(Compilation &C,
                                       DerivedArgList &Args) const {
  // Check only if enabled with -fsycl
  if (!Args.hasFlag(options::OPT_fsycl, options::OPT_fno_sycl, false))
    return false;

  if (Args.hasArg(options::OPT_fno_sycl_link_spirv))
    return false;

  // Do not do the check if the default device is passed in -fsycl-targets
  // or if -fsycl-targets isn't passed (that implies default device)
  if (const Arg *A = Args.getLastArg(options::OPT_fsycl_targets_EQ)) {
    for (const char *Val : A->getValues()) {
      llvm::Triple TT(C.getDriver().MakeSYCLDeviceTriple(Val));
      if (TT.isSPIR() && TT.getSubArch() == llvm::Triple::NoSubArch)
        // Default triple found
        return false;
    }
  } else if (!Args.hasArg(options::OPT_fintelfpga))
    return false;

  SmallVector<const char *, 16> AllArgs(getLinkerArgs(C, Args, true));
  for (StringRef Arg : AllArgs) {
    if (hasSYCLDefaultSection(C, Arg))
      return true;
  }
  return false;
}

// Goes through all of the arguments, including inputs expected for the
// linker directly, to determine if we need to perform additional work for
// static offload libraries.
bool Driver::checkForOffloadStaticLib(Compilation &C,
                                      DerivedArgList &Args) const {
  // Check only if enabled with -fsycl or -fopenmp-targets
  if (!Args.hasFlag(options::OPT_fsycl, options::OPT_fno_sycl, false) &&
      !Args.hasArg(options::OPT_fopenmp_targets_EQ))
    return false;

  /// This fix will not work when mixing Xilinx devices with devices that use
  /// OffloadStaticLibs
  for (auto &P : llvm::make_range(C.getOffloadToolChains<Action::OFK_SYCL>()))
    if (P.second->getTriple().isXilinxFPGA())
      return false;

  // Right off the bat, assume the presence of -foffload-static-lib means
  // the need to perform linking steps for fat static archive offloading.
  // TODO: remove when -foffload-static-lib support is dropped.
  if (Args.hasArg(options::OPT_offload_lib_Group))
    return true;
  SmallVector<const char *, 16> OffloadLibArgs(getLinkerArgs(C, Args));
  for (StringRef OLArg : OffloadLibArgs)
    if (isStaticArchiveFile(OLArg) && hasOffloadSections(C, OLArg, Args)) {
      // FPGA binaries with AOCX or AOCR sections are not considered fat
      // static archives.
      return !(hasFPGABinary(C, OLArg.str(), types::TY_FPGA_AOCR) ||
               hasFPGABinary(C, OLArg.str(), types::TY_FPGA_AOCX));
    }
  return false;
}

namespace {
/// Provides a convenient interface for different programming models to generate
/// the required device actions.
class OffloadingActionBuilder final {
  /// Flag used to trace errors in the builder.
  bool IsValid = false;

  /// The compilation that is using this builder.
  Compilation &C;

  /// Map between an input argument and the offload kinds used to process it.
  std::map<const Arg *, unsigned> InputArgToOffloadKindMap;

  /// Builder interface. It doesn't build anything or keep any state.
  class DeviceActionBuilder {
  public:
    typedef const llvm::SmallVectorImpl<phases::ID> PhasesTy;

    enum ActionBuilderReturnCode {
      // The builder acted successfully on the current action.
      ABRT_Success,
      // The builder didn't have to act on the current action.
      ABRT_Inactive,
      // The builder was successful and requested the host action to not be
      // generated.
      ABRT_Ignore_Host,
    };

  protected:
    /// Compilation associated with this builder.
    Compilation &C;

    /// Tool chains associated with this builder. The same programming
    /// model may have associated one or more tool chains.
    SmallVector<const ToolChain *, 2> ToolChains;

    /// The derived arguments associated with this builder.
    DerivedArgList &Args;

    /// The inputs associated with this builder.
    const Driver::InputList &Inputs;

    /// The associated offload kind.
    Action::OffloadKind AssociatedOffloadKind = Action::OFK_None;

  public:
    DeviceActionBuilder(Compilation &C, DerivedArgList &Args,
                        const Driver::InputList &Inputs,
                        Action::OffloadKind AssociatedOffloadKind)
        : C(C), Args(Args), Inputs(Inputs),
          AssociatedOffloadKind(AssociatedOffloadKind) {}
    virtual ~DeviceActionBuilder() {}

    /// Fill up the array \a DA with all the device dependences that should be
    /// added to the provided host action \a HostAction. By default it is
    /// inactive.
    virtual ActionBuilderReturnCode
    getDeviceDependences(OffloadAction::DeviceDependences &DA,
                         phases::ID CurPhase, phases::ID FinalPhase,
                         PhasesTy &Phases) {
      return ABRT_Inactive;
    }

    /// Update the state to include the provided host action \a HostAction as a
    /// dependency of the current device action. By default it is inactive.
    virtual ActionBuilderReturnCode addDeviceDepences(Action *HostAction) {
      return ABRT_Inactive;
    }

    /// Append top level actions generated by the builder.
    virtual void appendTopLevelActions(ActionList &AL) {}

    /// Append top level actions specific for certain link situations.
    virtual void appendTopLevelLinkAction(ActionList &AL) {}

    /// Append linker device actions generated by the builder.
    virtual void appendLinkDeviceActions(ActionList &AL) {}

    /// Append linker host action generated by the builder.
    virtual Action* appendLinkHostActions(ActionList &AL) { return nullptr; }

    /// Append linker actions generated by the builder.
    virtual void appendLinkDependences(OffloadAction::DeviceDependences &DA) {}

    /// Append linker actions generated by the builder.
    virtual void addDeviceLinkDependencies(OffloadDepsJobAction *DA) {}

    /// Initialize the builder. Return true if any initialization errors are
    /// found.
    virtual bool initialize() { return false; }

    /// Return true if the builder can use bundling/unbundling.
    virtual bool canUseBundlerUnbundler() const { return false; }

    /// Return true if this builder is valid. We have a valid builder if we have
    /// associated device tool chains.
    bool isValid() { return !ToolChains.empty(); }

    /// Return the associated offload kind.
    Action::OffloadKind getAssociatedOffloadKind() {
      return AssociatedOffloadKind;
    }
  };

  /// Base class for CUDA/HIP action builder. It injects device code in
  /// the host backend action.
  class CudaActionBuilderBase : public DeviceActionBuilder {
  protected:
    /// Flags to signal if the user requested host-only or device-only
    /// compilation.
    bool CompileHostOnly = false;
    bool CompileDeviceOnly = false;
    bool EmitLLVM = false;
    bool EmitAsm = false;

    /// ID to identify each device compilation. For CUDA it is simply the
    /// GPU arch string. For HIP it is either the GPU arch string or GPU
    /// arch string plus feature strings delimited by a plus sign, e.g.
    /// gfx906+xnack.
    struct TargetID {
      /// Target ID string which is persistent throughout the compilation.
      const char *ID;
      TargetID(CudaArch Arch) { ID = CudaArchToString(Arch); }
      TargetID(const char *ID) : ID(ID) {}
      operator const char *() { return ID; }
      operator StringRef() { return StringRef(ID); }
    };
    /// List of GPU architectures to use in this compilation.
    SmallVector<TargetID, 4> GpuArchList;

    /// The CUDA actions for the current input.
    ActionList CudaDeviceActions;

    /// The CUDA fat binary if it was generated for the current input.
    Action *CudaFatBinary = nullptr;

    /// Flag that is set to true if this builder acted on the current input.
    bool IsActive = false;

    /// Flag for -fgpu-rdc.
    bool Relocatable = false;

    /// Default GPU architecture if there's no one specified.
    CudaArch DefaultCudaArch = CudaArch::UNKNOWN;

    /// Method to generate compilation unit ID specified by option
    /// '-fuse-cuid='.
    enum UseCUIDKind { CUID_Hash, CUID_Random, CUID_None, CUID_Invalid };
    UseCUIDKind UseCUID = CUID_Hash;

    /// Compilation unit ID specified by option '-cuid='.
    StringRef FixedCUID;

  public:
    CudaActionBuilderBase(Compilation &C, DerivedArgList &Args,
                          const Driver::InputList &Inputs,
                          Action::OffloadKind OFKind)
        : DeviceActionBuilder(C, Args, Inputs, OFKind) {}

    ActionBuilderReturnCode addDeviceDepences(Action *HostAction) override {
      // While generating code for CUDA, we only depend on the host input action
      // to trigger the creation of all the CUDA device actions.

      // If we are dealing with an input action, replicate it for each GPU
      // architecture. If we are in host-only mode we return 'success' so that
      // the host uses the CUDA offload kind.
      if (auto *IA = dyn_cast<InputAction>(HostAction)) {
        assert(!GpuArchList.empty() &&
               "We should have at least one GPU architecture.");

        // If the host input is not CUDA or HIP, we don't need to bother about
        // this input.
        if (!(IA->getType() == types::TY_CUDA ||
              IA->getType() == types::TY_HIP ||
              IA->getType() == types::TY_PP_HIP)) {
          // The builder will ignore this input.
          IsActive = false;
          return ABRT_Inactive;
        }

        // Set the flag to true, so that the builder acts on the current input.
        IsActive = true;

        if (CompileHostOnly)
          return ABRT_Success;

        // Replicate inputs for each GPU architecture.
        auto Ty = IA->getType() == types::TY_HIP ? types::TY_HIP_DEVICE
                                                 : types::TY_CUDA_DEVICE;
        std::string CUID = FixedCUID.str();
        if (CUID.empty()) {
          if (UseCUID == CUID_Random)
            CUID = llvm::utohexstr(llvm::sys::Process::GetRandomNumber(),
                                   /*LowerCase=*/true);
          else if (UseCUID == CUID_Hash) {
            llvm::MD5 Hasher;
            llvm::MD5::MD5Result Hash;
            SmallString<256> RealPath;
            llvm::sys::fs::real_path(IA->getInputArg().getValue(), RealPath,
                                     /*expand_tilde=*/true);
            Hasher.update(RealPath);
            for (auto *A : Args) {
              if (A->getOption().matches(options::OPT_INPUT))
                continue;
              Hasher.update(A->getAsString(Args));
            }
            Hasher.final(Hash);
            CUID = llvm::utohexstr(Hash.low(), /*LowerCase=*/true);
          }
        }
        IA->setId(CUID);

        for (unsigned I = 0, E = GpuArchList.size(); I != E; ++I) {
          CudaDeviceActions.push_back(
              C.MakeAction<InputAction>(IA->getInputArg(), Ty, IA->getId()));
        }

        return ABRT_Success;
      }

      // If this is an unbundling action use it as is for each CUDA toolchain.
      if (auto *UA = dyn_cast<OffloadUnbundlingJobAction>(HostAction)) {

        // If -fgpu-rdc is disabled, should not unbundle since there is no
        // device code to link.
        if (UA->getType() == types::TY_Object && !Relocatable)
          return ABRT_Inactive;

        CudaDeviceActions.clear();
        if (auto *IA = dyn_cast<InputAction>(UA->getInputs().back())) {
          std::string FileName = IA->getInputArg().getAsString(Args);
          // Check if the type of the file is the same as the action. Do not
          // unbundle it if it is not. Do not unbundle .so files, for example,
          // which are not object files.
          if (IA->getType() == types::TY_Object &&
              (!llvm::sys::path::has_extension(FileName) ||
               types::lookupTypeForExtension(
                   llvm::sys::path::extension(FileName).drop_front()) !=
                   types::TY_Object))
            return ABRT_Inactive;
        }

        for (auto Arch : GpuArchList) {
          CudaDeviceActions.push_back(UA);
          UA->registerDependentActionInfo(ToolChains[0], Arch,
                                          AssociatedOffloadKind);
        }
        return ABRT_Success;
      }

      return IsActive ? ABRT_Success : ABRT_Inactive;
    }

    void appendTopLevelActions(ActionList &AL) override {
      // Utility to append actions to the top level list.
      auto AddTopLevel = [&](Action *A, TargetID TargetID) {
        OffloadAction::DeviceDependences Dep;
        Dep.add(*A, *ToolChains.front(), TargetID, AssociatedOffloadKind);
        AL.push_back(C.MakeAction<OffloadAction>(Dep, A->getType()));
      };

      // If we have a fat binary, add it to the list.
      if (CudaFatBinary) {
        AddTopLevel(CudaFatBinary, CudaArch::UNUSED);
        CudaDeviceActions.clear();
        CudaFatBinary = nullptr;
        return;
      }

      if (CudaDeviceActions.empty())
        return;

      // If we have CUDA actions at this point, that's because we have a have
      // partial compilation, so we should have an action for each GPU
      // architecture.
      assert(CudaDeviceActions.size() == GpuArchList.size() &&
             "Expecting one action per GPU architecture.");
      assert(ToolChains.size() == 1 &&
             "Expecting to have a sing CUDA toolchain.");
      for (unsigned I = 0, E = GpuArchList.size(); I != E; ++I)
        AddTopLevel(CudaDeviceActions[I], GpuArchList[I]);

      CudaDeviceActions.clear();
    }

    /// Get canonicalized offload arch option. \returns empty StringRef if the
    /// option is invalid.
    virtual StringRef getCanonicalOffloadArch(StringRef Arch) = 0;

    virtual llvm::Optional<std::pair<llvm::StringRef, llvm::StringRef>>
    getConflictOffloadArchCombination(const std::set<StringRef> &GpuArchs) = 0;

    bool initialize() override {
      assert(AssociatedOffloadKind == Action::OFK_Cuda ||
             AssociatedOffloadKind == Action::OFK_HIP);

      // We don't need to support CUDA.
      if (AssociatedOffloadKind == Action::OFK_Cuda &&
          !C.hasOffloadToolChain<Action::OFK_Cuda>())
        return false;

      // We don't need to support HIP.
      if (AssociatedOffloadKind == Action::OFK_HIP &&
          !C.hasOffloadToolChain<Action::OFK_HIP>())
        return false;

      Relocatable = Args.hasFlag(options::OPT_fgpu_rdc,
          options::OPT_fno_gpu_rdc, /*Default=*/false);

      const ToolChain *HostTC = C.getSingleOffloadToolChain<Action::OFK_Host>();
      assert(HostTC && "No toolchain for host compilation.");
      if (HostTC->getTriple().isNVPTX() ||
          HostTC->getTriple().getArch() == llvm::Triple::amdgcn) {
        // We do not support targeting NVPTX/AMDGCN for host compilation. Throw
        // an error and abort pipeline construction early so we don't trip
        // asserts that assume device-side compilation.
        C.getDriver().Diag(diag::err_drv_cuda_host_arch)
            << HostTC->getTriple().getArchName();
        return true;
      }

      ToolChains.push_back(
          AssociatedOffloadKind == Action::OFK_Cuda
              ? C.getSingleOffloadToolChain<Action::OFK_Cuda>()
              : C.getSingleOffloadToolChain<Action::OFK_HIP>());

      Arg *PartialCompilationArg = Args.getLastArg(
          options::OPT_cuda_host_only, options::OPT_cuda_device_only,
          options::OPT_cuda_compile_host_device);
      CompileHostOnly = PartialCompilationArg &&
                        PartialCompilationArg->getOption().matches(
                            options::OPT_cuda_host_only);
      CompileDeviceOnly = PartialCompilationArg &&
                          PartialCompilationArg->getOption().matches(
                              options::OPT_cuda_device_only);
      EmitLLVM = Args.getLastArg(options::OPT_emit_llvm);
      EmitAsm = Args.getLastArg(options::OPT_S);
      FixedCUID = Args.getLastArgValue(options::OPT_cuid_EQ);
      if (Arg *A = Args.getLastArg(options::OPT_fuse_cuid_EQ)) {
        StringRef UseCUIDStr = A->getValue();
        UseCUID = llvm::StringSwitch<UseCUIDKind>(UseCUIDStr)
                      .Case("hash", CUID_Hash)
                      .Case("random", CUID_Random)
                      .Case("none", CUID_None)
                      .Default(CUID_Invalid);
        if (UseCUID == CUID_Invalid) {
          C.getDriver().Diag(diag::err_drv_invalid_value)
              << A->getAsString(Args) << UseCUIDStr;
          C.setContainsError();
          return true;
        }
      }

      // Collect all cuda_gpu_arch parameters, removing duplicates.
      std::set<StringRef> GpuArchs;
      bool Error = false;
      for (Arg *A : Args) {
        if (!(A->getOption().matches(options::OPT_offload_arch_EQ) ||
              A->getOption().matches(options::OPT_no_offload_arch_EQ)))
          continue;
        A->claim();

        StringRef ArchStr = A->getValue();
        if (A->getOption().matches(options::OPT_no_offload_arch_EQ) &&
            ArchStr == "all") {
          GpuArchs.clear();
          continue;
        }
        ArchStr = getCanonicalOffloadArch(ArchStr);
        if (ArchStr.empty()) {
          Error = true;
        } else if (A->getOption().matches(options::OPT_offload_arch_EQ))
          GpuArchs.insert(ArchStr);
        else if (A->getOption().matches(options::OPT_no_offload_arch_EQ))
          GpuArchs.erase(ArchStr);
        else
          llvm_unreachable("Unexpected option.");
      }

      auto &&ConflictingArchs = getConflictOffloadArchCombination(GpuArchs);
      if (ConflictingArchs) {
        C.getDriver().Diag(clang::diag::err_drv_bad_offload_arch_combo)
            << ConflictingArchs.getValue().first
            << ConflictingArchs.getValue().second;
        C.setContainsError();
        return true;
      }

      // Collect list of GPUs remaining in the set.
      for (auto Arch : GpuArchs)
        GpuArchList.push_back(Arch.data());

      // Default to sm_20 which is the lowest common denominator for
      // supported GPUs.  sm_20 code should work correctly, if
      // suboptimally, on all newer GPUs.
      if (GpuArchList.empty())
        GpuArchList.push_back(DefaultCudaArch);

      return Error;
    }
  };

  /// \brief CUDA action builder. It injects device code in the host backend
  /// action.
  class CudaActionBuilder final : public CudaActionBuilderBase {
  public:
    CudaActionBuilder(Compilation &C, DerivedArgList &Args,
                      const Driver::InputList &Inputs)
        : CudaActionBuilderBase(C, Args, Inputs, Action::OFK_Cuda) {
      DefaultCudaArch = CudaArch::SM_20;
    }

    StringRef getCanonicalOffloadArch(StringRef ArchStr) override {
      CudaArch Arch = StringToCudaArch(ArchStr);
      if (Arch == CudaArch::UNKNOWN || !IsNVIDIAGpuArch(Arch)) {
        C.getDriver().Diag(clang::diag::err_drv_cuda_bad_gpu_arch) << ArchStr;
        return StringRef();
      }
      return CudaArchToString(Arch);
    }

    llvm::Optional<std::pair<llvm::StringRef, llvm::StringRef>>
    getConflictOffloadArchCombination(
        const std::set<StringRef> &GpuArchs) override {
      return llvm::None;
    }

    ActionBuilderReturnCode
    getDeviceDependences(OffloadAction::DeviceDependences &DA,
                         phases::ID CurPhase, phases::ID FinalPhase,
                         PhasesTy &Phases) override {
      if (!IsActive)
        return ABRT_Inactive;

      // If we don't have more CUDA actions, we don't have any dependences to
      // create for the host.
      if (CudaDeviceActions.empty())
        return ABRT_Success;

      assert(CudaDeviceActions.size() == GpuArchList.size() &&
             "Expecting one action per GPU architecture.");
      assert(!CompileHostOnly &&
             "Not expecting CUDA actions in host-only compilation.");

      // If we are generating code for the device or we are in a backend phase,
      // we attempt to generate the fat binary. We compile each arch to ptx and
      // assemble to cubin, then feed the cubin *and* the ptx into a device
      // "link" action, which uses fatbinary to combine these cubins into one
      // fatbin.  The fatbin is then an input to the host action if not in
      // device-only mode.
      if (CompileDeviceOnly || CurPhase == phases::Backend) {
        ActionList DeviceActions;
        for (unsigned I = 0, E = GpuArchList.size(); I != E; ++I) {
          // Produce the device action from the current phase up to the assemble
          // phase.
          for (auto Ph : Phases) {
            // Skip the phases that were already dealt with.
            if (Ph < CurPhase)
              continue;
            // We have to be consistent with the host final phase.
            if (Ph > FinalPhase)
              break;

            CudaDeviceActions[I] = C.getDriver().ConstructPhaseAction(
                C, Args, Ph, CudaDeviceActions[I], Action::OFK_Cuda);

            if (Ph == phases::Assemble)
              break;
          }

          // If we didn't reach the assemble phase, we can't generate the fat
          // binary. We don't need to generate the fat binary if we are not in
          // device-only mode.
          if (!isa<AssembleJobAction>(CudaDeviceActions[I]) ||
              CompileDeviceOnly)
            continue;

          Action *AssembleAction = CudaDeviceActions[I];
          assert(AssembleAction->getType() == types::TY_Object);
          assert(AssembleAction->getInputs().size() == 1);

          Action *BackendAction = AssembleAction->getInputs()[0];
          assert(BackendAction->getType() == types::TY_PP_Asm);

          for (auto &A : {AssembleAction, BackendAction}) {
            OffloadAction::DeviceDependences DDep;
            DDep.add(*A, *ToolChains.front(), GpuArchList[I], Action::OFK_Cuda);
            DeviceActions.push_back(
                C.MakeAction<OffloadAction>(DDep, A->getType()));
          }
        }

        // We generate the fat binary if we have device input actions.
        if (!DeviceActions.empty()) {
          CudaFatBinary =
              C.MakeAction<LinkJobAction>(DeviceActions, types::TY_CUDA_FATBIN);

          if (!CompileDeviceOnly) {
            DA.add(*CudaFatBinary, *ToolChains.front(), /*BoundArch=*/nullptr,
                   Action::OFK_Cuda);
            // Clear the fat binary, it is already a dependence to an host
            // action.
            CudaFatBinary = nullptr;
          }

          // Remove the CUDA actions as they are already connected to an host
          // action or fat binary.
          CudaDeviceActions.clear();
        }

        // We avoid creating host action in device-only mode.
        return CompileDeviceOnly ? ABRT_Ignore_Host : ABRT_Success;
      } else if (CurPhase > phases::Backend) {
        // If we are past the backend phase and still have a device action, we
        // don't have to do anything as this action is already a device
        // top-level action.
        return ABRT_Success;
      }

      assert(CurPhase < phases::Backend && "Generating single CUDA "
                                           "instructions should only occur "
                                           "before the backend phase!");

      // By default, we produce an action for each device arch.
      for (Action *&A : CudaDeviceActions)
        A = C.getDriver().ConstructPhaseAction(C, Args, CurPhase, A);

      return ABRT_Success;
    }
  };
  /// \brief HIP action builder. It injects device code in the host backend
  /// action.
  class HIPActionBuilder final : public CudaActionBuilderBase {
    /// The linker inputs obtained for each device arch.
    SmallVector<ActionList, 8> DeviceLinkerInputs;
    bool GPUSanitize;
    // The default bundling behavior depends on the type of output, therefore
    // BundleOutput needs to be tri-value: None, true, or false.
    // Bundle code objects except --no-gpu-output is specified for device
    // only compilation. Bundle other type of output files only if
    // --gpu-bundle-output is specified for device only compilation.
    Optional<bool> BundleOutput;

  public:
    HIPActionBuilder(Compilation &C, DerivedArgList &Args,
                     const Driver::InputList &Inputs)
        : CudaActionBuilderBase(C, Args, Inputs, Action::OFK_HIP) {
      DefaultCudaArch = CudaArch::GFX803;
      GPUSanitize = Args.hasFlag(options::OPT_fgpu_sanitize,
                                 options::OPT_fno_gpu_sanitize, false);
      if (Args.hasArg(options::OPT_gpu_bundle_output,
                      options::OPT_no_gpu_bundle_output))
        BundleOutput = Args.hasFlag(options::OPT_gpu_bundle_output,
                                    options::OPT_no_gpu_bundle_output);
    }

    bool canUseBundlerUnbundler() const override { return true; }

    StringRef getCanonicalOffloadArch(StringRef IdStr) override {
      llvm::StringMap<bool> Features;
      auto ArchStr =
          parseTargetID(getHIPOffloadTargetTriple(), IdStr, &Features);
      if (!ArchStr) {
        C.getDriver().Diag(clang::diag::err_drv_bad_target_id) << IdStr;
        C.setContainsError();
        return StringRef();
      }
      auto CanId = getCanonicalTargetID(ArchStr.getValue(), Features);
      return Args.MakeArgStringRef(CanId);
    };

    llvm::Optional<std::pair<llvm::StringRef, llvm::StringRef>>
    getConflictOffloadArchCombination(
        const std::set<StringRef> &GpuArchs) override {
      return getConflictTargetIDCombination(GpuArchs);
    }

    ActionBuilderReturnCode
    getDeviceDependences(OffloadAction::DeviceDependences &DA,
                         phases::ID CurPhase, phases::ID FinalPhase,
                         PhasesTy &Phases) override {
      // amdgcn does not support linking of object files, therefore we skip
      // backend and assemble phases to output LLVM IR. Except for generating
      // non-relocatable device coee, where we generate fat binary for device
      // code and pass to host in Backend phase.
      if (CudaDeviceActions.empty())
        return ABRT_Success;

      assert(((CurPhase == phases::Link && Relocatable) ||
              CudaDeviceActions.size() == GpuArchList.size()) &&
             "Expecting one action per GPU architecture.");
      assert(!CompileHostOnly &&
             "Not expecting CUDA actions in host-only compilation.");

      if (!Relocatable && CurPhase == phases::Backend && !EmitLLVM &&
          !EmitAsm) {
        // If we are in backend phase, we attempt to generate the fat binary.
        // We compile each arch to IR and use a link action to generate code
        // object containing ISA. Then we use a special "link" action to create
        // a fat binary containing all the code objects for different GPU's.
        // The fat binary is then an input to the host action.
        for (unsigned I = 0, E = GpuArchList.size(); I != E; ++I) {
          if (C.getDriver().isUsingLTO(/*IsOffload=*/true)) {
            // When LTO is enabled, skip the backend and assemble phases and
            // use lld to link the bitcode.
            ActionList AL;
            AL.push_back(CudaDeviceActions[I]);
            // Create a link action to link device IR with device library
            // and generate ISA.
            CudaDeviceActions[I] =
                C.MakeAction<LinkJobAction>(AL, types::TY_Image);
          } else {
            // When LTO is not enabled, we follow the conventional
            // compiler phases, including backend and assemble phases.
            ActionList AL;
            auto BackendAction = C.getDriver().ConstructPhaseAction(
                C, Args, phases::Backend, CudaDeviceActions[I],
                AssociatedOffloadKind);
            auto AssembleAction = C.getDriver().ConstructPhaseAction(
                C, Args, phases::Assemble, BackendAction,
                AssociatedOffloadKind);
            AL.push_back(AssembleAction);
            // Create a link action to link device IR with device library
            // and generate ISA.
            CudaDeviceActions[I] =
                C.MakeAction<LinkJobAction>(AL, types::TY_Image);
          }

          // OffloadingActionBuilder propagates device arch until an offload
          // action. Since the next action for creating fatbin does
          // not have device arch, whereas the above link action and its input
          // have device arch, an offload action is needed to stop the null
          // device arch of the next action being propagated to the above link
          // action.
          OffloadAction::DeviceDependences DDep;
          DDep.add(*CudaDeviceActions[I], *ToolChains.front(), GpuArchList[I],
                   AssociatedOffloadKind);
          CudaDeviceActions[I] = C.MakeAction<OffloadAction>(
              DDep, CudaDeviceActions[I]->getType());
        }

        if (!CompileDeviceOnly || !BundleOutput.hasValue() ||
            BundleOutput.getValue()) {
          // Create HIP fat binary with a special "link" action.
          CudaFatBinary = C.MakeAction<LinkJobAction>(CudaDeviceActions,
                                                      types::TY_HIP_FATBIN);

          if (!CompileDeviceOnly) {
            DA.add(*CudaFatBinary, *ToolChains.front(), /*BoundArch=*/nullptr,
                   AssociatedOffloadKind);
            // Clear the fat binary, it is already a dependence to an host
            // action.
            CudaFatBinary = nullptr;
          }

          // Remove the CUDA actions as they are already connected to an host
          // action or fat binary.
          CudaDeviceActions.clear();
        }

        return CompileDeviceOnly ? ABRT_Ignore_Host : ABRT_Success;
      } else if (CurPhase == phases::Link) {
        // Save CudaDeviceActions to DeviceLinkerInputs for each GPU subarch.
        // This happens to each device action originated from each input file.
        // Later on, device actions in DeviceLinkerInputs are used to create
        // device link actions in appendLinkDependences and the created device
        // link actions are passed to the offload action as device dependence.
        DeviceLinkerInputs.resize(CudaDeviceActions.size());
        auto LI = DeviceLinkerInputs.begin();
        for (auto *A : CudaDeviceActions) {
          LI->push_back(A);
          ++LI;
        }

        // We will pass the device action as a host dependence, so we don't
        // need to do anything else with them.
        CudaDeviceActions.clear();
        return ABRT_Success;
      }

      // By default, we produce an action for each device arch.
      for (Action *&A : CudaDeviceActions)
        A = C.getDriver().ConstructPhaseAction(C, Args, CurPhase, A,
                                               AssociatedOffloadKind);

      if (CompileDeviceOnly && CurPhase == FinalPhase &&
          BundleOutput.hasValue() && BundleOutput.getValue()) {
        for (unsigned I = 0, E = GpuArchList.size(); I != E; ++I) {
          OffloadAction::DeviceDependences DDep;
          DDep.add(*CudaDeviceActions[I], *ToolChains.front(), GpuArchList[I],
                   AssociatedOffloadKind);
          CudaDeviceActions[I] = C.MakeAction<OffloadAction>(
              DDep, CudaDeviceActions[I]->getType());
        }
        CudaFatBinary =
            C.MakeAction<OffloadBundlingJobAction>(CudaDeviceActions);
        CudaDeviceActions.clear();
      }

      return (CompileDeviceOnly && CurPhase == FinalPhase) ? ABRT_Ignore_Host
                                                           : ABRT_Success;
    }

    void appendLinkDeviceActions(ActionList &AL) override {
      if (DeviceLinkerInputs.size() == 0)
        return;

      assert(DeviceLinkerInputs.size() == GpuArchList.size() &&
             "Linker inputs and GPU arch list sizes do not match.");

      // Append a new link action for each device.
      unsigned I = 0;
      for (auto &LI : DeviceLinkerInputs) {
        // Each entry in DeviceLinkerInputs corresponds to a GPU arch.
        auto *DeviceLinkAction =
            C.MakeAction<LinkJobAction>(LI, types::TY_Image);
        // Linking all inputs for the current GPU arch.
        // LI contains all the inputs for the linker.
        OffloadAction::DeviceDependences DeviceLinkDeps;
        DeviceLinkDeps.add(*DeviceLinkAction, *ToolChains[0],
            GpuArchList[I], AssociatedOffloadKind);
        AL.push_back(C.MakeAction<OffloadAction>(DeviceLinkDeps,
            DeviceLinkAction->getType()));
        ++I;
      }
      DeviceLinkerInputs.clear();

      // Create a host object from all the device images by embedding them
      // in a fat binary.
      OffloadAction::DeviceDependences DDeps;
      auto *TopDeviceLinkAction =
          C.MakeAction<LinkJobAction>(AL, types::TY_Object);
      DDeps.add(*TopDeviceLinkAction, *ToolChains[0],
          nullptr, AssociatedOffloadKind);

      // Offload the host object to the host linker.
      AL.push_back(C.MakeAction<OffloadAction>(DDeps, TopDeviceLinkAction->getType()));
    }

    Action* appendLinkHostActions(ActionList &AL) override { return AL.back(); }

    void appendLinkDependences(OffloadAction::DeviceDependences &DA) override {}
  };

  /// OpenMP action builder. The host bitcode is passed to the device frontend
  /// and all the device linked images are passed to the host link phase.
  class OpenMPActionBuilder final : public DeviceActionBuilder {
    /// The OpenMP actions for the current input.
    ActionList OpenMPDeviceActions;

    /// The linker inputs obtained for each toolchain.
    SmallVector<ActionList, 8> DeviceLinkerInputs;

  public:
    OpenMPActionBuilder(Compilation &C, DerivedArgList &Args,
                        const Driver::InputList &Inputs)
        : DeviceActionBuilder(C, Args, Inputs, Action::OFK_OpenMP) {}

    ActionBuilderReturnCode
    getDeviceDependences(OffloadAction::DeviceDependences &DA,
                         phases::ID CurPhase, phases::ID FinalPhase,
                         PhasesTy &Phases) override {
      if (OpenMPDeviceActions.empty())
        return ABRT_Inactive;

      // We should always have an action for each input.
      assert(OpenMPDeviceActions.size() == ToolChains.size() &&
             "Number of OpenMP actions and toolchains do not match.");

      // The host only depends on device action in the linking phase, when all
      // the device images have to be embedded in the host image.
      if (CurPhase == phases::Link) {
        assert(ToolChains.size() == DeviceLinkerInputs.size() &&
               "Toolchains and linker inputs sizes do not match.");
        auto LI = DeviceLinkerInputs.begin();
        for (auto *A : OpenMPDeviceActions) {
          LI->push_back(A);
          ++LI;
        }

        // We passed the device action as a host dependence, so we don't need to
        // do anything else with them.
        OpenMPDeviceActions.clear();
        return ABRT_Success;
      }

      // By default, we produce an action for each device arch.
      for (Action *&A : OpenMPDeviceActions)
        A = C.getDriver().ConstructPhaseAction(C, Args, CurPhase, A);

      return ABRT_Success;
    }

    ActionBuilderReturnCode addDeviceDepences(Action *HostAction) override {

      // If this is an input action replicate it for each OpenMP toolchain.
      if (auto *IA = dyn_cast<InputAction>(HostAction)) {
        OpenMPDeviceActions.clear();
        for (unsigned I = 0; I < ToolChains.size(); ++I)
          OpenMPDeviceActions.push_back(
              C.MakeAction<InputAction>(IA->getInputArg(), IA->getType()));
        return ABRT_Success;
      }

      // If this is an unbundling action use it as is for each OpenMP toolchain.
      if (auto *UA = dyn_cast<OffloadUnbundlingJobAction>(HostAction)) {
        OpenMPDeviceActions.clear();
        if (auto *IA = dyn_cast<InputAction>(UA->getInputs().back())) {
          std::string FileName = IA->getInputArg().getAsString(Args);
          // Check if the type of the file is the same as the action. Do not
          // unbundle it if it is not. Do not unbundle .so files, for example,
          // which are not object files.
          if (IA->getType() == types::TY_Object &&
              (!llvm::sys::path::has_extension(FileName) ||
               types::lookupTypeForExtension(
                   llvm::sys::path::extension(FileName).drop_front()) !=
                   types::TY_Object))
            return ABRT_Inactive;
        }
        for (unsigned I = 0; I < ToolChains.size(); ++I) {
          OpenMPDeviceActions.push_back(UA);
          UA->registerDependentActionInfo(
              ToolChains[I], /*BoundArch=*/StringRef(), Action::OFK_OpenMP);
        }
        return ABRT_Success;
      }

      // When generating code for OpenMP we use the host compile phase result as
      // a dependence to the device compile phase so that it can learn what
      // declarations should be emitted. However, this is not the only use for
      // the host action, so we prevent it from being collapsed.
      if (isa<CompileJobAction>(HostAction)) {
        HostAction->setCannotBeCollapsedWithNextDependentAction();
        assert(ToolChains.size() == OpenMPDeviceActions.size() &&
               "Toolchains and device action sizes do not match.");
        OffloadAction::HostDependence HDep(
            *HostAction, *C.getSingleOffloadToolChain<Action::OFK_Host>(),
            /*BoundArch=*/nullptr, Action::OFK_OpenMP);
        auto TC = ToolChains.begin();
        for (Action *&A : OpenMPDeviceActions) {
          assert(isa<CompileJobAction>(A));
          OffloadAction::DeviceDependences DDep;
          DDep.add(*A, **TC, /*BoundArch=*/nullptr, Action::OFK_OpenMP);
          A = C.MakeAction<OffloadAction>(HDep, DDep);
          ++TC;
        }
      }
      return ABRT_Success;
    }

    void appendTopLevelActions(ActionList &AL) override {
      if (OpenMPDeviceActions.empty())
        return;

      // We should always have an action for each input.
      assert(OpenMPDeviceActions.size() == ToolChains.size() &&
             "Number of OpenMP actions and toolchains do not match.");

      // Append all device actions followed by the proper offload action.
      auto TI = ToolChains.begin();
      for (auto *A : OpenMPDeviceActions) {
        OffloadAction::DeviceDependences Dep;
        Dep.add(*A, **TI, /*BoundArch=*/nullptr, Action::OFK_OpenMP);
        AL.push_back(C.MakeAction<OffloadAction>(Dep, A->getType()));
        ++TI;
      }
      // We no longer need the action stored in this builder.
      OpenMPDeviceActions.clear();
    }

    void appendLinkDeviceActions(ActionList &AL) override {
      assert(ToolChains.size() == DeviceLinkerInputs.size() &&
             "Toolchains and linker inputs sizes do not match.");

      // Append a new link action for each device.
      auto TC = ToolChains.begin();
      for (auto &LI : DeviceLinkerInputs) {
        auto *DeviceLinkAction =
            C.MakeAction<LinkJobAction>(LI, types::TY_Image);
        OffloadAction::DeviceDependences DeviceLinkDeps;
        DeviceLinkDeps.add(*DeviceLinkAction, **TC, /*BoundArch=*/nullptr,
		        Action::OFK_OpenMP);
        AL.push_back(C.MakeAction<OffloadAction>(DeviceLinkDeps,
            DeviceLinkAction->getType()));
        ++TC;
      }
      DeviceLinkerInputs.clear();
    }

    Action* appendLinkHostActions(ActionList &AL) override {
      // Create wrapper bitcode from the result of device link actions and compile
      // it to an object which will be added to the host link command.
      auto *BC = C.MakeAction<OffloadWrapperJobAction>(AL, types::TY_LLVM_BC);
      auto *ASM = C.MakeAction<BackendJobAction>(BC, types::TY_PP_Asm);
      return C.MakeAction<AssembleJobAction>(ASM, types::TY_Object);
    }

    void appendLinkDependences(OffloadAction::DeviceDependences &DA) override {}

    void addDeviceLinkDependencies(OffloadDepsJobAction *DA) override {
      for (unsigned I = 0; I < ToolChains.size(); ++I) {
        // Register dependent toolchain.
        DA->registerDependentActionInfo(
            ToolChains[I], /*BoundArch=*/StringRef(), Action::OFK_OpenMP);

        if (!ToolChains[I]->getTriple().isSPIR()) {
          // Create object from the deps bitcode.
          auto *BA = C.MakeAction<BackendJobAction>(DA, types::TY_PP_Asm);
          auto *AA = C.MakeAction<AssembleJobAction>(BA, types::TY_Object);

          // Add deps object to linker inputs.
          DeviceLinkerInputs[I].push_back(AA);
        } else
          DeviceLinkerInputs[I].push_back(DA);
      }
    }

    bool initialize() override {
      // Get the OpenMP toolchains. If we don't get any, the action builder will
      // know there is nothing to do related to OpenMP offloading.
      auto OpenMPTCRange = C.getOffloadToolChains<Action::OFK_OpenMP>();
      for (auto TI = OpenMPTCRange.first, TE = OpenMPTCRange.second; TI != TE;
           ++TI)
        ToolChains.push_back(TI->second);

      DeviceLinkerInputs.resize(ToolChains.size());
      return false;
    }

    bool canUseBundlerUnbundler() const override {
      // OpenMP should use bundled files whenever possible.
      return true;
    }
  };

  /// SYCL action builder. The host bitcode is passed to the device frontend
  /// and all the device linked images are passed to the host link phase.
  /// SPIR related are wrapped before added to the fat binary
  class SYCLActionBuilder final : public DeviceActionBuilder {
    /// Flag to signal if the user requested device-only compilation.
    bool CompileDeviceOnly = false;

    /// Flag to signal if the user requested the device object to be wrapped.
    bool WrapDeviceOnlyBinary = false;

    /// Flag to signal if the user requested device code split.
    bool DeviceCodeSplit = false;

    /// The SYCL actions for the current input.
    ActionList SYCLDeviceActions;

    /// The SYCL link binary if it was generated for the current input.
    Action *SYCLLinkBinary = nullptr;

    /// Running list of SYCL actions specific for device linking.
    ActionList SYCLLinkBinaryList;

    /// SYCL ahead of time compilation inputs
    SmallVector<std::pair<llvm::Triple, const char *>, 8> SYCLAOTInputs;

    /// The linker inputs obtained for each toolchain.
    SmallVector<ActionList, 8> DeviceLinkerInputs;

    /// The compiler inputs obtained for each toolchain
    Action * DeviceCompilerInput = nullptr;

    /// List of offload device triples needed to track for different toolchain
    /// construction. Does not track AOT binary inputs triples.
    SmallVector<llvm::Triple, 4> SYCLTripleList;

    /// Type of output file for FPGA device compilation.
    types::ID FPGAOutType = types::TY_FPGA_AOCX;

    /// List of objects to extract FPGA dependency info from
    ActionList FPGAObjectInputs;

    /// List of static archives to extract FPGA dependency info from
    ActionList FPGAArchiveInputs;

    /// List of GPU architectures to use in this compilation with NVPTX/AMDGCN
    /// targets.
    SmallVector<std::pair<llvm::Triple, std::string>, 8> GpuArchList;

    /// Build the last steps for CUDA after all BC files have been linked.
    JobAction *finalizeNVPTXDependences(Action *Input, const llvm::Triple &TT) {
      auto *BA = C.getDriver().ConstructPhaseAction(
          C, Args, phases::Backend, Input, AssociatedOffloadKind);
      if (TT.getOS() != llvm::Triple::NVCL) {
        auto *AA = C.getDriver().ConstructPhaseAction(
            C, Args, phases::Assemble, BA, AssociatedOffloadKind);
        ActionList DeviceActions = {BA, AA};
        return C.MakeAction<LinkJobAction>(DeviceActions,
                                           types::TY_CUDA_FATBIN);
      }
      return cast<JobAction>(BA);
    }

    JobAction *finalizeAMDGCNDependences(Action *Input,
                                         const llvm::Triple &TT) {
      auto *BA = C.getDriver().ConstructPhaseAction(
          C, Args, phases::Backend, Input, AssociatedOffloadKind);

      auto *AA = C.getDriver().ConstructPhaseAction(C, Args, phases::Assemble,
                                                    BA, AssociatedOffloadKind);

      ActionList AL = {AA};
      Action *LinkAction = C.MakeAction<LinkJobAction>(AL, types::TY_Image);
      ActionList HIPActions = {LinkAction};
      JobAction *HIPFatBinary =
          C.MakeAction<LinkJobAction>(HIPActions, types::TY_HIP_FATBIN);
      return HIPFatBinary;
    }

  public:
    SYCLActionBuilder(Compilation &C, DerivedArgList &Args,
                      const Driver::InputList &Inputs)
        : DeviceActionBuilder(C, Args, Inputs, Action::OFK_SYCL) {}

    void withBoundArchForToolChain(const ToolChain *TC,
                                   llvm::function_ref<void(const char *)> Op) {
      for (auto &A : GpuArchList) {
        if (TC->getTriple() == A.first) {
          Op(Args.MakeArgString(A.second.c_str()));
          return;
        }
      }

      // no bound arch for this toolchain
      Op(nullptr);
    }

    ActionBuilderReturnCode
    getDeviceDependences(OffloadAction::DeviceDependences &DA,
                         phases::ID CurPhase, phases::ID FinalPhase,
                         PhasesTy &Phases) override {
      bool SYCLDeviceOnly = Args.hasArg(options::OPT_fsycl_device_only);
      if (CurPhase == phases::Preprocess) {
        // Do not perform the host compilation when doing preprocessing only
        // with -fsycl-device-only.
        bool IsPreprocessOnly =
            Args.getLastArg(options::OPT_E) ||
            Args.getLastArg(options::OPT__SLASH_EP, options::OPT__SLASH_P) ||
            Args.getLastArg(options::OPT_M, options::OPT_MM);
        if (IsPreprocessOnly) {
          for (Action *&A : SYCLDeviceActions) {
            A = C.getDriver().ConstructPhaseAction(C, Args, CurPhase, A,
                                                   AssociatedOffloadKind);
            if (SYCLDeviceOnly)
              continue;
            // Add an additional compile action to generate the integration
            // header.
            Action *CompileAction =
                C.MakeAction<CompileJobAction>(A, types::TY_Nothing);
            DA.add(*CompileAction, *ToolChains.front(), nullptr,
                   Action::OFK_SYCL);
          }
          return SYCLDeviceOnly ? ABRT_Ignore_Host : ABRT_Success;
        }
      }

      // Device compilation generates LLVM BC.
      if (CurPhase == phases::Compile) {
        for (Action *&A : SYCLDeviceActions) {
          types::ID OutputType = types::TY_LLVM_BC;
          if ((SYCLDeviceOnly || Args.hasArg(options::OPT_emit_llvm)) &&
              Args.hasArg(options::OPT_S))
            OutputType = types::TY_LLVM_IR;
          if (SYCLDeviceOnly) {
            if (Args.hasFlag(options::OPT_fno_sycl_use_bitcode,
                             options::OPT_fsycl_use_bitcode, false)) {
              auto *CompileAction =
                  C.MakeAction<CompileJobAction>(A, types::TY_LLVM_BC);
              A = C.MakeAction<SPIRVTranslatorJobAction>(CompileAction,
                                                         types::TY_SPIRV);
              continue;
            }
          }
          A = C.MakeAction<CompileJobAction>(A, OutputType);
          DeviceCompilerInput = A;
        }
        const auto *TC = ToolChains.front();
        const char *BoundArch = nullptr;
        if (TC->getTriple().isNVPTX() || TC->getTriple().isAMDGCN())
          BoundArch = GpuArchList.front().second.c_str();
        DA.add(*DeviceCompilerInput, *TC, BoundArch, Action::OFK_SYCL);
        // Clear the input file, it is already a dependence to a host
        // action.
        DeviceCompilerInput = nullptr;
        return SYCLDeviceOnly ? ABRT_Ignore_Host : ABRT_Success;
      }

      // Backend/Assemble actions are obsolete for the SYCL device side
      if (CurPhase == phases::Backend || CurPhase == phases::Assemble)
        return ABRT_Inactive;

      // The host only depends on device action in the linking phase, when all
      // the device images have to be embedded in the host image.
      if (CurPhase == phases::Link) {
        assert(ToolChains.size() == DeviceLinkerInputs.size() &&
               "Toolchains and linker inputs sizes do not match.");
        auto LI = DeviceLinkerInputs.begin();
        for (auto *A : SYCLDeviceActions) {
          LI->push_back(A);
          ++LI;
        }

        // With -fsycl-link-targets, we will take the unbundled binaries
        // for each device and link them together to a single binary that will
        // be used in a split compilation step.
        if (CompileDeviceOnly && !SYCLDeviceActions.empty()) {
          for (auto SDA : SYCLDeviceActions)
            SYCLLinkBinaryList.push_back(SDA);
          if (WrapDeviceOnlyBinary) {
            // -fsycl-link behavior does the following to the unbundled device
            // binaries:
            //   1) Link them together using llvm-link
            //   2) Pass the linked binary through sycl-post-link
            //   3) Translate final .bc file to .spv
            //   4) Wrap the binary with the offload wrapper which can be used
            //      by any compilation link step.
            auto *DeviceLinkAction = C.MakeAction<LinkJobAction>(
                SYCLLinkBinaryList, types::TY_Image);
            ActionList FullSYCLLinkBinaryList;
            bool SYCLDeviceLibLinked = false;
            FullSYCLLinkBinaryList.push_back(DeviceLinkAction);
            // If used without the FPGA target, -fsycl-link is used to wrap
            // device objects for future host link. Device libraries should
            // be linked by default to resolve any undefined reference.
            const auto *TC = ToolChains.front();
            if (TC->getTriple().getSubArch() !=
                llvm::Triple::SPIRSubArch_fpga) {
              SYCLDeviceLibLinked =
                  addSYCLDeviceLibs(TC, FullSYCLLinkBinaryList, true,
                                    C.getDefaultToolChain()
                                        .getTriple()
                                        .isWindowsMSVCEnvironment());
            }

            Action *FullDeviceLinkAction = nullptr;
            if (SYCLDeviceLibLinked)
              FullDeviceLinkAction = C.MakeAction<LinkJobAction>(
                  FullSYCLLinkBinaryList, types::TY_LLVM_BC);
            else
              FullDeviceLinkAction = DeviceLinkAction;
            auto *PostLinkAction = C.MakeAction<SYCLPostLinkJobAction>(
                FullDeviceLinkAction, types::TY_LLVM_BC, types::TY_LLVM_BC);
            auto *TranslateAction = C.MakeAction<SPIRVTranslatorJobAction>(
                PostLinkAction, types::TY_Image);
            SYCLLinkBinary = C.MakeAction<OffloadWrapperJobAction>(
                TranslateAction, types::TY_Object);
          } else {
            auto *Link = C.MakeAction<LinkJobAction>(SYCLLinkBinaryList,
                                                         types::TY_Image);
            SYCLLinkBinary = C.MakeAction<SPIRVTranslatorJobAction>(
                Link, types::TY_Image);
          }

          // Remove the SYCL actions as they are already connected to an host
          // action or fat binary.
          SYCLDeviceActions.clear();
          // We avoid creating host action in device-only mode.
          return ABRT_Ignore_Host;
        }

        // We passed the device action as a host dependence, so we don't need to
        // do anything else with them.
        SYCLDeviceActions.clear();
        return ABRT_Success;
      }

      // By default, we produce an action for each device arch.
      auto TC = ToolChains.begin();
      for (Action *&A : SYCLDeviceActions) {
        if ((*TC)->getTriple().isNVPTX() && CurPhase >= phases::Backend) {
          // For CUDA, stop to emit LLVM IR so it can be linked later on.
          ++TC;
          continue;
        }

        A = C.getDriver().ConstructPhaseAction(C, Args, CurPhase, A,
                                               AssociatedOffloadKind);
        ++TC;
      }

      return ABRT_Success;
    }

    ActionBuilderReturnCode addDeviceDepences(Action *HostAction) override {

      // If this is an input action replicate it for each SYCL toolchain.
      if (auto *IA = dyn_cast<InputAction>(HostAction)) {
        SYCLDeviceActions.clear();

        // Options that are considered LinkerInput are not valid input actions
        // to the device tool chain.
        if (IA->getInputArg().getOption().hasFlag(options::LinkerInput))
          return ABRT_Inactive;

        std::string InputName = IA->getInputArg().getAsString(Args);
        // Objects will be consumed as part of the partial link step when
        // dealing with offload static libraries
        if (C.getDriver().getOffloadStaticLibSeen() &&
            IA->getType() == types::TY_Object && isObjectFile(InputName))
          return ABRT_Inactive;

        // Libraries are not processed in the SYCL toolchain
        if (IA->getType() == types::TY_Object && !isObjectFile(InputName))
          return ABRT_Inactive;

        for (unsigned I = 0; I < ToolChains.size(); ++I)
          SYCLDeviceActions.push_back(
              C.MakeAction<InputAction>(IA->getInputArg(), IA->getType()));
        return ABRT_Success;
      }

      // If this is an unbundling action use it as is for each SYCL toolchain.
      if (auto *UA = dyn_cast<OffloadUnbundlingJobAction>(HostAction)) {
        SYCLDeviceActions.clear();
        if (auto *IA = dyn_cast<InputAction>(UA->getInputs().back())) {
          // Options that are considered LinkerInput are not valid input actions
          // to the device tool chain.
          if (IA->getInputArg().getOption().hasFlag(options::LinkerInput))
            return ABRT_Inactive;

          std::string FileName = IA->getInputArg().getAsString(Args);
          // Check if the type of the file is the same as the action. Do not
          // unbundle it if it is not. Do not unbundle .so files, for example,
          // which are not object files.
          if (IA->getType() == types::TY_Object) {
            if (!isObjectFile(FileName))
              return ABRT_Inactive;
            // For SYCL device libraries, don't need to add them to
            // FPGAObjectInputs as there is no FPGA dep files inside.
            const auto *TC = ToolChains.front();
            if (TC->getTriple().getSubArch() ==
                    llvm::Triple::SPIRSubArch_fpga &&
                !IsSYCLDeviceLibObj(FileName, C.getDefaultToolChain()
                                                  .getTriple()
                                                  .isWindowsMSVCEnvironment()))
              FPGAObjectInputs.push_back(IA);
          }
        }
        for (unsigned I = 0; I < ToolChains.size(); ++I) {
          SYCLDeviceActions.push_back(UA);
          withBoundArchForToolChain(ToolChains[I], [&](const char *BoundArch) {
            UA->registerDependentActionInfo(ToolChains[I], BoundArch,
                                            Action::OFK_SYCL);
          });
        }
        return ABRT_Success;
      }
      return ABRT_Success;
    }

    // Actions that can only be appended after all Inputs have been processed
    // occur here.  Not all offload actions are against single files.
    void appendTopLevelLinkAction(ActionList &AL) override {
      if (!SYCLLinkBinary)
        return;

      OffloadAction::DeviceDependences Dep;
      Dep.add(*SYCLLinkBinary, *ToolChains.front(), /*BoundArch=*/nullptr,
              Action::OFK_SYCL);
      AL.push_back(C.MakeAction<OffloadAction>(Dep,
                                               SYCLLinkBinary->getType()));
      SYCLLinkBinary = nullptr;
    }

    void appendTopLevelActions(ActionList &AL) override {
      if (SYCLDeviceActions.empty())
        return;

      // We should always have an action for each input.
      assert(SYCLDeviceActions.size() == ToolChains.size() &&
             "Number of SYCL actions and toolchains do not match.");

      // Append all device actions followed by the proper offload action.
      auto TI = ToolChains.begin();
      for (auto *A : SYCLDeviceActions) {
        OffloadAction::DeviceDependences Dep;
        withBoundArchForToolChain(*TI, [&](const char *BoundArch) {
          Dep.add(*A, **TI, BoundArch, Action::OFK_SYCL);
        });
        AL.push_back(C.MakeAction<OffloadAction>(Dep, A->getType()));
        ++TI;
      }
      // We no longer need the action stored in this builder.
      SYCLDeviceActions.clear();
    }

    bool addSYCLDeviceLibs(const ToolChain *TC, ActionList &DeviceLinkObjects,
                           bool isSpirvAOT, bool isMSVCEnv) {
      if (TC->getTriple().isXilinxSYCLDevice())
        return false;
      enum SYCLDeviceLibType {
        sycl_devicelib_wrapper,
        sycl_devicelib_fallback
      };
      struct DeviceLibOptInfo {
        StringRef devicelib_name;
        StringRef devicelib_option;
      };

      bool NoDeviceLibs = false;
      int NumOfDeviceLibLinked = 0;
      // Currently, all SYCL device libraries will be linked by default
      llvm::StringMap<bool> devicelib_link_info = {
          {"libc", true}, {"libm-fp32", true}, {"libm-fp64", true}};
      if (Arg *A = Args.getLastArg(options::OPT_fsycl_device_lib_EQ,
                                   options::OPT_fno_sycl_device_lib_EQ)) {
        if (A->getValues().size() == 0)
          C.getDriver().Diag(diag::warn_drv_empty_joined_argument)
              << A->getAsString(Args);
        else {
          if (A->getOption().matches(options::OPT_fno_sycl_device_lib_EQ))
            NoDeviceLibs = true;

          for (StringRef Val : A->getValues()) {
            if (Val == "all") {
              for (auto &K : devicelib_link_info.keys())
                devicelib_link_info[K] = true && !NoDeviceLibs;
              break;
            }
            auto LinkInfoIter = devicelib_link_info.find(Val);
            if (LinkInfoIter == devicelib_link_info.end()) {
              C.getDriver().Diag(diag::err_drv_unsupported_option_argument)
                  << A->getOption().getName() << Val;
            }
            devicelib_link_info[Val] = true && !NoDeviceLibs;
          }
        }
      }

      const toolchains::SYCLToolChain *SYCLTC =
          static_cast<const toolchains::SYCLToolChain *>(TC);
      SmallVector<SmallString<128>, 4> LibLocCandidates;
      SYCLTC->SYCLInstallation.getSYCLDeviceLibPath(LibLocCandidates);
      StringRef LibSuffix = isMSVCEnv ? ".obj" : ".o";
      SmallVector<DeviceLibOptInfo, 5> sycl_device_wrapper_libs = {
          {"libsycl-crt", "libc"},
          {"libsycl-complex", "libm-fp32"},
          {"libsycl-complex-fp64", "libm-fp64"},
          {"libsycl-cmath", "libm-fp32"},
          {"libsycl-cmath-fp64", "libm-fp64"}};
      // For AOT compilation, we need to link sycl_device_fallback_libs as
      // default too.
      SmallVector<DeviceLibOptInfo, 5> sycl_device_fallback_libs = {
          {"libsycl-fallback-cassert", "libc"},
          {"libsycl-fallback-cstring", "libc"},
          {"libsycl-fallback-complex", "libm-fp32"},
          {"libsycl-fallback-complex-fp64", "libm-fp64"},
          {"libsycl-fallback-cmath", "libm-fp32"},
          {"libsycl-fallback-cmath-fp64", "libm-fp64"}};
      auto addInputs = [&](SYCLDeviceLibType t) {
        auto sycl_libs = (t == sycl_devicelib_wrapper)
                             ? sycl_device_wrapper_libs
                             : sycl_device_fallback_libs;
        bool LibLocSelected = false;
        for (const auto &LLCandidate : LibLocCandidates) {
          if (LibLocSelected)
            break;
          for (const DeviceLibOptInfo &Lib : sycl_libs) {
            if (!devicelib_link_info[Lib.devicelib_option])
              continue;
            SmallString<128> LibName(LLCandidate);
            llvm::sys::path::append(LibName, Lib.devicelib_name);
            llvm::sys::path::replace_extension(LibName, LibSuffix);
            if (llvm::sys::fs::exists(LibName)) {
              ++NumOfDeviceLibLinked;
              Arg *InputArg = MakeInputArg(Args, C.getDriver().getOpts(),
                                           Args.MakeArgString(LibName));
              auto *SYCLDeviceLibsInputAction =
                  C.MakeAction<InputAction>(*InputArg, types::TY_Object);
              auto *SYCLDeviceLibsUnbundleAction =
                  C.MakeAction<OffloadUnbundlingJobAction>(
                      SYCLDeviceLibsInputAction);
              addDeviceDepences(SYCLDeviceLibsUnbundleAction);
              DeviceLinkObjects.push_back(SYCLDeviceLibsUnbundleAction);
              if (!LibLocSelected)
                LibLocSelected = !LibLocSelected;
            }
          }
        }
      };
      addInputs(sycl_devicelib_wrapper);
      if (isSpirvAOT)
        addInputs(sycl_devicelib_fallback);
      return NumOfDeviceLibLinked != 0;
    }

    void appendLinkDependences(OffloadAction::DeviceDependences &DA) override {
      assert(ToolChains.size() == DeviceLinkerInputs.size() &&
             "Toolchains and linker inputs sizes do not match.");

      // Append a new link action for each device.
      auto TC = ToolChains.begin();

      unsigned I = 0;
      for (auto &LI : DeviceLinkerInputs) {

        auto TripleIt = llvm::find_if(SYCLTripleList, [&](auto &SYCLTriple) {
          return SYCLTriple == (*TC)->getTriple();
        });
        if (TripleIt == SYCLTripleList.end()) {
          // If the toolchain's triple is absent in this "main" triple
          // collection, this means it was created specifically for one of
          // the SYCL AOT inputs. Those will be handled separately.
          ++TC;
          continue;
        }
        if (LI.empty())
          // Current list is empty, nothing to process.
          continue;

        ActionList DeviceLibObjects;
        ActionList LinkObjects;
        auto TT = SYCLTripleList[I];
        auto isNVPTX = (*TC)->getTriple().isNVPTX();
        auto isAMDGCN = (*TC)->getTriple().isAMDGCN();
        auto isSPIR = (*TC)->getTriple().isSPIR();
        auto isXilinxFPGA = (*TC)->getTriple().isXilinxFPGA();
        bool isSpirvAOT = TT.getSubArch() == llvm::Triple::SPIRSubArch_fpga ||
                          TT.getSubArch() == llvm::Triple::SPIRSubArch_gen ||
                          TT.getSubArch() == llvm::Triple::SPIRSubArch_x86_64;
        for (const auto &Input : LI) {
          if (TT.getSubArch() == llvm::Triple::SPIRSubArch_fpga &&
              types::isFPGA(Input->getType())) {
            // FPGA aoco does not go through the link, everything else does.
            if (Input->getType() == types::TY_FPGA_AOCO) {
              DeviceLibObjects.push_back(Input);
              continue;
            }
            // FPGA aocr/aocx does not go through the link and is passed
            // directly to the backend compilation step (aocr) or wrapper (aocx)
            Action *FPGAAOTAction;
            if (Input->getType() == types::TY_FPGA_AOCR ||
                Input->getType() == types::TY_FPGA_AOCR_EMU)
              // Generate AOCX/AOCR
              FPGAAOTAction =
                  C.MakeAction<BackendCompileJobAction>(Input, FPGAOutType);
            else if (Input->getType() == types::TY_FPGA_AOCX)
              FPGAAOTAction = Input;
            else
              llvm_unreachable("Unexpected FPGA input type.");
            auto *RenameAction = C.MakeAction<FileTableTformJobAction>(
                FPGAAOTAction, types::TY_Tempfilelist, types::TY_Tempfilelist);
            RenameAction->addRenameColumnTform(
                FileTableTformJobAction::COL_ZERO,
                FileTableTformJobAction::COL_CODE);
            auto *DeviceWrappingAction = C.MakeAction<OffloadWrapperJobAction>(
                RenameAction, types::TY_Object);
            DA.add(*DeviceWrappingAction, **TC, /*BoundArch=*/nullptr,
                   Action::OFK_SYCL);
            continue;
          } else if (!types::isFPGA(Input->getType()))
            LinkObjects.push_back(Input);
        }
        if (LinkObjects.empty())
          continue;

        // The linkage actions subgraph leading to the offload wrapper.
        // [cond] Means incoming/outgoing dependence is created only when cond
        //        is true. A function of:
        //   n - target is NVPTX/AMDGCN
        //   a - SPIRV AOT compilation is requested
        //   s - device code split requested
        //   * - "all other cases"
        //     - no condition means output/input is "always" present
        // First symbol indicates output/input type
        //   . - single file output (TY_SPIRV, TY_LLVM_BC,...)
        //   - - TY_Tempfilelist
        //   + - TY_Tempfiletable
        //
        //                   .-----------------.
        //                   |Link(LinkObjects)|
        //                   .-----------------.
        //                            |
        //         .--------------------------------------.
        //         |               PostLink               |
        //         .--------------------------------------.
        //                             [+*]            [+]
        //                               |              |
        //                      .-----------------.     |
        //                      | FileTableTform  |     |
        //                      | (extract "Code")|     |
        //                      .-----------------.     |
        //                              [-]             |
        //           --------------------|              |
        //          [.]                [-*]             |
        //   .---------------.  .-------------------.   |
        //   | finalizeNVPTX  | |  SPIRVTranslator  |   |
        //   | finalizeAMDGCN | |                   |   |
        //   .---------------.  .-------------------.   |
        //          [.]             [-as]      [-!a]    |
        //           |                |          |      |
        //           |              [-s]         |      |
        //           |       .----------------.  |      |
        //           |       | BackendCompile |  |      |
        //           |       .----------------.  |      |
        //           |              [-s]         |      |
        //           |                |          |      |
        //           |              [-a]      [-!a]    [+]
        //           |              .--------------------.
        //           -----------[-n]|   FileTableTform   |
        //                          |  (replace "Code")  |
        //                          .--------------------.
        //                                      |
        //                                    [+*]
        //         .--------------------------------------.
        //         |            OffloadWrapper            |
        //         .--------------------------------------.
        //
        Action *DeviceLinkAction =
            C.MakeAction<LinkJobAction>(LinkObjects, types::TY_LLVM_BC);
        ActionList FullLinkObjects;
        bool SYCLDeviceLibLinked = false;
        FullLinkObjects.push_back(DeviceLinkAction);

        // FIXME: Link all wrapper and fallback device libraries as default,
        // When spv online link is supported by all backends, the fallback
        // device libraries are only needed when current toolchain is using
        // AOT compilation.
        if (isSPIR) {
          SYCLDeviceLibLinked = addSYCLDeviceLibs(
              *TC, FullLinkObjects, true,
              C.getDefaultToolChain().getTriple().isWindowsMSVCEnvironment());
        }

        Action *FullDeviceLinkAction = nullptr;
        if (SYCLDeviceLibLinked)
          FullDeviceLinkAction =
              C.MakeAction<LinkJobAction>(FullLinkObjects, types::TY_LLVM_BC);
        else
          FullDeviceLinkAction = DeviceLinkAction;

        // reflects whether current target is ahead-of-time and can't support
        // runtime setting of specialization constants
        bool isAOT = isNVPTX || isAMDGCN || isSpirvAOT || isXilinxFPGA;
        // TODO support device code split for NVPTX target

        ActionList WrapperInputs;
        // post link is not optional - even if not splitting, always need to
        // process specialization constants
<<<<<<< HEAD
        types::ID PostLinkOutType =
            isNVPTX ? types::TY_LLVM_BC : types::TY_Tempfiletable;
        if (TripleIt->isXilinxSYCLDevice()) {
=======

        bool shouldOutputTables = isSPIR || isXilinxFPGA;

        types::ID PostLinkOutType = shouldOutputTables
                                        ? types::TY_Tempfiletable
                                        : FullDeviceLinkAction->getType();
        if (false && (*TC)->getTriple().isXilinxFPGA()) {
>>>>>>> ba0779d8
          WrapperInputs.push_back(DeviceLinkAction);
        } else {
          // For SPIR-V targets, force TY_Tempfiletable.
          auto *PostLinkAction = C.MakeAction<SYCLPostLinkJobAction>(
              FullDeviceLinkAction, PostLinkOutType, types::TY_Tempfiletable);
          PostLinkAction->setRTSetsSpecConstants(!isAOT);

          auto *ExtractIRFilesAction = C.MakeAction<FileTableTformJobAction>(
              PostLinkAction,
              shouldOutputTables ? types::TY_Tempfilelist
                                 : PostLinkAction->getType(),
              types::TY_Tempfilelist);
          // single column w/o title fits TY_Tempfilelist format
          ExtractIRFilesAction->addExtractColumnTform(
              FileTableTformJobAction::COL_CODE, false /*drop titles*/);

          if (isNVPTX || isAMDGCN) {
            JobAction *FinAction =
                isNVPTX ? finalizeNVPTXDependences(ExtractIRFilesAction,
                                                   (*TC)->getTriple())
                        : finalizeAMDGCNDependences(ExtractIRFilesAction,
                                                    (*TC)->getTriple());
            auto *ForEachWrapping = C.MakeAction<ForEachWrappingAction>(
                ExtractIRFilesAction, FinAction);

            ActionList TformInputs{PostLinkAction, ForEachWrapping};
            auto *ReplaceFilesAction = C.MakeAction<FileTableTformJobAction>(
                TformInputs, types::TY_Tempfiletable, types::TY_Tempfiletable);
            ReplaceFilesAction->addReplaceColumnTform(
                FileTableTformJobAction::COL_CODE,
                FileTableTformJobAction::COL_CODE);

            WrapperInputs.push_back(ReplaceFilesAction);
          } else if (isXilinxFPGA) {
            WrapperInputs.push_back(PostLinkAction);
          } else {
            // For SPIRV-based targets - translate to SPIRV then optionally
            // compile ahead-of-time to native architecture
            Action *BuildCodeAction =
                (Action *)C.MakeAction<SPIRVTranslatorJobAction>(
                    ExtractIRFilesAction, types::TY_Tempfilelist);

            // After the Link, wrap the files before the final host link
            if (isAOT) {
              types::ID OutType = types::TY_Tempfilelist;
              if (!DeviceCodeSplit) {
                OutType = (TT.getSubArch() == llvm::Triple::SPIRSubArch_fpga)
                              ? FPGAOutType
                              : types::TY_Image;
              }
              // Do the additional Ahead of Time compilation when the specific
              // triple calls for it (provided a valid subarch).
              ActionList BEInputs;
              BEInputs.push_back(BuildCodeAction);
              auto unbundleAdd = [&](Action *A, types::ID T) {
                ActionList AL;
                AL.push_back(A);
                Action *UnbundleAction =
                    C.MakeAction<OffloadUnbundlingJobAction>(AL, T);
                BEInputs.push_back(UnbundleAction);
              };
              // Send any known objects/archives through the unbundler to grab
              // the dependency file associated.  This is only done for
              // -fintelfpga.
              for (Action *A : FPGAObjectInputs)
                unbundleAdd(A, types::TY_FPGA_Dependencies);
              for (Action *A : FPGAArchiveInputs)
                unbundleAdd(A, types::TY_FPGA_Dependencies_List);
              for (const auto &A : DeviceLibObjects)
                BEInputs.push_back(A);
              BuildCodeAction =
                  C.MakeAction<BackendCompileJobAction>(BEInputs, OutType);
            }
            ActionList TformInputs{PostLinkAction, BuildCodeAction};
            auto *ReplaceFilesAction = C.MakeAction<FileTableTformJobAction>(
                TformInputs, types::TY_Tempfiletable, types::TY_Tempfiletable);
            ReplaceFilesAction->addReplaceColumnTform(
                FileTableTformJobAction::COL_CODE,
                FileTableTformJobAction::COL_CODE);
            WrapperInputs.push_back(ReplaceFilesAction);
          }
        }

        // After the Link, wrap the files before the final host link
        auto *DeviceWrappingAction = C.MakeAction<OffloadWrapperJobAction>(
            WrapperInputs, types::TY_Object);

        if (isSpirvAOT)
          DA.add(*DeviceWrappingAction, **TC, /*BoundArch=*/nullptr,
                 Action::OFK_SYCL);
        else
          withBoundArchForToolChain(*TC, [&](const char *BoundArch) {
            DA.add(*DeviceWrappingAction, **TC, BoundArch, Action::OFK_SYCL);
          });
        ++TC;
        ++I;
      }

      for (auto &SAI : SYCLAOTInputs) {
        // Extract binary file name
        std::string FN(SAI.second);
        const char *FNStr = Args.MakeArgString(FN);
        Arg *myArg = Args.MakeSeparateArg(
            nullptr, C.getDriver().getOpts().getOption(options::OPT_INPUT),
            FNStr);
        auto *SYCLAdd =
            C.MakeAction<InputAction>(*myArg, types::TY_SYCL_FATBIN);
        auto *DeviceWrappingAction =
            C.MakeAction<OffloadWrapperJobAction>(SYCLAdd, types::TY_Object);

        // Extract the target triple for this binary
        llvm::Triple TT(SAI.first);
        // Extract the toolchain for this target triple
        auto SYCLDeviceTC = llvm::find_if(
            ToolChains, [&](auto &TC) { return TC->getTriple() == TT; });
        assert(SYCLDeviceTC != ToolChains.end() &&
               "No toolchain found for this AOT input");

        DA.add(*DeviceWrappingAction, **SYCLDeviceTC,
               /*BoundArch=*/nullptr, Action::OFK_SYCL);
      }
    }

    void addDeviceLinkDependencies(OffloadDepsJobAction *DA) override {
      for (unsigned I = 0; I < ToolChains.size(); ++I) {
        // Register dependent toolchain.
        DA->registerDependentActionInfo(
            ToolChains[I], /*BoundArch=*/StringRef(), Action::OFK_SYCL);

        // Add deps output to linker inputs.
        DeviceLinkerInputs[I].push_back(DA);
      }
    }

    /// Initialize the GPU architecture list from arguments - this populates
    /// `GpuArchList` from `--offload-arch` flags. Only relevant if compiling to
    /// CUDA or AMDGCN. Return true if any initialization errors are found.
    /// FIXME: "offload-arch" and the BoundArch mechanism should also be
    // used in the SYCLToolChain for SPIR-V AOT to track the offload
    // architecture instead of the Triple sub-arch it currently uses.
    bool initializeGpuArchMap() {
      const OptTable &Opts = C.getDriver().getOpts();
      for (auto *A : Args) {
        unsigned Index;
        llvm::Triple *TargetBE = nullptr;

        auto GetTripleIt = [&, this](llvm::StringRef Triple) {
          llvm::Triple TargetTriple{Triple};
          auto TripleIt = llvm::find_if(SYCLTripleList, [&](auto &SYCLTriple) {
            return SYCLTriple == TargetTriple;
          });
          return TripleIt != SYCLTripleList.end() ? &*TripleIt : nullptr;
        };

        if (A->getOption().matches(options::OPT_Xsycl_backend_EQ)) {
          TargetBE = GetTripleIt(A->getValue(0));
          // Passing device args: -Xsycl-target-backend=<triple> -opt=val.
          if (TargetBE)
            Index = Args.getBaseArgs().MakeIndex(A->getValue(1));
          else
            continue;
        } else if (A->getOption().matches(options::OPT_Xsycl_backend)) {
          if (SYCLTripleList.size() > 1) {
            C.getDriver().Diag(diag::err_drv_Xsycl_target_missing_triple)
                << A->getSpelling();
            continue;
          }
          // Passing device args: -Xsycl-target-backend -opt=val.
          TargetBE = &SYCLTripleList.front();
          Index = Args.getBaseArgs().MakeIndex(A->getValue(0));
        } else
          continue;

        A->claim();
        auto ParsedArg = Opts.ParseOneArg(Args, Index);

        // TODO: Support --no-cuda-gpu-arch, --{,no-}cuda-gpu-arch=all.
        if (ParsedArg &&
            ParsedArg->getOption().matches(options::OPT_offload_arch_EQ)) {
          llvm::StringRef ArchStr = ParsedArg->getValue(0);
          if (TargetBE->isNVPTX()) {
            // CUDA arch also applies to AMDGCN ...
            CudaArch Arch = StringToCudaArch(ArchStr);
            if (Arch == CudaArch::UNKNOWN || !IsNVIDIAGpuArch(Arch)) {
              C.getDriver().Diag(clang::diag::err_drv_cuda_bad_gpu_arch)
                  << ArchStr;
              continue;
            }
            ArchStr = CudaArchToString(Arch);
          } else if (TargetBE->isAMDGCN()) {
            llvm::StringMap<bool> Features;
            auto Arch =
                parseTargetID(getHIPOffloadTargetTriple(), ArchStr, &Features);
            if (!Arch) {
              C.getDriver().Diag(clang::diag::err_drv_bad_target_id) << ArchStr;
              continue;
            }
            auto CanId = getCanonicalTargetID(Arch.getValue(), Features);
            ArchStr = Args.MakeArgStringRef(CanId);
          }
          ParsedArg->claim();
          GpuArchList.emplace_back(*TargetBE, ArchStr);
        }
      }

      // Handle defaults architectures
      for (auto &Triple : SYCLTripleList) {
        // For NVIDIA use SM_50 as a default
        if (Triple.isNVPTX() && llvm::none_of(GpuArchList, [&](auto &P) {
              return P.first.isNVPTX();
            })) {
          llvm::StringRef DefaultArch = CudaArchToString(CudaArch::SM_50);
          GpuArchList.emplace_back(Triple, DefaultArch);
        }

        // For AMD require the architecture to be set by the user
        if (Triple.isAMDGCN() && llvm::none_of(GpuArchList, [&](auto &P) {
              return P.first.isAMDGCN();
            })) {
          C.getDriver().Diag(clang::diag::err_drv_sycl_missing_amdgpu_arch);
          return true;
        }
      }

      return false;
    }

    bool initialize() override {
      // Get the SYCL toolchains. If we don't get any, the action builder will
      // know there is nothing to do related to SYCL offloading.
      auto SYCLTCRange = C.getOffloadToolChains<Action::OFK_SYCL>();
      for (auto TI = SYCLTCRange.first, TE = SYCLTCRange.second; TI != TE;
           ++TI)
        ToolChains.push_back(TI->second);

      Arg *SYCLLinkTargets = Args.getLastArg(
                                  options::OPT_fsycl_link_targets_EQ);
      WrapDeviceOnlyBinary = Args.hasArg(options::OPT_fsycl_link_EQ);
      auto *DeviceCodeSplitArg =
          Args.getLastArg(options::OPT_fsycl_device_code_split_EQ);
      // -fsycl-device-code-split is an alias to
      // -fsycl-device-code-split=per_source
      DeviceCodeSplit = DeviceCodeSplitArg &&
                        DeviceCodeSplitArg->getValue() != StringRef("off");
      // Gather information about the SYCL Ahead of Time targets.  The targets
      // are determined on the SubArch values passed along in the triple.
      Arg *SYCLTargets =
              C.getInputArgs().getLastArg(options::OPT_fsycl_targets_EQ);
      Arg *SYCLAddTargets = Args.getLastArg(options::OPT_fsycl_add_targets_EQ);
      bool HasValidSYCLRuntime = C.getInputArgs().hasFlag(
          options::OPT_fsycl, options::OPT_fno_sycl, false);
      bool SYCLfpgaTriple = false;
      if (SYCLTargets || SYCLAddTargets) {
        if (SYCLTargets) {
          llvm::StringMap<StringRef> FoundNormalizedTriples;
          for (const char *Val : SYCLTargets->getValues()) {
            llvm::Triple TT(C.getDriver().MakeSYCLDeviceTriple(Val));
            std::string NormalizedName = TT.normalize();
            TT = completeSYCLTriple(TT);

            // Make sure we don't have a duplicate triple.
            auto Duplicate = FoundNormalizedTriples.find(NormalizedName);
            if (Duplicate != FoundNormalizedTriples.end())
              continue;

            // Store the current triple so that we can check for duplicates in
            // the following iterations.
            FoundNormalizedTriples[NormalizedName] = Val;

            SYCLTripleList.push_back(TT);
            if (TT.getSubArch() == llvm::Triple::SPIRSubArch_fpga)
              SYCLfpgaTriple = true;
          }
          addSYCLDefaultTriple(C, SYCLTripleList);
        }
        if (SYCLAddTargets) {
          for (StringRef Val : SYCLAddTargets->getValues()) {
            // Parse out the Triple and Input (triple:binary). At this point,
            // the format has already been validated at the Driver level.
            // Populate the pairs. Each of these will be wrapped and fed
            // into the final binary.
            std::pair<StringRef, StringRef> I = Val.split(':');
            llvm::Triple TT(I.first);
            const char *TF = C.getArgs().MakeArgString(I.second);

            // populate the AOT binary inputs vector.
            SYCLAOTInputs.push_back(std::make_pair(TT, TF));
          }
        }
      } else if (HasValidSYCLRuntime) {
        // -fsycl is provided without -fsycl-*targets.
        bool SYCLfpga = C.getInputArgs().hasArg(options::OPT_fintelfpga);
        // -fsycl -fintelfpga implies spir64_fpga
        const char *SYCLTargetArch = SYCLfpga ? "spir64_fpga" : "spir64";
        SYCLTripleList.push_back(
            C.getDriver().MakeSYCLDeviceTriple(SYCLTargetArch));
        addSYCLDefaultTriple(C, SYCLTripleList);
        if (SYCLfpga)
          SYCLfpgaTriple = true;
      }

      // Device only compilation for -fsycl-link (no FPGA) and
      // -fsycl-link-targets
      CompileDeviceOnly =
          (SYCLLinkTargets || (WrapDeviceOnlyBinary && !SYCLfpgaTriple));

      // Set the FPGA output type based on command line (-fsycl-link).
      if (auto *A = C.getInputArgs().getLastArg(options::OPT_fsycl_link_EQ)) {
        FPGAOutType = (A->getValue() == StringRef("early"))
                          ? types::TY_FPGA_AOCR
                          : types::TY_FPGA_AOCX;
        if (C.getDriver().isFPGAEmulationMode())
          FPGAOutType = (A->getValue() == StringRef("early"))
                            ? types::TY_FPGA_AOCR_EMU
                            : types::TY_FPGA_AOCX;
      }

      // Populate FPGA static archives that could contain dep files to be
      // incorporated into the aoc compilation
      if (SYCLfpgaTriple && Args.hasArg(options::OPT_fintelfpga)) {
        SmallVector<const char *, 16> LinkArgs(getLinkerArgs(C, Args));
        for (StringRef LA : LinkArgs) {
          if (isStaticArchiveFile(LA) && hasOffloadSections(C, LA, Args)) {
            const llvm::opt::OptTable &Opts = C.getDriver().getOpts();
            Arg *InputArg = MakeInputArg(Args, Opts, Args.MakeArgString(LA));
            Action *Current =
                C.MakeAction<InputAction>(*InputArg, types::TY_Archive);
            FPGAArchiveInputs.push_back(Current);
          }
        }
      }

      DeviceLinkerInputs.resize(ToolChains.size());
      return initializeGpuArchMap();
    }

    bool canUseBundlerUnbundler() const override {
      // SYCL should use bundled files whenever possible.
      return true;
    }
  };

  ///
  /// TODO: Add the implementation for other specialized builders here.
  ///

  /// Specialized builders being used by this offloading action builder.
  SmallVector<DeviceActionBuilder *, 4> SpecializedBuilders;

  /// Flag set to true if all valid builders allow file bundling/unbundling.
  bool CanUseBundler;

public:
  OffloadingActionBuilder(Compilation &C, DerivedArgList &Args,
                          const Driver::InputList &Inputs)
      : C(C) {
    // Create a specialized builder for each device toolchain.

    IsValid = true;

    // Create a specialized builder for CUDA.
    SpecializedBuilders.push_back(new CudaActionBuilder(C, Args, Inputs));

    // Create a specialized builder for HIP.
    SpecializedBuilders.push_back(new HIPActionBuilder(C, Args, Inputs));

    // Create a specialized builder for OpenMP.
    SpecializedBuilders.push_back(new OpenMPActionBuilder(C, Args, Inputs));

    // Create a specialized builder for SYCL.
    SpecializedBuilders.push_back(new SYCLActionBuilder(C, Args, Inputs));

    //
    // TODO: Build other specialized builders here.
    //

    // Initialize all the builders, keeping track of errors. If all valid
    // builders agree that we can use bundling, set the flag to true.
    unsigned ValidBuilders = 0u;
    unsigned ValidBuildersSupportingBundling = 0u;
    for (auto *SB : SpecializedBuilders) {
      IsValid = IsValid && !SB->initialize();

      // Update the counters if the builder is valid.
      if (SB->isValid()) {
        ++ValidBuilders;
        if (SB->canUseBundlerUnbundler())
          ++ValidBuildersSupportingBundling;
      }
    }
    CanUseBundler =
        ValidBuilders && ValidBuilders == ValidBuildersSupportingBundling;
  }

  ~OffloadingActionBuilder() {
    for (auto *SB : SpecializedBuilders)
      delete SB;
  }

  /// Generate an action that adds device dependences (if any) to a host action.
  /// If no device dependence actions exist, just return the host action \a
  /// HostAction. If an error is found or if no builder requires the host action
  /// to be generated, return nullptr.
  Action *
  addDeviceDependencesToHostAction(Action *HostAction, const Arg *InputArg,
                                   phases::ID CurPhase, phases::ID FinalPhase,
                                   DeviceActionBuilder::PhasesTy &Phases) {
    if (!IsValid)
      return nullptr;

    if (SpecializedBuilders.empty())
      return HostAction;

    assert(HostAction && "Invalid host action!");

    OffloadAction::DeviceDependences DDeps;
    // Check if all the programming models agree we should not emit the host
    // action. Also, keep track of the offloading kinds employed.
    auto &OffloadKind = InputArgToOffloadKindMap[InputArg];
    unsigned InactiveBuilders = 0u;
    unsigned IgnoringBuilders = 0u;
    for (auto *SB : SpecializedBuilders) {
      if (!SB->isValid()) {
        ++InactiveBuilders;
        continue;
      }

      auto RetCode =
          SB->getDeviceDependences(DDeps, CurPhase, FinalPhase, Phases);

      // If the builder explicitly says the host action should be ignored,
      // we need to increment the variable that tracks the builders that request
      // the host object to be ignored.
      if (RetCode == DeviceActionBuilder::ABRT_Ignore_Host)
        ++IgnoringBuilders;

      // Unless the builder was inactive for this action, we have to record the
      // offload kind because the host will have to use it.
      if (RetCode != DeviceActionBuilder::ABRT_Inactive)
        OffloadKind |= SB->getAssociatedOffloadKind();
    }

    // If all builders agree that the host object should be ignored, just return
    // nullptr.
    if (IgnoringBuilders &&
        SpecializedBuilders.size() == (InactiveBuilders + IgnoringBuilders))
      return nullptr;

    if (DDeps.getActions().empty())
      return HostAction;

    // We have dependences we need to bundle together. We use an offload action
    // for that.
    OffloadAction::HostDependence HDep(
        *HostAction, *C.getSingleOffloadToolChain<Action::OFK_Host>(),
        /*BoundArch=*/nullptr, DDeps);
    return C.MakeAction<OffloadAction>(HDep, DDeps);
  }

  // Update Input action to reflect FPGA device archive specifics based
  // on archive contents.
  bool updateInputForFPGA(Action *&A, const Arg *InputArg,
                          DerivedArgList &Args) {
    std::string InputName = InputArg->getAsString(Args);
    const Driver &D = C.getDriver();
    bool IsFPGAEmulation = D.isFPGAEmulationMode();
    // Only check for FPGA device information when using fpga SubArch.
    if (A->getType() == types::TY_Object && isObjectFile(InputName))
      return true;

    auto ArchiveTypeMismatch = [&D, &InputName](bool EmitDiag) {
      if (EmitDiag)
        D.Diag(clang::diag::warn_drv_mismatch_fpga_archive) << InputName;
    };
    // Type FPGA aoco is a special case for static archives
    if (A->getType() == types::TY_FPGA_AOCO) {
      if (!hasFPGABinary(C, InputName, types::TY_FPGA_AOCO))
        return false;
      A = C.MakeAction<InputAction>(*InputArg, types::TY_FPGA_AOCO);
      return true;
    }

    // Type FPGA aocx is considered the same way for Hardware and Emulation.
    if (hasFPGABinary(C, InputName, types::TY_FPGA_AOCX)) {
      A = C.MakeAction<InputAction>(*InputArg, types::TY_FPGA_AOCX);
      return true;
    }

    SmallVector<std::pair<types::ID, bool>, 4> FPGAAOCTypes = {
        {types::TY_FPGA_AOCR, false},
        {types::TY_FPGA_AOCR_EMU, true}};
    for (const auto &ArchiveType : FPGAAOCTypes) {
      bool BinaryFound = hasFPGABinary(C, InputName, ArchiveType.first);
      if (BinaryFound && ArchiveType.second == IsFPGAEmulation) {
        // Binary matches check and emulation type, we keep this one.
        A = C.MakeAction<InputAction>(*InputArg, ArchiveType.first);
        return true;
      }
      ArchiveTypeMismatch(BinaryFound && ArchiveType.second != IsFPGAEmulation);
    }
    return true;
  }

  /// Generate an action that adds a host dependence to a device action. The
  /// results will be kept in this action builder. Return true if an error was
  /// found.
  bool addHostDependenceToDeviceActions(Action *&HostAction,
                                        const Arg *InputArg,
                                        DerivedArgList &Args) {
    if (!IsValid)
      return true;

    // An FPGA AOCX input does not have a host dependence to the unbundler
    if (HostAction->getType() == types::TY_FPGA_AOCX)
      return false;

    // If we are supporting bundling/unbundling and the current action is an
    // input action of non-source file, we replace the host action by the
    // unbundling action. The bundler tool has the logic to detect if an input
    // is a bundle or not and if the input is not a bundle it assumes it is a
    // host file. Therefore it is safe to create an unbundling action even if
    // the input is not a bundle.
    bool HasFPGATarget = false;
    if (CanUseBundler && isa<InputAction>(HostAction) &&
        InputArg->getOption().getKind() == llvm::opt::Option::InputClass &&
        !InputArg->getOption().hasFlag(options::LinkerInput) &&
        (!types::isSrcFile(HostAction->getType()) ||
         HostAction->getType() == types::TY_PP_HIP)) {
      ActionList HostActionList;
      Action *A(HostAction);
      // Only check for FPGA device information when using fpga SubArch.
      auto SYCLTCRange = C.getOffloadToolChains<Action::OFK_SYCL>();
      for (auto TI = SYCLTCRange.first, TE = SYCLTCRange.second; TI != TE; ++TI)
        HasFPGATarget |= TI->second->getTriple().getSubArch() ==
                         llvm::Triple::SPIRSubArch_fpga;
      bool isArchive = !(HostAction->getType() == types::TY_Object &&
                         isObjectFile(InputArg->getAsString(Args)));
      if (!HasFPGATarget && isArchive &&
          HostAction->getType() == types::TY_FPGA_AOCO)
        // Archive with Non-FPGA target with AOCO type should not be unbundled.
        return false;
      if (HasFPGATarget && !updateInputForFPGA(A, InputArg, Args))
        return false;
      auto UnbundlingHostAction = C.MakeAction<OffloadUnbundlingJobAction>(A);
      UnbundlingHostAction->registerDependentActionInfo(
          C.getSingleOffloadToolChain<Action::OFK_Host>(),
          /*BoundArch=*/StringRef(), Action::OFK_Host);
      HostAction = UnbundlingHostAction;
    }

    assert(HostAction && "Invalid host action!");

    // Register the offload kinds that are used.
    auto &OffloadKind = InputArgToOffloadKindMap[InputArg];
    for (auto *SB : SpecializedBuilders) {
      if (!SB->isValid())
        continue;

      auto RetCode = SB->addDeviceDepences(HostAction);

      // Host dependences for device actions are not compatible with that same
      // action being ignored.
      assert(RetCode != DeviceActionBuilder::ABRT_Ignore_Host &&
             "Host dependence not expected to be ignored.!");

      // Unless the builder was inactive for this action, we have to record the
      // offload kind because the host will have to use it.
      if (RetCode != DeviceActionBuilder::ABRT_Inactive)
        OffloadKind |= SB->getAssociatedOffloadKind();
    }

    // Do not use unbundler if the Host does not depend on device action.
    // Now that we have unbundled the object, when doing -fsycl-link we
    // want to continue the host link with the input object.
    // For unbundling of an FPGA AOCX binary, we want to link with the original
    // FPGA device archive.
    if ((OffloadKind == Action::OFK_None && CanUseBundler) ||
        (HasFPGATarget && ((Args.hasArg(options::OPT_fsycl_link_EQ) &&
                            HostAction->getType() == types::TY_Object) ||
                           HostAction->getType() == types::TY_FPGA_AOCX)))
      if (auto *UA = dyn_cast<OffloadUnbundlingJobAction>(HostAction))
        HostAction = UA->getInputs().back();

    return false;
  }

  /// Add the offloading top level actions that are specific for unique
  /// linking situations where objects are used at only the device link
  /// with no intermedate steps.
  bool appendTopLevelLinkAction(ActionList &AL) {
    // Get the device actions to be appended.
    ActionList OffloadAL;
    for (auto *SB : SpecializedBuilders) {
      if (!SB->isValid())
        continue;
      SB->appendTopLevelLinkAction(OffloadAL);
    }
    // Append the device actions.
    AL.append(OffloadAL.begin(), OffloadAL.end());
    return false;
  }

  /// Add the offloading top level actions to the provided action list. This
  /// function can replace the host action by a bundling action if the
  /// programming models allow it.
  bool appendTopLevelActions(ActionList &AL, Action *HostAction,
                             const Arg *InputArg) {
    // Get the device actions to be appended.
    ActionList OffloadAL;
    for (auto *SB : SpecializedBuilders) {
      if (!SB->isValid())
        continue;
      SB->appendTopLevelActions(OffloadAL);
    }

    // If we can use the bundler, replace the host action by the bundling one in
    // the resulting list. Otherwise, just append the device actions. For
    // device only compilation, HostAction is a null pointer, therefore only do
    // this when HostAction is not a null pointer.
    if (CanUseBundler && HostAction &&
        HostAction->getType() != types::TY_Nothing && !OffloadAL.empty()) {
      // Add the host action to the list in order to create the bundling action.
      OffloadAL.push_back(HostAction);

      // We expect that the host action was just appended to the action list
      // before this method was called.
      assert(HostAction == AL.back() && "Host action not in the list??");
      HostAction = C.MakeAction<OffloadBundlingJobAction>(OffloadAL);
      AL.back() = HostAction;
    } else
      AL.append(OffloadAL.begin(), OffloadAL.end());

    // Propagate to the current host action (if any) the offload information
    // associated with the current input.
    if (HostAction)
      HostAction->propagateHostOffloadInfo(InputArgToOffloadKindMap[InputArg],
                                           /*BoundArch=*/nullptr);
    return false;
  }

  /// Create link job from the given host inputs and feed the result to offload
  /// deps job which fetches device dependencies from the linked host image.
  /// Offload deps output is then forwarded to active device action builders so
  /// they can add it to the device linker inputs.
  void addDeviceLinkDependenciesFromHost(ActionList &LinkerInputs) {
    // Link image for reading dependencies from it.
    auto *LA = C.MakeAction<LinkJobAction>(LinkerInputs,
                                           types::TY_Host_Dependencies_Image);

    // Calculate all the offload kinds used in the current compilation.
    unsigned ActiveOffloadKinds = 0u;
    for (auto &I : InputArgToOffloadKindMap)
      ActiveOffloadKinds |= I.second;

    OffloadAction::HostDependence HDep(
        *LA, *C.getSingleOffloadToolChain<Action::OFK_Host>(),
        /*BoundArch*/ nullptr, ActiveOffloadKinds);

    auto *DA = C.MakeAction<OffloadDepsJobAction>(HDep, types::TY_LLVM_BC);

    for (auto *SB : SpecializedBuilders) {
      if (!SB->isValid())
        continue;
      SB->addDeviceLinkDependencies(DA);
    }
  }

  void makeHostLinkAction(ActionList &LinkerInputs) {
    // Build a list of device linking actions.
    ActionList DeviceAL;
    for (DeviceActionBuilder *SB : SpecializedBuilders) {
      if (!SB->isValid())
        continue;
      SB->appendLinkDeviceActions(DeviceAL);
    }

    if (DeviceAL.empty())
      return;

    // Let builders add host linking actions.
    for (DeviceActionBuilder *SB : SpecializedBuilders) {
      if (!SB->isValid())
        continue;
      if (Action *HA = SB->appendLinkHostActions(DeviceAL))
        LinkerInputs.push_back(HA);
    }
  }

  /// Processes the host linker action. This currently consists of replacing it
  /// with an offload action if there are device link objects and propagate to
  /// the host action all the offload kinds used in the current compilation. The
  /// resulting action is returned.
  Action *processHostLinkAction(Action *HostAction) {
    // Add all the dependences from the device linking actions.
    OffloadAction::DeviceDependences DDeps;
    for (auto *SB : SpecializedBuilders) {
      if (!SB->isValid())
        continue;

      SB->appendLinkDependences(DDeps);
    }

    // Calculate all the offload kinds used in the current compilation.
    unsigned ActiveOffloadKinds = 0u;
    for (auto &I : InputArgToOffloadKindMap)
      ActiveOffloadKinds |= I.second;

    // If we don't have device dependencies, we don't have to create an offload
    // action.
    if (DDeps.getActions().empty()) {
      // Propagate all the active kinds to host action. Given that it is a link
      // action it is assumed to depend on all actions generated so far.
      HostAction->propagateHostOffloadInfo(ActiveOffloadKinds,
                                           /*BoundArch=*/nullptr);
      return HostAction;
    }

    // Create the offload action with all dependences. When an offload action
    // is created the kinds are propagated to the host action, so we don't have
    // to do that explicitly here.
    OffloadAction::HostDependence HDep(
        *HostAction, *C.getSingleOffloadToolChain<Action::OFK_Host>(),
        /*BoundArch*/ nullptr, ActiveOffloadKinds);
    return C.MakeAction<OffloadAction>(HDep, DDeps);
  }
};
} // anonymous namespace.

void Driver::handleArguments(Compilation &C, DerivedArgList &Args,
                             const InputList &Inputs,
                             ActionList &Actions) const {

  // Ignore /Yc/Yu if both /Yc and /Yu passed but with different filenames.
  Arg *YcArg = Args.getLastArg(options::OPT__SLASH_Yc);
  Arg *YuArg = Args.getLastArg(options::OPT__SLASH_Yu);
  if (YcArg && YuArg && strcmp(YcArg->getValue(), YuArg->getValue()) != 0) {
    Diag(clang::diag::warn_drv_ycyu_different_arg_clang_cl);
    Args.eraseArg(options::OPT__SLASH_Yc);
    Args.eraseArg(options::OPT__SLASH_Yu);
    YcArg = YuArg = nullptr;
  }
  if (YcArg && Inputs.size() > 1) {
    Diag(clang::diag::warn_drv_yc_multiple_inputs_clang_cl);
    Args.eraseArg(options::OPT__SLASH_Yc);
    YcArg = nullptr;
  }

  Arg *FinalPhaseArg;
  phases::ID FinalPhase = getFinalPhase(Args, &FinalPhaseArg);

  if (FinalPhase == phases::Link) {
    if (Args.hasArg(options::OPT_emit_llvm))
      Diag(clang::diag::err_drv_emit_llvm_link);
    if (IsCLMode() && LTOMode != LTOK_None &&
        !Args.getLastArgValue(options::OPT_fuse_ld_EQ)
             .equals_insensitive("lld"))
      Diag(clang::diag::err_drv_lto_without_lld);
  }

  if (FinalPhase == phases::Preprocess || Args.hasArg(options::OPT__SLASH_Y_)) {
    // If only preprocessing or /Y- is used, all pch handling is disabled.
    // Rather than check for it everywhere, just remove clang-cl pch-related
    // flags here.
    Args.eraseArg(options::OPT__SLASH_Fp);
    Args.eraseArg(options::OPT__SLASH_Yc);
    Args.eraseArg(options::OPT__SLASH_Yu);
    YcArg = YuArg = nullptr;
  }

  unsigned LastPLSize = 0;
  for (auto &I : Inputs) {
    types::ID InputType = I.first;
    const Arg *InputArg = I.second;

    auto PL = types::getCompilationPhases(InputType);
    LastPLSize = PL.size();

    // If the first step comes after the final phase we are doing as part of
    // this compilation, warn the user about it.
    phases::ID InitialPhase = PL[0];
    if (InitialPhase > FinalPhase) {
      if (InputArg->isClaimed())
        continue;

      // Claim here to avoid the more general unused warning.
      InputArg->claim();

      // Suppress all unused style warnings with -Qunused-arguments
      if (Args.hasArg(options::OPT_Qunused_arguments))
        continue;

      // Special case when final phase determined by binary name, rather than
      // by a command-line argument with a corresponding Arg.
      if (CCCIsCPP())
        Diag(clang::diag::warn_drv_input_file_unused_by_cpp)
            << InputArg->getAsString(Args) << getPhaseName(InitialPhase);
      // Special case '-E' warning on a previously preprocessed file to make
      // more sense.
      else if (InitialPhase == phases::Compile &&
               (Args.getLastArg(options::OPT__SLASH_EP,
                                options::OPT__SLASH_P) ||
                Args.getLastArg(options::OPT_E) ||
                Args.getLastArg(options::OPT_M, options::OPT_MM)) &&
               getPreprocessedType(InputType) == types::TY_INVALID)
        Diag(clang::diag::warn_drv_preprocessed_input_file_unused)
            << InputArg->getAsString(Args) << !!FinalPhaseArg
            << (FinalPhaseArg ? FinalPhaseArg->getOption().getName() : "");
      else
        Diag(clang::diag::warn_drv_input_file_unused)
            << InputArg->getAsString(Args) << getPhaseName(InitialPhase)
            << !!FinalPhaseArg
            << (FinalPhaseArg ? FinalPhaseArg->getOption().getName() : "");
      continue;
    }

    if (YcArg) {
      // Add a separate precompile phase for the compile phase.
      if (FinalPhase >= phases::Compile) {
        const types::ID HeaderType = lookupHeaderTypeForSourceType(InputType);
        // Build the pipeline for the pch file.
        Action *ClangClPch = C.MakeAction<InputAction>(*InputArg, HeaderType);
        for (phases::ID Phase : types::getCompilationPhases(HeaderType))
          ClangClPch = ConstructPhaseAction(C, Args, Phase, ClangClPch);
        assert(ClangClPch);
        Actions.push_back(ClangClPch);
        // The driver currently exits after the first failed command.  This
        // relies on that behavior, to make sure if the pch generation fails,
        // the main compilation won't run.
        // FIXME: If the main compilation fails, the PCH generation should
        // probably not be considered successful either.
      }
    }
  }

  // If we are linking, claim any options which are obviously only used for
  // compilation.
  // FIXME: Understand why the last Phase List length is used here.
  if (FinalPhase == phases::Link && LastPLSize == 1) {
    Args.ClaimAllArgs(options::OPT_CompileOnly_Group);
    Args.ClaimAllArgs(options::OPT_cl_compile_Group);
  }
}

void Driver::BuildActions(Compilation &C, DerivedArgList &Args,
                          const InputList &Inputs, ActionList &Actions) const {
  llvm::PrettyStackTraceString CrashInfo("Building compilation actions");

  if (!SuppressMissingInputWarning && Inputs.empty()) {
    Diag(clang::diag::err_drv_no_input_files);
    return;
  }

  // Reject -Z* at the top level, these options should never have been exposed
  // by gcc.
  if (Arg *A = Args.getLastArg(options::OPT_Z_Joined))
    Diag(clang::diag::err_drv_use_of_Z_option) << A->getAsString(Args);

  // Diagnose misuse of /Fo.
  if (Arg *A = Args.getLastArg(options::OPT__SLASH_Fo)) {
    StringRef V = A->getValue();
    if (Inputs.size() > 1 && !V.empty() &&
        !llvm::sys::path::is_separator(V.back())) {
      // Check whether /Fo tries to name an output file for multiple inputs.
      Diag(clang::diag::err_drv_out_file_argument_with_multiple_sources)
          << A->getSpelling() << V;
      Args.eraseArg(options::OPT__SLASH_Fo);
    }
  }

  // Diagnose misuse of /Fa.
  if (Arg *A = Args.getLastArg(options::OPT__SLASH_Fa)) {
    StringRef V = A->getValue();
    if (Inputs.size() > 1 && !V.empty() &&
        !llvm::sys::path::is_separator(V.back())) {
      // Check whether /Fa tries to name an asm file for multiple inputs.
      Diag(clang::diag::err_drv_out_file_argument_with_multiple_sources)
          << A->getSpelling() << V;
      Args.eraseArg(options::OPT__SLASH_Fa);
    }
  }

  // Diagnose misuse of /o.
  if (Arg *A = Args.getLastArg(options::OPT__SLASH_o)) {
    if (A->getValue()[0] == '\0') {
      // It has to have a value.
      Diag(clang::diag::err_drv_missing_argument) << A->getSpelling() << 1;
      Args.eraseArg(options::OPT__SLASH_o);
    }
  }

  handleArguments(C, Args, Inputs, Actions);

  // When compiling for -fsycl, generate the integration header files and the
  // Unique ID that will be used during the compilation.
  if (Args.hasFlag(options::OPT_fsycl, options::OPT_fno_sycl, false)) {
    for (auto &I : Inputs) {
      std::string SrcFileName(I.second->getAsString(Args));
      if (I.first == types::TY_PP_C || I.first == types::TY_PP_CXX ||
          types::isSrcFile(I.first)) {
        // Unique ID is generated for source files and preprocessed files.
        SmallString<128> ResultID;
        llvm::sys::fs::createUniquePath("%%%%%%%%%%%%%%%%", ResultID, false);
        addSYCLUniqueID(Args.MakeArgString(ResultID.str()), SrcFileName);
      }
      if (!types::isSrcFile(I.first))
        continue;
      std::string TmpFileNameHeader = C.getDriver().GetTemporaryPath(
          llvm::sys::path::stem(SrcFileName).str() + "-header", "h");
      StringRef TmpFileHeader =
          C.addTempFile(C.getArgs().MakeArgString(TmpFileNameHeader));
      std::string TmpFileNameFooter = C.getDriver().GetTemporaryPath(
          llvm::sys::path::stem(SrcFileName).str() + "-footer", "h");
      StringRef TmpFileFooter =
          C.addTempFile(C.getArgs().MakeArgString(TmpFileNameFooter));
      // Use of -fsycl-footer-path puts the integration footer into that
      // specified location.
      if (Arg *A = C.getArgs().getLastArg(options::OPT_fsycl_footer_path_EQ)) {
        SmallString<128> OutName(A->getValue());
        llvm::sys::path::append(OutName,
                                llvm::sys::path::filename(TmpFileNameFooter));
        TmpFileFooter = C.addTempFile(C.getArgs().MakeArgString(OutName));
      }
      addIntegrationFiles(TmpFileHeader, TmpFileFooter, SrcFileName);
    }
  }

  // Builder to be used to build offloading actions.
  OffloadingActionBuilder OffloadBuilder(C, Args, Inputs);

  // Construct the actions to perform.
  HeaderModulePrecompileJobAction *HeaderModuleAction = nullptr;
  ActionList LinkerInputs;
  ActionList MergerInputs;

  llvm::SmallVector<phases::ID, phases::MaxNumberOfPhases> PL;
  for (auto &I : Inputs) {
    types::ID InputType = I.first;
    const Arg *InputArg = I.second;

    PL = types::getCompilationPhases(*this, Args, InputType);
    if (PL.empty())
      continue;

    auto FullPL = types::getCompilationPhases(InputType);

    // Build the pipeline for this file.
    Action *Current = C.MakeAction<InputAction>(*InputArg, InputType);

    // Use the current host action in any of the offloading actions, if
    // required.
    if (OffloadBuilder.addHostDependenceToDeviceActions(Current, InputArg,
                                                        Args))
      break;

    for (phases::ID Phase : PL) {

      // Add any offload action the host action depends on.
      Current = OffloadBuilder.addDeviceDependencesToHostAction(
          Current, InputArg, Phase, PL.back(), FullPL);
      if (!Current)
        break;

      // Queue linker inputs.
      if (Phase == phases::Link) {
        assert(Phase == PL.back() && "linking must be final compilation step.");
        LinkerInputs.push_back(Current);
        Current = nullptr;
        break;
      }

      // TODO: Consider removing this because the merged may not end up being
      // the final Phase in the pipeline. Perhaps the merged could just merge
      // and then pass an artifact of some sort to the Link Phase.
      // Queue merger inputs.
      if (Phase == phases::IfsMerge) {
        assert(Phase == PL.back() && "merging must be final compilation step.");
        MergerInputs.push_back(Current);
        Current = nullptr;
        break;
      }

      // Each precompiled header file after a module file action is a module
      // header of that same module file, rather than being compiled to a
      // separate PCH.
      if (Phase == phases::Precompile && HeaderModuleAction &&
          getPrecompiledType(InputType) == types::TY_PCH) {
        HeaderModuleAction->addModuleHeaderInput(Current);
        Current = nullptr;
        break;
      }

      // When performing -fsycl based compilations and generating dependency
      // information, perform a specific dependency generation compilation which
      // is not based on the source + footer compilation.
      if (Phase == phases::Preprocess && Args.hasArg(options::OPT_fsycl) &&
          Args.hasArg(options::OPT_M_Group) &&
          !Args.hasArg(options::OPT_fno_sycl_use_footer)) {
        Actions.push_back(
            C.MakeAction<PreprocessJobAction>(Current, types::TY_Dependencies));
      }

      // FIXME: Should we include any prior module file outputs as inputs of
      // later actions in the same command line?

      // Otherwise construct the appropriate action.
      Action *NewCurrent = ConstructPhaseAction(C, Args, Phase, Current);

      // We didn't create a new action, so we will just move to the next phase.
      if (NewCurrent == Current)
        continue;

      if (auto *HMA = dyn_cast<HeaderModulePrecompileJobAction>(NewCurrent))
        HeaderModuleAction = HMA;

      Current = NewCurrent;

      // Use the current host action in any of the offloading actions, if
      // required.
      if (OffloadBuilder.addHostDependenceToDeviceActions(Current, InputArg,
                                                          Args))
        break;

      if (Current->getType() == types::TY_Nothing)
        break;
    }

    // If we ended with something, add to the output list.
    if (Current)
      Actions.push_back(Current);

    // Add any top level actions generated for offloading.
    OffloadBuilder.appendTopLevelActions(Actions, Current, InputArg);
  }

  OffloadBuilder.appendTopLevelLinkAction(Actions);

  // With static fat archives we need to create additional steps for
  // generating dependence objects for device link actions.
  if (!LinkerInputs.empty() && C.getDriver().getOffloadStaticLibSeen())
    OffloadBuilder.addDeviceLinkDependenciesFromHost(LinkerInputs);

  // Go through all of the args, and create a Linker specific argument list.
  // When dealing with fat static archives each archive is individually
  // unbundled.
  SmallVector<const char *, 16> LinkArgs(getLinkerArgs(C, Args));
  const llvm::opt::OptTable &Opts = getOpts();
  auto unbundleStaticLib = [&](types::ID T, const StringRef &A) {
    Arg *InputArg = MakeInputArg(Args, Opts, Args.MakeArgString(A));
    Action *Current = C.MakeAction<InputAction>(*InputArg, T);
    OffloadBuilder.addHostDependenceToDeviceActions(Current, InputArg, Args);
    OffloadBuilder.addDeviceDependencesToHostAction(
        Current, InputArg, phases::Link, PL.back(), PL);
  };
  for (StringRef LA : LinkArgs) {
    // At this point, we will process the archives for FPGA AOCO and individual
    // archive unbundling for Windows.
    if (!isStaticArchiveFile(LA))
      continue;
    // FPGA AOCX/AOCR files are archives, but we do not want to unbundle them
    // here as they have already been unbundled and processed for linking.
    // TODO: The multiple binary checks for FPGA types getting a little out
    // of hand. Improve this by doing a single scan of the args and holding
    // that in a data structure for reference.
    if (hasFPGABinary(C, LA.str(), types::TY_FPGA_AOCX) ||
        hasFPGABinary(C, LA.str(), types::TY_FPGA_AOCR) ||
        hasFPGABinary(C, LA.str(), types::TY_FPGA_AOCR_EMU))
      continue;
    // For offload-static-libs we add an unbundling action for each static
    // archive which produces list files with extracted objects. Device lists
    // are then added to the appropriate device link actions and host list is
    // ignored since we are adding offload-static-libs as normal libraries to
    // the host link command.
    if (hasOffloadSections(C, LA, Args)) {
      unbundleStaticLib(types::TY_Archive, LA);
      // Pass along the static libraries to check if we need to add them for
      // unbundling for FPGA AOT static lib usage.  Uses FPGA aoco type to
      // differentiate if aoco unbundling is needed.  Unbundling of aoco is not
      // needed for emulation, as these are treated as regular archives.
      if (!C.getDriver().isFPGAEmulationMode())
        unbundleStaticLib(types::TY_FPGA_AOCO, LA);
    }
  }

  // For an FPGA archive, we add the unbundling step above to take care of
  // the device side, but also unbundle here to extract the host side
  bool EarlyLink = false;
  if (const Arg *A = Args.getLastArg(options::OPT_fsycl_link_EQ))
    EarlyLink = A->getValue() == StringRef("early");
  for (auto &LI : LinkerInputs) {
    Action *UnbundlerInput = nullptr;
    auto wrapObject = [&] {
      if (EarlyLink && Args.hasArg(options::OPT_fintelfpga)) {
        // Only wrap the object with -fsycl-link=early
        auto *BC = C.MakeAction<OffloadWrapperJobAction>(LI, types::TY_LLVM_BC);
        auto *ASM = C.MakeAction<BackendJobAction>(BC, types::TY_PP_Asm);
        LI = C.MakeAction<AssembleJobAction>(ASM, types::TY_Object);
      }
    };
    if (auto *IA = dyn_cast<InputAction>(LI)) {
      if (IA->getType() == types::TY_FPGA_AOCR ||
          IA->getType() == types::TY_FPGA_AOCX ||
          IA->getType() == types::TY_FPGA_AOCR_EMU) {
        // Add to unbundler.
        UnbundlerInput = LI;
      } else {
        std::string FileName = IA->getInputArg().getAsString(Args);
        if ((IA->getType() == types::TY_Object && !isObjectFile(FileName)) ||
            IA->getInputArg().getOption().hasFlag(options::LinkerInput))
          continue;
        wrapObject();
      }
    } else {
      wrapObject();
    }
    if (UnbundlerInput && !PL.empty()) {
      if (auto *IA = dyn_cast<InputAction>(UnbundlerInput)) {
        std::string FileName = IA->getInputArg().getAsString(Args);
        Arg *InputArg = MakeInputArg(Args, Opts, FileName);
        OffloadBuilder.addHostDependenceToDeviceActions(UnbundlerInput,
                                                        InputArg, Args);
        OffloadBuilder.addDeviceDependencesToHostAction(
            UnbundlerInput, InputArg, phases::Link, PL.back(), PL);
      }
    }
  }

  // Add a link action if necessary.
  if (!LinkerInputs.empty()) {
    OffloadBuilder.makeHostLinkAction(LinkerInputs);
    types::ID LinkType(types::TY_Image);
    if (Args.hasArg(options::OPT_fsycl_link_EQ))
      LinkType = types::TY_Archive;
    Action *LA;
    // Check if this Linker Job should emit a static library.
    if (ShouldEmitStaticLibrary(Args)) {
      LA = C.MakeAction<StaticLibJobAction>(LinkerInputs, LinkType);
    } else {
      LA = C.MakeAction<LinkJobAction>(LinkerInputs, LinkType);
    }
    LA = OffloadBuilder.processHostLinkAction(LA);
    Actions.push_back(LA);
  }

  // Add an interface stubs merge action if necessary.
  if (!MergerInputs.empty())
    Actions.push_back(
        C.MakeAction<IfsMergeJobAction>(MergerInputs, types::TY_Image));

  if (Args.hasArg(options::OPT_emit_interface_stubs)) {
    auto PhaseList = types::getCompilationPhases(
        types::TY_IFS_CPP,
        Args.hasArg(options::OPT_c) ? phases::Compile : phases::LastPhase);

    ActionList MergerInputs;

    for (auto &I : Inputs) {
      types::ID InputType = I.first;
      const Arg *InputArg = I.second;

      // Currently clang and the llvm assembler do not support generating symbol
      // stubs from assembly, so we skip the input on asm files. For ifs files
      // we rely on the normal pipeline setup in the pipeline setup code above.
      if (InputType == types::TY_IFS || InputType == types::TY_PP_Asm ||
          InputType == types::TY_Asm)
        continue;

      Action *Current = C.MakeAction<InputAction>(*InputArg, InputType);

      for (auto Phase : PhaseList) {
        switch (Phase) {
        default:
          llvm_unreachable(
              "IFS Pipeline can only consist of Compile followed by IfsMerge.");
        case phases::Compile: {
          // Only IfsMerge (llvm-ifs) can handle .o files by looking for ifs
          // files where the .o file is located. The compile action can not
          // handle this.
          if (InputType == types::TY_Object)
            break;

          Current = C.MakeAction<CompileJobAction>(Current, types::TY_IFS_CPP);
          break;
        }
        case phases::IfsMerge: {
          assert(Phase == PhaseList.back() &&
                 "merging must be final compilation step.");
          MergerInputs.push_back(Current);
          Current = nullptr;
          break;
        }
        }
      }

      // If we ended with something, add to the output list.
      if (Current)
        Actions.push_back(Current);
    }

    // Add an interface stubs merge action if necessary.
    if (!MergerInputs.empty())
      Actions.push_back(
          C.MakeAction<IfsMergeJobAction>(MergerInputs, types::TY_Image));
  }

  // If --print-supported-cpus, -mcpu=? or -mtune=? is specified, build a custom
  // Compile phase that prints out supported cpu models and quits.
  if (Arg *A = Args.getLastArg(options::OPT_print_supported_cpus)) {
    // Use the -mcpu=? flag as the dummy input to cc1.
    Actions.clear();
    Action *InputAc = C.MakeAction<InputAction>(*A, types::TY_C);
    Actions.push_back(
        C.MakeAction<PrecompileJobAction>(InputAc, types::TY_Nothing));
    for (auto &I : Inputs)
      I.second->claim();
  }

  // Claim ignored clang-cl options.
  Args.ClaimAllArgs(options::OPT_cl_ignored_Group);

  // Claim --cuda-host-only and --cuda-compile-host-device, which may be passed
  // to non-CUDA compilations and should not trigger warnings there.
  Args.ClaimAllArgs(options::OPT_cuda_host_only);
  Args.ClaimAllArgs(options::OPT_cuda_compile_host_device);
}

Action *Driver::ConstructPhaseAction(
    Compilation &C, const ArgList &Args, phases::ID Phase, Action *Input,
    Action::OffloadKind TargetDeviceOffloadKind) const {
  llvm::PrettyStackTraceString CrashInfo("Constructing phase actions");

  // Some types skip the assembler phase (e.g., llvm-bc), but we can't
  // encode this in the steps because the intermediate type depends on
  // arguments. Just special case here.
  if (Phase == phases::Assemble && Input->getType() != types::TY_PP_Asm)
    return Input;

  // Build the appropriate action.
  switch (Phase) {
  case phases::Link:
    llvm_unreachable("link action invalid here.");
  case phases::IfsMerge:
    llvm_unreachable("ifsmerge action invalid here.");
  case phases::Preprocess: {
    types::ID OutputTy;
    // -M and -MM specify the dependency file name by altering the output type,
    // -if -MD and -MMD are not specified.
    if (Args.hasArg(options::OPT_M, options::OPT_MM) &&
        !Args.hasArg(options::OPT_MD, options::OPT_MMD)) {
      OutputTy = types::TY_Dependencies;
    } else {
      OutputTy = Input->getType();
      if (!Args.hasFlag(options::OPT_frewrite_includes,
                        options::OPT_fno_rewrite_includes, false) &&
          !Args.hasFlag(options::OPT_frewrite_imports,
                        options::OPT_fno_rewrite_imports, false) &&
          !CCGenDiagnostics)
        OutputTy = types::getPreprocessedType(OutputTy);
      assert(OutputTy != types::TY_INVALID &&
             "Cannot preprocess this input type!");
    }
    types::ID HostPPType = types::getPreprocessedType(Input->getType());
    if (Args.hasArg(options::OPT_fsycl) && HostPPType != types::TY_INVALID &&
        !Args.hasArg(options::OPT_fno_sycl_use_footer) &&
        TargetDeviceOffloadKind == Action::OFK_None) {
      // Performing a host compilation with -fsycl.  Append the integration
      // footer to the source file.
      auto *AppendFooter =
          C.MakeAction<AppendFooterJobAction>(Input, types::TY_CXX);
      // FIXME: There are 2 issues with dependency generation in regards to
      // the integration footer that need to be addressed.
      // 1) Input file referenced on the RHS of a dependency is based on the
      //    input src, which is a temporary.  We want this to be the true
      //    user input src file.
      // 2) When generating dependencies against a preprocessed file, header
      //    file information (using -MD or-MMD) is not provided.
      return C.MakeAction<PreprocessJobAction>(AppendFooter, OutputTy);
    }
    return C.MakeAction<PreprocessJobAction>(Input, OutputTy);
  }
  case phases::Precompile: {
    types::ID OutputTy = getPrecompiledType(Input->getType());
    assert(OutputTy != types::TY_INVALID &&
           "Cannot precompile this input type!");

    // If we're given a module name, precompile header file inputs as a
    // module, not as a precompiled header.
    const char *ModName = nullptr;
    if (OutputTy == types::TY_PCH) {
      if (Arg *A = Args.getLastArg(options::OPT_fmodule_name_EQ))
        ModName = A->getValue();
      if (ModName)
        OutputTy = types::TY_ModuleFile;
    }

    if (Args.hasArg(options::OPT_fsyntax_only)) {
      // Syntax checks should not emit a PCH file
      OutputTy = types::TY_Nothing;
    }

    if (ModName)
      return C.MakeAction<HeaderModulePrecompileJobAction>(Input, OutputTy,
                                                           ModName);
    return C.MakeAction<PrecompileJobAction>(Input, OutputTy);
  }
  case phases::Compile: {
    if (Args.hasArg(options::OPT_fsyntax_only))
      return C.MakeAction<CompileJobAction>(Input, types::TY_Nothing);
    if (Args.hasArg(options::OPT_rewrite_objc))
      return C.MakeAction<CompileJobAction>(Input, types::TY_RewrittenObjC);
    if (Args.hasArg(options::OPT_rewrite_legacy_objc))
      return C.MakeAction<CompileJobAction>(Input,
                                            types::TY_RewrittenLegacyObjC);
    if (Args.hasArg(options::OPT__analyze))
      return C.MakeAction<AnalyzeJobAction>(Input, types::TY_Plist);
    if (Args.hasArg(options::OPT__migrate))
      return C.MakeAction<MigrateJobAction>(Input, types::TY_Remap);
    if (Args.hasArg(options::OPT_emit_ast))
      return C.MakeAction<CompileJobAction>(Input, types::TY_AST);
    if (Args.hasArg(options::OPT_module_file_info))
      return C.MakeAction<CompileJobAction>(Input, types::TY_ModuleFile);
    if (Args.hasArg(options::OPT_verify_pch))
      return C.MakeAction<VerifyPCHJobAction>(Input, types::TY_Nothing);
    return C.MakeAction<CompileJobAction>(Input, types::TY_LLVM_BC);
  }
  case phases::Backend: {
    if (isUsingLTO() && TargetDeviceOffloadKind == Action::OFK_None) {
      types::ID Output =
          Args.hasArg(options::OPT_S) ? types::TY_LTO_IR : types::TY_LTO_BC;
      return C.MakeAction<BackendJobAction>(Input, Output);
    }
    if (Args.hasArg(options::OPT_emit_llvm) ||
        (TargetDeviceOffloadKind == Action::OFK_HIP &&
         Args.hasFlag(options::OPT_fgpu_rdc, options::OPT_fno_gpu_rdc,
                      false))) {
      types::ID Output =
          Args.hasArg(options::OPT_S) ? types::TY_LLVM_IR : types::TY_LLVM_BC;
      return C.MakeAction<BackendJobAction>(Input, Output);
    }
    return C.MakeAction<BackendJobAction>(Input, types::TY_PP_Asm);
  }
  case phases::Assemble:
    return C.MakeAction<AssembleJobAction>(std::move(Input), types::TY_Object);
  }

  llvm_unreachable("invalid phase in ConstructPhaseAction");
}

void Driver::BuildJobs(Compilation &C) const {
  llvm::PrettyStackTraceString CrashInfo("Building compilation jobs");

  Arg *FinalOutput = C.getArgs().getLastArg(options::OPT_o);

  // It is an error to provide a -o option if we are making multiple output
  // files. There are exceptions:
  //
  // IfsMergeJob: when generating interface stubs enabled we want to be able to
  // generate the stub file at the same time that we generate the real
  // library/a.out. So when a .o, .so, etc are the output, with clang interface
  // stubs there will also be a .ifs and .ifso at the same location.
  //
  // CompileJob of type TY_IFS_CPP: when generating interface stubs is enabled
  // and -c is passed, we still want to be able to generate a .ifs file while
  // we are also generating .o files. So we allow more than one output file in
  // this case as well.
  //
  // Preprocessing job performed for -fsycl enabled compilation specifically
  // for dependency generation (TY_Dependencies)
  //
  if (FinalOutput) {
    unsigned NumOutputs = 0;
    unsigned NumIfsOutputs = 0;
    for (const Action *A : C.getActions())
      if (A->getType() != types::TY_Nothing &&
          !(A->getKind() == Action::IfsMergeJobClass ||
            (A->getType() == clang::driver::types::TY_IFS_CPP &&
             A->getKind() == clang::driver::Action::CompileJobClass &&
             0 == NumIfsOutputs++) ||
            (A->getKind() == Action::BindArchClass && A->getInputs().size() &&
             A->getInputs().front()->getKind() == Action::IfsMergeJobClass) ||
            (A->getKind() == Action::PreprocessJobClass &&
             A->getType() == types::TY_Dependencies &&
             C.getArgs().hasArg(options::OPT_fsycl))))
        ++NumOutputs;

    if (NumOutputs > 1) {
      Diag(clang::diag::err_drv_output_argument_with_multiple_files);
      FinalOutput = nullptr;
    }
  }

  const llvm::Triple &RawTriple = C.getDefaultToolChain().getTriple();
  if (RawTriple.isOSAIX()) {
    if (Arg *A = C.getArgs().getLastArg(options::OPT_G))
      Diag(diag::err_drv_unsupported_opt_for_target)
          << A->getSpelling() << RawTriple.str();
    if (LTOMode == LTOK_Thin)
      Diag(diag::err_drv_clang_unsupported) << "thinLTO on AIX";
  }

  // Collect the list of architectures.
  llvm::StringSet<> ArchNames;
  if (RawTriple.isOSBinFormatMachO())
    for (const Arg *A : C.getArgs())
      if (A->getOption().matches(options::OPT_arch))
        ArchNames.insert(A->getValue());

  // Set of (Action, canonical ToolChain triple) pairs we've built jobs for.
  std::map<std::pair<const Action *, std::string>, InputInfo> CachedResults;
  for (Action *A : C.getActions()) {
    // If we are linking an image for multiple archs then the linker wants
    // -arch_multiple and -final_output <final image name>. Unfortunately, this
    // doesn't fit in cleanly because we have to pass this information down.
    //
    // FIXME: This is a hack; find a cleaner way to integrate this into the
    // process.
    const char *LinkingOutput = nullptr;
    if (isa<LipoJobAction>(A)) {
      if (FinalOutput)
        LinkingOutput = FinalOutput->getValue();
      else
        LinkingOutput = getDefaultImageName();
    }

    BuildJobsForAction(C, A, &C.getDefaultToolChain(),
                       /*BoundArch*/ StringRef(),
                       /*AtTopLevel*/ true,
                       /*MultipleArchs*/ ArchNames.size() > 1,
                       /*LinkingOutput*/ LinkingOutput, CachedResults,
                       /*TargetDeviceOffloadKind*/ Action::OFK_None);
  }

  // If we have more than one job, then disable integrated-cc1 for now. Do this
  // also when we need to report process execution statistics.
  if (C.getJobs().size() > 1 || CCPrintProcessStats)
    for (auto &J : C.getJobs())
      J.InProcess = false;

  if (CCPrintProcessStats) {
    C.setPostCallback([=](const Command &Cmd, int Res) {
      Optional<llvm::sys::ProcessStatistics> ProcStat =
          Cmd.getProcessStatistics();
      if (!ProcStat)
        return;

      const char *LinkingOutput = nullptr;
      if (FinalOutput)
        LinkingOutput = FinalOutput->getValue();
      else if (!Cmd.getOutputFilenames().empty())
        LinkingOutput = Cmd.getOutputFilenames().front().c_str();
      else
        LinkingOutput = getDefaultImageName();

      if (CCPrintStatReportFilename.empty()) {
        using namespace llvm;
        // Human readable output.
        outs() << sys::path::filename(Cmd.getExecutable()) << ": "
               << "output=" << LinkingOutput;
        outs() << ", total="
               << format("%.3f", ProcStat->TotalTime.count() / 1000.) << " ms"
               << ", user="
               << format("%.3f", ProcStat->UserTime.count() / 1000.) << " ms"
               << ", mem=" << ProcStat->PeakMemory << " Kb\n";
      } else {
        // CSV format.
        std::string Buffer;
        llvm::raw_string_ostream Out(Buffer);
        llvm::sys::printArg(Out, llvm::sys::path::filename(Cmd.getExecutable()),
                            /*Quote*/ true);
        Out << ',';
        llvm::sys::printArg(Out, LinkingOutput, true);
        Out << ',' << ProcStat->TotalTime.count() << ','
            << ProcStat->UserTime.count() << ',' << ProcStat->PeakMemory
            << '\n';
        Out.flush();
        std::error_code EC;
        llvm::raw_fd_ostream OS(CCPrintStatReportFilename.c_str(), EC,
                                llvm::sys::fs::OF_Append |
                                    llvm::sys::fs::OF_Text);
        if (EC)
          return;
        auto L = OS.lock();
        if (!L) {
          llvm::errs() << "ERROR: Cannot lock file "
                       << CCPrintStatReportFilename << ": "
                       << toString(L.takeError()) << "\n";
          return;
        }
        OS << Buffer;
        OS.flush();
      }
    });
  }

  // If the user passed -Qunused-arguments or there were errors, don't warn
  // about any unused arguments.
  if (Diags.hasErrorOccurred() ||
      C.getArgs().hasArg(options::OPT_Qunused_arguments))
    return;

  // Claim -### here.
  (void)C.getArgs().hasArg(options::OPT__HASH_HASH_HASH);

  // Claim --driver-mode, --rsp-quoting, it was handled earlier.
  (void)C.getArgs().hasArg(options::OPT_driver_mode);
  (void)C.getArgs().hasArg(options::OPT_rsp_quoting);

  for (Arg *A : C.getArgs()) {
    // FIXME: It would be nice to be able to send the argument to the
    // DiagnosticsEngine, so that extra values, position, and so on could be
    // printed.
    if (!A->isClaimed()) {
      if (A->getOption().hasFlag(options::NoArgumentUnused))
        continue;

      // Suppress the warning automatically if this is just a flag, and it is an
      // instance of an argument we already claimed.
      const Option &Opt = A->getOption();
      if (Opt.getKind() == Option::FlagClass) {
        bool DuplicateClaimed = false;

        for (const Arg *AA : C.getArgs().filtered(&Opt)) {
          if (AA->isClaimed()) {
            DuplicateClaimed = true;
            break;
          }
        }

        if (DuplicateClaimed)
          continue;
      }

      // In clang-cl, don't mention unknown arguments here since they have
      // already been warned about.
      if (!IsCLMode() || !A->getOption().matches(options::OPT_UNKNOWN))
        Diag(clang::diag::warn_drv_unused_argument)
            << A->getAsString(C.getArgs());
    }
  }
}

namespace {
/// Utility class to control the collapse of dependent actions and select the
/// tools accordingly.
class ToolSelector final {
  /// The tool chain this selector refers to.
  const ToolChain &TC;

  /// The compilation this selector refers to.
  const Compilation &C;

  /// The base action this selector refers to.
  const JobAction *BaseAction;

  /// Set to true if the current toolchain refers to host actions.
  bool IsHostSelector;

  /// Set to true if save-temps and embed-bitcode functionalities are active.
  bool SaveTemps;
  bool EmbedBitcode;

  /// Get previous dependent action or null if that does not exist. If
  /// \a CanBeCollapsed is false, that action must be legal to collapse or
  /// null will be returned.
  const JobAction *getPrevDependentAction(const ActionList &Inputs,
                                          ActionList &SavedOffloadAction,
                                          bool CanBeCollapsed = true) {
    // An option can be collapsed only if it has a single input.
    if (Inputs.size() != 1)
      return nullptr;

    Action *CurAction = *Inputs.begin();
    if (CanBeCollapsed &&
        !CurAction->isCollapsingWithNextDependentActionLegal())
      return nullptr;

    // If the input action is an offload action. Look through it and save any
    // offload action that can be dropped in the event of a collapse.
    if (auto *OA = dyn_cast<OffloadAction>(CurAction)) {
      // If the dependent action is a device action, we will attempt to collapse
      // only with other device actions. Otherwise, we would do the same but
      // with host actions only.
      if (!IsHostSelector) {
        if (OA->hasSingleDeviceDependence(/*DoNotConsiderHostActions=*/true)) {
          CurAction =
              OA->getSingleDeviceDependence(/*DoNotConsiderHostActions=*/true);
          if (CanBeCollapsed &&
              !CurAction->isCollapsingWithNextDependentActionLegal())
            return nullptr;
          SavedOffloadAction.push_back(OA);
          return dyn_cast<JobAction>(CurAction);
        }
      } else if (OA->hasHostDependence()) {
        CurAction = OA->getHostDependence();
        if (CanBeCollapsed &&
            !CurAction->isCollapsingWithNextDependentActionLegal())
          return nullptr;
        SavedOffloadAction.push_back(OA);
        return dyn_cast<JobAction>(CurAction);
      }
      return nullptr;
    }

    return dyn_cast<JobAction>(CurAction);
  }

  /// Return true if an assemble action can be collapsed.
  bool canCollapseAssembleAction() const {
    return TC.useIntegratedAs() && !SaveTemps &&
           !C.getArgs().hasArg(options::OPT_via_file_asm) &&
           !C.getArgs().hasArg(options::OPT__SLASH_FA) &&
           !C.getArgs().hasArg(options::OPT__SLASH_Fa);
  }

  /// Return true if a preprocessor action can be collapsed.
  bool canCollapsePreprocessorAction() const {
    return !C.getArgs().hasArg(options::OPT_no_integrated_cpp) &&
           !C.getArgs().hasArg(options::OPT_traditional_cpp) && !SaveTemps &&
           !C.getArgs().hasArg(options::OPT_rewrite_objc);
  }

  /// Struct that relates an action with the offload actions that would be
  /// collapsed with it.
  struct JobActionInfo final {
    /// The action this info refers to.
    const JobAction *JA = nullptr;
    /// The offload actions we need to take care off if this action is
    /// collapsed.
    ActionList SavedOffloadAction;
  };

  /// Append collapsed offload actions from the give nnumber of elements in the
  /// action info array.
  static void AppendCollapsedOffloadAction(ActionList &CollapsedOffloadAction,
                                           ArrayRef<JobActionInfo> &ActionInfo,
                                           unsigned ElementNum) {
    assert(ElementNum <= ActionInfo.size() && "Invalid number of elements.");
    for (unsigned I = 0; I < ElementNum; ++I)
      CollapsedOffloadAction.append(ActionInfo[I].SavedOffloadAction.begin(),
                                    ActionInfo[I].SavedOffloadAction.end());
  }

  /// Functions that attempt to perform the combining. They detect if that is
  /// legal, and if so they update the inputs \a Inputs and the offload action
  /// that were collapsed in \a CollapsedOffloadAction. A tool that deals with
  /// the combined action is returned. If the combining is not legal or if the
  /// tool does not exist, null is returned.
  /// Currently three kinds of collapsing are supported:
  ///  - Assemble + Backend + Compile;
  ///  - Assemble + Backend ;
  ///  - Backend + Compile.
  const Tool *
  combineAssembleBackendCompile(ArrayRef<JobActionInfo> ActionInfo,
                                ActionList &Inputs,
                                ActionList &CollapsedOffloadAction) {
    if (ActionInfo.size() < 3 || !canCollapseAssembleAction())
      return nullptr;
    auto *AJ = dyn_cast<AssembleJobAction>(ActionInfo[0].JA);
    auto *BJ = dyn_cast<BackendJobAction>(ActionInfo[1].JA);
    auto *CJ = dyn_cast<CompileJobAction>(ActionInfo[2].JA);
    if (!AJ || !BJ || !CJ)
      return nullptr;

    // Get compiler tool.
    const Tool *T = TC.SelectTool(*CJ);
    if (!T)
      return nullptr;

    // When using -fembed-bitcode, it is required to have the same tool (clang)
    // for both CompilerJA and BackendJA. Otherwise, combine two stages.
    if (EmbedBitcode) {
      const Tool *BT = TC.SelectTool(*BJ);
      if (BT == T)
        return nullptr;
    }

    if (!T->hasIntegratedAssembler())
      return nullptr;

    Inputs = CJ->getInputs();
    AppendCollapsedOffloadAction(CollapsedOffloadAction, ActionInfo,
                                 /*NumElements=*/3);
    return T;
  }
  const Tool *combineAssembleBackend(ArrayRef<JobActionInfo> ActionInfo,
                                     ActionList &Inputs,
                                     ActionList &CollapsedOffloadAction) {
    if (ActionInfo.size() < 2 || !canCollapseAssembleAction())
      return nullptr;
    auto *AJ = dyn_cast<AssembleJobAction>(ActionInfo[0].JA);
    auto *BJ = dyn_cast<BackendJobAction>(ActionInfo[1].JA);
    if (!AJ || !BJ)
      return nullptr;

    // Get backend tool.
    const Tool *T = TC.SelectTool(*BJ);
    if (!T)
      return nullptr;

    if (!T->hasIntegratedAssembler())
      return nullptr;

    Inputs = BJ->getInputs();
    AppendCollapsedOffloadAction(CollapsedOffloadAction, ActionInfo,
                                 /*NumElements=*/2);
    return T;
  }
  const Tool *combineBackendCompile(ArrayRef<JobActionInfo> ActionInfo,
                                    ActionList &Inputs,
                                    ActionList &CollapsedOffloadAction) {
    if (ActionInfo.size() < 2)
      return nullptr;
    auto *BJ = dyn_cast<BackendJobAction>(ActionInfo[0].JA);
    auto *CJ = dyn_cast<CompileJobAction>(ActionInfo[1].JA);
    if (!BJ || !CJ)
      return nullptr;

    // Check if the initial input (to the compile job or its predessor if one
    // exists) is LLVM bitcode. In that case, no preprocessor step is required
    // and we can still collapse the compile and backend jobs when we have
    // -save-temps. I.e. there is no need for a separate compile job just to
    // emit unoptimized bitcode.
    bool InputIsBitcode = true;
    for (size_t i = 1; i < ActionInfo.size(); i++)
      if (ActionInfo[i].JA->getType() != types::TY_LLVM_BC &&
          ActionInfo[i].JA->getType() != types::TY_LTO_BC) {
        InputIsBitcode = false;
        break;
      }
    if (!InputIsBitcode && !canCollapsePreprocessorAction())
      return nullptr;

    // Get compiler tool.
    const Tool *T = TC.SelectTool(*CJ);
    if (!T)
      return nullptr;

    if (T->canEmitIR() && ((SaveTemps && !InputIsBitcode) || EmbedBitcode))
      return nullptr;

    Inputs = CJ->getInputs();
    AppendCollapsedOffloadAction(CollapsedOffloadAction, ActionInfo,
                                 /*NumElements=*/2);
    return T;
  }

  /// Updates the inputs if the obtained tool supports combining with
  /// preprocessor action, and the current input is indeed a preprocessor
  /// action. If combining results in the collapse of offloading actions, those
  /// are appended to \a CollapsedOffloadAction.
  void combineWithPreprocessor(const Tool *T, ActionList &Inputs,
                               ActionList &CollapsedOffloadAction) {
    if (!T || !canCollapsePreprocessorAction() || !T->hasIntegratedCPP())
      return;

    // Attempt to get a preprocessor action dependence.
    ActionList PreprocessJobOffloadActions;
    ActionList NewInputs;
    for (Action *A : Inputs) {
      auto *PJ = getPrevDependentAction({A}, PreprocessJobOffloadActions);
      if (!PJ || !isa<PreprocessJobAction>(PJ)) {
        NewInputs.push_back(A);
        continue;
      }

      // This is legal to combine. Append any offload action we found and add the
      // current input to preprocessor inputs.
      CollapsedOffloadAction.append(PreprocessJobOffloadActions.begin(),
                                    PreprocessJobOffloadActions.end());
      NewInputs.append(PJ->input_begin(), PJ->input_end());
    }
    Inputs = NewInputs;
  }

public:
  ToolSelector(const JobAction *BaseAction, const ToolChain &TC,
               const Compilation &C, bool SaveTemps, bool EmbedBitcode)
      : TC(TC), C(C), BaseAction(BaseAction), SaveTemps(SaveTemps),
        EmbedBitcode(EmbedBitcode) {
    assert(BaseAction && "Invalid base action.");
    IsHostSelector = BaseAction->getOffloadingDeviceKind() == Action::OFK_None;
  }

  /// Check if a chain of actions can be combined and return the tool that can
  /// handle the combination of actions. The pointer to the current inputs \a
  /// Inputs and the list of offload actions \a CollapsedOffloadActions
  /// connected to collapsed actions are updated accordingly. The latter enables
  /// the caller of the selector to process them afterwards instead of just
  /// dropping them. If no suitable tool is found, null will be returned.
  const Tool *getTool(ActionList &Inputs,
                      ActionList &CollapsedOffloadAction) {
    //
    // Get the largest chain of actions that we could combine.
    //

    SmallVector<JobActionInfo, 5> ActionChain(1);
    ActionChain.back().JA = BaseAction;
    while (ActionChain.back().JA) {
      const Action *CurAction = ActionChain.back().JA;

      // Grow the chain by one element.
      ActionChain.resize(ActionChain.size() + 1);
      JobActionInfo &AI = ActionChain.back();

      // Attempt to fill it with the
      AI.JA =
          getPrevDependentAction(CurAction->getInputs(), AI.SavedOffloadAction);
    }

    // Pop the last action info as it could not be filled.
    ActionChain.pop_back();

    //
    // Attempt to combine actions. If all combining attempts failed, just return
    // the tool of the provided action. At the end we attempt to combine the
    // action with any preprocessor action it may depend on.
    //

    const Tool *T = combineAssembleBackendCompile(ActionChain, Inputs,
                                                  CollapsedOffloadAction);
    if (!T)
      T = combineAssembleBackend(ActionChain, Inputs, CollapsedOffloadAction);
    if (!T)
      T = combineBackendCompile(ActionChain, Inputs, CollapsedOffloadAction);
    if (!T) {
      Inputs = BaseAction->getInputs();
      T = TC.SelectTool(*BaseAction);
    }

    combineWithPreprocessor(T, Inputs, CollapsedOffloadAction);
    return T;
  }
};
}

/// Return a string that uniquely identifies the result of a job. The bound arch
/// is not necessarily represented in the toolchain's triple -- for example,
/// armv7 and armv7s both map to the same triple -- so we need both in our map.
/// Also, we need to add the offloading device kind, as the same tool chain can
/// be used for host and device for some programming models, e.g. OpenMP.
static std::string GetTriplePlusArchString(const ToolChain *TC,
                                           StringRef BoundArch,
                                           Action::OffloadKind OffloadKind) {
  std::string TriplePlusArch = TC->getTriple().normalize();
  if (!BoundArch.empty()) {
    TriplePlusArch += "-";
    TriplePlusArch += BoundArch;
  }
  TriplePlusArch += "-";
  TriplePlusArch += Action::GetOffloadKindName(OffloadKind);
  return TriplePlusArch;
}

static void CollectForEachInputs(
    InputInfoList &InputInfos, const Action *SourceAction, const ToolChain *TC,
    StringRef BoundArch, Action::OffloadKind TargetDeviceOffloadKind,
    const std::map<std::pair<const Action *, std::string>, InputInfo>
        &CachedResults) {
  for (const Action *Input : SourceAction->getInputs()) {
    // Search for the Input, if not in the cache assume actions were collapsed
    // so recurse.
    auto Lookup = CachedResults.find(
        {Input,
         GetTriplePlusArchString(TC, BoundArch, TargetDeviceOffloadKind)});
    if (Lookup != CachedResults.end()) {
      InputInfos.push_back(Lookup->second);
    } else {
      CollectForEachInputs(InputInfos, Input, TC, BoundArch,
                           TargetDeviceOffloadKind, CachedResults);
    }
  }
}

InputInfo Driver::BuildJobsForAction(
    Compilation &C, const Action *A, const ToolChain *TC, StringRef BoundArch,
    bool AtTopLevel, bool MultipleArchs, const char *LinkingOutput,
    std::map<std::pair<const Action *, std::string>, InputInfo> &CachedResults,
    Action::OffloadKind TargetDeviceOffloadKind) const {
  std::pair<const Action *, std::string> ActionTC = {
      A, GetTriplePlusArchString(TC, BoundArch, TargetDeviceOffloadKind)};
  auto CachedResult = CachedResults.find(ActionTC);
  if (CachedResult != CachedResults.end()) {
    return CachedResult->second;
  }
  InputInfo Result = BuildJobsForActionNoCache(
      C, A, TC, BoundArch, AtTopLevel, MultipleArchs, LinkingOutput,
      CachedResults, TargetDeviceOffloadKind);
  CachedResults[ActionTC] = Result;
  return Result;
}

InputInfo Driver::BuildJobsForActionNoCache(
    Compilation &C, const Action *A, const ToolChain *TC, StringRef BoundArch,
    bool AtTopLevel, bool MultipleArchs, const char *LinkingOutput,
    std::map<std::pair<const Action *, std::string>, InputInfo> &CachedResults,
    Action::OffloadKind TargetDeviceOffloadKind) const {
  llvm::PrettyStackTraceString CrashInfo("Building compilation jobs");

  InputInfoList OffloadDependencesInputInfo;
  bool BuildingForOffloadDevice = TargetDeviceOffloadKind != Action::OFK_None;
  if (const OffloadAction *OA = dyn_cast<OffloadAction>(A)) {
    // The 'Darwin' toolchain is initialized only when its arguments are
    // computed. Get the default arguments for OFK_None to ensure that
    // initialization is performed before processing the offload action.
    // FIXME: Remove when darwin's toolchain is initialized during construction.
    C.getArgsForToolChain(TC, BoundArch, Action::OFK_None);

    // The offload action is expected to be used in four different situations.
    //
    // a) Set a toolchain/architecture/kind for a host action:
    //    Host Action 1 -> OffloadAction -> Host Action 2
    //
    // b) Set a toolchain/architecture/kind for a device action;
    //    Device Action 1 -> OffloadAction -> Device Action 2
    //
    // c) Specify a device dependence to a host action;
    //    Device Action 1  _
    //                      \
    //      Host Action 1  ---> OffloadAction -> Host Action 2
    //
    // d) Specify a host dependence to a device action.
    //      Host Action 1  _
    //                      \
    //    Device Action 1  ---> OffloadAction -> Device Action 2
    //
    // For a) and b), we just return the job generated for the dependence. For
    // c) and d) we override the current action with the host/device dependence
    // if the current toolchain is host/device and set the offload dependences
    // info with the jobs obtained from the device/host dependence(s).

    // If there is a single device option, just generate the job for it.
    if (OA->hasSingleDeviceDependence()) {
      InputInfo DevA;
      OA->doOnEachDeviceDependence([&](Action *DepA, const ToolChain *DepTC,
                                       const char *DepBoundArch) {
        DevA =
            BuildJobsForAction(C, DepA, DepTC, DepBoundArch, AtTopLevel,
                               /*MultipleArchs*/ !!DepBoundArch, LinkingOutput,
                               CachedResults, DepA->getOffloadingDeviceKind());
      });
      return DevA;
    }

    // If 'Action 2' is host, we generate jobs for the device dependences and
    // override the current action with the host dependence. Otherwise, we
    // generate the host dependences and override the action with the device
    // dependence. The dependences can't therefore be a top-level action.
    OA->doOnEachDependence(
        /*IsHostDependence=*/BuildingForOffloadDevice,
        [&](Action *DepA, const ToolChain *DepTC, const char *DepBoundArch) {
          OffloadDependencesInputInfo.push_back(BuildJobsForAction(
              C, DepA, DepTC, DepBoundArch, /*AtTopLevel=*/false,
              /*MultipleArchs*/ !!DepBoundArch, LinkingOutput, CachedResults,
              DepA->getOffloadingDeviceKind()));
        });

    A = BuildingForOffloadDevice
            ? OA->getSingleDeviceDependence(/*DoNotConsiderHostActions=*/true)
            : OA->getHostDependence();
  }

  if (const InputAction *IA = dyn_cast<InputAction>(A)) {
    // FIXME: It would be nice to not claim this here; maybe the old scheme of
    // just using Args was better?
    const Arg &Input = IA->getInputArg();
    Input.claim();
    if (Input.getOption().matches(options::OPT_INPUT)) {
      const char *Name = Input.getValue();
      return InputInfo(A, Name, /* _BaseInput = */ Name);
    }
    return InputInfo(A, &Input, /* _BaseInput = */ "");
  }
  if (const BindArchAction *BAA = dyn_cast<BindArchAction>(A)) {
    const ToolChain *TC;
    StringRef ArchName = BAA->getArchName();

    if (!ArchName.empty())
      TC = &getToolChain(C.getArgs(),
                         computeTargetTriple(*this, TargetTriple,
                                             C.getArgs(), ArchName));
    else
      TC = &C.getDefaultToolChain();

    return BuildJobsForAction(C, *BAA->input_begin(), TC, ArchName, AtTopLevel,
                              MultipleArchs, LinkingOutput, CachedResults,
                              TargetDeviceOffloadKind);
  }

  if (const ForEachWrappingAction *FEA = dyn_cast<ForEachWrappingAction>(A)) {
    // Check that the main action wasn't already processed.
    auto MainActionOutput = CachedResults.find(
        {FEA->getJobAction(),
         GetTriplePlusArchString(TC, BoundArch, TargetDeviceOffloadKind)});
    if (MainActionOutput != CachedResults.end()) {
      // The input was processed on behalf of another foreach.
      // Add entry in cache and return.
      CachedResults[{FEA, GetTriplePlusArchString(TC, BoundArch,
                                                  TargetDeviceOffloadKind)}] =
          MainActionOutput->second;
      return MainActionOutput->second;
    }

    // Build commands for the TFormInput then take any command added after as
    // needing a llvm-foreach wrapping.
    BuildJobsForAction(C, FEA->getTFormInput(), TC, BoundArch,
                       /*AtTopLevel=*/false, MultipleArchs, LinkingOutput,
                       CachedResults, TargetDeviceOffloadKind);
    unsigned OffsetIdx = C.getJobs().size();
    BuildJobsForAction(C, FEA->getJobAction(), TC, BoundArch,
                       /*AtTopLevel=*/false, MultipleArchs, LinkingOutput,
                       CachedResults, TargetDeviceOffloadKind);

    auto begin = C.getJobs().getJobsForOverride().begin() + OffsetIdx;
    auto end = C.getJobs().getJobsForOverride().end();

    // Steal the commands.
    llvm::SmallVector<std::unique_ptr<Command>, 4> JobsToWrap(
        std::make_move_iterator(begin), std::make_move_iterator(end));
    C.getJobs().getJobsForOverride().erase(begin, end);

    InputInfo ActionResult;
    for (std::unique_ptr<Command> Cmd :
         llvm::make_range(std::make_move_iterator(JobsToWrap.begin()),
                          std::make_move_iterator(JobsToWrap.end()))) {
      const JobAction *SourceAction = cast<JobAction>(&Cmd->getSource());

      ActionResult = CachedResults.at(
          {SourceAction,
           GetTriplePlusArchString(TC, BoundArch, TargetDeviceOffloadKind)});
      InputInfoList InputInfos;
      CollectForEachInputs(InputInfos, SourceAction, TC, BoundArch,
                           TargetDeviceOffloadKind, CachedResults);
      const Tool *Creator = &Cmd->getCreator();

      tools::SYCL::constructLLVMForeachCommand(
          C, *SourceAction, std::move(Cmd), InputInfos, ActionResult, Creator,
          "", types::getTypeTempSuffix(ActionResult.getType()));
    }
    return ActionResult;
  }

  ActionList Inputs = A->getInputs();

  const JobAction *JA = cast<JobAction>(A);
  ActionList CollapsedOffloadActions;

  auto *DA = dyn_cast<OffloadDepsJobAction>(JA);
  const ToolChain *JATC = DA ? DA->getHostTC() : TC;

  ToolSelector TS(JA, *JATC, C, isSaveTempsEnabled(),
                  embedBitcodeInObject() && !isUsingLTO());
  const Tool *T = TS.getTool(Inputs, CollapsedOffloadActions);

  if (!T)
    return InputInfo();

  if (BuildingForOffloadDevice &&
      A->getOffloadingDeviceKind() == Action::OFK_OpenMP) {
    if (TC->getTriple().isAMDGCN()) {
      // AMDGCN treats backend and assemble actions as no-op because
      // linker does not support object files.
      if (const BackendJobAction *BA = dyn_cast<BackendJobAction>(A)) {
        return BuildJobsForAction(C, *BA->input_begin(), TC, BoundArch,
                                  AtTopLevel, MultipleArchs, LinkingOutput,
                                  CachedResults, TargetDeviceOffloadKind);
      }

      if (const AssembleJobAction *AA = dyn_cast<AssembleJobAction>(A)) {
        return BuildJobsForAction(C, *AA->input_begin(), TC, BoundArch,
                                  AtTopLevel, MultipleArchs, LinkingOutput,
                                  CachedResults, TargetDeviceOffloadKind);
      }
    }
  }

  // If we've collapsed action list that contained OffloadAction we
  // need to build jobs for host/device-side inputs it may have held.
  for (const auto *OA : CollapsedOffloadActions)
    cast<OffloadAction>(OA)->doOnEachDependence(
        /*IsHostDependence=*/BuildingForOffloadDevice,
        [&](Action *DepA, const ToolChain *DepTC, const char *DepBoundArch) {
          OffloadDependencesInputInfo.push_back(BuildJobsForAction(
              C, DepA, DepTC, DepBoundArch, /* AtTopLevel */ false,
              /*MultipleArchs=*/!!DepBoundArch, LinkingOutput, CachedResults,
              DepA->getOffloadingDeviceKind()));
        });

  // Only use pipes when there is exactly one input.
  InputInfoList InputInfos;
  for (const Action *Input : Inputs) {
    // Treat dsymutil and verify sub-jobs as being at the top-level too, they
    // shouldn't get temporary output names.
    // FIXME: Clean this up.
    bool SubJobAtTopLevel =
        AtTopLevel && (isa<DsymutilJobAction>(A) || isa<VerifyJobAction>(A));
    InputInfos.push_back(BuildJobsForAction(
        C, Input, JATC, DA ? DA->getOffloadingArch() : BoundArch,
        SubJobAtTopLevel, MultipleArchs, LinkingOutput, CachedResults,
        A->getOffloadingDeviceKind()));
  }

  // Always use the first input as the base input.
  const char *BaseInput = InputInfos[0].getBaseInput();

  // ... except dsymutil actions, which use their actual input as the base
  // input.
  if (JA->getType() == types::TY_dSYM)
    BaseInput = InputInfos[0].getFilename();

  // ... and in header module compilations, which use the module name.
  if (auto *ModuleJA = dyn_cast<HeaderModulePrecompileJobAction>(JA))
    BaseInput = ModuleJA->getModuleName();

  // Append outputs of offload device jobs to the input list
  if (!OffloadDependencesInputInfo.empty())
    InputInfos.append(OffloadDependencesInputInfo.begin(),
                      OffloadDependencesInputInfo.end());

  // Set the effective triple of the toolchain for the duration of this job.
  llvm::Triple EffectiveTriple;
  const ToolChain &ToolTC = T->getToolChain();
  const ArgList &Args =
      C.getArgsForToolChain(TC, BoundArch, A->getOffloadingDeviceKind());
  if (InputInfos.size() != 1) {
    EffectiveTriple = llvm::Triple(ToolTC.ComputeEffectiveClangTriple(Args));
  } else {
    // Pass along the input type if it can be unambiguously determined.
    EffectiveTriple = llvm::Triple(
        ToolTC.ComputeEffectiveClangTriple(Args, InputInfos[0].getType()));
  }
  RegisterEffectiveTriple TripleRAII(ToolTC, EffectiveTriple);

  // Determine the place to write output to, if any.
  InputInfo Result;
  InputInfoList UnbundlingResults;
  if (auto *UA = dyn_cast<OffloadUnbundlingJobAction>(JA)) {
    // If we have an unbundling job, we need to create results for all the
    // outputs. We also update the results cache so that other actions using
    // this unbundling action can get the right results.
    for (auto &UI : UA->getDependentActionsInfo()) {
      assert(UI.DependentOffloadKind != Action::OFK_None &&
             "Unbundling with no offloading??");

      // Unbundling actions are never at the top level. When we generate the
      // offloading prefix, we also do that for the host file because the
      // unbundling action does not change the type of the output which can
      // cause a overwrite.
      InputInfo CurI;
      bool IsFPGAObjLink =
          (JA->getType() == types::TY_Object &&
           EffectiveTriple.getSubArch() == llvm::Triple::SPIRSubArch_fpga &&
           C.getInputArgs().hasArg(options::OPT_fsycl_link_EQ));
      if (C.getDriver().getOffloadStaticLibSeen() &&
          JA->getType() == types::TY_Archive) {
        // Host part of the unbundled static archive is not used.
        if (UI.DependentOffloadKind == Action::OFK_Host)
          continue;
        // Host part of the unbundled object is not used when using the
        // FPGA target and -fsycl-link is enabled.
        if (UI.DependentOffloadKind == Action::OFK_Host && IsFPGAObjLink)
          continue;
        std::string TmpFileName = C.getDriver().GetTemporaryPath(
            llvm::sys::path::stem(BaseInput), "a");
        const char *TmpFile =
            C.addTempFile(C.getArgs().MakeArgString(TmpFileName));
        CurI = InputInfo(types::TY_Archive, TmpFile, TmpFile);
      } else if (types::isFPGA(JA->getType())) {
        std::string Ext(types::getTypeTempSuffix(JA->getType()));
        types::ID TI = types::TY_Object;
        if (EffectiveTriple.isSPIR()) {
          if (!UI.DependentToolChain->getTriple().isSPIR())
            continue;
          // Output file from unbundle is FPGA device. Name the file
          // accordingly.
          if (UI.DependentOffloadKind == Action::OFK_Host) {
            // Do not add the current info for Host with FPGA device.  The host
            // side isn't used
            continue;
          }
          if (JA->getType() == types::TY_FPGA_AOCO) {
            TI = types::TY_TempAOCOfilelist;
            Ext = "txt";
          }
          if (JA->getType() == types::TY_FPGA_AOCR ||
              JA->getType() == types::TY_FPGA_AOCR_EMU)
            // AOCR files are always unbundled into a list file.
            TI = types::TY_Tempfilelist;
        } else {
          if (UI.DependentOffloadKind == Action::OFK_SYCL)
            // Do not add the current info for device with FPGA device.  The
            // device side isn't used
            continue;
          TI = types::TY_Tempfilelist;
          Ext = "txt";
        }
        std::string TmpFileName = C.getDriver().GetTemporaryPath(
            llvm::sys::path::stem(BaseInput), Ext);
        const char *TmpFile =
                        C.addTempFile(C.getArgs().MakeArgString(TmpFileName));
        CurI = InputInfo(TI, TmpFile, TmpFile);
      } else {
        // Host part of the unbundled object is not used when -fsycl-link is
        // enabled with FPGA target
        if (UI.DependentOffloadKind == Action::OFK_Host && IsFPGAObjLink)
          continue;
        std::string OffloadingPrefix = Action::GetOffloadingFileNamePrefix(
          UI.DependentOffloadKind,
          UI.DependentToolChain->getTriple().normalize(),
          /*CreatePrefixForHost=*/true);
        CurI = InputInfo(
          UA,
          GetNamedOutputPath(C, *UA, BaseInput, UI.DependentBoundArch,
                             /*AtTopLevel=*/false,
                             MultipleArchs ||
                                 UI.DependentOffloadKind == Action::OFK_HIP,
                             OffloadingPrefix),
          BaseInput);
      }
      // Save the unbundling result.
      UnbundlingResults.push_back(CurI);

      // Get the unique string identifier for this dependence and cache the
      // result.
      StringRef Arch;
      if (TargetDeviceOffloadKind == Action::OFK_HIP) {
        if (UI.DependentOffloadKind == Action::OFK_Host)
          Arch = StringRef();
        else
          Arch = UI.DependentBoundArch;
      } else
        Arch = BoundArch;
      // When unbundling for SYCL and there is no Target offload, assume
      // Host as the dependent offload, as the host path has been stripped
      // in this instance
      Action::OffloadKind DependentOffloadKind;
      if (UI.DependentOffloadKind == Action::OFK_SYCL &&
          TargetDeviceOffloadKind == Action::OFK_None)
        DependentOffloadKind = Action::OFK_Host;
      else
        DependentOffloadKind = UI.DependentOffloadKind;

      CachedResults[{A, GetTriplePlusArchString(UI.DependentToolChain, Arch,
                                                DependentOffloadKind)}] =
          CurI;
    }
    // Do a check for a dependency file unbundle for FPGA.  This is out of line
    // from a regular unbundle, so just create and return the name of the
    // unbundled file.
    if (JA->getType() == types::TY_FPGA_Dependencies ||
        JA->getType() == types::TY_FPGA_Dependencies_List) {
      std::string Ext(types::getTypeTempSuffix(JA->getType()));
      std::string TmpFileName =
          C.getDriver().GetTemporaryPath(llvm::sys::path::stem(BaseInput), Ext);
      const char *TmpFile =
          C.addTempFile(C.getArgs().MakeArgString(TmpFileName));
      Result = InputInfo(JA->getType(), TmpFile, TmpFile);
      UnbundlingResults.push_back(Result);
    } else {
      // Now that we have all the results generated, select the one that should
      // be returned for the current depending action.
      std::pair<const Action *, std::string> ActionTC = {
          A, GetTriplePlusArchString(TC, BoundArch, TargetDeviceOffloadKind)};
      assert(CachedResults.find(ActionTC) != CachedResults.end() &&
             "Result does not exist??");
      Result = CachedResults[ActionTC];
    }
  } else if (auto *DA = dyn_cast<OffloadDepsJobAction>(JA)) {
    for (auto &DI : DA->getDependentActionsInfo()) {
      assert(DI.DependentOffloadKind != Action::OFK_None &&
             "Deps job with no offloading");

      std::string OffloadingPrefix = Action::GetOffloadingFileNamePrefix(
          DI.DependentOffloadKind,
          DI.DependentToolChain->getTriple().normalize(),
          /*CreatePrefixForHost=*/true);
      auto CurI = InputInfo(
          DA,
          GetNamedOutputPath(C, *DA, BaseInput, DI.DependentBoundArch,
                             /*AtTopLevel=*/false,
                             MultipleArchs ||
                                 DI.DependentOffloadKind == Action::OFK_HIP,
                             OffloadingPrefix),
          BaseInput);
      // Save the result.
      UnbundlingResults.push_back(CurI);

      // Get the unique string identifier for this dependence and cache the
      // result.
      StringRef Arch = TargetDeviceOffloadKind == Action::OFK_HIP
                           ? DI.DependentOffloadKind == Action::OFK_Host
                                 ? StringRef()
                                 : DI.DependentBoundArch
                           : BoundArch;

      CachedResults[{A, GetTriplePlusArchString(DI.DependentToolChain, Arch,
                                                DI.DependentOffloadKind)}] =
          CurI;
    }

    // Now that we have all the results generated, select the one that should be
    // returned for the current depending action.
    std::pair<const Action *, std::string> ActionTC = {
        A, GetTriplePlusArchString(TC, BoundArch, TargetDeviceOffloadKind)};
    auto It = CachedResults.find(ActionTC);
    assert(It != CachedResults.end() && "Result does not exist??");
    Result = It->second;
  } else if (JA->getType() == types::TY_Nothing)
    Result = InputInfo(A, BaseInput);
  else {
    std::string OffloadingPrefix;
    // When generating binaries with -fsycl-link-target or -fsycl-link, the
    // output file prefix is the triple arch only.  Do not add the arch when
    // compiling for host.
    if (!A->getOffloadingHostActiveKinds() &&
        (Args.getLastArg(options::OPT_fsycl_link_targets_EQ) ||
         Args.hasArg(options::OPT_fsycl_link_EQ))) {
      OffloadingPrefix = "-";
      OffloadingPrefix += TC->getTriple().getArchName();
    } else {
      // We only have to generate a prefix for the host if this is not a
      // top-level action.
      OffloadingPrefix = Action::GetOffloadingFileNamePrefix(
        A->getOffloadingDeviceKind(), TC->getTriple().normalize(),
        /*CreatePrefixForHost=*/!!A->getOffloadingHostActiveKinds() &&
            !AtTopLevel);
    }
    if (isa<OffloadWrapperJobAction>(JA)) {
      if (Arg *FinalOutput = C.getArgs().getLastArg(options::OPT_o))
        BaseInput = FinalOutput->getValue();
      else
        BaseInput = getDefaultImageName();
      BaseInput =
          C.getArgs().MakeArgString(std::string(BaseInput) + "-wrapper");
    }
    Result = InputInfo(A, GetNamedOutputPath(C, *JA, BaseInput, BoundArch,
                                             AtTopLevel, MultipleArchs,
                                             OffloadingPrefix),
                       BaseInput);
  }

  if (CCCPrintBindings && !CCGenDiagnostics) {
    llvm::errs() << "# \"" << T->getToolChain().getTripleString() << '"'
                 << " - \"" << T->getName() << "\", inputs: [";
    for (unsigned i = 0, e = InputInfos.size(); i != e; ++i) {
      llvm::errs() << InputInfos[i].getAsString();
      if (i + 1 != e)
        llvm::errs() << ", ";
    }
    if (UnbundlingResults.empty())
      llvm::errs() << "], output: " << Result.getAsString() << "\n";
    else {
      llvm::errs() << "], outputs: [";
      for (unsigned i = 0, e = UnbundlingResults.size(); i != e; ++i) {
        llvm::errs() << UnbundlingResults[i].getAsString();
        if (i + 1 != e)
          llvm::errs() << ", ";
      }
      llvm::errs() << "] \n";
    }
  } else {
    if (UnbundlingResults.empty())
      T->ConstructJob(
          C, *JA, Result, InputInfos,
          C.getArgsForToolChain(TC, BoundArch, JA->getOffloadingDeviceKind()),
          LinkingOutput);
    else
      T->ConstructJobMultipleOutputs(
          C, *JA, UnbundlingResults, InputInfos,
          C.getArgsForToolChain(TC, BoundArch, JA->getOffloadingDeviceKind()),
          LinkingOutput);
  }
  return Result;
}

const char *Driver::getDefaultImageName() const {
  llvm::Triple Target(llvm::Triple::normalize(TargetTriple));
  return Target.isOSWindows() ? "a.exe" : "a.out";
}

/// Create output filename based on ArgValue, which could either be a
/// full filename, filename without extension, or a directory. If ArgValue
/// does not provide a filename, then use BaseName, and use the extension
/// suitable for FileType.
static const char *MakeCLOutputFilename(const ArgList &Args, StringRef ArgValue,
                                        StringRef BaseName,
                                        types::ID FileType) {
  SmallString<128> Filename = ArgValue;

  if (ArgValue.empty()) {
    // If the argument is empty, output to BaseName in the current dir.
    Filename = BaseName;
  } else if (llvm::sys::path::is_separator(Filename.back())) {
    // If the argument is a directory, output to BaseName in that dir.
    llvm::sys::path::append(Filename, BaseName);
  }

  if (!llvm::sys::path::has_extension(ArgValue)) {
    // If the argument didn't provide an extension, then set it.
    const char *Extension = types::getTypeTempSuffix(FileType, true);

    if (FileType == types::TY_Image &&
        Args.hasArg(options::OPT__SLASH_LD, options::OPT__SLASH_LDd)) {
      // The output file is a dll.
      Extension = "dll";
    }

    llvm::sys::path::replace_extension(Filename, Extension);
  }

  return Args.MakeArgString(Filename.c_str());
}

static bool HasPreprocessOutput(const Action &JA) {
  if (isa<PreprocessJobAction>(JA))
    return true;
  if (isa<OffloadAction>(JA) && isa<PreprocessJobAction>(JA.getInputs()[0]))
    return true;
  if (isa<OffloadBundlingJobAction>(JA) &&
      HasPreprocessOutput(*(JA.getInputs()[0])))
    return true;
  return false;
}

const char *Driver::GetNamedOutputPath(Compilation &C, const JobAction &JA,
                                       const char *BaseInput,
                                       StringRef OrigBoundArch, bool AtTopLevel,
                                       bool MultipleArchs,
                                       StringRef OffloadingPrefix) const {
  std::string BoundArch = OrigBoundArch.str();
#if defined(_WIN32)
  // BoundArch may contains ':', which is invalid in file names on Windows,
  // therefore replace it with '%'.
  std::replace(BoundArch.begin(), BoundArch.end(), ':', '@');
#endif

  llvm::PrettyStackTraceString CrashInfo("Computing output path");
  // Output to a user requested destination?
  if (AtTopLevel && !isa<DsymutilJobAction>(JA) && !isa<VerifyJobAction>(JA)) {
    if (Arg *FinalOutput = C.getArgs().getLastArg(options::OPT_o))
      return C.addResultFile(FinalOutput->getValue(), &JA);
    // Output to destination for -fsycl-device-only and Windows -o
    if (C.getArgs().hasArg(options::OPT_fsycl_device_only))
      if (Arg *FinalOutput = C.getArgs().getLastArg(options::OPT__SLASH_o))
        return C.addResultFile(FinalOutput->getValue(), &JA);
  }

  // For /P, preprocess to file named after BaseInput.
  if (C.getArgs().hasArg(options::OPT__SLASH_P) &&
      ((AtTopLevel && isa<PreprocessJobAction>(JA)) ||
       isa<OffloadBundlingJobAction>(JA))) {
    StringRef BaseName = llvm::sys::path::filename(BaseInput);
    StringRef NameArg;
    if (Arg *A = C.getArgs().getLastArg(options::OPT__SLASH_Fi))
      NameArg = A->getValue();
    return C.addResultFile(
        MakeCLOutputFilename(C.getArgs(), NameArg, BaseName, types::TY_PP_C),
        &JA);
  }

  // Redirect output for the generated source + integration footer.
  if (isa<AppendFooterJobAction>(JA)) {
    if (Arg *A = C.getArgs().getLastArg(options::OPT_fsycl_footer_path_EQ)) {
      SmallString<128> OutName(A->getValue());
      StringRef BaseName = llvm::sys::path::filename(BaseInput);
      if (isSaveTempsEnabled()) {
        // Retain the location specified by the user with -save-temps.
        const char *Suffix = types::getTypeTempSuffix(JA.getType());
        std::string::size_type End = std::string::npos;
        if (!types::appendSuffixForType(JA.getType()))
          End = BaseName.rfind('.');
        SmallString<128> Suffixed(BaseName.substr(0, End));
        Suffixed += OffloadingPrefix;
        Suffixed += '.';
        Suffixed += Suffix;
        llvm::sys::path::append(OutName, Suffixed.c_str());
      } else {
        std::string TmpName =
            GetTemporaryPath(llvm::sys::path::stem(BaseName),
                             types::getTypeTempSuffix(JA.getType()));
        llvm::sys::path::append(OutName, llvm::sys::path::filename(TmpName));
      }
      return C.addTempFile(C.getArgs().MakeArgString(OutName));
    }
  }

  // Default to writing to stdout?
  if (AtTopLevel && !CCGenDiagnostics && HasPreprocessOutput(JA)) {
    return "-";
  }

  if (JA.getType() == types::TY_ModuleFile &&
      C.getArgs().getLastArg(options::OPT_module_file_info)) {
    return "-";
  }

  // Is this the assembly listing for /FA?
  if (JA.getType() == types::TY_PP_Asm &&
      (C.getArgs().hasArg(options::OPT__SLASH_FA) ||
       C.getArgs().hasArg(options::OPT__SLASH_Fa))) {
    // Use /Fa and the input filename to determine the asm file name.
    StringRef BaseName = llvm::sys::path::filename(BaseInput);
    StringRef FaValue = C.getArgs().getLastArgValue(options::OPT__SLASH_Fa);
    return C.addResultFile(
        MakeCLOutputFilename(C.getArgs(), FaValue, BaseName, JA.getType()),
        &JA);
  }

  // Output to a temporary file?
  if ((!AtTopLevel && !isSaveTempsEnabled() &&
       (!C.getArgs().hasArg(options::OPT__SLASH_Fo) ||
        // FIXME - The use of /Fo is limited when offloading is enabled.  When
        // compiling to exe use of /Fo does not produce the named obj.  We also
        // should not use the named output when performing unbundling.
        (C.getArgs().hasArg(options::OPT__SLASH_Fo) &&
         (!JA.isOffloading(Action::OFK_None) ||
          isa<OffloadUnbundlingJobAction>(JA) ||
          JA.getOffloadingHostActiveKinds() > Action::OFK_Host)))) ||
      CCGenDiagnostics) {
    StringRef Name = llvm::sys::path::filename(BaseInput);
    std::pair<StringRef, StringRef> Split = Name.split('.');
    SmallString<128> TmpName;
    const char *Suffix = types::getTypeTempSuffix(JA.getType(), IsCLMode());
    Arg *A = C.getArgs().getLastArg(options::OPT_fcrash_diagnostics_dir);
    if (CCGenDiagnostics && A) {
      SmallString<128> CrashDirectory(A->getValue());
      if (!getVFS().exists(CrashDirectory))
        llvm::sys::fs::create_directories(CrashDirectory);
      llvm::sys::path::append(CrashDirectory, Split.first);
      const char *Middle = Suffix ? "-%%%%%%." : "-%%%%%%";
      std::error_code EC = llvm::sys::fs::createUniqueFile(
          CrashDirectory + Middle + Suffix, TmpName);
      if (EC) {
        Diag(clang::diag::err_unable_to_make_temp) << EC.message();
        return "";
      }
    } else {
      TmpName = GetTemporaryPath(Split.first, Suffix);
    }
    return C.addTempFile(C.getArgs().MakeArgString(TmpName), JA.getType());
  }

  SmallString<128> BasePath(BaseInput);
  SmallString<128> ExternalPath("");
  StringRef BaseName;

  // Dsymutil actions should use the full path.
  if (isa<DsymutilJobAction>(JA) && C.getArgs().hasArg(options::OPT_dsym_dir)) {
    ExternalPath += C.getArgs().getLastArg(options::OPT_dsym_dir)->getValue();
    // We use posix style here because the tests (specifically
    // darwin-dsymutil.c) demonstrate that posix style paths are acceptable
    // even on Windows and if we don't then the similar test covering this
    // fails.
    llvm::sys::path::append(ExternalPath, llvm::sys::path::Style::posix,
                            llvm::sys::path::filename(BasePath));
    BaseName = ExternalPath;
  } else if (isa<DsymutilJobAction>(JA) || isa<VerifyJobAction>(JA))
    BaseName = BasePath;
  else
    BaseName = llvm::sys::path::filename(BasePath);

  // Determine what the derived output name should be.
  const char *NamedOutput;

  if ((JA.getType() == types::TY_Object || JA.getType() == types::TY_LTO_BC ||
       JA.getType() == types::TY_Archive) &&
      C.getArgs().hasArg(options::OPT__SLASH_Fo, options::OPT__SLASH_o)) {
    // The /Fo or /o flag decides the object filename.
    StringRef Val =
        C.getArgs()
            .getLastArg(options::OPT__SLASH_Fo, options::OPT__SLASH_o)
            ->getValue();
    NamedOutput =
        MakeCLOutputFilename(C.getArgs(), Val, BaseName, types::TY_Object);
  } else if (JA.getType() == types::TY_Image &&
             C.getArgs().hasArg(options::OPT__SLASH_Fe,
                                options::OPT__SLASH_o)) {
    // The /Fe or /o flag names the linked file.
    StringRef Val =
        C.getArgs()
            .getLastArg(options::OPT__SLASH_Fe, options::OPT__SLASH_o)
            ->getValue();
    NamedOutput =
        MakeCLOutputFilename(C.getArgs(), Val, BaseName, types::TY_Image);
  } else if (JA.getType() == types::TY_Image) {
    if (IsCLMode()) {
      // clang-cl uses BaseName for the executable name.
      NamedOutput =
          MakeCLOutputFilename(C.getArgs(), "", BaseName, types::TY_Image);
    } else {
      SmallString<128> Output(getDefaultImageName());
      // HIP image for device compilation with -fno-gpu-rdc is per compilation
      // unit.
      bool IsHIPNoRDC = JA.getOffloadingDeviceKind() == Action::OFK_HIP &&
                        !C.getArgs().hasFlag(options::OPT_fgpu_rdc,
                                             options::OPT_fno_gpu_rdc, false);
      if (IsHIPNoRDC) {
        Output = BaseName;
        llvm::sys::path::replace_extension(Output, "");
      }
      Output += OffloadingPrefix;
      if (MultipleArchs && !BoundArch.empty()) {
        Output += "-";
        Output.append(BoundArch);
      }
      if (IsHIPNoRDC)
        Output += ".out";
      NamedOutput = C.getArgs().MakeArgString(Output.c_str());
    }
  } else if (JA.getType() == types::TY_PCH && IsCLMode()) {
    NamedOutput = C.getArgs().MakeArgString(GetClPchPath(C, BaseName));
  } else {
    const char *Suffix = types::getTypeTempSuffix(JA.getType(), IsCLMode());
    assert(Suffix && "All types used for output should have a suffix.");

    std::string::size_type End = std::string::npos;
    if (!types::appendSuffixForType(JA.getType()))
      End = BaseName.rfind('.');
    SmallString<128> Suffixed(BaseName.substr(0, End));
    Suffixed += OffloadingPrefix;
    if (MultipleArchs && !BoundArch.empty()) {
      Suffixed += "-";
      Suffixed.append(BoundArch);
    }
    // When using both -save-temps and -emit-llvm, use a ".tmp.bc" suffix for
    // the unoptimized bitcode so that it does not get overwritten by the ".bc"
    // optimized bitcode output.
    auto IsHIPRDCInCompilePhase = [](const JobAction &JA,
                                     const llvm::opt::DerivedArgList &Args) {
      // The relocatable compilation in HIP implies -emit-llvm. Similarly, use a
      // ".tmp.bc" suffix for the unoptimized bitcode (generated in the compile
      // phase.)
      return isa<CompileJobAction>(JA) &&
             JA.getOffloadingDeviceKind() == Action::OFK_HIP &&
             Args.hasFlag(options::OPT_fgpu_rdc, options::OPT_fno_gpu_rdc,
                          false);
    };
    if (!AtTopLevel && JA.getType() == types::TY_LLVM_BC &&
        (C.getArgs().hasArg(options::OPT_emit_llvm) ||
         IsHIPRDCInCompilePhase(JA, C.getArgs())))
      Suffixed += ".tmp";
    Suffixed += '.';
    Suffixed += Suffix;
    NamedOutput = C.getArgs().MakeArgString(Suffixed.c_str());
  }

  // Prepend object file path if -save-temps=obj
  if (!AtTopLevel && isSaveTempsObj() && C.getArgs().hasArg(options::OPT_o) &&
      JA.getType() != types::TY_PCH) {
    Arg *FinalOutput = C.getArgs().getLastArg(options::OPT_o);
    SmallString<128> TempPath(FinalOutput->getValue());
    llvm::sys::path::remove_filename(TempPath);
    StringRef OutputFileName = llvm::sys::path::filename(NamedOutput);
    llvm::sys::path::append(TempPath, OutputFileName);
    NamedOutput = C.getArgs().MakeArgString(TempPath.c_str());
  }

  if (isSaveTempsEnabled()) {
    // If we're saving temps and the temp file conflicts with any
    // input/resulting file, then avoid overwriting.
    if (!AtTopLevel) {
      bool SameFile = false;
      SmallString<256> Result;
      llvm::sys::fs::current_path(Result);
      llvm::sys::path::append(Result, BaseName);
      llvm::sys::fs::equivalent(BaseInput, Result.c_str(), SameFile);
      // Must share the same path to conflict.
      if (SameFile) {
        StringRef Name = llvm::sys::path::filename(BaseInput);
        std::pair<StringRef, StringRef> Split = Name.split('.');
        std::string TmpName = GetTemporaryPath(
            Split.first, types::getTypeTempSuffix(JA.getType(), IsCLMode()));
        return C.addTempFile(C.getArgs().MakeArgString(TmpName));
      }
    }

    const auto &ResultFiles = C.getResultFiles();
    const auto CollidingFilenameIt =
        llvm::find_if(ResultFiles, [NamedOutput](const auto &It) {
          return StringRef(NamedOutput).equals(It.second);
        });
    if (CollidingFilenameIt != ResultFiles.end()) {
      // Upon any collision, a unique hash will be appended to the filename,
      // similar to what is done for temporary files in the regular flow.
      StringRef CollidingName(CollidingFilenameIt->second);
      std::pair<StringRef, StringRef> Split = CollidingName.split('.');
      std::string UniqueName = GetUniquePath(
          Split.first, types::getTypeTempSuffix(JA.getType(), IsCLMode()));
      return C.addResultFile(C.getArgs().MakeArgString(UniqueName), &JA);
    }
  }

  // As an annoying special case, PCH generation doesn't strip the pathname.
  if (JA.getType() == types::TY_PCH && !IsCLMode()) {
    llvm::sys::path::remove_filename(BasePath);
    if (BasePath.empty())
      BasePath = NamedOutput;
    else
      llvm::sys::path::append(BasePath, NamedOutput);
    return C.addResultFile(C.getArgs().MakeArgString(BasePath.c_str()), &JA);
  } else {
    return C.addResultFile(NamedOutput, &JA);
  }
}

std::string Driver::GetFilePath(StringRef Name, const ToolChain &TC) const {
  // Search for Name in a list of paths.
  auto SearchPaths = [&](const llvm::SmallVectorImpl<std::string> &P)
      -> llvm::Optional<std::string> {
    // Respect a limited subset of the '-Bprefix' functionality in GCC by
    // attempting to use this prefix when looking for file paths.
    for (const auto &Dir : P) {
      if (Dir.empty())
        continue;
      SmallString<128> P(Dir[0] == '=' ? SysRoot + Dir.substr(1) : Dir);
      llvm::sys::path::append(P, Name);
      if (llvm::sys::fs::exists(Twine(P)))
        return std::string(P);
    }
    return None;
  };

  if (auto P = SearchPaths(PrefixDirs))
    return *P;

  SmallString<128> R(ResourceDir);
  llvm::sys::path::append(R, Name);
  if (llvm::sys::fs::exists(Twine(R)))
    return std::string(R.str());

  SmallString<128> P(TC.getCompilerRTPath());
  llvm::sys::path::append(P, Name);
  if (llvm::sys::fs::exists(Twine(P)))
    return std::string(P.str());

  SmallString<128> D(Dir);
  llvm::sys::path::append(D, "..", Name);
  if (llvm::sys::fs::exists(Twine(D)))
    return std::string(D.str());

  if (auto P = SearchPaths(TC.getLibraryPaths()))
    return *P;

  if (auto P = SearchPaths(TC.getFilePaths()))
    return *P;

  return std::string(Name);
}

void Driver::generatePrefixedToolNames(
    StringRef Tool, const ToolChain &TC,
    SmallVectorImpl<std::string> &Names) const {
  // FIXME: Needs a better variable than TargetTriple
  Names.emplace_back((TargetTriple + "-" + Tool).str());
  Names.emplace_back(Tool);
}

static bool ScanDirForExecutable(SmallString<128> &Dir, StringRef Name) {
  llvm::sys::path::append(Dir, Name);
  if (llvm::sys::fs::can_execute(Twine(Dir)))
    return true;
  llvm::sys::path::remove_filename(Dir);
  return false;
}

std::string Driver::GetProgramPath(StringRef Name, const ToolChain &TC) const {
  SmallVector<std::string, 2> TargetSpecificExecutables;
  generatePrefixedToolNames(Name, TC, TargetSpecificExecutables);

  // Respect a limited subset of the '-Bprefix' functionality in GCC by
  // attempting to use this prefix when looking for program paths.
  for (const auto &PrefixDir : PrefixDirs) {
    if (llvm::sys::fs::is_directory(PrefixDir)) {
      SmallString<128> P(PrefixDir);
      if (ScanDirForExecutable(P, Name))
        return std::string(P.str());
    } else {
      SmallString<128> P((PrefixDir + Name).str());
      if (llvm::sys::fs::can_execute(Twine(P)))
        return std::string(P.str());
    }
  }

  const ToolChain::path_list &List = TC.getProgramPaths();
  for (const auto &TargetSpecificExecutable : TargetSpecificExecutables) {
    // For each possible name of the tool look for it in
    // program paths first, then the path.
    // Higher priority names will be first, meaning that
    // a higher priority name in the path will be found
    // instead of a lower priority name in the program path.
    // E.g. <triple>-gcc on the path will be found instead
    // of gcc in the program path
    for (const auto &Path : List) {
      SmallString<128> P(Path);
      if (ScanDirForExecutable(P, TargetSpecificExecutable))
        return std::string(P.str());
    }

    // Fall back to the path
    if (llvm::ErrorOr<std::string> P =
            llvm::sys::findProgramByName(TargetSpecificExecutable))
      return *P;
  }

  return std::string(Name);
}

std::string Driver::GetTemporaryPath(StringRef Prefix, StringRef Suffix) const {
  SmallString<128> Path;
  std::error_code EC = llvm::sys::fs::createTemporaryFile(Prefix, Suffix, Path);
  if (EC) {
    Diag(clang::diag::err_unable_to_make_temp) << EC.message();
    return "";
  }

  return std::string(Path.str());
}

std::string Driver::GetUniquePath(StringRef BaseName, StringRef Ext) const {
  SmallString<128> Path;
  std::error_code EC = llvm::sys::fs::createUniqueFile(
      Twine(BaseName) + Twine("-%%%%%%.") + Ext, Path);
  if (EC) {
    Diag(clang::diag::err_unable_to_make_temp) << EC.message();
    return "";
  }

  return std::string(Path.str());
}

std::string Driver::GetTemporaryDirectory(StringRef Prefix) const {
  SmallString<128> Path;
  std::error_code EC = llvm::sys::fs::createUniqueDirectory(Prefix, Path);
  if (EC) {
    Diag(clang::diag::err_unable_to_make_temp) << EC.message();
    return "";
  }

  return std::string(Path.str());
}

std::string Driver::GetClPchPath(Compilation &C, StringRef BaseName) const {
  SmallString<128> Output;
  if (Arg *FpArg = C.getArgs().getLastArg(options::OPT__SLASH_Fp)) {
    // FIXME: If anybody needs it, implement this obscure rule:
    // "If you specify a directory without a file name, the default file name
    // is VCx0.pch., where x is the major version of Visual C++ in use."
    Output = FpArg->getValue();

    // "If you do not specify an extension as part of the path name, an
    // extension of .pch is assumed. "
    if (!llvm::sys::path::has_extension(Output))
      Output += ".pch";
  } else {
    if (Arg *YcArg = C.getArgs().getLastArg(options::OPT__SLASH_Yc))
      Output = YcArg->getValue();
    if (Output.empty())
      Output = BaseName;
    llvm::sys::path::replace_extension(Output, ".pch");
  }
  return std::string(Output.str());
}

const ToolChain &Driver::getToolChain(const ArgList &Args,
                                      const llvm::Triple &Target) const {

  auto &TC = ToolChains[Target.str()];
  if (!TC) {
    switch (Target.getOS()) {
    case llvm::Triple::AIX:
      TC = std::make_unique<toolchains::AIX>(*this, Target, Args);
      break;
    case llvm::Triple::Haiku:
      TC = std::make_unique<toolchains::Haiku>(*this, Target, Args);
      break;
    case llvm::Triple::Ananas:
      TC = std::make_unique<toolchains::Ananas>(*this, Target, Args);
      break;
    case llvm::Triple::CloudABI:
      TC = std::make_unique<toolchains::CloudABI>(*this, Target, Args);
      break;
    case llvm::Triple::Darwin:
    case llvm::Triple::MacOSX:
    case llvm::Triple::IOS:
    case llvm::Triple::TvOS:
    case llvm::Triple::WatchOS:
      TC = std::make_unique<toolchains::DarwinClang>(*this, Target, Args);
      break;
    case llvm::Triple::DragonFly:
      TC = std::make_unique<toolchains::DragonFly>(*this, Target, Args);
      break;
    case llvm::Triple::OpenBSD:
      TC = std::make_unique<toolchains::OpenBSD>(*this, Target, Args);
      break;
    case llvm::Triple::NetBSD:
      TC = std::make_unique<toolchains::NetBSD>(*this, Target, Args);
      break;
    case llvm::Triple::FreeBSD:
      TC = std::make_unique<toolchains::FreeBSD>(*this, Target, Args);
      break;
    case llvm::Triple::Minix:
      TC = std::make_unique<toolchains::Minix>(*this, Target, Args);
      break;
    case llvm::Triple::Linux:
    case llvm::Triple::ELFIAMCU:
      if (Target.getArch() == llvm::Triple::hexagon)
        TC = std::make_unique<toolchains::HexagonToolChain>(*this, Target,
                                                             Args);
      else if ((Target.getVendor() == llvm::Triple::MipsTechnologies) &&
               !Target.hasEnvironment())
        TC = std::make_unique<toolchains::MipsLLVMToolChain>(*this, Target,
                                                              Args);
      else if (Target.isPPC())
        TC = std::make_unique<toolchains::PPCLinuxToolChain>(*this, Target,
                                                              Args);
      else if (Target.getArch() == llvm::Triple::ve)
        TC = std::make_unique<toolchains::VEToolChain>(*this, Target, Args);

      else
        TC = std::make_unique<toolchains::Linux>(*this, Target, Args);
      break;
    case llvm::Triple::NaCl:
      TC = std::make_unique<toolchains::NaClToolChain>(*this, Target, Args);
      break;
    case llvm::Triple::Fuchsia:
      TC = std::make_unique<toolchains::Fuchsia>(*this, Target, Args);
      break;
    case llvm::Triple::Solaris:
      TC = std::make_unique<toolchains::Solaris>(*this, Target, Args);
      break;
    case llvm::Triple::AMDHSA:
      TC = std::make_unique<toolchains::ROCMToolChain>(*this, Target, Args);
      break;
    case llvm::Triple::AMDPAL:
    case llvm::Triple::Mesa3D:
      TC = std::make_unique<toolchains::AMDGPUToolChain>(*this, Target, Args);
      break;
    case llvm::Triple::Win32:
      switch (Target.getEnvironment()) {
      default:
        if (Target.isOSBinFormatELF())
          TC = std::make_unique<toolchains::Generic_ELF>(*this, Target, Args);
        else if (Target.isOSBinFormatMachO())
          TC = std::make_unique<toolchains::MachO>(*this, Target, Args);
        else
          TC = std::make_unique<toolchains::Generic_GCC>(*this, Target, Args);
        break;
      case llvm::Triple::GNU:
        TC = std::make_unique<toolchains::MinGW>(*this, Target, Args);
        break;
      case llvm::Triple::Itanium:
        TC = std::make_unique<toolchains::CrossWindowsToolChain>(*this, Target,
                                                                  Args);
        break;
      case llvm::Triple::MSVC:
      case llvm::Triple::UnknownEnvironment:
      case llvm::Triple::SYCLDevice:
        if (Args.getLastArgValue(options::OPT_fuse_ld_EQ)
                .startswith_insensitive("bfd"))
          TC = std::make_unique<toolchains::CrossWindowsToolChain>(
              *this, Target, Args);
        else
          TC =
              std::make_unique<toolchains::MSVCToolChain>(*this, Target, Args);
        break;
      }
      break;
    case llvm::Triple::PS4:
      TC = std::make_unique<toolchains::PS4CPU>(*this, Target, Args);
      break;
    case llvm::Triple::Contiki:
      TC = std::make_unique<toolchains::Contiki>(*this, Target, Args);
      break;
    case llvm::Triple::Hurd:
      TC = std::make_unique<toolchains::Hurd>(*this, Target, Args);
      break;
    case llvm::Triple::ZOS:
      TC = std::make_unique<toolchains::ZOS>(*this, Target, Args);
      break;
    default:
      // Of these targets, Hexagon is the only one that might have
      // an OS of Linux, in which case it got handled above already.
      switch (Target.getArch()) {
      case llvm::Triple::tce:
        TC = std::make_unique<toolchains::TCEToolChain>(*this, Target, Args);
        break;
      case llvm::Triple::tcele:
        TC = std::make_unique<toolchains::TCELEToolChain>(*this, Target, Args);
        break;
      case llvm::Triple::hexagon:
        TC = std::make_unique<toolchains::HexagonToolChain>(*this, Target,
                                                             Args);
        break;
      case llvm::Triple::lanai:
        TC = std::make_unique<toolchains::LanaiToolChain>(*this, Target, Args);
        break;
      case llvm::Triple::xcore:
        TC = std::make_unique<toolchains::XCoreToolChain>(*this, Target, Args);
        break;
      case llvm::Triple::wasm32:
      case llvm::Triple::wasm64:
        TC = std::make_unique<toolchains::WebAssembly>(*this, Target, Args);
        break;
      case llvm::Triple::avr:
        TC = std::make_unique<toolchains::AVRToolChain>(*this, Target, Args);
        break;
      case llvm::Triple::msp430:
        TC =
            std::make_unique<toolchains::MSP430ToolChain>(*this, Target, Args);
        break;
      case llvm::Triple::riscv32:
      case llvm::Triple::riscv64:
        if (toolchains::RISCVToolChain::hasGCCToolchain(*this, Args))
          TC =
              std::make_unique<toolchains::RISCVToolChain>(*this, Target, Args);
        else
          TC = std::make_unique<toolchains::BareMetal>(*this, Target, Args);
        break;
      case llvm::Triple::ve:
        TC = std::make_unique<toolchains::VEToolChain>(*this, Target, Args);
        break;
      default:
        if (Target.getVendor() == llvm::Triple::Myriad)
          TC = std::make_unique<toolchains::MyriadToolChain>(*this, Target,
                                                              Args);
        else if (toolchains::BareMetal::handlesTarget(Target))
          TC = std::make_unique<toolchains::BareMetal>(*this, Target, Args);
        else if (Target.isOSBinFormatELF())
          TC = std::make_unique<toolchains::Generic_ELF>(*this, Target, Args);
        else if (Target.isOSBinFormatMachO())
          TC = std::make_unique<toolchains::MachO>(*this, Target, Args);
        else
          TC = std::make_unique<toolchains::Generic_GCC>(*this, Target, Args);
      }
    }
  }

  // Intentionally omitted from the switch above: llvm::Triple::CUDA.  CUDA
  // compiles always need two toolchains, the CUDA toolchain and the host
  // toolchain.  So the only valid way to create a CUDA toolchain is via
  // CreateOffloadingDeviceToolChains.

  return *TC;
}

const ToolChain &Driver::getOffloadingDeviceToolChain(const ArgList &Args,
                  const llvm::Triple &Target, const ToolChain &HostTC,
                  const Action::OffloadKind &TargetDeviceOffloadKind) const {
  // Use device / host triples as the key into the ToolChains map because the
  // device ToolChain we create depends on both.
  auto &TC = ToolChains[Target.str() + "/" + HostTC.getTriple().str()];
  if (!TC) {
    // Categorized by offload kind > arch rather than OS > arch like
    // the normal getToolChain call, as it seems a reasonable way to categorize
    // things.
    switch (TargetDeviceOffloadKind) {
      case Action::OFK_Cuda:
        TC = std::make_unique<toolchains::CudaToolChain>(
          *this, Target, HostTC, Args, TargetDeviceOffloadKind);
        break;
      case Action::OFK_HIP:
        TC = std::make_unique<toolchains::HIPToolChain>(
            *this, Target, HostTC, Args, TargetDeviceOffloadKind);
        break;
      case Action::OFK_OpenMP:
        // omp + nvptx
        TC = std::make_unique<toolchains::CudaToolChain>(
          *this, Target, HostTC, Args, TargetDeviceOffloadKind);
        break;
      case Action::OFK_SYCL:
        switch (Target.getArch()) {
          case llvm::Triple::spir:
          case llvm::Triple::spir64:
            TC = std::make_unique<toolchains::SYCLToolChain>(
              *this, Target, HostTC, Args);
            break;
          case llvm::Triple::fpga32:
          case llvm::Triple::fpga64:
            TC = std::make_unique<toolchains::VXXToolChain>(
              *this, Target, HostTC, Args);
            break;
          case llvm::Triple::aie32:
            TC = std::make_unique<toolchains::ChessToolChain>(
              *this, Target, HostTC, Args);
            break;
          case llvm::Triple::nvptx:
          case llvm::Triple::nvptx64:
            TC = std::make_unique<toolchains::CudaToolChain>(
              *this, Target, HostTC, Args, TargetDeviceOffloadKind);
            break;
          case llvm::Triple::amdgcn:
            TC = std::make_unique<toolchains::HIPToolChain>(
                *this, Target, HostTC, Args, TargetDeviceOffloadKind);
            break;
          default:
          break;
        }
      break;
      default:
      break;
    }
  }

  return *TC;
}

bool Driver::ShouldUseClangCompiler(const JobAction &JA) const {
  // Say "no" if there is not exactly one input of a type clang understands.
  if (JA.size() != 1 ||
      !types::isAcceptedByClang((*JA.input_begin())->getType()))
    return false;

  // And say "no" if this is not a kind of action clang understands.
  if (!isa<PreprocessJobAction>(JA) && !isa<PrecompileJobAction>(JA) &&
      !isa<CompileJobAction>(JA) && !isa<BackendJobAction>(JA))
    return false;

  return true;
}

bool Driver::ShouldUseFlangCompiler(const JobAction &JA) const {
  // Say "no" if there is not exactly one input of a type flang understands.
  if (JA.size() != 1 ||
      !types::isFortran((*JA.input_begin())->getType()))
    return false;

  // And say "no" if this is not a kind of action flang understands.
  if (!isa<PreprocessJobAction>(JA) && !isa<CompileJobAction>(JA) && !isa<BackendJobAction>(JA))
    return false;

  return true;
}

bool Driver::ShouldEmitStaticLibrary(const ArgList &Args) const {
  // Only emit static library if the flag is set explicitly.
  if (Args.hasArg(options::OPT_emit_static_lib))
    return true;
  return false;
}

/// GetReleaseVersion - Parse (([0-9]+)(.([0-9]+)(.([0-9]+)?))?)? and return the
/// grouped values as integers. Numbers which are not provided are set to 0.
///
/// \return True if the entire string was parsed (9.2), or all groups were
/// parsed (10.3.5extrastuff).
bool Driver::GetReleaseVersion(StringRef Str, unsigned &Major, unsigned &Minor,
                               unsigned &Micro, bool &HadExtra) {
  HadExtra = false;

  Major = Minor = Micro = 0;
  if (Str.empty())
    return false;

  if (Str.consumeInteger(10, Major))
    return false;
  if (Str.empty())
    return true;
  if (Str[0] != '.')
    return false;

  Str = Str.drop_front(1);

  if (Str.consumeInteger(10, Minor))
    return false;
  if (Str.empty())
    return true;
  if (Str[0] != '.')
    return false;
  Str = Str.drop_front(1);

  if (Str.consumeInteger(10, Micro))
    return false;
  if (!Str.empty())
    HadExtra = true;
  return true;
}

/// Parse digits from a string \p Str and fulfill \p Digits with
/// the parsed numbers. This method assumes that the max number of
/// digits to look for is equal to Digits.size().
///
/// \return True if the entire string was parsed and there are
/// no extra characters remaining at the end.
bool Driver::GetReleaseVersion(StringRef Str,
                               MutableArrayRef<unsigned> Digits) {
  if (Str.empty())
    return false;

  unsigned CurDigit = 0;
  while (CurDigit < Digits.size()) {
    unsigned Digit;
    if (Str.consumeInteger(10, Digit))
      return false;
    Digits[CurDigit] = Digit;
    if (Str.empty())
      return true;
    if (Str[0] != '.')
      return false;
    Str = Str.drop_front(1);
    CurDigit++;
  }

  // More digits than requested, bail out...
  return false;
}

std::pair<unsigned, unsigned>
Driver::getIncludeExcludeOptionFlagMasks(bool IsClCompatMode) const {
  unsigned IncludedFlagsBitmask = 0;
  unsigned ExcludedFlagsBitmask = options::NoDriverOption;

  if (IsClCompatMode) {
    // Include CL and Core options.
    IncludedFlagsBitmask |= options::CLOption;
    IncludedFlagsBitmask |= options::CoreOption;
  } else {
    ExcludedFlagsBitmask |= options::CLOption;
  }

  return std::make_pair(IncludedFlagsBitmask, ExcludedFlagsBitmask);
}

bool clang::driver::isOptimizationLevelFast(const ArgList &Args) {
  return Args.hasFlag(options::OPT_Ofast, options::OPT_O_Group, false);
}

bool clang::driver::isObjectFile(std::string FileName) {
  if (!llvm::sys::path::has_extension(FileName))
    // Any file with no extension should be considered an Object. Take into
    // account -lsomelib library filenames.
    return FileName.rfind("-l", 0) != 0;
  std::string Ext(llvm::sys::path::extension(FileName).drop_front());
  // We cannot rely on lookupTypeForExtension solely as that has 'lib'
  // marked as an object.
  return (Ext != "lib" &&
          types::lookupTypeForExtension(Ext) == types::TY_Object);
}

bool clang::driver::isStaticArchiveFile(const StringRef &FileName) {
  if (!llvm::sys::path::has_extension(FileName))
    // Any file with no extension should not be considered an Archive.
    return false;
  StringRef Ext(llvm::sys::path::extension(FileName).drop_front());
  llvm::file_magic Magic;
  llvm::identify_magic(FileName, Magic);
  // Only .lib and archive files are to be considered.
  return (Ext == "lib" || Magic == llvm::file_magic::archive);
}

bool clang::driver::willEmitRemarks(const ArgList &Args) {
  // -fsave-optimization-record enables it.
  if (Args.hasFlag(options::OPT_fsave_optimization_record,
                   options::OPT_fno_save_optimization_record, false))
    return true;

  // -fsave-optimization-record=<format> enables it as well.
  if (Args.hasFlag(options::OPT_fsave_optimization_record_EQ,
                   options::OPT_fno_save_optimization_record, false))
    return true;

  // -foptimization-record-file alone enables it too.
  if (Args.hasFlag(options::OPT_foptimization_record_file_EQ,
                   options::OPT_fno_save_optimization_record, false))
    return true;

  // -foptimization-record-passes alone enables it too.
  if (Args.hasFlag(options::OPT_foptimization_record_passes_EQ,
                   options::OPT_fno_save_optimization_record, false))
    return true;
  return false;
}

llvm::StringRef clang::driver::getDriverMode(StringRef ProgName,
                                             ArrayRef<const char *> Args) {
  static const std::string OptName =
      getDriverOptTable().getOption(options::OPT_driver_mode).getPrefixedName();
  llvm::StringRef Opt;
  for (StringRef Arg : Args) {
    if (!Arg.startswith(OptName))
      continue;
    Opt = Arg;
    break;
  }
  if (Opt.empty())
    Opt = ToolChain::getTargetAndModeFromProgramName(ProgName).DriverMode;
  return Opt.consume_front(OptName) ? Opt : "";
}

bool driver::IsClangCL(StringRef DriverMode) { return DriverMode.equals("cl"); }<|MERGE_RESOLUTION|>--- conflicted
+++ resolved
@@ -4553,19 +4553,13 @@
         ActionList WrapperInputs;
         // post link is not optional - even if not splitting, always need to
         // process specialization constants
-<<<<<<< HEAD
-        types::ID PostLinkOutType =
-            isNVPTX ? types::TY_LLVM_BC : types::TY_Tempfiletable;
-        if (TripleIt->isXilinxSYCLDevice()) {
-=======
 
         bool shouldOutputTables = isSPIR || isXilinxFPGA;
 
         types::ID PostLinkOutType = shouldOutputTables
                                         ? types::TY_Tempfiletable
                                         : FullDeviceLinkAction->getType();
-        if (false && (*TC)->getTriple().isXilinxFPGA()) {
->>>>>>> ba0779d8
+        if ((*TC)->getTriple().isXilinxAIE()) {
           WrapperInputs.push_back(DeviceLinkAction);
         } else {
           // For SPIR-V targets, force TY_Tempfiletable.
