//===--- Gnu.cpp - Gnu Tool and ToolChain Implementations -------*- C++ -*-===//
//
// Part of the LLVM Project, under the Apache License v2.0 with LLVM Exceptions.
// See https://llvm.org/LICENSE.txt for license information.
// SPDX-License-Identifier: Apache-2.0 WITH LLVM-exception
//
//===----------------------------------------------------------------------===//

#include "Gnu.h"
#include "Arch/ARM.h"
#include "Arch/Mips.h"
#include "Arch/PPC.h"
#include "Arch/RISCV.h"
#include "Arch/Sparc.h"
#include "Arch/SystemZ.h"
#include "CommonArgs.h"
#include "Linux.h"
#include "clang/Config/config.h" // for GCC_INSTALL_PREFIX
#include "clang/Driver/Compilation.h"
#include "clang/Driver/Driver.h"
#include "clang/Driver/DriverDiagnostic.h"
#include "clang/Driver/Options.h"
#include "clang/Driver/Tool.h"
#include "clang/Driver/ToolChain.h"
#include "llvm/Option/ArgList.h"
#include "llvm/Support/CodeGen.h"
#include "llvm/Support/Path.h"
#include "llvm/Support/TargetParser.h"
#include "llvm/Support/VirtualFileSystem.h"
#include <system_error>

using namespace clang::driver;
using namespace clang::driver::toolchains;
using namespace clang;
using namespace llvm::opt;

using tools::addMultilibFlag;
using tools::addPathIfExists;

static bool forwardToGCC(const Option &O) {
  // Don't forward inputs from the original command line.  They are added from
  // InputInfoList.
  return O.getKind() != Option::InputClass &&
         !O.hasFlag(options::DriverOption) && !O.hasFlag(options::LinkerInput);
}

// Switch CPU names not recognized by GNU assembler to a close CPU that it does
// recognize, instead of a lower march from being picked in the absence of a cpu
// flag.
static void normalizeCPUNamesForAssembler(const ArgList &Args,
                                          ArgStringList &CmdArgs) {
  if (Arg *A = Args.getLastArg(options::OPT_mcpu_EQ)) {
    StringRef CPUArg(A->getValue());
    if (CPUArg.equals_lower("krait"))
      CmdArgs.push_back("-mcpu=cortex-a15");
    else if(CPUArg.equals_lower("kryo"))
      CmdArgs.push_back("-mcpu=cortex-a57");
    else
      Args.AddLastArg(CmdArgs, options::OPT_mcpu_EQ);
  }
}

void tools::gcc::Common::ConstructJob(Compilation &C, const JobAction &JA,
                                      const InputInfo &Output,
                                      const InputInfoList &Inputs,
                                      const ArgList &Args,
                                      const char *LinkingOutput) const {
  const Driver &D = getToolChain().getDriver();
  ArgStringList CmdArgs;

  for (const auto &A : Args) {
    if (forwardToGCC(A->getOption())) {
      // It is unfortunate that we have to claim here, as this means
      // we will basically never report anything interesting for
      // platforms using a generic gcc, even if we are just using gcc
      // to get to the assembler.
      A->claim();

      // Don't forward any -g arguments to assembly steps.
      if (isa<AssembleJobAction>(JA) &&
          A->getOption().matches(options::OPT_g_Group))
        continue;

      // Don't forward any -W arguments to assembly and link steps.
      if ((isa<AssembleJobAction>(JA) || isa<LinkJobAction>(JA)) &&
          A->getOption().matches(options::OPT_W_Group))
        continue;

      // Don't forward -mno-unaligned-access since GCC doesn't understand
      // it and because it doesn't affect the assembly or link steps.
      if ((isa<AssembleJobAction>(JA) || isa<LinkJobAction>(JA)) &&
          (A->getOption().matches(options::OPT_munaligned_access) ||
           A->getOption().matches(options::OPT_mno_unaligned_access)))
        continue;

      A->render(Args, CmdArgs);
    }
  }

  RenderExtraToolArgs(JA, CmdArgs);

  // If using a driver driver, force the arch.
  if (getToolChain().getTriple().isOSDarwin()) {
    CmdArgs.push_back("-arch");
    CmdArgs.push_back(
        Args.MakeArgString(getToolChain().getDefaultUniversalArchName()));
  }

  // Try to force gcc to match the tool chain we want, if we recognize
  // the arch.
  //
  // FIXME: The triple class should directly provide the information we want
  // here.
  switch (getToolChain().getArch()) {
  default:
    break;
  case llvm::Triple::x86:
  case llvm::Triple::ppc:
    CmdArgs.push_back("-m32");
    break;
  case llvm::Triple::x86_64:
  case llvm::Triple::ppc64:
  case llvm::Triple::ppc64le:
    CmdArgs.push_back("-m64");
    break;
  case llvm::Triple::sparcel:
    CmdArgs.push_back("-EL");
    break;
  }

  if (Output.isFilename()) {
    CmdArgs.push_back("-o");
    CmdArgs.push_back(Output.getFilename());
  } else {
    assert(Output.isNothing() && "Unexpected output");
    CmdArgs.push_back("-fsyntax-only");
  }

  Args.AddAllArgValues(CmdArgs, options::OPT_Wa_COMMA, options::OPT_Xassembler);

  // Only pass -x if gcc will understand it; otherwise hope gcc
  // understands the suffix correctly. The main use case this would go
  // wrong in is for linker inputs if they happened to have an odd
  // suffix; really the only way to get this to happen is a command
  // like '-x foobar a.c' which will treat a.c like a linker input.
  //
  // FIXME: For the linker case specifically, can we safely convert
  // inputs into '-Wl,' options?
  for (const auto &II : Inputs) {
    // Don't try to pass LLVM or AST inputs to a generic gcc.
    if (types::isLLVMIR(II.getType()))
      D.Diag(clang::diag::err_drv_no_linker_llvm_support)
          << getToolChain().getTripleString();
    else if (II.getType() == types::TY_AST)
      D.Diag(diag::err_drv_no_ast_support) << getToolChain().getTripleString();
    else if (II.getType() == types::TY_ModuleFile)
      D.Diag(diag::err_drv_no_module_support)
          << getToolChain().getTripleString();

    if (types::canTypeBeUserSpecified(II.getType())) {
      CmdArgs.push_back("-x");
      CmdArgs.push_back(types::getTypeName(II.getType()));
    }

    if (II.isFilename())
      CmdArgs.push_back(II.getFilename());
    else {
      const Arg &A = II.getInputArg();

      // Reverse translate some rewritten options.
      if (A.getOption().matches(options::OPT_Z_reserved_lib_stdcxx)) {
        CmdArgs.push_back("-lstdc++");
        continue;
      }

      // Don't render as input, we need gcc to do the translations.
      A.render(Args, CmdArgs);
    }
  }

  const std::string &customGCCName = D.getCCCGenericGCCName();
  const char *GCCName;
  if (!customGCCName.empty())
    GCCName = customGCCName.c_str();
  else if (D.CCCIsCXX()) {
    GCCName = "g++";
  } else
    GCCName = "gcc";

  const char *Exec = Args.MakeArgString(getToolChain().GetProgramPath(GCCName));
  C.addCommand(std::make_unique<Command>(
      JA, *this, ResponseFileSupport::AtFileCurCP(), Exec, CmdArgs, Inputs));
}

void tools::gcc::Preprocessor::RenderExtraToolArgs(
    const JobAction &JA, ArgStringList &CmdArgs) const {
  CmdArgs.push_back("-E");
}

void tools::gcc::Compiler::RenderExtraToolArgs(const JobAction &JA,
                                               ArgStringList &CmdArgs) const {
  const Driver &D = getToolChain().getDriver();

  switch (JA.getType()) {
  // If -flto, etc. are present then make sure not to force assembly output.
  case types::TY_LLVM_IR:
  case types::TY_LTO_IR:
  case types::TY_LLVM_BC:
  case types::TY_LTO_BC:
    CmdArgs.push_back("-c");
    break;
  // We assume we've got an "integrated" assembler in that gcc will produce an
  // object file itself.
  case types::TY_Object:
    CmdArgs.push_back("-c");
    break;
  case types::TY_PP_Asm:
    CmdArgs.push_back("-S");
    break;
  case types::TY_Nothing:
    CmdArgs.push_back("-fsyntax-only");
    break;
  default:
    D.Diag(diag::err_drv_invalid_gcc_output_type) << getTypeName(JA.getType());
  }
}

void tools::gcc::Linker::RenderExtraToolArgs(const JobAction &JA,
                                             ArgStringList &CmdArgs) const {
  // The types are (hopefully) good enough.
}

// On Arm the endianness of the output file is determined by the target and
// can be overridden by the pseudo-target flags '-mlittle-endian'/'-EL' and
// '-mbig-endian'/'-EB'. Unlike other targets the flag does not result in a
// normalized triple so we must handle the flag here.
static bool isArmBigEndian(const llvm::Triple &Triple,
                           const ArgList &Args) {
  bool IsBigEndian = false;
  switch (Triple.getArch()) {
  case llvm::Triple::armeb:
  case llvm::Triple::thumbeb:
    IsBigEndian = true;
    LLVM_FALLTHROUGH;
  case llvm::Triple::arm:
  case llvm::Triple::thumb:
    if (Arg *A = Args.getLastArg(options::OPT_mlittle_endian,
                               options::OPT_mbig_endian))
      IsBigEndian = !A->getOption().matches(options::OPT_mlittle_endian);
    break;
  default:
    break;
  }
  return IsBigEndian;
}

static const char *getLDMOption(const llvm::Triple &T, const ArgList &Args) {
  switch (T.getArch()) {
  case llvm::Triple::x86:
    if (T.isOSIAMCU())
      return "elf_iamcu";
    return "elf_i386";
  case llvm::Triple::aarch64:
    return "aarch64linux";
  case llvm::Triple::aarch64_be:
    return "aarch64linuxb";
  case llvm::Triple::arm:
  case llvm::Triple::thumb:
  case llvm::Triple::armeb:
  case llvm::Triple::thumbeb:
    return isArmBigEndian(T, Args) ? "armelfb_linux_eabi" : "armelf_linux_eabi";
  case llvm::Triple::ppc:
    return "elf32ppclinux";
  case llvm::Triple::ppc64:
    return "elf64ppc";
  case llvm::Triple::ppc64le:
    return "elf64lppc";
  case llvm::Triple::riscv32:
    return "elf32lriscv";
  case llvm::Triple::riscv64:
    return "elf64lriscv";
  case llvm::Triple::sparc:
  case llvm::Triple::sparcel:
    return "elf32_sparc";
  case llvm::Triple::sparcv9:
    return "elf64_sparc";
  case llvm::Triple::mips:
    return "elf32btsmip";
  case llvm::Triple::mipsel:
    return "elf32ltsmip";
  case llvm::Triple::mips64:
    if (tools::mips::hasMipsAbiArg(Args, "n32") ||
        T.getEnvironment() == llvm::Triple::GNUABIN32)
      return "elf32btsmipn32";
    return "elf64btsmip";
  case llvm::Triple::mips64el:
    if (tools::mips::hasMipsAbiArg(Args, "n32") ||
        T.getEnvironment() == llvm::Triple::GNUABIN32)
      return "elf32ltsmipn32";
    return "elf64ltsmip";
  case llvm::Triple::systemz:
    return "elf64_s390";
  case llvm::Triple::x86_64:
    if (T.getEnvironment() == llvm::Triple::GNUX32)
      return "elf32_x86_64";
    return "elf_x86_64";
  case llvm::Triple::ve:
    return "elf64ve";
  default:
    return nullptr;
  }
}

static bool getPIE(const ArgList &Args, const ToolChain &TC) {
  if (Args.hasArg(options::OPT_shared) || Args.hasArg(options::OPT_static) ||
      Args.hasArg(options::OPT_r) || Args.hasArg(options::OPT_static_pie))
    return false;

  Arg *A = Args.getLastArg(options::OPT_pie, options::OPT_no_pie,
                           options::OPT_nopie);
  if (!A)
    return TC.isPIEDefault();
  return A->getOption().matches(options::OPT_pie);
}

static bool getStaticPIE(const ArgList &Args, const ToolChain &TC) {
  bool HasStaticPIE = Args.hasArg(options::OPT_static_pie);
  // -no-pie is an alias for -nopie. So, handling -nopie takes care of
  // -no-pie as well.
  if (HasStaticPIE && Args.hasArg(options::OPT_nopie)) {
    const Driver &D = TC.getDriver();
    const llvm::opt::OptTable &Opts = D.getOpts();
    const char *StaticPIEName = Opts.getOptionName(options::OPT_static_pie);
    const char *NoPIEName = Opts.getOptionName(options::OPT_nopie);
    D.Diag(diag::err_drv_cannot_mix_options) << StaticPIEName << NoPIEName;
  }
  return HasStaticPIE;
}

static bool getStatic(const ArgList &Args) {
  return Args.hasArg(options::OPT_static) &&
      !Args.hasArg(options::OPT_static_pie);
}

// Create an archive with llvm-ar.  This is used to create an archive that
// contains host objects and the wrapped FPGA device binary
void tools::gnutools::Linker::constructLLVMARCommand(
    Compilation &C, const JobAction &JA, const InputInfo &Output,
    const InputInfoList &Input, const ArgList &Args) const {
  ArgStringList CmdArgs;
  CmdArgs.push_back("cr");
  const char *OutputFilename = Output.getFilename();
  if (llvm::sys::fs::exists(OutputFilename)) {
    C.getDriver().Diag(clang::diag::warn_drv_existing_archive_append)
        << OutputFilename;
  }
  CmdArgs.push_back(OutputFilename);
  for (const auto &II : Input) {
    if (II.getType() == types::TY_Tempfilelist) {
      // Take the list file and pass it in with '@'.
      std::string FileName(II.getFilename());
      const char *ArgFile = Args.MakeArgString("@" + FileName);
      CmdArgs.push_back(ArgFile);
      continue;
    }
    if (II.isFilename())
      CmdArgs.push_back(II.getFilename());
  }

  SmallString<128> LLVMARPath(C.getDriver().Dir);
  llvm::sys::path::append(LLVMARPath, "llvm-ar");
  const char *Exec = C.getArgs().MakeArgString(LLVMARPath);
  C.addCommand(std::make_unique<Command>(
      JA, *this, ResponseFileSupport::None(), Exec, CmdArgs, None));
}

void tools::gnutools::StaticLibTool::ConstructJob(
    Compilation &C, const JobAction &JA, const InputInfo &Output,
    const InputInfoList &Inputs, const ArgList &Args,
    const char *LinkingOutput) const {
  const Driver &D = getToolChain().getDriver();

  // Silence warning for "clang -g foo.o -o foo"
  Args.ClaimAllArgs(options::OPT_g_Group);
  // and "clang -emit-llvm foo.o -o foo"
  Args.ClaimAllArgs(options::OPT_emit_llvm);
  // and for "clang -w foo.o -o foo". Other warning options are already
  // handled somewhere else.
  Args.ClaimAllArgs(options::OPT_w);
  // Silence warnings when linking C code with a C++ '-stdlib' argument.
  Args.ClaimAllArgs(options::OPT_stdlib_EQ);

  // GNU ar tool command "ar <options> <output_file> <input_files>".
  ArgStringList CmdArgs;
  // Create and insert file members with a deterministic index.
  CmdArgs.push_back("rcsD");
  CmdArgs.push_back(Output.getFilename());
  AddLinkerInputs(getToolChain(), Inputs, Args, CmdArgs, JA);

  // Delete old output archive file if it already exists before generating a new
  // archive file.
  auto OutputFileName = Output.getFilename();
  if (Output.isFilename() && llvm::sys::fs::exists(OutputFileName)) {
    if (std::error_code EC = llvm::sys::fs::remove(OutputFileName)) {
      D.Diag(diag::err_drv_unable_to_remove_file) << EC.message();
      return;
    }
  }

  const char *Exec = Args.MakeArgString(getToolChain().GetStaticLibToolPath());
  C.addCommand(std::make_unique<Command>(
      JA, *this, ResponseFileSupport::AtFileCurCP(), Exec, CmdArgs, Inputs));
}

void tools::gnutools::Linker::ConstructJob(Compilation &C, const JobAction &JA,
                                           const InputInfo &Output,
                                           const InputInfoList &Inputs,
                                           const ArgList &Args,
                                           const char *LinkingOutput) const {
  // FIXME: The Linker class constructor takes a ToolChain and not a
  // Generic_ELF, so the static_cast might return a reference to a invalid
  // instance (see PR45061). Ideally, the Linker constructor needs to take a
  // Generic_ELF instead.
  const toolchains::Generic_ELF &ToolChain =
      static_cast<const toolchains::Generic_ELF &>(getToolChain());
  const Driver &D = ToolChain.getDriver();

  const llvm::Triple &Triple = getToolChain().getEffectiveTriple();

  const llvm::Triple::ArchType Arch = ToolChain.getArch();
  const bool isAndroid = ToolChain.getTriple().isAndroid();
  const bool IsIAMCU = ToolChain.getTriple().isOSIAMCU();
  const bool IsVE = ToolChain.getTriple().isVE();
  const bool IsPIE = getPIE(Args, ToolChain);
  const bool IsStaticPIE = getStaticPIE(Args, ToolChain);
  const bool IsStatic = getStatic(Args);
  const bool HasCRTBeginEndFiles =
      ToolChain.getTriple().hasEnvironment() ||
      (ToolChain.getTriple().getVendor() != llvm::Triple::MipsTechnologies);

  // Use of -fsycl-link creates an archive.
  if (Args.hasArg(options::OPT_fsycl_link_EQ) &&
      JA.getType() == types::TY_Archive) {
    constructLLVMARCommand(C, JA, Output, Inputs, Args);
    return;
  }
  ArgStringList CmdArgs;

  // Silence warning for "clang -g foo.o -o foo"
  Args.ClaimAllArgs(options::OPT_g_Group);
  // and "clang -emit-llvm foo.o -o foo"
  Args.ClaimAllArgs(options::OPT_emit_llvm);
  // and for "clang -w foo.o -o foo". Other warning options are already
  // handled somewhere else.
  Args.ClaimAllArgs(options::OPT_w);

  if (!D.SysRoot.empty())
    CmdArgs.push_back(Args.MakeArgString("--sysroot=" + D.SysRoot));

  if (IsPIE)
    CmdArgs.push_back("-pie");

  if (IsStaticPIE) {
    CmdArgs.push_back("-static");
    CmdArgs.push_back("-pie");
    CmdArgs.push_back("--no-dynamic-linker");
    CmdArgs.push_back("-z");
    CmdArgs.push_back("text");
  }

  if (ToolChain.isNoExecStackDefault()) {
    CmdArgs.push_back("-z");
    CmdArgs.push_back("noexecstack");
  }

  if (Args.hasArg(options::OPT_rdynamic))
    CmdArgs.push_back("-export-dynamic");

  if (Args.hasArg(options::OPT_s))
    CmdArgs.push_back("-s");

  if (Triple.isARM() || Triple.isThumb() || Triple.isAArch64()) {
    bool IsBigEndian = isArmBigEndian(Triple, Args);
    if (IsBigEndian)
      arm::appendBE8LinkFlag(Args, CmdArgs, Triple);
    IsBigEndian = IsBigEndian || Arch == llvm::Triple::aarch64_be;
    CmdArgs.push_back(IsBigEndian ? "-EB" : "-EL");
  }

  // Most Android ARM64 targets should enable the linker fix for erratum
  // 843419. Only non-Cortex-A53 devices are allowed to skip this flag.
  if (Arch == llvm::Triple::aarch64 && isAndroid) {
    std::string CPU = getCPUName(Args, Triple);
    if (CPU.empty() || CPU == "generic" || CPU == "cortex-a53")
      CmdArgs.push_back("--fix-cortex-a53-843419");
  }

  // Android does not allow shared text relocations. Emit a warning if the
  // user's code contains any.
  if (isAndroid)
      CmdArgs.push_back("--warn-shared-textrel");

  ToolChain.addExtraOpts(CmdArgs);

  CmdArgs.push_back("--eh-frame-hdr");

  if (const char *LDMOption = getLDMOption(ToolChain.getTriple(), Args)) {
    CmdArgs.push_back("-m");
    CmdArgs.push_back(LDMOption);
  } else {
    D.Diag(diag::err_target_unknown_triple) << Triple.str();
    return;
  }

  if (IsStatic) {
    if (Arch == llvm::Triple::arm || Arch == llvm::Triple::armeb ||
        Arch == llvm::Triple::thumb || Arch == llvm::Triple::thumbeb)
      CmdArgs.push_back("-Bstatic");
    else
      CmdArgs.push_back("-static");
  } else if (Args.hasArg(options::OPT_shared)) {
    CmdArgs.push_back("-shared");
  }

  if (!IsStatic) {
    if (Args.hasArg(options::OPT_rdynamic))
      CmdArgs.push_back("-export-dynamic");

    if (!Args.hasArg(options::OPT_shared) && !IsStaticPIE) {
      CmdArgs.push_back("-dynamic-linker");
      CmdArgs.push_back(Args.MakeArgString(Twine(D.DyldPrefix) +
                                           ToolChain.getDynamicLinker(Args)));
    }
  }

  CmdArgs.push_back("-o");
  CmdArgs.push_back(Output.getFilename());

  if (!Args.hasArg(options::OPT_nostdlib, options::OPT_nostartfiles)) {
    if (!isAndroid && !IsIAMCU) {
      const char *crt1 = nullptr;
      if (!Args.hasArg(options::OPT_shared)) {
        if (Args.hasArg(options::OPT_pg))
          crt1 = "gcrt1.o";
        else if (IsPIE)
          crt1 = "Scrt1.o";
        else if (IsStaticPIE)
          crt1 = "rcrt1.o";
        else
          crt1 = "crt1.o";
      }
      if (crt1)
        CmdArgs.push_back(Args.MakeArgString(ToolChain.GetFilePath(crt1)));

      CmdArgs.push_back(Args.MakeArgString(ToolChain.GetFilePath("crti.o")));
    }

    if (IsVE) {
      CmdArgs.push_back("-z");
      CmdArgs.push_back("max-page-size=0x4000000");
    }

    if (IsIAMCU)
      CmdArgs.push_back(Args.MakeArgString(ToolChain.GetFilePath("crt0.o")));
    else if (HasCRTBeginEndFiles) {
      std::string P;
      if (ToolChain.GetRuntimeLibType(Args) == ToolChain::RLT_CompilerRT &&
          !isAndroid) {
        std::string crtbegin = ToolChain.getCompilerRT(Args, "crtbegin",
                                                       ToolChain::FT_Object);
        if (ToolChain.getVFS().exists(crtbegin))
          P = crtbegin;
      }
      if (P.empty()) {
        const char *crtbegin;
        if (IsStatic)
          crtbegin = isAndroid ? "crtbegin_static.o" : "crtbeginT.o";
        else if (Args.hasArg(options::OPT_shared))
          crtbegin = isAndroid ? "crtbegin_so.o" : "crtbeginS.o";
        else if (IsPIE || IsStaticPIE)
          crtbegin = isAndroid ? "crtbegin_dynamic.o" : "crtbeginS.o";
        else
          crtbegin = isAndroid ? "crtbegin_dynamic.o" : "crtbegin.o";
        P = ToolChain.GetFilePath(crtbegin);
      }
      CmdArgs.push_back(Args.MakeArgString(P));
    }

    // Add crtfastmath.o if available and fast math is enabled.
    ToolChain.addFastMathRuntimeIfAvailable(Args, CmdArgs);
  }

  Args.AddAllArgs(CmdArgs, options::OPT_L);
  Args.AddAllArgs(CmdArgs, options::OPT_u);

  ToolChain.AddFilePathLibArgs(Args, CmdArgs);

  if (D.isUsingLTO()) {
    assert(!Inputs.empty() && "Must have at least one input.");
    addLTOOptions(ToolChain, Args, CmdArgs, Output, Inputs[0],
                  D.getLTOMode() == LTOK_Thin);
  }

  if (Args.hasArg(options::OPT_Z_Xlinker__no_demangle))
    CmdArgs.push_back("--no-demangle");

  bool NeedsSanitizerDeps = addSanitizerRuntimes(ToolChain, Args, CmdArgs);
  bool NeedsXRayDeps = addXRayRuntime(ToolChain, Args, CmdArgs);
  // When offloading, the input file(s) could be from unbundled partially
  // linked archives.  The unbundled information is a list of files and not
  // an actual object/archive.  Take that list and pass those to the linker
  // instead of the original object.
  if (JA.isDeviceOffloading(Action::OFK_OpenMP)) {
    InputInfoList UpdatedInputs;
    // Go through the Inputs to the link.  When a listfile is encountered, we
    // know it is an unbundled generated list.
    for (const auto &II : Inputs) {
      if (II.getType() == types::TY_Tempfilelist) {
        // Take the unbundled list file and pass it in with '@'.
        std::string FileName(II.getFilename());
        const char * ArgFile = C.getArgs().MakeArgString("@" + FileName);
        auto CurInput = InputInfo(types::TY_Object, ArgFile, ArgFile);
        UpdatedInputs.push_back(CurInput);
      } else
        UpdatedInputs.push_back(II);
    }
    AddLinkerInputs(ToolChain, UpdatedInputs, Args, CmdArgs, JA);
  } else
    AddLinkerInputs(ToolChain, Inputs, Args, CmdArgs, JA);

  // The profile runtime also needs access to system libraries.
  getToolChain().addProfileRTLibs(Args, CmdArgs);

  if (D.CCCIsCXX() &&
      !Args.hasArg(options::OPT_nostdlib, options::OPT_nodefaultlibs)) {
    if (ToolChain.ShouldLinkCXXStdlib(Args)) {
      bool OnlyLibstdcxxStatic = Args.hasArg(options::OPT_static_libstdcxx) &&
                                 !Args.hasArg(options::OPT_static);
      if (OnlyLibstdcxxStatic)
        CmdArgs.push_back("-Bstatic");
      ToolChain.AddCXXStdlibLibArgs(Args, CmdArgs);
      if (OnlyLibstdcxxStatic)
        CmdArgs.push_back("-Bdynamic");
    }
    CmdArgs.push_back("-lm");
  }
  // Silence warnings when linking C code with a C++ '-stdlib' argument.
  Args.ClaimAllArgs(options::OPT_stdlib_EQ);

  if (!Args.hasArg(options::OPT_nostdlib)) {
    if (!Args.hasArg(options::OPT_nodefaultlibs)) {
      if (IsStatic || IsStaticPIE)
        CmdArgs.push_back("--start-group");

      if (NeedsSanitizerDeps)
        linkSanitizerRuntimeDeps(ToolChain, CmdArgs);

      if (NeedsXRayDeps)
        linkXRayRuntimeDeps(ToolChain, CmdArgs);

      bool WantPthread = Args.hasArg(options::OPT_pthread) ||
                         Args.hasArg(options::OPT_pthreads);

      // Use the static OpenMP runtime with -static-openmp
      bool StaticOpenMP = Args.hasArg(options::OPT_static_openmp) &&
                          !Args.hasArg(options::OPT_static);

      // FIXME: Only pass GompNeedsRT = true for platforms with libgomp that
      // require librt. Most modern Linux platforms do, but some may not.
      if (addOpenMPRuntime(CmdArgs, ToolChain, Args, StaticOpenMP,
                           JA.isHostOffloading(Action::OFK_OpenMP),
                           /* GompNeedsRT= */ true))
        // OpenMP runtimes implies pthreads when using the GNU toolchain.
        // FIXME: Does this really make sense for all GNU toolchains?
        WantPthread = true;

      AddRunTimeLibs(ToolChain, D, CmdArgs, Args);

<<<<<<< HEAD
      if (Args.hasArg(options::OPT_fsycl)) {
        if (!Args.hasArg(options::OPT_fsycl_header_only_library))
          CmdArgs.push_back("-lsycl");

=======
      if (Args.hasArg(options::OPT_fsycl) &&
          !Args.hasArg(options::OPT_nolibsycl)) {
        CmdArgs.push_back("-lsycl");
>>>>>>> 2cdbf729
        // Use of -fintelfpga implies -lOpenCL.
        // FIXME: Adjust to use plugin interface when available.
        if (Args.hasArg(options::OPT_fintelfpga))
          CmdArgs.push_back("-lOpenCL");
      }

      if (WantPthread && !isAndroid)
        CmdArgs.push_back("-lpthread");

      if (Args.hasArg(options::OPT_fsplit_stack))
        CmdArgs.push_back("--wrap=pthread_create");

      if (!Args.hasArg(options::OPT_nolibc))
        CmdArgs.push_back("-lc");

      // Add IAMCU specific libs, if needed.
      if (IsIAMCU)
        CmdArgs.push_back("-lgloss");

      if (IsStatic || IsStaticPIE)
        CmdArgs.push_back("--end-group");
      else
        AddRunTimeLibs(ToolChain, D, CmdArgs, Args);

      // Add IAMCU specific libs (outside the group), if needed.
      if (IsIAMCU) {
        CmdArgs.push_back("--as-needed");
        CmdArgs.push_back("-lsoftfp");
        CmdArgs.push_back("--no-as-needed");
      }
    }

    if (!Args.hasArg(options::OPT_nostartfiles) && !IsIAMCU) {
      if (HasCRTBeginEndFiles) {
        std::string P;
        if (ToolChain.GetRuntimeLibType(Args) == ToolChain::RLT_CompilerRT &&
            !isAndroid) {
          std::string crtend = ToolChain.getCompilerRT(Args, "crtend",
                                                       ToolChain::FT_Object);
          if (ToolChain.getVFS().exists(crtend))
            P = crtend;
        }
        if (P.empty()) {
          const char *crtend;
          if (Args.hasArg(options::OPT_shared))
            crtend = isAndroid ? "crtend_so.o" : "crtendS.o";
          else if (IsPIE || IsStaticPIE)
            crtend = isAndroid ? "crtend_android.o" : "crtendS.o";
          else
            crtend = isAndroid ? "crtend_android.o" : "crtend.o";
          P = ToolChain.GetFilePath(crtend);
        }
        CmdArgs.push_back(Args.MakeArgString(P));
      }
      if (!isAndroid)
        CmdArgs.push_back(Args.MakeArgString(ToolChain.GetFilePath("crtn.o")));
    }
  }

  Args.AddAllArgs(CmdArgs, options::OPT_T);

  const char *Exec = Args.MakeArgString(ToolChain.GetLinkerPath());
  C.addCommand(std::make_unique<Command>(
      JA, *this, ResponseFileSupport::AtFileCurCP(), Exec, CmdArgs, Inputs));
}

void tools::gnutools::Assembler::ConstructJob(Compilation &C,
                                              const JobAction &JA,
                                              const InputInfo &Output,
                                              const InputInfoList &Inputs,
                                              const ArgList &Args,
                                              const char *LinkingOutput) const {
  const auto &D = getToolChain().getDriver();

  claimNoWarnArgs(Args);

  ArgStringList CmdArgs;

  llvm::Reloc::Model RelocationModel;
  unsigned PICLevel;
  bool IsPIE;
  const char *DefaultAssembler = "as";
  std::tie(RelocationModel, PICLevel, IsPIE) =
      ParsePICArgs(getToolChain(), Args);

  if (const Arg *A = Args.getLastArg(options::OPT_gz, options::OPT_gz_EQ)) {
    if (A->getOption().getID() == options::OPT_gz) {
      CmdArgs.push_back("--compress-debug-sections");
    } else {
      StringRef Value = A->getValue();
      if (Value == "none" || Value == "zlib" || Value == "zlib-gnu") {
        CmdArgs.push_back(
            Args.MakeArgString("--compress-debug-sections=" + Twine(Value)));
      } else {
        D.Diag(diag::err_drv_unsupported_option_argument)
            << A->getOption().getName() << Value;
      }
    }
  }

  if (getToolChain().isNoExecStackDefault()) {
      CmdArgs.push_back("--noexecstack");
  }

  switch (getToolChain().getArch()) {
  default:
    break;
  // Add --32/--64 to make sure we get the format we want.
  // This is incomplete
  case llvm::Triple::x86:
    CmdArgs.push_back("--32");
    break;
  case llvm::Triple::x86_64:
    if (getToolChain().getTriple().getEnvironment() == llvm::Triple::GNUX32)
      CmdArgs.push_back("--x32");
    else
      CmdArgs.push_back("--64");
    break;
  case llvm::Triple::ppc: {
    CmdArgs.push_back("-a32");
    CmdArgs.push_back("-mppc");
    CmdArgs.push_back(
      ppc::getPPCAsmModeForCPU(getCPUName(Args, getToolChain().getTriple())));
    break;
  }
  case llvm::Triple::ppc64: {
    CmdArgs.push_back("-a64");
    CmdArgs.push_back("-mppc64");
    CmdArgs.push_back(
      ppc::getPPCAsmModeForCPU(getCPUName(Args, getToolChain().getTriple())));
    break;
  }
  case llvm::Triple::ppc64le: {
    CmdArgs.push_back("-a64");
    CmdArgs.push_back("-mppc64");
    CmdArgs.push_back("-mlittle-endian");
    CmdArgs.push_back(
      ppc::getPPCAsmModeForCPU(getCPUName(Args, getToolChain().getTriple())));
    break;
  }
  case llvm::Triple::riscv32:
  case llvm::Triple::riscv64: {
    StringRef ABIName = riscv::getRISCVABI(Args, getToolChain().getTriple());
    CmdArgs.push_back("-mabi");
    CmdArgs.push_back(ABIName.data());
    StringRef MArchName = riscv::getRISCVArch(Args, getToolChain().getTriple());
    CmdArgs.push_back("-march");
    CmdArgs.push_back(MArchName.data());
    break;
  }
  case llvm::Triple::sparc:
  case llvm::Triple::sparcel: {
    CmdArgs.push_back("-32");
    std::string CPU = getCPUName(Args, getToolChain().getTriple());
    CmdArgs.push_back(
        sparc::getSparcAsmModeForCPU(CPU, getToolChain().getTriple()));
    AddAssemblerKPIC(getToolChain(), Args, CmdArgs);
    break;
  }
  case llvm::Triple::sparcv9: {
    CmdArgs.push_back("-64");
    std::string CPU = getCPUName(Args, getToolChain().getTriple());
    CmdArgs.push_back(
        sparc::getSparcAsmModeForCPU(CPU, getToolChain().getTriple()));
    AddAssemblerKPIC(getToolChain(), Args, CmdArgs);
    break;
  }
  case llvm::Triple::arm:
  case llvm::Triple::armeb:
  case llvm::Triple::thumb:
  case llvm::Triple::thumbeb: {
    const llvm::Triple &Triple2 = getToolChain().getTriple();
    CmdArgs.push_back(isArmBigEndian(Triple2, Args) ? "-EB" : "-EL");
    switch (Triple2.getSubArch()) {
    case llvm::Triple::ARMSubArch_v7:
      CmdArgs.push_back("-mfpu=neon");
      break;
    case llvm::Triple::ARMSubArch_v8:
      CmdArgs.push_back("-mfpu=crypto-neon-fp-armv8");
      break;
    default:
      break;
    }

    switch (arm::getARMFloatABI(getToolChain(), Args)) {
    case arm::FloatABI::Invalid: llvm_unreachable("must have an ABI!");
    case arm::FloatABI::Soft:
      CmdArgs.push_back(Args.MakeArgString("-mfloat-abi=soft"));
      break;
    case arm::FloatABI::SoftFP:
      CmdArgs.push_back(Args.MakeArgString("-mfloat-abi=softfp"));
      break;
    case arm::FloatABI::Hard:
      CmdArgs.push_back(Args.MakeArgString("-mfloat-abi=hard"));
      break;
    }

    Args.AddLastArg(CmdArgs, options::OPT_march_EQ);
    normalizeCPUNamesForAssembler(Args, CmdArgs);

    Args.AddLastArg(CmdArgs, options::OPT_mfpu_EQ);
    break;
  }
  case llvm::Triple::aarch64:
  case llvm::Triple::aarch64_be: {
    CmdArgs.push_back(
        getToolChain().getArch() == llvm::Triple::aarch64_be ? "-EB" : "-EL");
    Args.AddLastArg(CmdArgs, options::OPT_march_EQ);
    normalizeCPUNamesForAssembler(Args, CmdArgs);

    break;
  }
  case llvm::Triple::mips:
  case llvm::Triple::mipsel:
  case llvm::Triple::mips64:
  case llvm::Triple::mips64el: {
    StringRef CPUName;
    StringRef ABIName;
    mips::getMipsCPUAndABI(Args, getToolChain().getTriple(), CPUName, ABIName);
    ABIName = mips::getGnuCompatibleMipsABIName(ABIName);

    CmdArgs.push_back("-march");
    CmdArgs.push_back(CPUName.data());

    CmdArgs.push_back("-mabi");
    CmdArgs.push_back(ABIName.data());

    // -mno-shared should be emitted unless -fpic, -fpie, -fPIC, -fPIE,
    // or -mshared (not implemented) is in effect.
    if (RelocationModel == llvm::Reloc::Static)
      CmdArgs.push_back("-mno-shared");

    // LLVM doesn't support -mplt yet and acts as if it is always given.
    // However, -mplt has no effect with the N64 ABI.
    if (ABIName != "64" && !Args.hasArg(options::OPT_mno_abicalls))
      CmdArgs.push_back("-call_nonpic");

    if (getToolChain().getTriple().isLittleEndian())
      CmdArgs.push_back("-EL");
    else
      CmdArgs.push_back("-EB");

    if (Arg *A = Args.getLastArg(options::OPT_mnan_EQ)) {
      if (StringRef(A->getValue()) == "2008")
        CmdArgs.push_back(Args.MakeArgString("-mnan=2008"));
    }

    // Add the last -mfp32/-mfpxx/-mfp64 or -mfpxx if it is enabled by default.
    if (Arg *A = Args.getLastArg(options::OPT_mfp32, options::OPT_mfpxx,
                                 options::OPT_mfp64)) {
      A->claim();
      A->render(Args, CmdArgs);
    } else if (mips::shouldUseFPXX(
                   Args, getToolChain().getTriple(), CPUName, ABIName,
                   mips::getMipsFloatABI(getToolChain().getDriver(), Args,
                                         getToolChain().getTriple())))
      CmdArgs.push_back("-mfpxx");

    // Pass on -mmips16 or -mno-mips16. However, the assembler equivalent of
    // -mno-mips16 is actually -no-mips16.
    if (Arg *A =
            Args.getLastArg(options::OPT_mips16, options::OPT_mno_mips16)) {
      if (A->getOption().matches(options::OPT_mips16)) {
        A->claim();
        A->render(Args, CmdArgs);
      } else {
        A->claim();
        CmdArgs.push_back("-no-mips16");
      }
    }

    Args.AddLastArg(CmdArgs, options::OPT_mmicromips,
                    options::OPT_mno_micromips);
    Args.AddLastArg(CmdArgs, options::OPT_mdsp, options::OPT_mno_dsp);
    Args.AddLastArg(CmdArgs, options::OPT_mdspr2, options::OPT_mno_dspr2);

    if (Arg *A = Args.getLastArg(options::OPT_mmsa, options::OPT_mno_msa)) {
      // Do not use AddLastArg because not all versions of MIPS assembler
      // support -mmsa / -mno-msa options.
      if (A->getOption().matches(options::OPT_mmsa))
        CmdArgs.push_back(Args.MakeArgString("-mmsa"));
    }

    Args.AddLastArg(CmdArgs, options::OPT_mhard_float,
                    options::OPT_msoft_float);

    Args.AddLastArg(CmdArgs, options::OPT_mdouble_float,
                    options::OPT_msingle_float);

    Args.AddLastArg(CmdArgs, options::OPT_modd_spreg,
                    options::OPT_mno_odd_spreg);

    AddAssemblerKPIC(getToolChain(), Args, CmdArgs);
    break;
  }
  case llvm::Triple::systemz: {
    // Always pass an -march option, since our default of z10 is later
    // than the GNU assembler's default.
    std::string CPUName = systemz::getSystemZTargetCPU(Args);
    CmdArgs.push_back(Args.MakeArgString("-march=" + CPUName));
    break;
  }
  case llvm::Triple::ve:
    DefaultAssembler = "nas";
  }

  for (const Arg *A : Args.filtered(options::OPT_ffile_prefix_map_EQ,
                                    options::OPT_fdebug_prefix_map_EQ)) {
    StringRef Map = A->getValue();
    if (Map.find('=') == StringRef::npos)
      D.Diag(diag::err_drv_invalid_argument_to_option)
          << Map << A->getOption().getName();
    else {
      CmdArgs.push_back(Args.MakeArgString("--debug-prefix-map"));
      CmdArgs.push_back(Args.MakeArgString(Map));
    }
    A->claim();
  }

  Args.AddAllArgs(CmdArgs, options::OPT_I);
  Args.AddAllArgValues(CmdArgs, options::OPT_Wa_COMMA, options::OPT_Xassembler);

  CmdArgs.push_back("-o");
  CmdArgs.push_back(Output.getFilename());

  for (const auto &II : Inputs)
    CmdArgs.push_back(II.getFilename());

  const char *Exec =
      Args.MakeArgString(getToolChain().GetProgramPath(DefaultAssembler));
  C.addCommand(std::make_unique<Command>(
      JA, *this, ResponseFileSupport::AtFileCurCP(), Exec, CmdArgs, Inputs));

  // Handle the debug info splitting at object creation time if we're
  // creating an object.
  // TODO: Currently only works on linux with newer objcopy.
  if (Args.hasArg(options::OPT_gsplit_dwarf) &&
      getToolChain().getTriple().isOSLinux())
    SplitDebugInfo(getToolChain(), C, *this, JA, Args, Output,
                   SplitDebugName(Args, Inputs[0], Output));
}

namespace {
// Filter to remove Multilibs that don't exist as a suffix to Path
class FilterNonExistent {
  StringRef Base, File;
  llvm::vfs::FileSystem &VFS;

public:
  FilterNonExistent(StringRef Base, StringRef File, llvm::vfs::FileSystem &VFS)
      : Base(Base), File(File), VFS(VFS) {}
  bool operator()(const Multilib &M) {
    return !VFS.exists(Base + M.gccSuffix() + File);
  }
};
} // end anonymous namespace

static bool isSoftFloatABI(const ArgList &Args) {
  Arg *A = Args.getLastArg(options::OPT_msoft_float, options::OPT_mhard_float,
                           options::OPT_mfloat_abi_EQ);
  if (!A)
    return false;

  return A->getOption().matches(options::OPT_msoft_float) ||
         (A->getOption().matches(options::OPT_mfloat_abi_EQ) &&
          A->getValue() == StringRef("soft"));
}

static bool isArmOrThumbArch(llvm::Triple::ArchType Arch) {
  return Arch == llvm::Triple::arm || Arch == llvm::Triple::thumb;
}

static bool isMipsEL(llvm::Triple::ArchType Arch) {
  return Arch == llvm::Triple::mipsel || Arch == llvm::Triple::mips64el;
}

static bool isMips16(const ArgList &Args) {
  Arg *A = Args.getLastArg(options::OPT_mips16, options::OPT_mno_mips16);
  return A && A->getOption().matches(options::OPT_mips16);
}

static bool isMicroMips(const ArgList &Args) {
  Arg *A = Args.getLastArg(options::OPT_mmicromips, options::OPT_mno_micromips);
  return A && A->getOption().matches(options::OPT_mmicromips);
}

static bool isMSP430(llvm::Triple::ArchType Arch) {
  return Arch == llvm::Triple::msp430;
}

static Multilib makeMultilib(StringRef commonSuffix) {
  return Multilib(commonSuffix, commonSuffix, commonSuffix);
}

static bool findMipsCsMultilibs(const Multilib::flags_list &Flags,
                                FilterNonExistent &NonExistent,
                                DetectedMultilibs &Result) {
  // Check for Code Sourcery toolchain multilibs
  MultilibSet CSMipsMultilibs;
  {
    auto MArchMips16 = makeMultilib("/mips16").flag("+m32").flag("+mips16");

    auto MArchMicroMips =
        makeMultilib("/micromips").flag("+m32").flag("+mmicromips");

    auto MArchDefault = makeMultilib("").flag("-mips16").flag("-mmicromips");

    auto UCLibc = makeMultilib("/uclibc").flag("+muclibc");

    auto SoftFloat = makeMultilib("/soft-float").flag("+msoft-float");

    auto Nan2008 = makeMultilib("/nan2008").flag("+mnan=2008");

    auto DefaultFloat =
        makeMultilib("").flag("-msoft-float").flag("-mnan=2008");

    auto BigEndian = makeMultilib("").flag("+EB").flag("-EL");

    auto LittleEndian = makeMultilib("/el").flag("+EL").flag("-EB");

    // Note that this one's osSuffix is ""
    auto MAbi64 = makeMultilib("")
                      .gccSuffix("/64")
                      .includeSuffix("/64")
                      .flag("+mabi=n64")
                      .flag("-mabi=n32")
                      .flag("-m32");

    CSMipsMultilibs =
        MultilibSet()
            .Either(MArchMips16, MArchMicroMips, MArchDefault)
            .Maybe(UCLibc)
            .Either(SoftFloat, Nan2008, DefaultFloat)
            .FilterOut("/micromips/nan2008")
            .FilterOut("/mips16/nan2008")
            .Either(BigEndian, LittleEndian)
            .Maybe(MAbi64)
            .FilterOut("/mips16.*/64")
            .FilterOut("/micromips.*/64")
            .FilterOut(NonExistent)
            .setIncludeDirsCallback([](const Multilib &M) {
              std::vector<std::string> Dirs({"/include"});
              if (StringRef(M.includeSuffix()).startswith("/uclibc"))
                Dirs.push_back(
                    "/../../../../mips-linux-gnu/libc/uclibc/usr/include");
              else
                Dirs.push_back("/../../../../mips-linux-gnu/libc/usr/include");
              return Dirs;
            });
  }

  MultilibSet DebianMipsMultilibs;
  {
    Multilib MAbiN32 =
        Multilib().gccSuffix("/n32").includeSuffix("/n32").flag("+mabi=n32");

    Multilib M64 = Multilib()
                       .gccSuffix("/64")
                       .includeSuffix("/64")
                       .flag("+m64")
                       .flag("-m32")
                       .flag("-mabi=n32");

    Multilib M32 = Multilib().flag("-m64").flag("+m32").flag("-mabi=n32");

    DebianMipsMultilibs =
        MultilibSet().Either(M32, M64, MAbiN32).FilterOut(NonExistent);
  }

  // Sort candidates. Toolchain that best meets the directories tree goes first.
  // Then select the first toolchains matches command line flags.
  MultilibSet *Candidates[] = {&CSMipsMultilibs, &DebianMipsMultilibs};
  if (CSMipsMultilibs.size() < DebianMipsMultilibs.size())
    std::iter_swap(Candidates, Candidates + 1);
  for (const MultilibSet *Candidate : Candidates) {
    if (Candidate->select(Flags, Result.SelectedMultilib)) {
      if (Candidate == &DebianMipsMultilibs)
        Result.BiarchSibling = Multilib();
      Result.Multilibs = *Candidate;
      return true;
    }
  }
  return false;
}

static bool findMipsAndroidMultilibs(llvm::vfs::FileSystem &VFS, StringRef Path,
                                     const Multilib::flags_list &Flags,
                                     FilterNonExistent &NonExistent,
                                     DetectedMultilibs &Result) {

  MultilibSet AndroidMipsMultilibs =
      MultilibSet()
          .Maybe(Multilib("/mips-r2").flag("+march=mips32r2"))
          .Maybe(Multilib("/mips-r6").flag("+march=mips32r6"))
          .FilterOut(NonExistent);

  MultilibSet AndroidMipselMultilibs =
      MultilibSet()
          .Either(Multilib().flag("+march=mips32"),
                  Multilib("/mips-r2", "", "/mips-r2").flag("+march=mips32r2"),
                  Multilib("/mips-r6", "", "/mips-r6").flag("+march=mips32r6"))
          .FilterOut(NonExistent);

  MultilibSet AndroidMips64elMultilibs =
      MultilibSet()
          .Either(
              Multilib().flag("+march=mips64r6"),
              Multilib("/32/mips-r1", "", "/mips-r1").flag("+march=mips32"),
              Multilib("/32/mips-r2", "", "/mips-r2").flag("+march=mips32r2"),
              Multilib("/32/mips-r6", "", "/mips-r6").flag("+march=mips32r6"))
          .FilterOut(NonExistent);

  MultilibSet *MS = &AndroidMipsMultilibs;
  if (VFS.exists(Path + "/mips-r6"))
    MS = &AndroidMipselMultilibs;
  else if (VFS.exists(Path + "/32"))
    MS = &AndroidMips64elMultilibs;
  if (MS->select(Flags, Result.SelectedMultilib)) {
    Result.Multilibs = *MS;
    return true;
  }
  return false;
}

static bool findMipsMuslMultilibs(const Multilib::flags_list &Flags,
                                  FilterNonExistent &NonExistent,
                                  DetectedMultilibs &Result) {
  // Musl toolchain multilibs
  MultilibSet MuslMipsMultilibs;
  {
    auto MArchMipsR2 = makeMultilib("")
                           .osSuffix("/mips-r2-hard-musl")
                           .flag("+EB")
                           .flag("-EL")
                           .flag("+march=mips32r2");

    auto MArchMipselR2 = makeMultilib("/mipsel-r2-hard-musl")
                             .flag("-EB")
                             .flag("+EL")
                             .flag("+march=mips32r2");

    MuslMipsMultilibs = MultilibSet().Either(MArchMipsR2, MArchMipselR2);

    // Specify the callback that computes the include directories.
    MuslMipsMultilibs.setIncludeDirsCallback([](const Multilib &M) {
      return std::vector<std::string>(
          {"/../sysroot" + M.osSuffix() + "/usr/include"});
    });
  }
  if (MuslMipsMultilibs.select(Flags, Result.SelectedMultilib)) {
    Result.Multilibs = MuslMipsMultilibs;
    return true;
  }
  return false;
}

static bool findMipsMtiMultilibs(const Multilib::flags_list &Flags,
                                 FilterNonExistent &NonExistent,
                                 DetectedMultilibs &Result) {
  // CodeScape MTI toolchain v1.2 and early.
  MultilibSet MtiMipsMultilibsV1;
  {
    auto MArchMips32 = makeMultilib("/mips32")
                           .flag("+m32")
                           .flag("-m64")
                           .flag("-mmicromips")
                           .flag("+march=mips32");

    auto MArchMicroMips = makeMultilib("/micromips")
                              .flag("+m32")
                              .flag("-m64")
                              .flag("+mmicromips");

    auto MArchMips64r2 = makeMultilib("/mips64r2")
                             .flag("-m32")
                             .flag("+m64")
                             .flag("+march=mips64r2");

    auto MArchMips64 = makeMultilib("/mips64").flag("-m32").flag("+m64").flag(
        "-march=mips64r2");

    auto MArchDefault = makeMultilib("")
                            .flag("+m32")
                            .flag("-m64")
                            .flag("-mmicromips")
                            .flag("+march=mips32r2");

    auto Mips16 = makeMultilib("/mips16").flag("+mips16");

    auto UCLibc = makeMultilib("/uclibc").flag("+muclibc");

    auto MAbi64 =
        makeMultilib("/64").flag("+mabi=n64").flag("-mabi=n32").flag("-m32");

    auto BigEndian = makeMultilib("").flag("+EB").flag("-EL");

    auto LittleEndian = makeMultilib("/el").flag("+EL").flag("-EB");

    auto SoftFloat = makeMultilib("/sof").flag("+msoft-float");

    auto Nan2008 = makeMultilib("/nan2008").flag("+mnan=2008");

    MtiMipsMultilibsV1 =
        MultilibSet()
            .Either(MArchMips32, MArchMicroMips, MArchMips64r2, MArchMips64,
                    MArchDefault)
            .Maybe(UCLibc)
            .Maybe(Mips16)
            .FilterOut("/mips64/mips16")
            .FilterOut("/mips64r2/mips16")
            .FilterOut("/micromips/mips16")
            .Maybe(MAbi64)
            .FilterOut("/micromips/64")
            .FilterOut("/mips32/64")
            .FilterOut("^/64")
            .FilterOut("/mips16/64")
            .Either(BigEndian, LittleEndian)
            .Maybe(SoftFloat)
            .Maybe(Nan2008)
            .FilterOut(".*sof/nan2008")
            .FilterOut(NonExistent)
            .setIncludeDirsCallback([](const Multilib &M) {
              std::vector<std::string> Dirs({"/include"});
              if (StringRef(M.includeSuffix()).startswith("/uclibc"))
                Dirs.push_back("/../../../../sysroot/uclibc/usr/include");
              else
                Dirs.push_back("/../../../../sysroot/usr/include");
              return Dirs;
            });
  }

  // CodeScape IMG toolchain starting from v1.3.
  MultilibSet MtiMipsMultilibsV2;
  {
    auto BeHard = makeMultilib("/mips-r2-hard")
                      .flag("+EB")
                      .flag("-msoft-float")
                      .flag("-mnan=2008")
                      .flag("-muclibc");
    auto BeSoft = makeMultilib("/mips-r2-soft")
                      .flag("+EB")
                      .flag("+msoft-float")
                      .flag("-mnan=2008");
    auto ElHard = makeMultilib("/mipsel-r2-hard")
                      .flag("+EL")
                      .flag("-msoft-float")
                      .flag("-mnan=2008")
                      .flag("-muclibc");
    auto ElSoft = makeMultilib("/mipsel-r2-soft")
                      .flag("+EL")
                      .flag("+msoft-float")
                      .flag("-mnan=2008")
                      .flag("-mmicromips");
    auto BeHardNan = makeMultilib("/mips-r2-hard-nan2008")
                         .flag("+EB")
                         .flag("-msoft-float")
                         .flag("+mnan=2008")
                         .flag("-muclibc");
    auto ElHardNan = makeMultilib("/mipsel-r2-hard-nan2008")
                         .flag("+EL")
                         .flag("-msoft-float")
                         .flag("+mnan=2008")
                         .flag("-muclibc")
                         .flag("-mmicromips");
    auto BeHardNanUclibc = makeMultilib("/mips-r2-hard-nan2008-uclibc")
                               .flag("+EB")
                               .flag("-msoft-float")
                               .flag("+mnan=2008")
                               .flag("+muclibc");
    auto ElHardNanUclibc = makeMultilib("/mipsel-r2-hard-nan2008-uclibc")
                               .flag("+EL")
                               .flag("-msoft-float")
                               .flag("+mnan=2008")
                               .flag("+muclibc");
    auto BeHardUclibc = makeMultilib("/mips-r2-hard-uclibc")
                            .flag("+EB")
                            .flag("-msoft-float")
                            .flag("-mnan=2008")
                            .flag("+muclibc");
    auto ElHardUclibc = makeMultilib("/mipsel-r2-hard-uclibc")
                            .flag("+EL")
                            .flag("-msoft-float")
                            .flag("-mnan=2008")
                            .flag("+muclibc");
    auto ElMicroHardNan = makeMultilib("/micromipsel-r2-hard-nan2008")
                              .flag("+EL")
                              .flag("-msoft-float")
                              .flag("+mnan=2008")
                              .flag("+mmicromips");
    auto ElMicroSoft = makeMultilib("/micromipsel-r2-soft")
                           .flag("+EL")
                           .flag("+msoft-float")
                           .flag("-mnan=2008")
                           .flag("+mmicromips");

    auto O32 =
        makeMultilib("/lib").osSuffix("").flag("-mabi=n32").flag("-mabi=n64");
    auto N32 =
        makeMultilib("/lib32").osSuffix("").flag("+mabi=n32").flag("-mabi=n64");
    auto N64 =
        makeMultilib("/lib64").osSuffix("").flag("-mabi=n32").flag("+mabi=n64");

    MtiMipsMultilibsV2 =
        MultilibSet()
            .Either({BeHard, BeSoft, ElHard, ElSoft, BeHardNan, ElHardNan,
                     BeHardNanUclibc, ElHardNanUclibc, BeHardUclibc,
                     ElHardUclibc, ElMicroHardNan, ElMicroSoft})
            .Either(O32, N32, N64)
            .FilterOut(NonExistent)
            .setIncludeDirsCallback([](const Multilib &M) {
              return std::vector<std::string>({"/../../../../sysroot" +
                                               M.includeSuffix() +
                                               "/../usr/include"});
            })
            .setFilePathsCallback([](const Multilib &M) {
              return std::vector<std::string>(
                  {"/../../../../mips-mti-linux-gnu/lib" + M.gccSuffix()});
            });
  }
  for (auto Candidate : {&MtiMipsMultilibsV1, &MtiMipsMultilibsV2}) {
    if (Candidate->select(Flags, Result.SelectedMultilib)) {
      Result.Multilibs = *Candidate;
      return true;
    }
  }
  return false;
}

static bool findMipsImgMultilibs(const Multilib::flags_list &Flags,
                                 FilterNonExistent &NonExistent,
                                 DetectedMultilibs &Result) {
  // CodeScape IMG toolchain v1.2 and early.
  MultilibSet ImgMultilibsV1;
  {
    auto Mips64r6 = makeMultilib("/mips64r6").flag("+m64").flag("-m32");

    auto LittleEndian = makeMultilib("/el").flag("+EL").flag("-EB");

    auto MAbi64 =
        makeMultilib("/64").flag("+mabi=n64").flag("-mabi=n32").flag("-m32");

    ImgMultilibsV1 =
        MultilibSet()
            .Maybe(Mips64r6)
            .Maybe(MAbi64)
            .Maybe(LittleEndian)
            .FilterOut(NonExistent)
            .setIncludeDirsCallback([](const Multilib &M) {
              return std::vector<std::string>(
                  {"/include", "/../../../../sysroot/usr/include"});
            });
  }

  // CodeScape IMG toolchain starting from v1.3.
  MultilibSet ImgMultilibsV2;
  {
    auto BeHard = makeMultilib("/mips-r6-hard")
                      .flag("+EB")
                      .flag("-msoft-float")
                      .flag("-mmicromips");
    auto BeSoft = makeMultilib("/mips-r6-soft")
                      .flag("+EB")
                      .flag("+msoft-float")
                      .flag("-mmicromips");
    auto ElHard = makeMultilib("/mipsel-r6-hard")
                      .flag("+EL")
                      .flag("-msoft-float")
                      .flag("-mmicromips");
    auto ElSoft = makeMultilib("/mipsel-r6-soft")
                      .flag("+EL")
                      .flag("+msoft-float")
                      .flag("-mmicromips");
    auto BeMicroHard = makeMultilib("/micromips-r6-hard")
                           .flag("+EB")
                           .flag("-msoft-float")
                           .flag("+mmicromips");
    auto BeMicroSoft = makeMultilib("/micromips-r6-soft")
                           .flag("+EB")
                           .flag("+msoft-float")
                           .flag("+mmicromips");
    auto ElMicroHard = makeMultilib("/micromipsel-r6-hard")
                           .flag("+EL")
                           .flag("-msoft-float")
                           .flag("+mmicromips");
    auto ElMicroSoft = makeMultilib("/micromipsel-r6-soft")
                           .flag("+EL")
                           .flag("+msoft-float")
                           .flag("+mmicromips");

    auto O32 =
        makeMultilib("/lib").osSuffix("").flag("-mabi=n32").flag("-mabi=n64");
    auto N32 =
        makeMultilib("/lib32").osSuffix("").flag("+mabi=n32").flag("-mabi=n64");
    auto N64 =
        makeMultilib("/lib64").osSuffix("").flag("-mabi=n32").flag("+mabi=n64");

    ImgMultilibsV2 =
        MultilibSet()
            .Either({BeHard, BeSoft, ElHard, ElSoft, BeMicroHard, BeMicroSoft,
                     ElMicroHard, ElMicroSoft})
            .Either(O32, N32, N64)
            .FilterOut(NonExistent)
            .setIncludeDirsCallback([](const Multilib &M) {
              return std::vector<std::string>({"/../../../../sysroot" +
                                               M.includeSuffix() +
                                               "/../usr/include"});
            })
            .setFilePathsCallback([](const Multilib &M) {
              return std::vector<std::string>(
                  {"/../../../../mips-img-linux-gnu/lib" + M.gccSuffix()});
            });
  }
  for (auto Candidate : {&ImgMultilibsV1, &ImgMultilibsV2}) {
    if (Candidate->select(Flags, Result.SelectedMultilib)) {
      Result.Multilibs = *Candidate;
      return true;
    }
  }
  return false;
}

bool clang::driver::findMIPSMultilibs(const Driver &D,
                                      const llvm::Triple &TargetTriple,
                                      StringRef Path, const ArgList &Args,
                                      DetectedMultilibs &Result) {
  FilterNonExistent NonExistent(Path, "/crtbegin.o", D.getVFS());

  StringRef CPUName;
  StringRef ABIName;
  tools::mips::getMipsCPUAndABI(Args, TargetTriple, CPUName, ABIName);

  llvm::Triple::ArchType TargetArch = TargetTriple.getArch();

  Multilib::flags_list Flags;
  addMultilibFlag(TargetTriple.isMIPS32(), "m32", Flags);
  addMultilibFlag(TargetTriple.isMIPS64(), "m64", Flags);
  addMultilibFlag(isMips16(Args), "mips16", Flags);
  addMultilibFlag(CPUName == "mips32", "march=mips32", Flags);
  addMultilibFlag(CPUName == "mips32r2" || CPUName == "mips32r3" ||
                      CPUName == "mips32r5" || CPUName == "p5600",
                  "march=mips32r2", Flags);
  addMultilibFlag(CPUName == "mips32r6", "march=mips32r6", Flags);
  addMultilibFlag(CPUName == "mips64", "march=mips64", Flags);
  addMultilibFlag(CPUName == "mips64r2" || CPUName == "mips64r3" ||
                      CPUName == "mips64r5" || CPUName == "octeon" ||
                      CPUName == "octeon+",
                  "march=mips64r2", Flags);
  addMultilibFlag(CPUName == "mips64r6", "march=mips64r6", Flags);
  addMultilibFlag(isMicroMips(Args), "mmicromips", Flags);
  addMultilibFlag(tools::mips::isUCLibc(Args), "muclibc", Flags);
  addMultilibFlag(tools::mips::isNaN2008(Args, TargetTriple), "mnan=2008",
                  Flags);
  addMultilibFlag(ABIName == "n32", "mabi=n32", Flags);
  addMultilibFlag(ABIName == "n64", "mabi=n64", Flags);
  addMultilibFlag(isSoftFloatABI(Args), "msoft-float", Flags);
  addMultilibFlag(!isSoftFloatABI(Args), "mhard-float", Flags);
  addMultilibFlag(isMipsEL(TargetArch), "EL", Flags);
  addMultilibFlag(!isMipsEL(TargetArch), "EB", Flags);

  if (TargetTriple.isAndroid())
    return findMipsAndroidMultilibs(D.getVFS(), Path, Flags, NonExistent,
                                    Result);

  if (TargetTriple.getVendor() == llvm::Triple::MipsTechnologies &&
      TargetTriple.getOS() == llvm::Triple::Linux &&
      TargetTriple.getEnvironment() == llvm::Triple::UnknownEnvironment)
    return findMipsMuslMultilibs(Flags, NonExistent, Result);

  if (TargetTriple.getVendor() == llvm::Triple::MipsTechnologies &&
      TargetTriple.getOS() == llvm::Triple::Linux &&
      TargetTriple.isGNUEnvironment())
    return findMipsMtiMultilibs(Flags, NonExistent, Result);

  if (TargetTriple.getVendor() == llvm::Triple::ImaginationTechnologies &&
      TargetTriple.getOS() == llvm::Triple::Linux &&
      TargetTriple.isGNUEnvironment())
    return findMipsImgMultilibs(Flags, NonExistent, Result);

  if (findMipsCsMultilibs(Flags, NonExistent, Result))
    return true;

  // Fallback to the regular toolchain-tree structure.
  Multilib Default;
  Result.Multilibs.push_back(Default);
  Result.Multilibs.FilterOut(NonExistent);

  if (Result.Multilibs.select(Flags, Result.SelectedMultilib)) {
    Result.BiarchSibling = Multilib();
    return true;
  }

  return false;
}

static void findAndroidArmMultilibs(const Driver &D,
                                    const llvm::Triple &TargetTriple,
                                    StringRef Path, const ArgList &Args,
                                    DetectedMultilibs &Result) {
  // Find multilibs with subdirectories like armv7-a, thumb, armv7-a/thumb.
  FilterNonExistent NonExistent(Path, "/crtbegin.o", D.getVFS());
  Multilib ArmV7Multilib = makeMultilib("/armv7-a")
                               .flag("+march=armv7-a")
                               .flag("-mthumb");
  Multilib ThumbMultilib = makeMultilib("/thumb")
                               .flag("-march=armv7-a")
                               .flag("+mthumb");
  Multilib ArmV7ThumbMultilib = makeMultilib("/armv7-a/thumb")
                               .flag("+march=armv7-a")
                               .flag("+mthumb");
  Multilib DefaultMultilib = makeMultilib("")
                               .flag("-march=armv7-a")
                               .flag("-mthumb");
  MultilibSet AndroidArmMultilibs =
      MultilibSet()
          .Either(ThumbMultilib, ArmV7Multilib,
                  ArmV7ThumbMultilib, DefaultMultilib)
          .FilterOut(NonExistent);

  Multilib::flags_list Flags;
  llvm::StringRef Arch = Args.getLastArgValue(options::OPT_march_EQ);
  bool IsArmArch = TargetTriple.getArch() == llvm::Triple::arm;
  bool IsThumbArch = TargetTriple.getArch() == llvm::Triple::thumb;
  bool IsV7SubArch = TargetTriple.getSubArch() == llvm::Triple::ARMSubArch_v7;
  bool IsThumbMode = IsThumbArch ||
      Args.hasFlag(options::OPT_mthumb, options::OPT_mno_thumb, false) ||
      (IsArmArch && llvm::ARM::parseArchISA(Arch) == llvm::ARM::ISAKind::THUMB);
  bool IsArmV7Mode = (IsArmArch || IsThumbArch) &&
      (llvm::ARM::parseArchVersion(Arch) == 7 ||
       (IsArmArch && Arch == "" && IsV7SubArch));
  addMultilibFlag(IsArmV7Mode, "march=armv7-a", Flags);
  addMultilibFlag(IsThumbMode, "mthumb", Flags);

  if (AndroidArmMultilibs.select(Flags, Result.SelectedMultilib))
    Result.Multilibs = AndroidArmMultilibs;
}

static bool findMSP430Multilibs(const Driver &D,
                                const llvm::Triple &TargetTriple,
                                StringRef Path, const ArgList &Args,
                                DetectedMultilibs &Result) {
  FilterNonExistent NonExistent(Path, "/crtbegin.o", D.getVFS());
  Multilib WithoutExceptions = makeMultilib("/430").flag("-exceptions");
  Multilib WithExceptions = makeMultilib("/430/exceptions").flag("+exceptions");

  // FIXME: when clang starts to support msp430x ISA additional logic
  // to select between multilib must be implemented
  // Multilib MSP430xMultilib = makeMultilib("/large");

  Result.Multilibs.push_back(WithoutExceptions);
  Result.Multilibs.push_back(WithExceptions);
  Result.Multilibs.FilterOut(NonExistent);

  Multilib::flags_list Flags;
  addMultilibFlag(Args.hasFlag(options::OPT_fexceptions,
                               options::OPT_fno_exceptions, false),
                  "exceptions", Flags);
  if (Result.Multilibs.select(Flags, Result.SelectedMultilib))
    return true;

  return false;
}

static void findRISCVBareMetalMultilibs(const Driver &D,
                                        const llvm::Triple &TargetTriple,
                                        StringRef Path, const ArgList &Args,
                                        DetectedMultilibs &Result) {
  FilterNonExistent NonExistent(Path, "/crtbegin.o", D.getVFS());
  struct RiscvMultilib {
    StringRef march;
    StringRef mabi;
  };
  // currently only support the set of multilibs like riscv-gnu-toolchain does.
  // TODO: support MULTILIB_REUSE
  constexpr RiscvMultilib RISCVMultilibSet[] = {
      {"rv32i", "ilp32"},     {"rv32im", "ilp32"},     {"rv32iac", "ilp32"},
      {"rv32imac", "ilp32"},  {"rv32imafc", "ilp32f"}, {"rv64imac", "lp64"},
      {"rv64imafdc", "lp64d"}};

  std::vector<Multilib> Ms;
  for (auto Element : RISCVMultilibSet) {
    // multilib path rule is ${march}/${mabi}
    Ms.emplace_back(
        makeMultilib((Twine(Element.march) + "/" + Twine(Element.mabi)).str())
            .flag(Twine("+march=", Element.march).str())
            .flag(Twine("+mabi=", Element.mabi).str()));
  }
  MultilibSet RISCVMultilibs =
      MultilibSet()
          .Either(ArrayRef<Multilib>(Ms))
          .FilterOut(NonExistent)
          .setFilePathsCallback([](const Multilib &M) {
            return std::vector<std::string>(
                {M.gccSuffix(),
                 "/../../../../riscv64-unknown-elf/lib" + M.gccSuffix(),
                 "/../../../../riscv32-unknown-elf/lib" + M.gccSuffix()});
          });


  Multilib::flags_list Flags;
  llvm::StringSet<> Added_ABIs;
  StringRef ABIName = tools::riscv::getRISCVABI(Args, TargetTriple);
  StringRef MArch = tools::riscv::getRISCVArch(Args, TargetTriple);
  for (auto Element : RISCVMultilibSet) {
    addMultilibFlag(MArch == Element.march,
                    Twine("march=", Element.march).str().c_str(), Flags);
    if (!Added_ABIs.count(Element.mabi)) {
      Added_ABIs.insert(Element.mabi);
      addMultilibFlag(ABIName == Element.mabi,
                      Twine("mabi=", Element.mabi).str().c_str(), Flags);
    }
  }

  if (RISCVMultilibs.select(Flags, Result.SelectedMultilib))
    Result.Multilibs = RISCVMultilibs;
}

static void findRISCVMultilibs(const Driver &D,
                               const llvm::Triple &TargetTriple, StringRef Path,
                               const ArgList &Args, DetectedMultilibs &Result) {
  if (TargetTriple.getOS() == llvm::Triple::UnknownOS)
    return findRISCVBareMetalMultilibs(D, TargetTriple, Path, Args, Result);

  FilterNonExistent NonExistent(Path, "/crtbegin.o", D.getVFS());
  Multilib Ilp32 = makeMultilib("lib32/ilp32").flag("+m32").flag("+mabi=ilp32");
  Multilib Ilp32f =
      makeMultilib("lib32/ilp32f").flag("+m32").flag("+mabi=ilp32f");
  Multilib Ilp32d =
      makeMultilib("lib32/ilp32d").flag("+m32").flag("+mabi=ilp32d");
  Multilib Lp64 = makeMultilib("lib64/lp64").flag("+m64").flag("+mabi=lp64");
  Multilib Lp64f = makeMultilib("lib64/lp64f").flag("+m64").flag("+mabi=lp64f");
  Multilib Lp64d = makeMultilib("lib64/lp64d").flag("+m64").flag("+mabi=lp64d");
  MultilibSet RISCVMultilibs =
      MultilibSet()
          .Either({Ilp32, Ilp32f, Ilp32d, Lp64, Lp64f, Lp64d})
          .FilterOut(NonExistent);

  Multilib::flags_list Flags;
  bool IsRV64 = TargetTriple.getArch() == llvm::Triple::riscv64;
  StringRef ABIName = tools::riscv::getRISCVABI(Args, TargetTriple);

  addMultilibFlag(!IsRV64, "m32", Flags);
  addMultilibFlag(IsRV64, "m64", Flags);
  addMultilibFlag(ABIName == "ilp32", "mabi=ilp32", Flags);
  addMultilibFlag(ABIName == "ilp32f", "mabi=ilp32f", Flags);
  addMultilibFlag(ABIName == "ilp32d", "mabi=ilp32d", Flags);
  addMultilibFlag(ABIName == "lp64", "mabi=lp64", Flags);
  addMultilibFlag(ABIName == "lp64f", "mabi=lp64f", Flags);
  addMultilibFlag(ABIName == "lp64d", "mabi=lp64d", Flags);

  if (RISCVMultilibs.select(Flags, Result.SelectedMultilib))
    Result.Multilibs = RISCVMultilibs;
}

static bool findBiarchMultilibs(const Driver &D,
                                const llvm::Triple &TargetTriple,
                                StringRef Path, const ArgList &Args,
                                bool NeedsBiarchSuffix,
                                DetectedMultilibs &Result) {
  Multilib Default;

  // Some versions of SUSE and Fedora on ppc64 put 32-bit libs
  // in what would normally be GCCInstallPath and put the 64-bit
  // libs in a subdirectory named 64. The simple logic we follow is that
  // *if* there is a subdirectory of the right name with crtbegin.o in it,
  // we use that. If not, and if not a biarch triple alias, we look for
  // crtbegin.o without the subdirectory.

  StringRef Suff64 = "/64";
  // Solaris uses platform-specific suffixes instead of /64.
  if (TargetTriple.getOS() == llvm::Triple::Solaris) {
    switch (TargetTriple.getArch()) {
    case llvm::Triple::x86:
    case llvm::Triple::x86_64:
      Suff64 = "/amd64";
      break;
    case llvm::Triple::sparc:
    case llvm::Triple::sparcv9:
      Suff64 = "/sparcv9";
      break;
    default:
      break;
    }
  }

  Multilib Alt64 = Multilib()
                       .gccSuffix(Suff64)
                       .includeSuffix(Suff64)
                       .flag("-m32")
                       .flag("+m64")
                       .flag("-mx32");
  Multilib Alt32 = Multilib()
                       .gccSuffix("/32")
                       .includeSuffix("/32")
                       .flag("+m32")
                       .flag("-m64")
                       .flag("-mx32");
  Multilib Altx32 = Multilib()
                        .gccSuffix("/x32")
                        .includeSuffix("/x32")
                        .flag("-m32")
                        .flag("-m64")
                        .flag("+mx32");

  // GCC toolchain for IAMCU doesn't have crtbegin.o, so look for libgcc.a.
  FilterNonExistent NonExistent(
      Path, TargetTriple.isOSIAMCU() ? "/libgcc.a" : "/crtbegin.o", D.getVFS());

  // Determine default multilib from: 32, 64, x32
  // Also handle cases such as 64 on 32, 32 on 64, etc.
  enum { UNKNOWN, WANT32, WANT64, WANTX32 } Want = UNKNOWN;
  const bool IsX32 = TargetTriple.getEnvironment() == llvm::Triple::GNUX32;
  if (TargetTriple.isArch32Bit() && !NonExistent(Alt32))
    Want = WANT64;
  else if (TargetTriple.isArch64Bit() && IsX32 && !NonExistent(Altx32))
    Want = WANT64;
  else if (TargetTriple.isArch64Bit() && !IsX32 && !NonExistent(Alt64))
    Want = WANT32;
  else {
    if (TargetTriple.isArch32Bit())
      Want = NeedsBiarchSuffix ? WANT64 : WANT32;
    else if (IsX32)
      Want = NeedsBiarchSuffix ? WANT64 : WANTX32;
    else
      Want = NeedsBiarchSuffix ? WANT32 : WANT64;
  }

  if (Want == WANT32)
    Default.flag("+m32").flag("-m64").flag("-mx32");
  else if (Want == WANT64)
    Default.flag("-m32").flag("+m64").flag("-mx32");
  else if (Want == WANTX32)
    Default.flag("-m32").flag("-m64").flag("+mx32");
  else
    return false;

  Result.Multilibs.push_back(Default);
  Result.Multilibs.push_back(Alt64);
  Result.Multilibs.push_back(Alt32);
  Result.Multilibs.push_back(Altx32);

  Result.Multilibs.FilterOut(NonExistent);

  Multilib::flags_list Flags;
  addMultilibFlag(TargetTriple.isArch64Bit() && !IsX32, "m64", Flags);
  addMultilibFlag(TargetTriple.isArch32Bit(), "m32", Flags);
  addMultilibFlag(TargetTriple.isArch64Bit() && IsX32, "mx32", Flags);

  if (!Result.Multilibs.select(Flags, Result.SelectedMultilib))
    return false;

  if (Result.SelectedMultilib == Alt64 || Result.SelectedMultilib == Alt32 ||
      Result.SelectedMultilib == Altx32)
    Result.BiarchSibling = Default;

  return true;
}

/// Generic_GCC - A tool chain using the 'gcc' command to perform
/// all subcommands; this relies on gcc translating the majority of
/// command line options.

/// Less-than for GCCVersion, implementing a Strict Weak Ordering.
bool Generic_GCC::GCCVersion::isOlderThan(int RHSMajor, int RHSMinor,
                                          int RHSPatch,
                                          StringRef RHSPatchSuffix) const {
  if (Major != RHSMajor)
    return Major < RHSMajor;
  if (Minor != RHSMinor)
    return Minor < RHSMinor;
  if (Patch != RHSPatch) {
    // Note that versions without a specified patch sort higher than those with
    // a patch.
    if (RHSPatch == -1)
      return true;
    if (Patch == -1)
      return false;

    // Otherwise just sort on the patch itself.
    return Patch < RHSPatch;
  }
  if (PatchSuffix != RHSPatchSuffix) {
    // Sort empty suffixes higher.
    if (RHSPatchSuffix.empty())
      return true;
    if (PatchSuffix.empty())
      return false;

    // Provide a lexicographic sort to make this a total ordering.
    return PatchSuffix < RHSPatchSuffix;
  }

  // The versions are equal.
  return false;
}

/// Parse a GCCVersion object out of a string of text.
///
/// This is the primary means of forming GCCVersion objects.
/*static*/
Generic_GCC::GCCVersion Generic_GCC::GCCVersion::Parse(StringRef VersionText) {
  const GCCVersion BadVersion = {VersionText.str(), -1, -1, -1, "", "", ""};
  std::pair<StringRef, StringRef> First = VersionText.split('.');
  std::pair<StringRef, StringRef> Second = First.second.split('.');

  GCCVersion GoodVersion = {VersionText.str(), -1, -1, -1, "", "", ""};
  if (First.first.getAsInteger(10, GoodVersion.Major) || GoodVersion.Major < 0)
    return BadVersion;
  GoodVersion.MajorStr = First.first.str();
  if (First.second.empty())
    return GoodVersion;
  StringRef MinorStr = Second.first;
  if (Second.second.empty()) {
    if (size_t EndNumber = MinorStr.find_first_not_of("0123456789")) {
      GoodVersion.PatchSuffix = std::string(MinorStr.substr(EndNumber));
      MinorStr = MinorStr.slice(0, EndNumber);
    }
  }
  if (MinorStr.getAsInteger(10, GoodVersion.Minor) || GoodVersion.Minor < 0)
    return BadVersion;
  GoodVersion.MinorStr = MinorStr.str();

  // First look for a number prefix and parse that if present. Otherwise just
  // stash the entire patch string in the suffix, and leave the number
  // unspecified. This covers versions strings such as:
  //   5        (handled above)
  //   4.4
  //   4.4-patched
  //   4.4.0
  //   4.4.x
  //   4.4.2-rc4
  //   4.4.x-patched
  // And retains any patch number it finds.
  StringRef PatchText = Second.second;
  if (!PatchText.empty()) {
    if (size_t EndNumber = PatchText.find_first_not_of("0123456789")) {
      // Try to parse the number and any suffix.
      if (PatchText.slice(0, EndNumber).getAsInteger(10, GoodVersion.Patch) ||
          GoodVersion.Patch < 0)
        return BadVersion;
      GoodVersion.PatchSuffix = std::string(PatchText.substr(EndNumber));
    }
  }

  return GoodVersion;
}

static llvm::StringRef getGCCToolchainDir(const ArgList &Args,
                                          llvm::StringRef SysRoot) {
  const Arg *A = Args.getLastArg(clang::driver::options::OPT_gcc_toolchain);
  if (A)
    return A->getValue();

  // If we have a SysRoot, ignore GCC_INSTALL_PREFIX.
  // GCC_INSTALL_PREFIX specifies the gcc installation for the default
  // sysroot and is likely not valid with a different sysroot.
  if (!SysRoot.empty())
    return "";

  return GCC_INSTALL_PREFIX;
}

/// Initialize a GCCInstallationDetector from the driver.
///
/// This performs all of the autodetection and sets up the various paths.
/// Once constructed, a GCCInstallationDetector is essentially immutable.
///
/// FIXME: We shouldn't need an explicit TargetTriple parameter here, and
/// should instead pull the target out of the driver. This is currently
/// necessary because the driver doesn't store the final version of the target
/// triple.
void Generic_GCC::GCCInstallationDetector::init(
    const llvm::Triple &TargetTriple, const ArgList &Args,
    ArrayRef<std::string> ExtraTripleAliases) {
  llvm::Triple BiarchVariantTriple = TargetTriple.isArch32Bit()
                                         ? TargetTriple.get64BitArchVariant()
                                         : TargetTriple.get32BitArchVariant();
  // The library directories which may contain GCC installations.
  SmallVector<StringRef, 4> CandidateLibDirs, CandidateBiarchLibDirs;
  // The compatible GCC triples for this particular architecture.
  SmallVector<StringRef, 16> CandidateTripleAliases;
  SmallVector<StringRef, 16> CandidateBiarchTripleAliases;
  CollectLibDirsAndTriples(TargetTriple, BiarchVariantTriple, CandidateLibDirs,
                           CandidateTripleAliases, CandidateBiarchLibDirs,
                           CandidateBiarchTripleAliases);

  // Compute the set of prefixes for our search.
  SmallVector<std::string, 8> Prefixes(D.PrefixDirs.begin(),
                                       D.PrefixDirs.end());

  StringRef GCCToolchainDir = getGCCToolchainDir(Args, D.SysRoot);
  if (GCCToolchainDir != "") {
    if (GCCToolchainDir.back() == '/')
      GCCToolchainDir = GCCToolchainDir.drop_back(); // remove the /

    Prefixes.push_back(std::string(GCCToolchainDir));
  } else {
    // If we have a SysRoot, try that first.
    if (!D.SysRoot.empty()) {
      Prefixes.push_back(D.SysRoot);
      AddDefaultGCCPrefixes(TargetTriple, Prefixes, D.SysRoot);
    }

    // Then look for gcc installed alongside clang.
    Prefixes.push_back(D.InstalledDir + "/..");

    // Next, look for prefix(es) that correspond to distribution-supplied gcc
    // installations.
    if (D.SysRoot.empty()) {
      // Typically /usr.
      AddDefaultGCCPrefixes(TargetTriple, Prefixes, D.SysRoot);
    }
  }

  // Try to respect gcc-config on Gentoo. However, do that only
  // if --gcc-toolchain is not provided or equal to the Gentoo install
  // in /usr. This avoids accidentally enforcing the system GCC version
  // when using a custom toolchain.
  if (GCCToolchainDir == "" || GCCToolchainDir == D.SysRoot + "/usr") {
    SmallVector<StringRef, 16> GentooTestTriples;
    // Try to match an exact triple as target triple first.
    // e.g. crossdev -S x86_64-gentoo-linux-gnu will install gcc libs for
    // x86_64-gentoo-linux-gnu. But "clang -target x86_64-gentoo-linux-gnu"
    // may pick the libraries for x86_64-pc-linux-gnu even when exact matching
    // triple x86_64-gentoo-linux-gnu is present.
    GentooTestTriples.push_back(TargetTriple.str());
    // Check rest of triples.
    GentooTestTriples.append(ExtraTripleAliases.begin(),
                             ExtraTripleAliases.end());
    GentooTestTriples.append(CandidateTripleAliases.begin(),
                             CandidateTripleAliases.end());
    if (ScanGentooConfigs(TargetTriple, Args, GentooTestTriples,
                          CandidateBiarchTripleAliases))
      return;
  }

  // Loop over the various components which exist and select the best GCC
  // installation available. GCC installs are ranked by version number.
  Version = GCCVersion::Parse("0.0.0");
  for (const std::string &Prefix : Prefixes) {
    if (!D.getVFS().exists(Prefix))
      continue;
    for (StringRef Suffix : CandidateLibDirs) {
      const std::string LibDir = Prefix + Suffix.str();
      if (!D.getVFS().exists(LibDir))
        continue;
      // Try to match the exact target triple first.
      ScanLibDirForGCCTriple(TargetTriple, Args, LibDir, TargetTriple.str());
      // Try rest of possible triples.
      for (StringRef Candidate : ExtraTripleAliases) // Try these first.
        ScanLibDirForGCCTriple(TargetTriple, Args, LibDir, Candidate);
      for (StringRef Candidate : CandidateTripleAliases)
        ScanLibDirForGCCTriple(TargetTriple, Args, LibDir, Candidate);
    }
    for (StringRef Suffix : CandidateBiarchLibDirs) {
      const std::string LibDir = Prefix + Suffix.str();
      if (!D.getVFS().exists(LibDir))
        continue;
      for (StringRef Candidate : CandidateBiarchTripleAliases)
        ScanLibDirForGCCTriple(TargetTriple, Args, LibDir, Candidate,
                               /*NeedsBiarchSuffix=*/ true);
    }
  }
}

void Generic_GCC::GCCInstallationDetector::print(raw_ostream &OS) const {
  for (const auto &InstallPath : CandidateGCCInstallPaths)
    OS << "Found candidate GCC installation: " << InstallPath << "\n";

  if (!GCCInstallPath.empty())
    OS << "Selected GCC installation: " << GCCInstallPath << "\n";

  for (const auto &Multilib : Multilibs)
    OS << "Candidate multilib: " << Multilib << "\n";

  if (Multilibs.size() != 0 || !SelectedMultilib.isDefault())
    OS << "Selected multilib: " << SelectedMultilib << "\n";
}

bool Generic_GCC::GCCInstallationDetector::getBiarchSibling(Multilib &M) const {
  if (BiarchSibling.hasValue()) {
    M = BiarchSibling.getValue();
    return true;
  }
  return false;
}

void Generic_GCC::GCCInstallationDetector::AddDefaultGCCPrefixes(
    const llvm::Triple &TargetTriple, SmallVectorImpl<std::string> &Prefixes,
    StringRef SysRoot) {
  if (TargetTriple.getOS() == llvm::Triple::Solaris) {
    // Solaris is a special case.
    // The GCC installation is under
    //   /usr/gcc/<major>.<minor>/lib/gcc/<triple>/<major>.<minor>.<patch>/
    // so we need to find those /usr/gcc/*/lib/gcc libdirs and go with
    // /usr/gcc/<version> as a prefix.

    std::string PrefixDir = SysRoot.str() + "/usr/gcc";
    std::error_code EC;
    for (llvm::vfs::directory_iterator LI = D.getVFS().dir_begin(PrefixDir, EC),
                                       LE;
         !EC && LI != LE; LI = LI.increment(EC)) {
      StringRef VersionText = llvm::sys::path::filename(LI->path());
      GCCVersion CandidateVersion = GCCVersion::Parse(VersionText);

      // Filter out obviously bad entries.
      if (CandidateVersion.Major == -1 || CandidateVersion.isOlderThan(4, 1, 1))
        continue;

      std::string CandidatePrefix = PrefixDir + "/" + VersionText.str();
      std::string CandidateLibPath = CandidatePrefix + "/lib/gcc";
      if (!D.getVFS().exists(CandidateLibPath))
        continue;

      Prefixes.push_back(CandidatePrefix);
    }
    return;
  }

  // Non-Solaris is much simpler - most systems just go with "/usr".
  if (SysRoot.empty() && TargetTriple.getOS() == llvm::Triple::Linux) {
    // Yet, still look for RHEL devtoolsets.
    Prefixes.push_back("/opt/rh/devtoolset-9/root/usr");
    Prefixes.push_back("/opt/rh/devtoolset-8/root/usr");
    Prefixes.push_back("/opt/rh/devtoolset-7/root/usr");
    Prefixes.push_back("/opt/rh/devtoolset-6/root/usr");
    Prefixes.push_back("/opt/rh/devtoolset-4/root/usr");
    Prefixes.push_back("/opt/rh/devtoolset-3/root/usr");
    Prefixes.push_back("/opt/rh/devtoolset-2/root/usr");
  }
  Prefixes.push_back(SysRoot.str() + "/usr");
}

/*static*/ void Generic_GCC::GCCInstallationDetector::CollectLibDirsAndTriples(
    const llvm::Triple &TargetTriple, const llvm::Triple &BiarchTriple,
    SmallVectorImpl<StringRef> &LibDirs,
    SmallVectorImpl<StringRef> &TripleAliases,
    SmallVectorImpl<StringRef> &BiarchLibDirs,
    SmallVectorImpl<StringRef> &BiarchTripleAliases) {
  // Declare a bunch of static data sets that we'll select between below. These
  // are specifically designed to always refer to string literals to avoid any
  // lifetime or initialization issues.
  static const char *const AArch64LibDirs[] = {"/lib64", "/lib"};
  static const char *const AArch64Triples[] = {
      "aarch64-none-linux-gnu", "aarch64-linux-gnu", "aarch64-redhat-linux",
      "aarch64-suse-linux", "aarch64-linux-android"};
  static const char *const AArch64beLibDirs[] = {"/lib"};
  static const char *const AArch64beTriples[] = {"aarch64_be-none-linux-gnu",
                                                 "aarch64_be-linux-gnu"};

  static const char *const ARMLibDirs[] = {"/lib"};
  static const char *const ARMTriples[] = {"arm-linux-gnueabi",
                                           "arm-linux-androideabi"};
  static const char *const ARMHFTriples[] = {"arm-linux-gnueabihf",
                                             "armv7hl-redhat-linux-gnueabi",
                                             "armv6hl-suse-linux-gnueabi",
                                             "armv7hl-suse-linux-gnueabi"};
  static const char *const ARMebLibDirs[] = {"/lib"};
  static const char *const ARMebTriples[] = {"armeb-linux-gnueabi",
                                             "armeb-linux-androideabi"};
  static const char *const ARMebHFTriples[] = {
      "armeb-linux-gnueabihf", "armebv7hl-redhat-linux-gnueabi"};

  static const char *const AVRLibDirs[] = {"/lib"};
  static const char *const AVRTriples[] = {"avr"};

  static const char *const X86_64LibDirs[] = {"/lib64", "/lib"};
  static const char *const X86_64Triples[] = {
      "x86_64-linux-gnu",       "x86_64-unknown-linux-gnu",
      "x86_64-pc-linux-gnu",    "x86_64-redhat-linux6E",
      "x86_64-redhat-linux",    "x86_64-suse-linux",
      "x86_64-manbo-linux-gnu", "x86_64-linux-gnu",
      "x86_64-slackware-linux", "x86_64-unknown-linux",
      "x86_64-amazon-linux",    "x86_64-linux-android"};
  static const char *const X32LibDirs[] = {"/libx32"};
  static const char *const X86LibDirs[] = {"/lib32", "/lib"};
  static const char *const X86Triples[] = {
      "i686-linux-gnu",       "i686-pc-linux-gnu",     "i486-linux-gnu",
      "i386-linux-gnu",       "i386-redhat-linux6E",   "i686-redhat-linux",
      "i586-redhat-linux",    "i386-redhat-linux",     "i586-suse-linux",
      "i486-slackware-linux", "i686-montavista-linux", "i586-linux-gnu",
      "i686-linux-android",   "i386-gnu",              "i486-gnu",
      "i586-gnu",             "i686-gnu"};

  static const char *const MIPSLibDirs[] = {"/lib"};
  static const char *const MIPSTriples[] = {
      "mips-linux-gnu", "mips-mti-linux", "mips-mti-linux-gnu",
      "mips-img-linux-gnu", "mipsisa32r6-linux-gnu"};
  static const char *const MIPSELLibDirs[] = {"/lib"};
  static const char *const MIPSELTriples[] = {
      "mipsel-linux-gnu", "mips-img-linux-gnu", "mipsisa32r6el-linux-gnu",
      "mipsel-linux-android"};

  static const char *const MIPS64LibDirs[] = {"/lib64", "/lib"};
  static const char *const MIPS64Triples[] = {
      "mips64-linux-gnu",      "mips-mti-linux-gnu",
      "mips-img-linux-gnu",    "mips64-linux-gnuabi64",
      "mipsisa64r6-linux-gnu", "mipsisa64r6-linux-gnuabi64"};
  static const char *const MIPS64ELLibDirs[] = {"/lib64", "/lib"};
  static const char *const MIPS64ELTriples[] = {
      "mips64el-linux-gnu",      "mips-mti-linux-gnu",
      "mips-img-linux-gnu",      "mips64el-linux-gnuabi64",
      "mipsisa64r6el-linux-gnu", "mipsisa64r6el-linux-gnuabi64",
      "mips64el-linux-android"};

  static const char *const MIPSN32LibDirs[] = {"/lib32"};
  static const char *const MIPSN32Triples[] = {"mips64-linux-gnuabin32",
                                               "mipsisa64r6-linux-gnuabin32"};
  static const char *const MIPSN32ELLibDirs[] = {"/lib32"};
  static const char *const MIPSN32ELTriples[] = {
      "mips64el-linux-gnuabin32", "mipsisa64r6el-linux-gnuabin32"};

  static const char *const MSP430LibDirs[] = {"/lib"};
  static const char *const MSP430Triples[] = {"msp430-elf"};

  static const char *const PPCLibDirs[] = {"/lib32", "/lib"};
  static const char *const PPCTriples[] = {
      "powerpc-linux-gnu", "powerpc-unknown-linux-gnu", "powerpc-linux-gnuspe",
      // On 32-bit PowerPC systems running SUSE Linux, gcc is configured as a
      // 64-bit compiler which defaults to "-m32", hence "powerpc64-suse-linux".
      "powerpc64-suse-linux", "powerpc-montavista-linuxspe"};
  static const char *const PPC64LibDirs[] = {"/lib64", "/lib"};
  static const char *const PPC64Triples[] = {
      "powerpc64-linux-gnu", "powerpc64-unknown-linux-gnu",
      "powerpc64-suse-linux", "ppc64-redhat-linux"};
  static const char *const PPC64LELibDirs[] = {"/lib64", "/lib"};
  static const char *const PPC64LETriples[] = {
      "powerpc64le-linux-gnu", "powerpc64le-unknown-linux-gnu",
      "powerpc64le-suse-linux", "ppc64le-redhat-linux"};

  static const char *const RISCV32LibDirs[] = {"/lib32", "/lib"};
  static const char *const RISCV32Triples[] = {"riscv32-unknown-linux-gnu",
                                               "riscv32-linux-gnu",
                                               "riscv32-unknown-elf"};
  static const char *const RISCV64LibDirs[] = {"/lib64", "/lib"};
  static const char *const RISCV64Triples[] = {"riscv64-unknown-linux-gnu",
                                               "riscv64-linux-gnu",
                                               "riscv64-unknown-elf",
                                               "riscv64-redhat-linux",
                                               "riscv64-suse-linux"};

  static const char *const SPARCv8LibDirs[] = {"/lib32", "/lib"};
  static const char *const SPARCv8Triples[] = {"sparc-linux-gnu",
                                               "sparcv8-linux-gnu"};
  static const char *const SPARCv9LibDirs[] = {"/lib64", "/lib"};
  static const char *const SPARCv9Triples[] = {"sparc64-linux-gnu",
                                               "sparcv9-linux-gnu"};

  static const char *const SystemZLibDirs[] = {"/lib64", "/lib"};
  static const char *const SystemZTriples[] = {
      "s390x-linux-gnu", "s390x-unknown-linux-gnu", "s390x-ibm-linux-gnu",
      "s390x-suse-linux", "s390x-redhat-linux"};


  using std::begin;
  using std::end;

  if (TargetTriple.getOS() == llvm::Triple::Solaris) {
    static const char *const SolarisLibDirs[] = {"/lib"};
    static const char *const SolarisSparcV8Triples[] = {
        "sparc-sun-solaris2.11", "sparc-sun-solaris2.12"};
    static const char *const SolarisSparcV9Triples[] = {
        "sparcv9-sun-solaris2.11", "sparcv9-sun-solaris2.12"};
    static const char *const SolarisX86Triples[] = {"i386-pc-solaris2.11",
                                                    "i386-pc-solaris2.12"};
    static const char *const SolarisX86_64Triples[] = {"x86_64-pc-solaris2.11",
                                                       "x86_64-pc-solaris2.12"};
    LibDirs.append(begin(SolarisLibDirs), end(SolarisLibDirs));
    BiarchLibDirs.append(begin(SolarisLibDirs), end(SolarisLibDirs));
    switch (TargetTriple.getArch()) {
    case llvm::Triple::x86:
      TripleAliases.append(begin(SolarisX86Triples), end(SolarisX86Triples));
      BiarchTripleAliases.append(begin(SolarisX86_64Triples),
                                 end(SolarisX86_64Triples));
      break;
    case llvm::Triple::x86_64:
      TripleAliases.append(begin(SolarisX86_64Triples),
                           end(SolarisX86_64Triples));
      BiarchTripleAliases.append(begin(SolarisX86Triples),
                                 end(SolarisX86Triples));
      break;
    case llvm::Triple::sparc:
      TripleAliases.append(begin(SolarisSparcV8Triples),
                           end(SolarisSparcV8Triples));
      BiarchTripleAliases.append(begin(SolarisSparcV9Triples),
                                 end(SolarisSparcV9Triples));
      break;
    case llvm::Triple::sparcv9:
      TripleAliases.append(begin(SolarisSparcV9Triples),
                           end(SolarisSparcV9Triples));
      BiarchTripleAliases.append(begin(SolarisSparcV8Triples),
                                 end(SolarisSparcV8Triples));
      break;
    default:
      break;
    }
    return;
  }

  // Android targets should not use GNU/Linux tools or libraries.
  if (TargetTriple.isAndroid()) {
    static const char *const AArch64AndroidTriples[] = {
        "aarch64-linux-android"};
    static const char *const ARMAndroidTriples[] = {"arm-linux-androideabi"};
    static const char *const MIPSELAndroidTriples[] = {"mipsel-linux-android"};
    static const char *const MIPS64ELAndroidTriples[] = {
        "mips64el-linux-android"};
    static const char *const X86AndroidTriples[] = {"i686-linux-android"};
    static const char *const X86_64AndroidTriples[] = {"x86_64-linux-android"};

    switch (TargetTriple.getArch()) {
    case llvm::Triple::aarch64:
      LibDirs.append(begin(AArch64LibDirs), end(AArch64LibDirs));
      TripleAliases.append(begin(AArch64AndroidTriples),
                           end(AArch64AndroidTriples));
      break;
    case llvm::Triple::arm:
    case llvm::Triple::thumb:
      LibDirs.append(begin(ARMLibDirs), end(ARMLibDirs));
      TripleAliases.append(begin(ARMAndroidTriples), end(ARMAndroidTriples));
      break;
    case llvm::Triple::mipsel:
      LibDirs.append(begin(MIPSELLibDirs), end(MIPSELLibDirs));
      TripleAliases.append(begin(MIPSELAndroidTriples),
                           end(MIPSELAndroidTriples));
      BiarchLibDirs.append(begin(MIPS64ELLibDirs), end(MIPS64ELLibDirs));
      BiarchTripleAliases.append(begin(MIPS64ELAndroidTriples),
                                 end(MIPS64ELAndroidTriples));
      break;
    case llvm::Triple::mips64el:
      LibDirs.append(begin(MIPS64ELLibDirs), end(MIPS64ELLibDirs));
      TripleAliases.append(begin(MIPS64ELAndroidTriples),
                           end(MIPS64ELAndroidTriples));
      BiarchLibDirs.append(begin(MIPSELLibDirs), end(MIPSELLibDirs));
      BiarchTripleAliases.append(begin(MIPSELAndroidTriples),
                                 end(MIPSELAndroidTriples));
      break;
    case llvm::Triple::x86_64:
      LibDirs.append(begin(X86_64LibDirs), end(X86_64LibDirs));
      TripleAliases.append(begin(X86_64AndroidTriples),
                           end(X86_64AndroidTriples));
      BiarchLibDirs.append(begin(X86LibDirs), end(X86LibDirs));
      BiarchTripleAliases.append(begin(X86AndroidTriples),
                                 end(X86AndroidTriples));
      break;
    case llvm::Triple::x86:
      LibDirs.append(begin(X86LibDirs), end(X86LibDirs));
      TripleAliases.append(begin(X86AndroidTriples), end(X86AndroidTriples));
      BiarchLibDirs.append(begin(X86_64LibDirs), end(X86_64LibDirs));
      BiarchTripleAliases.append(begin(X86_64AndroidTriples),
                                 end(X86_64AndroidTriples));
      break;
    default:
      break;
    }

    return;
  }

  switch (TargetTriple.getArch()) {
  case llvm::Triple::aarch64:
    LibDirs.append(begin(AArch64LibDirs), end(AArch64LibDirs));
    TripleAliases.append(begin(AArch64Triples), end(AArch64Triples));
    BiarchLibDirs.append(begin(AArch64LibDirs), end(AArch64LibDirs));
    BiarchTripleAliases.append(begin(AArch64Triples), end(AArch64Triples));
    break;
  case llvm::Triple::aarch64_be:
    LibDirs.append(begin(AArch64beLibDirs), end(AArch64beLibDirs));
    TripleAliases.append(begin(AArch64beTriples), end(AArch64beTriples));
    BiarchLibDirs.append(begin(AArch64beLibDirs), end(AArch64beLibDirs));
    BiarchTripleAliases.append(begin(AArch64beTriples), end(AArch64beTriples));
    break;
  case llvm::Triple::arm:
  case llvm::Triple::thumb:
    LibDirs.append(begin(ARMLibDirs), end(ARMLibDirs));
    if (TargetTriple.getEnvironment() == llvm::Triple::GNUEABIHF) {
      TripleAliases.append(begin(ARMHFTriples), end(ARMHFTriples));
    } else {
      TripleAliases.append(begin(ARMTriples), end(ARMTriples));
    }
    break;
  case llvm::Triple::armeb:
  case llvm::Triple::thumbeb:
    LibDirs.append(begin(ARMebLibDirs), end(ARMebLibDirs));
    if (TargetTriple.getEnvironment() == llvm::Triple::GNUEABIHF) {
      TripleAliases.append(begin(ARMebHFTriples), end(ARMebHFTriples));
    } else {
      TripleAliases.append(begin(ARMebTriples), end(ARMebTriples));
    }
    break;
  case llvm::Triple::avr:
    LibDirs.append(begin(AVRLibDirs), end(AVRLibDirs));
    TripleAliases.append(begin(AVRTriples), end(AVRTriples));
    break;
  case llvm::Triple::x86_64:
    LibDirs.append(begin(X86_64LibDirs), end(X86_64LibDirs));
    TripleAliases.append(begin(X86_64Triples), end(X86_64Triples));
    // x32 is always available when x86_64 is available, so adding it as
    // secondary arch with x86_64 triples
    if (TargetTriple.getEnvironment() == llvm::Triple::GNUX32) {
      BiarchLibDirs.append(begin(X32LibDirs), end(X32LibDirs));
      BiarchTripleAliases.append(begin(X86_64Triples), end(X86_64Triples));
    } else {
      BiarchLibDirs.append(begin(X86LibDirs), end(X86LibDirs));
      BiarchTripleAliases.append(begin(X86Triples), end(X86Triples));
    }
    break;
  case llvm::Triple::x86:
    LibDirs.append(begin(X86LibDirs), end(X86LibDirs));
    // MCU toolchain is 32 bit only and its triple alias is TargetTriple
    // itself, which will be appended below.
    if (!TargetTriple.isOSIAMCU()) {
      TripleAliases.append(begin(X86Triples), end(X86Triples));
      BiarchLibDirs.append(begin(X86_64LibDirs), end(X86_64LibDirs));
      BiarchTripleAliases.append(begin(X86_64Triples), end(X86_64Triples));
    }
    break;
  case llvm::Triple::mips:
    LibDirs.append(begin(MIPSLibDirs), end(MIPSLibDirs));
    TripleAliases.append(begin(MIPSTriples), end(MIPSTriples));
    BiarchLibDirs.append(begin(MIPS64LibDirs), end(MIPS64LibDirs));
    BiarchTripleAliases.append(begin(MIPS64Triples), end(MIPS64Triples));
    BiarchLibDirs.append(begin(MIPSN32LibDirs), end(MIPSN32LibDirs));
    BiarchTripleAliases.append(begin(MIPSN32Triples), end(MIPSN32Triples));
    break;
  case llvm::Triple::mipsel:
    LibDirs.append(begin(MIPSELLibDirs), end(MIPSELLibDirs));
    TripleAliases.append(begin(MIPSELTriples), end(MIPSELTriples));
    TripleAliases.append(begin(MIPSTriples), end(MIPSTriples));
    BiarchLibDirs.append(begin(MIPS64ELLibDirs), end(MIPS64ELLibDirs));
    BiarchTripleAliases.append(begin(MIPS64ELTriples), end(MIPS64ELTriples));
    BiarchLibDirs.append(begin(MIPSN32ELLibDirs), end(MIPSN32ELLibDirs));
    BiarchTripleAliases.append(begin(MIPSN32ELTriples), end(MIPSN32ELTriples));
    break;
  case llvm::Triple::mips64:
    LibDirs.append(begin(MIPS64LibDirs), end(MIPS64LibDirs));
    TripleAliases.append(begin(MIPS64Triples), end(MIPS64Triples));
    BiarchLibDirs.append(begin(MIPSLibDirs), end(MIPSLibDirs));
    BiarchTripleAliases.append(begin(MIPSTriples), end(MIPSTriples));
    BiarchLibDirs.append(begin(MIPSN32LibDirs), end(MIPSN32LibDirs));
    BiarchTripleAliases.append(begin(MIPSN32Triples), end(MIPSN32Triples));
    break;
  case llvm::Triple::mips64el:
    LibDirs.append(begin(MIPS64ELLibDirs), end(MIPS64ELLibDirs));
    TripleAliases.append(begin(MIPS64ELTriples), end(MIPS64ELTriples));
    BiarchLibDirs.append(begin(MIPSELLibDirs), end(MIPSELLibDirs));
    BiarchTripleAliases.append(begin(MIPSELTriples), end(MIPSELTriples));
    BiarchLibDirs.append(begin(MIPSN32ELLibDirs), end(MIPSN32ELLibDirs));
    BiarchTripleAliases.append(begin(MIPSN32ELTriples), end(MIPSN32ELTriples));
    BiarchTripleAliases.append(begin(MIPSTriples), end(MIPSTriples));
    break;
  case llvm::Triple::msp430:
    LibDirs.append(begin(MSP430LibDirs), end(MSP430LibDirs));
    TripleAliases.append(begin(MSP430Triples), end(MSP430Triples));
    break;
  case llvm::Triple::ppc:
    LibDirs.append(begin(PPCLibDirs), end(PPCLibDirs));
    TripleAliases.append(begin(PPCTriples), end(PPCTriples));
    BiarchLibDirs.append(begin(PPC64LibDirs), end(PPC64LibDirs));
    BiarchTripleAliases.append(begin(PPC64Triples), end(PPC64Triples));
    break;
  case llvm::Triple::ppc64:
    LibDirs.append(begin(PPC64LibDirs), end(PPC64LibDirs));
    TripleAliases.append(begin(PPC64Triples), end(PPC64Triples));
    BiarchLibDirs.append(begin(PPCLibDirs), end(PPCLibDirs));
    BiarchTripleAliases.append(begin(PPCTriples), end(PPCTriples));
    break;
  case llvm::Triple::ppc64le:
    LibDirs.append(begin(PPC64LELibDirs), end(PPC64LELibDirs));
    TripleAliases.append(begin(PPC64LETriples), end(PPC64LETriples));
    break;
  case llvm::Triple::riscv32:
    LibDirs.append(begin(RISCV32LibDirs), end(RISCV32LibDirs));
    TripleAliases.append(begin(RISCV32Triples), end(RISCV32Triples));
    BiarchLibDirs.append(begin(RISCV64LibDirs), end(RISCV64LibDirs));
    BiarchTripleAliases.append(begin(RISCV64Triples), end(RISCV64Triples));
    break;
  case llvm::Triple::riscv64:
    LibDirs.append(begin(RISCV64LibDirs), end(RISCV64LibDirs));
    TripleAliases.append(begin(RISCV64Triples), end(RISCV64Triples));
    BiarchLibDirs.append(begin(RISCV32LibDirs), end(RISCV32LibDirs));
    BiarchTripleAliases.append(begin(RISCV32Triples), end(RISCV32Triples));
    break;
  case llvm::Triple::sparc:
  case llvm::Triple::sparcel:
    LibDirs.append(begin(SPARCv8LibDirs), end(SPARCv8LibDirs));
    TripleAliases.append(begin(SPARCv8Triples), end(SPARCv8Triples));
    BiarchLibDirs.append(begin(SPARCv9LibDirs), end(SPARCv9LibDirs));
    BiarchTripleAliases.append(begin(SPARCv9Triples), end(SPARCv9Triples));
    break;
  case llvm::Triple::sparcv9:
    LibDirs.append(begin(SPARCv9LibDirs), end(SPARCv9LibDirs));
    TripleAliases.append(begin(SPARCv9Triples), end(SPARCv9Triples));
    BiarchLibDirs.append(begin(SPARCv8LibDirs), end(SPARCv8LibDirs));
    BiarchTripleAliases.append(begin(SPARCv8Triples), end(SPARCv8Triples));
    break;
  case llvm::Triple::systemz:
    LibDirs.append(begin(SystemZLibDirs), end(SystemZLibDirs));
    TripleAliases.append(begin(SystemZTriples), end(SystemZTriples));
    break;
  default:
    // By default, just rely on the standard lib directories and the original
    // triple.
    break;
  }

  // Always append the drivers target triple to the end, in case it doesn't
  // match any of our aliases.
  TripleAliases.push_back(TargetTriple.str());

  // Also include the multiarch variant if it's different.
  if (TargetTriple.str() != BiarchTriple.str())
    BiarchTripleAliases.push_back(BiarchTriple.str());
}

bool Generic_GCC::GCCInstallationDetector::ScanGCCForMultilibs(
    const llvm::Triple &TargetTriple, const ArgList &Args,
    StringRef Path, bool NeedsBiarchSuffix) {
  llvm::Triple::ArchType TargetArch = TargetTriple.getArch();
  DetectedMultilibs Detected;

  // Android standalone toolchain could have multilibs for ARM and Thumb.
  // Debian mips multilibs behave more like the rest of the biarch ones,
  // so handle them there
  if (isArmOrThumbArch(TargetArch) && TargetTriple.isAndroid()) {
    // It should also work without multilibs in a simplified toolchain.
    findAndroidArmMultilibs(D, TargetTriple, Path, Args, Detected);
  } else if (TargetTriple.isMIPS()) {
    if (!findMIPSMultilibs(D, TargetTriple, Path, Args, Detected))
      return false;
  } else if (TargetTriple.isRISCV()) {
    findRISCVMultilibs(D, TargetTriple, Path, Args, Detected);
  } else if (isMSP430(TargetArch)) {
    findMSP430Multilibs(D, TargetTriple, Path, Args, Detected);
  } else if (TargetArch == llvm::Triple::avr) {
    // AVR has no multilibs.
  } else if (!findBiarchMultilibs(D, TargetTriple, Path, Args,
                                  NeedsBiarchSuffix, Detected)) {
    return false;
  }

  Multilibs = Detected.Multilibs;
  SelectedMultilib = Detected.SelectedMultilib;
  BiarchSibling = Detected.BiarchSibling;

  return true;
}

void Generic_GCC::GCCInstallationDetector::ScanLibDirForGCCTriple(
    const llvm::Triple &TargetTriple, const ArgList &Args,
    const std::string &LibDir, StringRef CandidateTriple,
    bool NeedsBiarchSuffix) {
  llvm::Triple::ArchType TargetArch = TargetTriple.getArch();
  // Locations relative to the system lib directory where GCC's triple-specific
  // directories might reside.
  struct GCCLibSuffix {
    // Path from system lib directory to GCC triple-specific directory.
    std::string LibSuffix;
    // Path from GCC triple-specific directory back to system lib directory.
    // This is one '..' component per component in LibSuffix.
    StringRef ReversePath;
    // Whether this library suffix is relevant for the triple.
    bool Active;
  } Suffixes[] = {
      // This is the normal place.
      {"gcc/" + CandidateTriple.str(), "../..", true},

      // Debian puts cross-compilers in gcc-cross.
      {"gcc-cross/" + CandidateTriple.str(), "../..",
       TargetTriple.getOS() != llvm::Triple::Solaris},

      // The Freescale PPC SDK has the gcc libraries in
      // <sysroot>/usr/lib/<triple>/x.y.z so have a look there as well. Only do
      // this on Freescale triples, though, since some systems put a *lot* of
      // files in that location, not just GCC installation data.
      {CandidateTriple.str(), "..",
       TargetTriple.getVendor() == llvm::Triple::Freescale ||
       TargetTriple.getVendor() == llvm::Triple::OpenEmbedded},

      // Natively multiarch systems sometimes put the GCC triple-specific
      // directory within their multiarch lib directory, resulting in the
      // triple appearing twice.
      {CandidateTriple.str() + "/gcc/" + CandidateTriple.str(), "../../..",
       TargetTriple.getOS() != llvm::Triple::Solaris},

      // Deal with cases (on Ubuntu) where the system architecture could be i386
      // but the GCC target architecture could be (say) i686.
      // FIXME: It may be worthwhile to generalize this and look for a second
      // triple.
      {"i386-linux-gnu/gcc/" + CandidateTriple.str(), "../../..",
       (TargetArch == llvm::Triple::x86 &&
        TargetTriple.getOS() != llvm::Triple::Solaris)},
      {"i386-gnu/gcc/" + CandidateTriple.str(), "../../..",
       (TargetArch == llvm::Triple::x86 &&
        TargetTriple.getOS() != llvm::Triple::Solaris)}};

  for (auto &Suffix : Suffixes) {
    if (!Suffix.Active)
      continue;

    StringRef LibSuffix = Suffix.LibSuffix;
    std::error_code EC;
    for (llvm::vfs::directory_iterator
             LI = D.getVFS().dir_begin(LibDir + "/" + LibSuffix, EC),
             LE;
         !EC && LI != LE; LI = LI.increment(EC)) {
      StringRef VersionText = llvm::sys::path::filename(LI->path());
      GCCVersion CandidateVersion = GCCVersion::Parse(VersionText);
      if (CandidateVersion.Major != -1) // Filter obviously bad entries.
        if (!CandidateGCCInstallPaths.insert(std::string(LI->path())).second)
          continue; // Saw this path before; no need to look at it again.
      if (CandidateVersion.isOlderThan(4, 1, 1))
        continue;
      if (CandidateVersion <= Version)
        continue;

      if (!ScanGCCForMultilibs(TargetTriple, Args, LI->path(),
                               NeedsBiarchSuffix))
        continue;

      Version = CandidateVersion;
      GCCTriple.setTriple(CandidateTriple);
      // FIXME: We hack together the directory name here instead of
      // using LI to ensure stable path separators across Windows and
      // Linux.
      GCCInstallPath = (LibDir + "/" + LibSuffix + "/" + VersionText).str();
      GCCParentLibPath = (GCCInstallPath + "/../" + Suffix.ReversePath).str();
      IsValid = true;
    }
  }
}

bool Generic_GCC::GCCInstallationDetector::ScanGentooConfigs(
    const llvm::Triple &TargetTriple, const ArgList &Args,
    const SmallVectorImpl<StringRef> &CandidateTriples,
    const SmallVectorImpl<StringRef> &CandidateBiarchTriples) {
  for (StringRef CandidateTriple : CandidateTriples) {
    if (ScanGentooGccConfig(TargetTriple, Args, CandidateTriple))
      return true;
  }

  for (StringRef CandidateTriple : CandidateBiarchTriples) {
    if (ScanGentooGccConfig(TargetTriple, Args, CandidateTriple, true))
      return true;
  }
  return false;
}

bool Generic_GCC::GCCInstallationDetector::ScanGentooGccConfig(
    const llvm::Triple &TargetTriple, const ArgList &Args,
    StringRef CandidateTriple, bool NeedsBiarchSuffix) {
  llvm::ErrorOr<std::unique_ptr<llvm::MemoryBuffer>> File =
      D.getVFS().getBufferForFile(D.SysRoot + "/etc/env.d/gcc/config-" +
                                  CandidateTriple.str());
  if (File) {
    SmallVector<StringRef, 2> Lines;
    File.get()->getBuffer().split(Lines, "\n");
    for (StringRef Line : Lines) {
      Line = Line.trim();
      // CURRENT=triple-version
      if (!Line.consume_front("CURRENT="))
        continue;
      // Process the config file pointed to by CURRENT.
      llvm::ErrorOr<std::unique_ptr<llvm::MemoryBuffer>> ConfigFile =
          D.getVFS().getBufferForFile(D.SysRoot + "/etc/env.d/gcc/" +
                                      Line.str());
      std::pair<StringRef, StringRef> ActiveVersion = Line.rsplit('-');
      // List of paths to scan for libraries.
      SmallVector<StringRef, 4> GentooScanPaths;
      // Scan the Config file to find installed GCC libraries path.
      // Typical content of the GCC config file:
      // LDPATH="/usr/lib/gcc/x86_64-pc-linux-gnu/4.9.x:/usr/lib/gcc/
      // (continued from previous line) x86_64-pc-linux-gnu/4.9.x/32"
      // MANPATH="/usr/share/gcc-data/x86_64-pc-linux-gnu/4.9.x/man"
      // INFOPATH="/usr/share/gcc-data/x86_64-pc-linux-gnu/4.9.x/info"
      // STDCXX_INCDIR="/usr/lib/gcc/x86_64-pc-linux-gnu/4.9.x/include/g++-v4"
      // We are looking for the paths listed in LDPATH=... .
      if (ConfigFile) {
        SmallVector<StringRef, 2> ConfigLines;
        ConfigFile.get()->getBuffer().split(ConfigLines, "\n");
        for (StringRef ConfLine : ConfigLines) {
          ConfLine = ConfLine.trim();
          if (ConfLine.consume_front("LDPATH=")) {
            // Drop '"' from front and back if present.
            ConfLine.consume_back("\"");
            ConfLine.consume_front("\"");
            // Get all paths sperated by ':'
            ConfLine.split(GentooScanPaths, ':', -1, /*AllowEmpty*/ false);
          }
        }
      }
      // Test the path based on the version in /etc/env.d/gcc/config-{tuple}.
      std::string basePath = "/usr/lib/gcc/" + ActiveVersion.first.str() + "/"
          + ActiveVersion.second.str();
      GentooScanPaths.push_back(StringRef(basePath));

      // Scan all paths for GCC libraries.
      for (const auto &GentooScanPath : GentooScanPaths) {
        std::string GentooPath = D.SysRoot + std::string(GentooScanPath);
        if (D.getVFS().exists(GentooPath + "/crtbegin.o")) {
          if (!ScanGCCForMultilibs(TargetTriple, Args, GentooPath,
                                   NeedsBiarchSuffix))
            continue;

          Version = GCCVersion::Parse(ActiveVersion.second);
          GCCInstallPath = GentooPath;
          GCCParentLibPath = GentooPath + std::string("/../../..");
          GCCTriple.setTriple(ActiveVersion.first);
          IsValid = true;
          return true;
        }
      }
    }
  }

  return false;
}

Generic_GCC::Generic_GCC(const Driver &D, const llvm::Triple &Triple,
                         const ArgList &Args)
    : ToolChain(D, Triple, Args), GCCInstallation(D),
      CudaInstallation(D, Triple, Args), RocmInstallation(D, Triple, Args) {
  getProgramPaths().push_back(getDriver().getInstalledDir());
  if (getDriver().getInstalledDir() != getDriver().Dir)
    getProgramPaths().push_back(getDriver().Dir);
}

Generic_GCC::~Generic_GCC() {}

Tool *Generic_GCC::getTool(Action::ActionClass AC) const {
  switch (AC) {
  case Action::PreprocessJobClass:
    if (!Preprocess)
      Preprocess.reset(new clang::driver::tools::gcc::Preprocessor(*this));
    return Preprocess.get();
  case Action::CompileJobClass:
    if (!Compile)
      Compile.reset(new tools::gcc::Compiler(*this));
    return Compile.get();
  default:
    return ToolChain::getTool(AC);
  }
}

Tool *Generic_GCC::buildAssembler() const {
  return new tools::gnutools::Assembler(*this);
}

Tool *Generic_GCC::buildLinker() const { return new tools::gcc::Linker(*this); }

void Generic_GCC::printVerboseInfo(raw_ostream &OS) const {
  // Print the information about how we detected the GCC installation.
  GCCInstallation.print(OS);
  CudaInstallation.print(OS);
  RocmInstallation.print(OS);
}

bool Generic_GCC::IsUnwindTablesDefault(const ArgList &Args) const {
  return getArch() == llvm::Triple::x86_64;
}

bool Generic_GCC::isPICDefault() const {
  switch (getArch()) {
  case llvm::Triple::x86_64:
    return getTriple().isOSWindows();
  case llvm::Triple::mips64:
  case llvm::Triple::mips64el:
    return true;
  default:
    return false;
  }
}

bool Generic_GCC::isPIEDefault() const { return false; }

bool Generic_GCC::isPICDefaultForced() const {
  return getArch() == llvm::Triple::x86_64 && getTriple().isOSWindows();
}

bool Generic_GCC::IsIntegratedAssemblerDefault() const {
  switch (getTriple().getArch()) {
  case llvm::Triple::x86:
  case llvm::Triple::x86_64:
  case llvm::Triple::aarch64:
  case llvm::Triple::aarch64_be:
  case llvm::Triple::arm:
  case llvm::Triple::armeb:
  case llvm::Triple::avr:
  case llvm::Triple::bpfel:
  case llvm::Triple::bpfeb:
  case llvm::Triple::thumb:
  case llvm::Triple::thumbeb:
  case llvm::Triple::ppc:
  case llvm::Triple::ppc64:
  case llvm::Triple::ppc64le:
  case llvm::Triple::riscv32:
  case llvm::Triple::riscv64:
  case llvm::Triple::systemz:
  case llvm::Triple::mips:
  case llvm::Triple::mipsel:
  case llvm::Triple::mips64:
  case llvm::Triple::mips64el:
  case llvm::Triple::msp430:
    return true;
  case llvm::Triple::sparc:
  case llvm::Triple::sparcel:
  case llvm::Triple::sparcv9:
    if (getTriple().isOSFreeBSD() || getTriple().isOSOpenBSD() ||
        getTriple().isOSSolaris())
      return true;
    return false;
  default:
    return false;
  }
}

static void addMultilibsFilePaths(const Driver &D, const MultilibSet &Multilibs,
                                  const Multilib &Multilib,
                                  StringRef InstallPath,
                                  ToolChain::path_list &Paths) {
  if (const auto &PathsCallback = Multilibs.filePathsCallback())
    for (const auto &Path : PathsCallback(Multilib))
      addPathIfExists(D, InstallPath + Path, Paths);
}

void Generic_GCC::PushPPaths(ToolChain::path_list &PPaths) {
  // Cross-compiling binutils and GCC installations (vanilla and openSUSE at
  // least) put various tools in a triple-prefixed directory off of the parent
  // of the GCC installation. We use the GCC triple here to ensure that we end
  // up with tools that support the same amount of cross compiling as the
  // detected GCC installation. For example, if we find a GCC installation
  // targeting x86_64, but it is a bi-arch GCC installation, it can also be
  // used to target i386.
  if (GCCInstallation.isValid()) {
    PPaths.push_back(Twine(GCCInstallation.getParentLibPath() + "/../" +
                           GCCInstallation.getTriple().str() + "/bin")
                         .str());
  }
}

void Generic_GCC::AddMultilibPaths(const Driver &D,
                                   const std::string &SysRoot,
                                   const std::string &OSLibDir,
                                   const std::string &MultiarchTriple,
                                   path_list &Paths) {
  // Add the multilib suffixed paths where they are available.
  if (GCCInstallation.isValid()) {
    const llvm::Triple &GCCTriple = GCCInstallation.getTriple();
    const std::string &LibPath =
        std::string(GCCInstallation.getParentLibPath());

    // Add toolchain / multilib specific file paths.
    addMultilibsFilePaths(D, Multilibs, SelectedMultilib,
                          GCCInstallation.getInstallPath(), Paths);

    // Sourcery CodeBench MIPS toolchain holds some libraries under
    // a biarch-like suffix of the GCC installation.
    addPathIfExists(
        D, GCCInstallation.getInstallPath() + SelectedMultilib.gccSuffix(),
        Paths);

    // GCC cross compiling toolchains will install target libraries which ship
    // as part of the toolchain under <prefix>/<triple>/<libdir> rather than as
    // any part of the GCC installation in
    // <prefix>/<libdir>/gcc/<triple>/<version>. This decision is somewhat
    // debatable, but is the reality today. We need to search this tree even
    // when we have a sysroot somewhere else. It is the responsibility of
    // whomever is doing the cross build targeting a sysroot using a GCC
    // installation that is *not* within the system root to ensure two things:
    //
    //  1) Any DSOs that are linked in from this tree or from the install path
    //     above must be present on the system root and found via an
    //     appropriate rpath.
    //  2) There must not be libraries installed into
    //     <prefix>/<triple>/<libdir> unless they should be preferred over
    //     those within the system root.
    //
    // Note that this matches the GCC behavior. See the below comment for where
    // Clang diverges from GCC's behavior.
    addPathIfExists(D,
                    LibPath + "/../" + GCCTriple.str() + "/lib/../" + OSLibDir +
                        SelectedMultilib.osSuffix(),
                    Paths);

    // If the GCC installation we found is inside of the sysroot, we want to
    // prefer libraries installed in the parent prefix of the GCC installation.
    // It is important to *not* use these paths when the GCC installation is
    // outside of the system root as that can pick up unintended libraries.
    // This usually happens when there is an external cross compiler on the
    // host system, and a more minimal sysroot available that is the target of
    // the cross. Note that GCC does include some of these directories in some
    // configurations but this seems somewhere between questionable and simply
    // a bug.
    if (StringRef(LibPath).startswith(SysRoot)) {
      addPathIfExists(D, LibPath + "/" + MultiarchTriple, Paths);
      addPathIfExists(D, LibPath + "/../" + OSLibDir, Paths);
    }
  }
}

void Generic_GCC::AddMultiarchPaths(const Driver &D,
                                    const std::string &SysRoot,
                                    const std::string &OSLibDir,
                                    path_list &Paths) {
  // Try walking via the GCC triple path in case of biarch or multiarch GCC
  // installations with strange symlinks.
  if (GCCInstallation.isValid()) {
    addPathIfExists(D,
                    SysRoot + "/usr/lib/" + GCCInstallation.getTriple().str() +
                        "/../../" + OSLibDir,
                    Paths);

    // Add the 'other' biarch variant path
    Multilib BiarchSibling;
    if (GCCInstallation.getBiarchSibling(BiarchSibling)) {
      addPathIfExists(
          D, GCCInstallation.getInstallPath() + BiarchSibling.gccSuffix(),
                      Paths);
    }

    // See comments above on the multilib variant for details of why this is
    // included even from outside the sysroot.
    const std::string &LibPath =
        std::string(GCCInstallation.getParentLibPath());
    const llvm::Triple &GCCTriple = GCCInstallation.getTriple();
    const Multilib &Multilib = GCCInstallation.getMultilib();
    addPathIfExists(
        D, LibPath + "/../" + GCCTriple.str() + "/lib" + Multilib.osSuffix(),
                    Paths);

    // See comments above on the multilib variant for details of why this is
    // only included from within the sysroot.
    if (StringRef(LibPath).startswith(SysRoot))
      addPathIfExists(D, LibPath, Paths);
  }
}

void Generic_GCC::AddMultilibIncludeArgs(const ArgList &DriverArgs,
                                         ArgStringList &CC1Args) const {
  // Add include directories specific to the selected multilib set and multilib.
  if (GCCInstallation.isValid()) {
    const auto &Callback = Multilibs.includeDirsCallback();
    if (Callback) {
      for (const auto &Path : Callback(GCCInstallation.getMultilib()))
        addExternCSystemIncludeIfExists(
            DriverArgs, CC1Args, GCCInstallation.getInstallPath() + Path);
    }
  }
}

void Generic_GCC::AddClangCXXStdlibIncludeArgs(const ArgList &DriverArgs,
                                               ArgStringList &CC1Args) const {
  if (DriverArgs.hasArg(options::OPT_nostdlibinc) ||
      DriverArgs.hasArg(options::OPT_nostdincxx))
    return;

  switch (GetCXXStdlibType(DriverArgs)) {
  case ToolChain::CST_Libcxx:
    addLibCxxIncludePaths(DriverArgs, CC1Args);
    break;

  case ToolChain::CST_Libstdcxx:
    addLibStdCxxIncludePaths(DriverArgs, CC1Args);
    break;
  }
}

static std::string DetectLibcxxIncludePath(llvm::vfs::FileSystem &vfs,
                                           StringRef base) {
  std::error_code EC;
  int MaxVersion = 0;
  std::string MaxVersionString;
  for (llvm::vfs::directory_iterator LI = vfs.dir_begin(base, EC), LE;
       !EC && LI != LE; LI = LI.increment(EC)) {
    StringRef VersionText = llvm::sys::path::filename(LI->path());
    int Version;
    if (VersionText[0] == 'v' &&
        !VersionText.slice(1, StringRef::npos).getAsInteger(10, Version)) {
      if (Version > MaxVersion) {
        MaxVersion = Version;
        MaxVersionString = std::string(VersionText);
      }
    }
  }
  return MaxVersion ? (base + "/" + MaxVersionString).str() : "";
}

void
Generic_GCC::addLibCxxIncludePaths(const llvm::opt::ArgList &DriverArgs,
                                   llvm::opt::ArgStringList &CC1Args) const {
  auto AddIncludePath = [&](std::string Path) {
    std::string IncludePath = DetectLibcxxIncludePath(getVFS(), Path);
    if (IncludePath.empty() || !getVFS().exists(IncludePath))
      return false;
    addSystemInclude(DriverArgs, CC1Args, IncludePath);
    return true;
  };
  // Android never uses the libc++ headers installed alongside the toolchain,
  // which are generally incompatible with the NDK libraries anyway.
  if (!getTriple().isAndroid())
    if (AddIncludePath(getDriver().Dir + "/../include/c++"))
      return;
  // If this is a development, non-installed, clang, libcxx will
  // not be found at ../include/c++ but it likely to be found at
  // one of the following two locations:
  std::string SysRoot = computeSysRoot();
  if (AddIncludePath(SysRoot + "/usr/local/include/c++"))
    return;
  if (AddIncludePath(SysRoot + "/usr/include/c++"))
    return;
}

/// Helper to add the variant paths of a libstdc++ installation.
bool Generic_GCC::addLibStdCXXIncludePaths(
    Twine Base, Twine Suffix, StringRef GCCTriple, StringRef GCCMultiarchTriple,
    StringRef TargetMultiarchTriple, Twine IncludeSuffix,
    const ArgList &DriverArgs, ArgStringList &CC1Args) const {
  if (!getVFS().exists(Base + Suffix))
    return false;

  addSystemInclude(DriverArgs, CC1Args, Base + Suffix);

  // The vanilla GCC layout of libstdc++ headers uses a triple subdirectory. If
  // that path exists or we have neither a GCC nor target multiarch triple, use
  // this vanilla search path.
  if ((GCCMultiarchTriple.empty() && TargetMultiarchTriple.empty()) ||
      getVFS().exists(Base + Suffix + "/" + GCCTriple + IncludeSuffix)) {
    addSystemInclude(DriverArgs, CC1Args,
                     Base + Suffix + "/" + GCCTriple + IncludeSuffix);
  } else {
    // Otherwise try to use multiarch naming schemes which have normalized the
    // triples and put the triple before the suffix.
    //
    // GCC surprisingly uses *both* the GCC triple with a multilib suffix and
    // the target triple, so we support that here.
    addSystemInclude(DriverArgs, CC1Args,
                     Base + "/" + GCCMultiarchTriple + Suffix + IncludeSuffix);
    addSystemInclude(DriverArgs, CC1Args,
                     Base + "/" + TargetMultiarchTriple + Suffix);
  }

  addSystemInclude(DriverArgs, CC1Args, Base + Suffix + "/backward");
  return true;
}

bool
Generic_GCC::addGCCLibStdCxxIncludePaths(const llvm::opt::ArgList &DriverArgs,
                                         llvm::opt::ArgStringList &CC1Args) const {
  // Use GCCInstallation to know where libstdc++ headers are installed.
  if (!GCCInstallation.isValid())
    return false;

  // By default, look for the C++ headers in an include directory adjacent to
  // the lib directory of the GCC installation. Note that this is expect to be
  // equivalent to '/usr/include/c++/X.Y' in almost all cases.
  StringRef LibDir = GCCInstallation.getParentLibPath();
  StringRef InstallDir = GCCInstallation.getInstallPath();
  StringRef TripleStr = GCCInstallation.getTriple().str();
  const Multilib &Multilib = GCCInstallation.getMultilib();
  const std::string GCCMultiarchTriple = getMultiarchTriple(
      getDriver(), GCCInstallation.getTriple(), getDriver().SysRoot);
  const std::string TargetMultiarchTriple =
      getMultiarchTriple(getDriver(), getTriple(), getDriver().SysRoot);
  const GCCVersion &Version = GCCInstallation.getVersion();

  // The primary search for libstdc++ supports multiarch variants.
  if (addLibStdCXXIncludePaths(LibDir.str() + "/../include",
                               "/c++/" + Version.Text, TripleStr,
                               GCCMultiarchTriple, TargetMultiarchTriple,
                               Multilib.includeSuffix(), DriverArgs, CC1Args))
    return true;

  // Otherwise, fall back on a bunch of options which don't use multiarch
  // layouts for simplicity.
  const std::string LibStdCXXIncludePathCandidates[] = {
      // Gentoo is weird and places its headers inside the GCC install,
      // so if the first attempt to find the headers fails, try these patterns.
      InstallDir.str() + "/include/g++-v" + Version.Text,
      InstallDir.str() + "/include/g++-v" + Version.MajorStr + "." +
          Version.MinorStr,
      InstallDir.str() + "/include/g++-v" + Version.MajorStr,
  };

  for (const auto &IncludePath : LibStdCXXIncludePathCandidates) {
    if (addLibStdCXXIncludePaths(IncludePath, /*Suffix*/ "", TripleStr,
                                 /*GCCMultiarchTriple*/ "",
                                 /*TargetMultiarchTriple*/ "",
                                 Multilib.includeSuffix(), DriverArgs, CC1Args))
      return true;
  }
  return false;
}

void
Generic_GCC::addLibStdCxxIncludePaths(const llvm::opt::ArgList &DriverArgs,
                                      llvm::opt::ArgStringList &CC1Args) const {
  addGCCLibStdCxxIncludePaths(DriverArgs, CC1Args);
}

llvm::opt::DerivedArgList *
Generic_GCC::TranslateArgs(const llvm::opt::DerivedArgList &Args, StringRef,
                           Action::OffloadKind DeviceOffloadKind) const {

  // If this tool chain is used for an OpenMP offloading device we have to make
  // sure we always generate a shared library regardless of the commands the
  // user passed to the host. This is required because the runtime library
  // is required to load the device image dynamically at run time.
  if (DeviceOffloadKind == Action::OFK_OpenMP) {
    DerivedArgList *DAL = new DerivedArgList(Args.getBaseArgs());
    const OptTable &Opts = getDriver().getOpts();

    // Request the shared library. Given that these options are decided
    // implicitly, they do not refer to any base argument.
    DAL->AddFlagArg(/*BaseArg=*/nullptr, Opts.getOption(options::OPT_shared));
    DAL->AddFlagArg(/*BaseArg=*/nullptr, Opts.getOption(options::OPT_fPIC));

    // Filter all the arguments we don't care passing to the offloading
    // toolchain as they can mess up with the creation of a shared library.
    for (auto *A : Args) {
      switch ((options::ID)A->getOption().getID()) {
      default:
        DAL->append(A);
        break;
      case options::OPT_shared:
      case options::OPT_dynamic:
      case options::OPT_static:
      case options::OPT_fPIC:
      case options::OPT_fno_PIC:
      case options::OPT_fpic:
      case options::OPT_fno_pic:
      case options::OPT_fPIE:
      case options::OPT_fno_PIE:
      case options::OPT_fpie:
      case options::OPT_fno_pie:
        break;
      }
    }
    return DAL;
  }
  return nullptr;
}

void Generic_ELF::anchor() {}

void Generic_ELF::addClangTargetOptions(const ArgList &DriverArgs,
                                        ArgStringList &CC1Args,
                                        Action::OffloadKind) const {
  if (!DriverArgs.hasFlag(options::OPT_fuse_init_array,
                          options::OPT_fno_use_init_array, true))
    CC1Args.push_back("-fno-use-init-array");
}<|MERGE_RESOLUTION|>--- conflicted
+++ resolved
@@ -676,16 +676,10 @@
 
       AddRunTimeLibs(ToolChain, D, CmdArgs, Args);
 
-<<<<<<< HEAD
-      if (Args.hasArg(options::OPT_fsycl)) {
-        if (!Args.hasArg(options::OPT_fsycl_header_only_library))
-          CmdArgs.push_back("-lsycl");
-
-=======
       if (Args.hasArg(options::OPT_fsycl) &&
-          !Args.hasArg(options::OPT_nolibsycl)) {
+          !Args.hasArg(options::OPT_nolibsycl) &&
+          !Args.hasArg(options::OPT_fsycl_header_only_library)) {
         CmdArgs.push_back("-lsycl");
->>>>>>> 2cdbf729
         // Use of -fintelfpga implies -lOpenCL.
         // FIXME: Adjust to use plugin interface when available.
         if (Args.hasArg(options::OPT_fintelfpga))
