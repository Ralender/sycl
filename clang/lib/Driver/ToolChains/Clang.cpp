--- conflicted
+++ resolved
@@ -3884,20 +3884,18 @@
                                ArgStringList &CmdArgs,
                                codegenoptions::DebugInfoKind &DebugInfoKind,
                                DwarfFissionKind &DwarfFission) {
-<<<<<<< HEAD
   
   /// The XOCC backend currently doesn't deal properly with some debug metadata.
   /// and there is currently no support for any debugability of device code.
   /// so we disable emition of debug info for device code.
   if (T.isXilinxFPGA())
     return;
-=======
+
   // These two forms of profiling info can't be used together.
   if (const Arg *A1 = Args.getLastArg(options::OPT_fpseudo_probe_for_profiling))
     if (const Arg *A2 = Args.getLastArg(options::OPT_fdebug_info_for_profiling))
       D.Diag(diag::err_drv_argument_not_allowed_with)
           << A1->getAsString(Args) << A2->getAsString(Args);
->>>>>>> c2d6cfa0
 
   if (Args.hasFlag(options::OPT_fdebug_info_for_profiling,
                    options::OPT_fno_debug_info_for_profiling, false) &&
@@ -4537,7 +4535,6 @@
     /// translate spirv builtins into function of the hls runtime.
     CmdArgs.push_back("-fdeclare-spirv-builtins");
 
-<<<<<<< HEAD
     if (RawTriple.isXilinxSYCLDevice()) {
       /// -O3 to generate all the necessary information for proper optimization.
       CmdArgs.push_back("-O3");
@@ -4547,12 +4544,6 @@
       CmdArgs.push_back("-disable-llvm-passes");
     }
 
-    if (Args.hasFlag(options::OPT_fsycl_esimd, options::OPT_fno_sycl_esimd,
-                     false))
-      CmdArgs.push_back("-fsycl-explicit-simd");
-
-=======
->>>>>>> c2d6cfa0
     // Default value for FPGA is false, for all other targets is true.
     if (!Args.hasFlag(options::OPT_fsycl_early_optimizations,
                       options::OPT_fno_sycl_early_optimizations,
@@ -4626,17 +4617,13 @@
                                  options::OPT_fno_sycl_id_queries_fit_in_int))
       A->render(Args, CmdArgs);
 
-<<<<<<< HEAD
-  if (IsSYCL) {
-    if (!IsSYCLDevice &&
+    if (!IsSYCLOffloadDevice &&
         llvm::any_of(
             llvm::make_range(C.getOffloadToolChains<Action::OFK_SYCL>()),
             [](const auto &Elem) {
               return Elem.second->getTriple().isXilinxFPGA();
             }))
       CmdArgs.push_back("-D__SYCL_HAS_XILINX_DEVICE__");
-=======
->>>>>>> c2d6cfa0
     if (SYCLStdArg) {
       SYCLStdArg->render(Args, CmdArgs);
       CmdArgs.push_back("-fsycl-std-layout-kernel-params");
