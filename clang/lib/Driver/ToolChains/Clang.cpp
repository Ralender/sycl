//===-- Clang.cpp - Clang+LLVM ToolChain Implementations --------*- C++ -*-===//
//
// Part of the LLVM Project, under the Apache License v2.0 with LLVM Exceptions.
// See https://llvm.org/LICENSE.txt for license information.
// SPDX-License-Identifier: Apache-2.0 WITH LLVM-exception
//
//===----------------------------------------------------------------------===//

#include "Clang.h"
#include "AMDGPU.h"
#include "Arch/AArch64.h"
#include "Arch/ARM.h"
#include "Arch/Mips.h"
#include "Arch/PPC.h"
#include "Arch/RISCV.h"
#include "Arch/Sparc.h"
#include "Arch/SystemZ.h"
#include "Arch/X86.h"
#include "CommonArgs.h"
#include "Hexagon.h"
#include "InputInfo.h"
#include "MSP430.h"
#include "PS4CPU.h"
#include "SYCL.h"
#include "clang/Basic/CharInfo.h"
#include "clang/Basic/CodeGenOptions.h"
#include "clang/Basic/LangOptions.h"
#include "clang/Basic/ObjCRuntime.h"
#include "clang/Basic/Version.h"
#include "clang/Driver/Distro.h"
#include "clang/Driver/DriverDiagnostic.h"
#include "clang/Driver/Options.h"
#include "clang/Driver/SanitizerArgs.h"
#include "clang/Driver/XRayArgs.h"
#include "llvm/ADT/StringExtras.h"
#include "llvm/Config/llvm-config.h"
#include "llvm/Option/ArgList.h"
#include "llvm/Support/Casting.h"
#include "llvm/Support/CodeGen.h"
#include "llvm/Support/Compiler.h"
#include "llvm/Support/Compression.h"
#include "llvm/Support/FileSystem.h"
#include "llvm/Support/Host.h"
#include "llvm/Support/Path.h"
#include "llvm/Support/Process.h"
#include "llvm/Support/TargetParser.h"
#include "llvm/Support/YAMLParser.h"

#ifdef LLVM_ON_UNIX
#include <unistd.h> // For getuid().
#endif

using namespace clang::driver;
using namespace clang::driver::tools;
using namespace clang;
using namespace llvm::opt;

static void CheckPreprocessingOptions(const Driver &D, const ArgList &Args) {
  if (Arg *A =
          Args.getLastArg(clang::driver::options::OPT_C, options::OPT_CC)) {
    if (!Args.hasArg(options::OPT_E) && !Args.hasArg(options::OPT__SLASH_P) &&
        !Args.hasArg(options::OPT__SLASH_EP) && !D.CCCIsCPP()) {
      D.Diag(clang::diag::err_drv_argument_only_allowed_with)
          << A->getBaseArg().getAsString(Args)
          << (D.IsCLMode() ? "/E, /P or /EP" : "-E");
    }
  }
}

static void CheckCodeGenerationOptions(const Driver &D, const ArgList &Args) {
  // In gcc, only ARM checks this, but it seems reasonable to check universally.
  if (Args.hasArg(options::OPT_static))
    if (const Arg *A =
            Args.getLastArg(options::OPT_dynamic, options::OPT_mdynamic_no_pic))
      D.Diag(diag::err_drv_argument_not_allowed_with) << A->getAsString(Args)
                                                      << "-static";
}

// Add backslashes to escape spaces and other backslashes.
// This is used for the space-separated argument list specified with
// the -dwarf-debug-flags option.
static void EscapeSpacesAndBackslashes(const char *Arg,
                                       SmallVectorImpl<char> &Res) {
  for (; *Arg; ++Arg) {
    switch (*Arg) {
    default:
      break;
    case ' ':
    case '\\':
      Res.push_back('\\');
      break;
    }
    Res.push_back(*Arg);
  }
}

// Quote target names for inclusion in GNU Make dependency files.
// Only the characters '$', '#', ' ', '\t' are quoted.
static void QuoteTarget(StringRef Target, SmallVectorImpl<char> &Res) {
  for (unsigned i = 0, e = Target.size(); i != e; ++i) {
    switch (Target[i]) {
    case ' ':
    case '\t':
      // Escape the preceding backslashes
      for (int j = i - 1; j >= 0 && Target[j] == '\\'; --j)
        Res.push_back('\\');

      // Escape the space/tab
      Res.push_back('\\');
      break;
    case '$':
      Res.push_back('$');
      break;
    case '#':
      Res.push_back('\\');
      break;
    default:
      break;
    }

    Res.push_back(Target[i]);
  }
}

/// Apply \a Work on the current tool chain \a RegularToolChain and any other
/// offloading tool chain that is associated with the current action \a JA.
static void
forAllAssociatedToolChains(Compilation &C, const JobAction &JA,
                           const ToolChain &RegularToolChain,
                           llvm::function_ref<void(const ToolChain &)> Work) {
  // Apply Work on the current/regular tool chain.
  Work(RegularToolChain);

  // Apply Work on all the offloading tool chains associated with the current
  // action.
  if (JA.isHostOffloading(Action::OFK_Cuda))
    Work(*C.getSingleOffloadToolChain<Action::OFK_Cuda>());
  else if (JA.isDeviceOffloading(Action::OFK_Cuda))
    Work(*C.getSingleOffloadToolChain<Action::OFK_Host>());
  else if (JA.isHostOffloading(Action::OFK_HIP))
    Work(*C.getSingleOffloadToolChain<Action::OFK_HIP>());
  else if (JA.isDeviceOffloading(Action::OFK_HIP))
    Work(*C.getSingleOffloadToolChain<Action::OFK_Host>());

  if (JA.isHostOffloading(Action::OFK_OpenMP)) {
    auto TCs = C.getOffloadToolChains<Action::OFK_OpenMP>();
    for (auto II = TCs.first, IE = TCs.second; II != IE; ++II)
      Work(*II->second);
  } else if (JA.isDeviceOffloading(Action::OFK_OpenMP))
    Work(*C.getSingleOffloadToolChain<Action::OFK_Host>());

  if (JA.isHostOffloading(Action::OFK_SYCL)) {
    auto TCs = C.getOffloadToolChains<Action::OFK_SYCL>();
    for (auto II = TCs.first, IE = TCs.second; II != IE; ++II)
      Work(*II->second);
  } else if (JA.isDeviceOffloading(Action::OFK_SYCL))
    Work(*C.getSingleOffloadToolChain<Action::OFK_Host>());

  //
  // TODO: Add support for other offloading programming models here.
  //
}

/// This is a helper function for validating the optional refinement step
/// parameter in reciprocal argument strings. Return false if there is an error
/// parsing the refinement step. Otherwise, return true and set the Position
/// of the refinement step in the input string.
static bool getRefinementStep(StringRef In, const Driver &D,
                              const Arg &A, size_t &Position) {
  const char RefinementStepToken = ':';
  Position = In.find(RefinementStepToken);
  if (Position != StringRef::npos) {
    StringRef Option = A.getOption().getName();
    StringRef RefStep = In.substr(Position + 1);
    // Allow exactly one numeric character for the additional refinement
    // step parameter. This is reasonable for all currently-supported
    // operations and architectures because we would expect that a larger value
    // of refinement steps would cause the estimate "optimization" to
    // under-perform the native operation. Also, if the estimate does not
    // converge quickly, it probably will not ever converge, so further
    // refinement steps will not produce a better answer.
    if (RefStep.size() != 1) {
      D.Diag(diag::err_drv_invalid_value) << Option << RefStep;
      return false;
    }
    char RefStepChar = RefStep[0];
    if (RefStepChar < '0' || RefStepChar > '9') {
      D.Diag(diag::err_drv_invalid_value) << Option << RefStep;
      return false;
    }
  }
  return true;
}

/// The -mrecip flag requires processing of many optional parameters.
static void ParseMRecip(const Driver &D, const ArgList &Args,
                        ArgStringList &OutStrings) {
  StringRef DisabledPrefixIn = "!";
  StringRef DisabledPrefixOut = "!";
  StringRef EnabledPrefixOut = "";
  StringRef Out = "-mrecip=";

  Arg *A = Args.getLastArg(options::OPT_mrecip, options::OPT_mrecip_EQ);
  if (!A)
    return;

  unsigned NumOptions = A->getNumValues();
  if (NumOptions == 0) {
    // No option is the same as "all".
    OutStrings.push_back(Args.MakeArgString(Out + "all"));
    return;
  }

  // Pass through "all", "none", or "default" with an optional refinement step.
  if (NumOptions == 1) {
    StringRef Val = A->getValue(0);
    size_t RefStepLoc;
    if (!getRefinementStep(Val, D, *A, RefStepLoc))
      return;
    StringRef ValBase = Val.slice(0, RefStepLoc);
    if (ValBase == "all" || ValBase == "none" || ValBase == "default") {
      OutStrings.push_back(Args.MakeArgString(Out + Val));
      return;
    }
  }

  // Each reciprocal type may be enabled or disabled individually.
  // Check each input value for validity, concatenate them all back together,
  // and pass through.

  llvm::StringMap<bool> OptionStrings;
  OptionStrings.insert(std::make_pair("divd", false));
  OptionStrings.insert(std::make_pair("divf", false));
  OptionStrings.insert(std::make_pair("vec-divd", false));
  OptionStrings.insert(std::make_pair("vec-divf", false));
  OptionStrings.insert(std::make_pair("sqrtd", false));
  OptionStrings.insert(std::make_pair("sqrtf", false));
  OptionStrings.insert(std::make_pair("vec-sqrtd", false));
  OptionStrings.insert(std::make_pair("vec-sqrtf", false));

  for (unsigned i = 0; i != NumOptions; ++i) {
    StringRef Val = A->getValue(i);

    bool IsDisabled = Val.startswith(DisabledPrefixIn);
    // Ignore the disablement token for string matching.
    if (IsDisabled)
      Val = Val.substr(1);

    size_t RefStep;
    if (!getRefinementStep(Val, D, *A, RefStep))
      return;

    StringRef ValBase = Val.slice(0, RefStep);
    llvm::StringMap<bool>::iterator OptionIter = OptionStrings.find(ValBase);
    if (OptionIter == OptionStrings.end()) {
      // Try again specifying float suffix.
      OptionIter = OptionStrings.find(ValBase.str() + 'f');
      if (OptionIter == OptionStrings.end()) {
        // The input name did not match any known option string.
        D.Diag(diag::err_drv_unknown_argument) << Val;
        return;
      }
      // The option was specified without a float or double suffix.
      // Make sure that the double entry was not already specified.
      // The float entry will be checked below.
      if (OptionStrings[ValBase.str() + 'd']) {
        D.Diag(diag::err_drv_invalid_value) << A->getOption().getName() << Val;
        return;
      }
    }

    if (OptionIter->second == true) {
      // Duplicate option specified.
      D.Diag(diag::err_drv_invalid_value) << A->getOption().getName() << Val;
      return;
    }

    // Mark the matched option as found. Do not allow duplicate specifiers.
    OptionIter->second = true;

    // If the precision was not specified, also mark the double entry as found.
    if (ValBase.back() != 'f' && ValBase.back() != 'd')
      OptionStrings[ValBase.str() + 'd'] = true;

    // Build the output string.
    StringRef Prefix = IsDisabled ? DisabledPrefixOut : EnabledPrefixOut;
    Out = Args.MakeArgString(Out + Prefix + Val);
    if (i != NumOptions - 1)
      Out = Args.MakeArgString(Out + ",");
  }

  OutStrings.push_back(Args.MakeArgString(Out));
}

/// The -mprefer-vector-width option accepts either a positive integer
/// or the string "none".
static void ParseMPreferVectorWidth(const Driver &D, const ArgList &Args,
                                    ArgStringList &CmdArgs) {
  Arg *A = Args.getLastArg(options::OPT_mprefer_vector_width_EQ);
  if (!A)
    return;

  StringRef Value = A->getValue();
  if (Value == "none") {
    CmdArgs.push_back("-mprefer-vector-width=none");
  } else {
    unsigned Width;
    if (Value.getAsInteger(10, Width)) {
      D.Diag(diag::err_drv_invalid_value) << A->getOption().getName() << Value;
      return;
    }
    CmdArgs.push_back(Args.MakeArgString("-mprefer-vector-width=" + Value));
  }
}

static void getWebAssemblyTargetFeatures(const ArgList &Args,
                                         std::vector<StringRef> &Features) {
  handleTargetFeaturesGroup(Args, Features, options::OPT_m_wasm_Features_Group);
}

static void getTargetFeatures(const Driver &D, const llvm::Triple &Triple,
                              const ArgList &Args, ArgStringList &CmdArgs,
                              bool ForAS, bool IsAux = false) {
  std::vector<StringRef> Features;
  switch (Triple.getArch()) {
  default:
    break;
  case llvm::Triple::mips:
  case llvm::Triple::mipsel:
  case llvm::Triple::mips64:
  case llvm::Triple::mips64el:
    mips::getMIPSTargetFeatures(D, Triple, Args, Features);
    break;

  case llvm::Triple::arm:
  case llvm::Triple::armeb:
  case llvm::Triple::thumb:
  case llvm::Triple::thumbeb:
    arm::getARMTargetFeatures(D, Triple, Args, CmdArgs, Features, ForAS);
    break;

  case llvm::Triple::ppc:
  case llvm::Triple::ppc64:
  case llvm::Triple::ppc64le:
    ppc::getPPCTargetFeatures(D, Triple, Args, Features);
    break;
  case llvm::Triple::riscv32:
  case llvm::Triple::riscv64:
    riscv::getRISCVTargetFeatures(D, Triple, Args, Features);
    break;
  case llvm::Triple::systemz:
    systemz::getSystemZTargetFeatures(D, Args, Features);
    break;
  case llvm::Triple::aarch64:
  case llvm::Triple::aarch64_32:
  case llvm::Triple::aarch64_be:
    aarch64::getAArch64TargetFeatures(D, Triple, Args, Features);
    break;
  case llvm::Triple::x86:
  case llvm::Triple::x86_64:
    x86::getX86TargetFeatures(D, Triple, Args, Features);
    break;
  case llvm::Triple::hexagon:
    hexagon::getHexagonTargetFeatures(D, Args, Features);
    break;
  case llvm::Triple::wasm32:
  case llvm::Triple::wasm64:
    getWebAssemblyTargetFeatures(Args, Features);
    break;
  case llvm::Triple::sparc:
  case llvm::Triple::sparcel:
  case llvm::Triple::sparcv9:
    sparc::getSparcTargetFeatures(D, Args, Features);
    break;
  case llvm::Triple::r600:
  case llvm::Triple::amdgcn:
    amdgpu::getAMDGPUTargetFeatures(D, Args, Features);
    break;
  case llvm::Triple::msp430:
    msp430::getMSP430TargetFeatures(D, Args, Features);
  }

  // Find the last of each feature.
  llvm::StringMap<unsigned> LastOpt;
  for (unsigned I = 0, N = Features.size(); I < N; ++I) {
    StringRef Name = Features[I];
    assert(Name[0] == '-' || Name[0] == '+');
    LastOpt[Name.drop_front(1)] = I;
  }

  for (unsigned I = 0, N = Features.size(); I < N; ++I) {
    // If this feature was overridden, ignore it.
    StringRef Name = Features[I];
    llvm::StringMap<unsigned>::iterator LastI = LastOpt.find(Name.drop_front(1));
    assert(LastI != LastOpt.end());
    unsigned Last = LastI->second;
    if (Last != I)
      continue;

    CmdArgs.push_back(IsAux ? "-aux-target-feature" : "-target-feature");
    CmdArgs.push_back(Name.data());
  }
}

static bool
shouldUseExceptionTablesForObjCExceptions(const ObjCRuntime &runtime,
                                          const llvm::Triple &Triple) {
  // We use the zero-cost exception tables for Objective-C if the non-fragile
  // ABI is enabled or when compiling for x86_64 and ARM on Snow Leopard and
  // later.
  if (runtime.isNonFragile())
    return true;

  if (!Triple.isMacOSX())
    return false;

  return (!Triple.isMacOSXVersionLT(10, 5) &&
          (Triple.getArch() == llvm::Triple::x86_64 ||
           Triple.getArch() == llvm::Triple::arm));
}

/// Adds exception related arguments to the driver command arguments. There's a
/// master flag, -fexceptions and also language specific flags to enable/disable
/// C++ and Objective-C exceptions. This makes it possible to for example
/// disable C++ exceptions but enable Objective-C exceptions.
static void addExceptionArgs(const ArgList &Args, types::ID InputType,
                             const ToolChain &TC, bool KernelOrKext,
                             const ObjCRuntime &objcRuntime,
                             ArgStringList &CmdArgs) {
  const llvm::Triple &Triple = TC.getTriple();

  if (KernelOrKext) {
    // -mkernel and -fapple-kext imply no exceptions, so claim exception related
    // arguments now to avoid warnings about unused arguments.
    Args.ClaimAllArgs(options::OPT_fexceptions);
    Args.ClaimAllArgs(options::OPT_fno_exceptions);
    Args.ClaimAllArgs(options::OPT_fobjc_exceptions);
    Args.ClaimAllArgs(options::OPT_fno_objc_exceptions);
    Args.ClaimAllArgs(options::OPT_fcxx_exceptions);
    Args.ClaimAllArgs(options::OPT_fno_cxx_exceptions);
    return;
  }

  // See if the user explicitly enabled exceptions.
  bool EH = Args.hasFlag(options::OPT_fexceptions, options::OPT_fno_exceptions,
                         false);

  // Obj-C exceptions are enabled by default, regardless of -fexceptions. This
  // is not necessarily sensible, but follows GCC.
  if (types::isObjC(InputType) &&
      Args.hasFlag(options::OPT_fobjc_exceptions,
                   options::OPT_fno_objc_exceptions, true)) {
    CmdArgs.push_back("-fobjc-exceptions");

    EH |= shouldUseExceptionTablesForObjCExceptions(objcRuntime, Triple);
  }

  if (types::isCXX(InputType)) {
    // Disable C++ EH by default on XCore and PS4.
    bool CXXExceptionsEnabled =
        Triple.getArch() != llvm::Triple::xcore && !Triple.isPS4CPU();
    Arg *ExceptionArg = Args.getLastArg(
        options::OPT_fcxx_exceptions, options::OPT_fno_cxx_exceptions,
        options::OPT_fexceptions, options::OPT_fno_exceptions);
    if (ExceptionArg)
      CXXExceptionsEnabled =
          ExceptionArg->getOption().matches(options::OPT_fcxx_exceptions) ||
          ExceptionArg->getOption().matches(options::OPT_fexceptions);

    if (CXXExceptionsEnabled) {
      CmdArgs.push_back("-fcxx-exceptions");

      EH = true;
    }
  }

  // OPT_fignore_exceptions means exception could still be thrown,
  // but no clean up or catch would happen in current module.
  // So we do not set EH to false.
  Args.AddLastArg(CmdArgs, options::OPT_fignore_exceptions);

  if (EH)
    CmdArgs.push_back("-fexceptions");
}

static bool ShouldEnableAutolink(const ArgList &Args, const ToolChain &TC,
                                 const JobAction &JA) {
  bool Default = true;
  if (TC.getTriple().isOSDarwin()) {
    // The native darwin assembler doesn't support the linker_option directives,
    // so we disable them if we think the .s file will be passed to it.
    Default = TC.useIntegratedAs();
  }
  // The linker_option directives are intended for host compilation.
  if (JA.isDeviceOffloading(Action::OFK_Cuda) ||
      JA.isDeviceOffloading(Action::OFK_HIP))
    Default = false;
  return Args.hasFlag(options::OPT_fautolink, options::OPT_fno_autolink,
                      Default);
}

static bool ShouldDisableDwarfDirectory(const ArgList &Args,
                                        const ToolChain &TC) {
  bool UseDwarfDirectory =
      Args.hasFlag(options::OPT_fdwarf_directory_asm,
                   options::OPT_fno_dwarf_directory_asm, TC.useIntegratedAs());
  return !UseDwarfDirectory;
}

// Convert an arg of the form "-gN" or "-ggdbN" or one of their aliases
// to the corresponding DebugInfoKind.
static codegenoptions::DebugInfoKind DebugLevelToInfoKind(const Arg &A) {
  assert(A.getOption().matches(options::OPT_gN_Group) &&
         "Not a -g option that specifies a debug-info level");
  if (A.getOption().matches(options::OPT_g0) ||
      A.getOption().matches(options::OPT_ggdb0))
    return codegenoptions::NoDebugInfo;
  if (A.getOption().matches(options::OPT_gline_tables_only) ||
      A.getOption().matches(options::OPT_ggdb1))
    return codegenoptions::DebugLineTablesOnly;
  if (A.getOption().matches(options::OPT_gline_directives_only))
    return codegenoptions::DebugDirectivesOnly;
  return codegenoptions::LimitedDebugInfo;
}

static bool mustUseNonLeafFramePointerForTarget(const llvm::Triple &Triple) {
  switch (Triple.getArch()){
  default:
    return false;
  case llvm::Triple::arm:
  case llvm::Triple::thumb:
    // ARM Darwin targets require a frame pointer to be always present to aid
    // offline debugging via backtraces.
    return Triple.isOSDarwin();
  }
}

static bool useFramePointerForTargetByDefault(const ArgList &Args,
                                              const llvm::Triple &Triple) {
  if (Args.hasArg(options::OPT_pg) && !Args.hasArg(options::OPT_mfentry))
    return true;

  switch (Triple.getArch()) {
  case llvm::Triple::xcore:
  case llvm::Triple::wasm32:
  case llvm::Triple::wasm64:
  case llvm::Triple::msp430:
    // XCore never wants frame pointers, regardless of OS.
    // WebAssembly never wants frame pointers.
    return false;
  case llvm::Triple::ppc:
  case llvm::Triple::ppc64:
  case llvm::Triple::ppc64le:
  case llvm::Triple::riscv32:
  case llvm::Triple::riscv64:
  case llvm::Triple::amdgcn:
  case llvm::Triple::r600:
    return !areOptimizationsEnabled(Args);
  default:
    break;
  }

  if (Triple.isOSNetBSD()) {
    return !areOptimizationsEnabled(Args);
  }

  if (Triple.isOSLinux() || Triple.getOS() == llvm::Triple::CloudABI ||
      Triple.isOSHurd()) {
    switch (Triple.getArch()) {
    // Don't use a frame pointer on linux if optimizing for certain targets.
    case llvm::Triple::arm:
    case llvm::Triple::armeb:
    case llvm::Triple::thumb:
    case llvm::Triple::thumbeb:
      if (Triple.isAndroid())
        return true;
      LLVM_FALLTHROUGH;
    case llvm::Triple::mips64:
    case llvm::Triple::mips64el:
    case llvm::Triple::mips:
    case llvm::Triple::mipsel:
    case llvm::Triple::systemz:
    case llvm::Triple::x86:
    case llvm::Triple::x86_64:
      return !areOptimizationsEnabled(Args);
    default:
      return true;
    }
  }

  if (Triple.isOSWindows()) {
    switch (Triple.getArch()) {
    case llvm::Triple::x86:
      return !areOptimizationsEnabled(Args);
    case llvm::Triple::x86_64:
      return Triple.isOSBinFormatMachO();
    case llvm::Triple::arm:
    case llvm::Triple::thumb:
      // Windows on ARM builds with FPO disabled to aid fast stack walking
      return true;
    default:
      // All other supported Windows ISAs use xdata unwind information, so frame
      // pointers are not generally useful.
      return false;
    }
  }

  return true;
}

static CodeGenOptions::FramePointerKind
getFramePointerKind(const ArgList &Args, const llvm::Triple &Triple) {
  // We have 4 states:
  //
  //  00) leaf retained, non-leaf retained
  //  01) leaf retained, non-leaf omitted (this is invalid)
  //  10) leaf omitted, non-leaf retained
  //      (what -momit-leaf-frame-pointer was designed for)
  //  11) leaf omitted, non-leaf omitted
  //
  //  "omit" options taking precedence over "no-omit" options is the only way
  //  to make 3 valid states representable
  Arg *A = Args.getLastArg(options::OPT_fomit_frame_pointer,
                           options::OPT_fno_omit_frame_pointer);
  bool OmitFP = A && A->getOption().matches(options::OPT_fomit_frame_pointer);
  bool NoOmitFP =
      A && A->getOption().matches(options::OPT_fno_omit_frame_pointer);
  bool KeepLeaf = Args.hasFlag(options::OPT_momit_leaf_frame_pointer,
                               options::OPT_mno_omit_leaf_frame_pointer,
                               Triple.isAArch64() || Triple.isPS4CPU());
  if (NoOmitFP || mustUseNonLeafFramePointerForTarget(Triple) ||
      (!OmitFP && useFramePointerForTargetByDefault(Args, Triple))) {
    if (KeepLeaf)
      return CodeGenOptions::FramePointerKind::NonLeaf;
    return CodeGenOptions::FramePointerKind::All;
  }
  return CodeGenOptions::FramePointerKind::None;
}

/// Add a CC1 option to specify the debug compilation directory.
static void addDebugCompDirArg(const ArgList &Args, ArgStringList &CmdArgs,
                               const llvm::vfs::FileSystem &VFS) {
  if (Arg *A = Args.getLastArg(options::OPT_fdebug_compilation_dir)) {
    CmdArgs.push_back("-fdebug-compilation-dir");
    CmdArgs.push_back(A->getValue());
  } else if (llvm::ErrorOr<std::string> CWD =
                 VFS.getCurrentWorkingDirectory()) {
    CmdArgs.push_back("-fdebug-compilation-dir");
    CmdArgs.push_back(Args.MakeArgString(*CWD));
  }
}

/// Add a CC1 and CC1AS option to specify the debug file path prefix map.
static void addDebugPrefixMapArg(const Driver &D, const ArgList &Args, ArgStringList &CmdArgs) {
  for (const Arg *A : Args.filtered(options::OPT_ffile_prefix_map_EQ,
                                    options::OPT_fdebug_prefix_map_EQ)) {
    StringRef Map = A->getValue();
    if (Map.find('=') == StringRef::npos)
      D.Diag(diag::err_drv_invalid_argument_to_option)
          << Map << A->getOption().getName();
    else
      CmdArgs.push_back(Args.MakeArgString("-fdebug-prefix-map=" + Map));
    A->claim();
  }
}

/// Add a CC1 and CC1AS option to specify the macro file path prefix map.
static void addMacroPrefixMapArg(const Driver &D, const ArgList &Args,
                                 ArgStringList &CmdArgs) {
  for (const Arg *A : Args.filtered(options::OPT_ffile_prefix_map_EQ,
                                    options::OPT_fmacro_prefix_map_EQ)) {
    StringRef Map = A->getValue();
    if (Map.find('=') == StringRef::npos)
      D.Diag(diag::err_drv_invalid_argument_to_option)
          << Map << A->getOption().getName();
    else
      CmdArgs.push_back(Args.MakeArgString("-fmacro-prefix-map=" + Map));
    A->claim();
  }
}

/// Vectorize at all optimization levels greater than 1 except for -Oz.
/// For -Oz the loop vectorizer is disabled, while the slp vectorizer is
/// enabled.
static bool shouldEnableVectorizerAtOLevel(const ArgList &Args, bool isSlpVec) {
  if (Arg *A = Args.getLastArg(options::OPT_O_Group)) {
    if (A->getOption().matches(options::OPT_O4) ||
        A->getOption().matches(options::OPT_Ofast))
      return true;

    if (A->getOption().matches(options::OPT_O0))
      return false;

    assert(A->getOption().matches(options::OPT_O) && "Must have a -O flag");

    // Vectorize -Os.
    StringRef S(A->getValue());
    if (S == "s")
      return true;

    // Don't vectorize -Oz, unless it's the slp vectorizer.
    if (S == "z")
      return isSlpVec;

    unsigned OptLevel = 0;
    if (S.getAsInteger(10, OptLevel))
      return false;

    return OptLevel > 1;
  }

  return false;
}

/// Add -x lang to \p CmdArgs for \p Input.
static void addDashXForInput(const ArgList &Args, const InputInfo &Input,
                             ArgStringList &CmdArgs) {
  // When using -verify-pch, we don't want to provide the type
  // 'precompiled-header' if it was inferred from the file extension
  if (Args.hasArg(options::OPT_verify_pch) && Input.getType() == types::TY_PCH)
    return;

  CmdArgs.push_back("-x");
  if (Args.hasArg(options::OPT_rewrite_objc))
    CmdArgs.push_back(types::getTypeName(types::TY_PP_ObjCXX));
  else {
    // Map the driver type to the frontend type. This is mostly an identity
    // mapping, except that the distinction between module interface units
    // and other source files does not exist at the frontend layer.
    const char *ClangType;
    switch (Input.getType()) {
    case types::TY_CXXModule:
      ClangType = "c++";
      break;
    case types::TY_PP_CXXModule:
      ClangType = "c++-cpp-output";
      break;
    default:
      ClangType = types::getTypeName(Input.getType());
      break;
    }
    CmdArgs.push_back(ClangType);
  }
}

static void appendUserToPath(SmallVectorImpl<char> &Result) {
#ifdef LLVM_ON_UNIX
  const char *Username = getenv("LOGNAME");
#else
  const char *Username = getenv("USERNAME");
#endif
  if (Username) {
    // Validate that LoginName can be used in a path, and get its length.
    size_t Len = 0;
    for (const char *P = Username; *P; ++P, ++Len) {
      if (!clang::isAlphanumeric(*P) && *P != '_') {
        Username = nullptr;
        break;
      }
    }

    if (Username && Len > 0) {
      Result.append(Username, Username + Len);
      return;
    }
  }

// Fallback to user id.
#ifdef LLVM_ON_UNIX
  std::string UID = llvm::utostr(getuid());
#else
  // FIXME: Windows seems to have an 'SID' that might work.
  std::string UID = "9999";
#endif
  Result.append(UID.begin(), UID.end());
}

static void addPGOAndCoverageFlags(const ToolChain &TC, Compilation &C,
                                   const Driver &D, const InputInfo &Output,
                                   const ArgList &Args,
                                   ArgStringList &CmdArgs) {

  auto *PGOGenerateArg = Args.getLastArg(options::OPT_fprofile_generate,
                                         options::OPT_fprofile_generate_EQ,
                                         options::OPT_fno_profile_generate);
  if (PGOGenerateArg &&
      PGOGenerateArg->getOption().matches(options::OPT_fno_profile_generate))
    PGOGenerateArg = nullptr;

  auto *CSPGOGenerateArg = Args.getLastArg(options::OPT_fcs_profile_generate,
                                           options::OPT_fcs_profile_generate_EQ,
                                           options::OPT_fno_profile_generate);
  if (CSPGOGenerateArg &&
      CSPGOGenerateArg->getOption().matches(options::OPT_fno_profile_generate))
    CSPGOGenerateArg = nullptr;

  auto *ProfileGenerateArg = Args.getLastArg(
      options::OPT_fprofile_instr_generate,
      options::OPT_fprofile_instr_generate_EQ,
      options::OPT_fno_profile_instr_generate);
  if (ProfileGenerateArg &&
      ProfileGenerateArg->getOption().matches(
          options::OPT_fno_profile_instr_generate))
    ProfileGenerateArg = nullptr;

  if (PGOGenerateArg && ProfileGenerateArg)
    D.Diag(diag::err_drv_argument_not_allowed_with)
        << PGOGenerateArg->getSpelling() << ProfileGenerateArg->getSpelling();

  auto *ProfileUseArg = getLastProfileUseArg(Args);

  if (PGOGenerateArg && ProfileUseArg)
    D.Diag(diag::err_drv_argument_not_allowed_with)
        << ProfileUseArg->getSpelling() << PGOGenerateArg->getSpelling();

  if (ProfileGenerateArg && ProfileUseArg)
    D.Diag(diag::err_drv_argument_not_allowed_with)
        << ProfileGenerateArg->getSpelling() << ProfileUseArg->getSpelling();

  if (CSPGOGenerateArg && PGOGenerateArg)
    D.Diag(diag::err_drv_argument_not_allowed_with)
        << CSPGOGenerateArg->getSpelling() << PGOGenerateArg->getSpelling();

  if (ProfileGenerateArg) {
    if (ProfileGenerateArg->getOption().matches(
            options::OPT_fprofile_instr_generate_EQ))
      CmdArgs.push_back(Args.MakeArgString(Twine("-fprofile-instrument-path=") +
                                           ProfileGenerateArg->getValue()));
    // The default is to use Clang Instrumentation.
    CmdArgs.push_back("-fprofile-instrument=clang");
    if (TC.getTriple().isWindowsMSVCEnvironment()) {
      // Add dependent lib for clang_rt.profile
      CmdArgs.push_back(Args.MakeArgString(
          "--dependent-lib=" + TC.getCompilerRTBasename(Args, "profile")));
    }
  }

  Arg *PGOGenArg = nullptr;
  if (PGOGenerateArg) {
    assert(!CSPGOGenerateArg);
    PGOGenArg = PGOGenerateArg;
    CmdArgs.push_back("-fprofile-instrument=llvm");
  }
  if (CSPGOGenerateArg) {
    assert(!PGOGenerateArg);
    PGOGenArg = CSPGOGenerateArg;
    CmdArgs.push_back("-fprofile-instrument=csllvm");
  }
  if (PGOGenArg) {
    if (TC.getTriple().isWindowsMSVCEnvironment()) {
      // Add dependent lib for clang_rt.profile
      CmdArgs.push_back(Args.MakeArgString(
          "--dependent-lib=" + TC.getCompilerRTBasename(Args, "profile")));
    }
    if (PGOGenArg->getOption().matches(
            PGOGenerateArg ? options::OPT_fprofile_generate_EQ
                           : options::OPT_fcs_profile_generate_EQ)) {
      SmallString<128> Path(PGOGenArg->getValue());
      llvm::sys::path::append(Path, "default_%m.profraw");
      CmdArgs.push_back(
          Args.MakeArgString(Twine("-fprofile-instrument-path=") + Path));
    }
  }

  if (ProfileUseArg) {
    if (ProfileUseArg->getOption().matches(options::OPT_fprofile_instr_use_EQ))
      CmdArgs.push_back(Args.MakeArgString(
          Twine("-fprofile-instrument-use-path=") + ProfileUseArg->getValue()));
    else if ((ProfileUseArg->getOption().matches(
                  options::OPT_fprofile_use_EQ) ||
              ProfileUseArg->getOption().matches(
                  options::OPT_fprofile_instr_use))) {
      SmallString<128> Path(
          ProfileUseArg->getNumValues() == 0 ? "" : ProfileUseArg->getValue());
      if (Path.empty() || llvm::sys::fs::is_directory(Path))
        llvm::sys::path::append(Path, "default.profdata");
      CmdArgs.push_back(
          Args.MakeArgString(Twine("-fprofile-instrument-use-path=") + Path));
    }
  }

  bool EmitCovNotes = Args.hasFlag(options::OPT_ftest_coverage,
                                   options::OPT_fno_test_coverage, false) ||
                      Args.hasArg(options::OPT_coverage);
  bool EmitCovData = TC.needsGCovInstrumentation(Args);
  if (EmitCovNotes)
    CmdArgs.push_back("-femit-coverage-notes");
  if (EmitCovData)
    CmdArgs.push_back("-femit-coverage-data");

  if (Args.hasFlag(options::OPT_fcoverage_mapping,
                   options::OPT_fno_coverage_mapping, false)) {
    if (!ProfileGenerateArg)
      D.Diag(clang::diag::err_drv_argument_only_allowed_with)
          << "-fcoverage-mapping"
          << "-fprofile-instr-generate";

    CmdArgs.push_back("-fcoverage-mapping");
  }

  if (Args.hasArg(options::OPT_fprofile_exclude_files_EQ)) {
    auto *Arg = Args.getLastArg(options::OPT_fprofile_exclude_files_EQ);
    if (!Args.hasArg(options::OPT_coverage))
      D.Diag(clang::diag::err_drv_argument_only_allowed_with)
          << "-fprofile-exclude-files="
          << "--coverage";

    StringRef v = Arg->getValue();
    CmdArgs.push_back(
        Args.MakeArgString(Twine("-fprofile-exclude-files=" + v)));
  }

  if (Args.hasArg(options::OPT_fprofile_filter_files_EQ)) {
    auto *Arg = Args.getLastArg(options::OPT_fprofile_filter_files_EQ);
    if (!Args.hasArg(options::OPT_coverage))
      D.Diag(clang::diag::err_drv_argument_only_allowed_with)
          << "-fprofile-filter-files="
          << "--coverage";

    StringRef v = Arg->getValue();
    CmdArgs.push_back(Args.MakeArgString(Twine("-fprofile-filter-files=" + v)));
  }

  // Leave -fprofile-dir= an unused argument unless .gcda emission is
  // enabled. To be polite, with '-fprofile-arcs -fno-profile-arcs' consider
  // the flag used. There is no -fno-profile-dir, so the user has no
  // targeted way to suppress the warning.
  Arg *FProfileDir = nullptr;
  if (Args.hasArg(options::OPT_fprofile_arcs) ||
      Args.hasArg(options::OPT_coverage))
    FProfileDir = Args.getLastArg(options::OPT_fprofile_dir);

  // Put the .gcno and .gcda files (if needed) next to the object file or
  // bitcode file in the case of LTO.
  // FIXME: There should be a simpler way to find the object file for this
  // input, and this code probably does the wrong thing for commands that
  // compile and link all at once.
  if ((Args.hasArg(options::OPT_c) || Args.hasArg(options::OPT_S)) &&
      (EmitCovNotes || EmitCovData) && Output.isFilename()) {
    SmallString<128> OutputFilename;
    if (Arg *FinalOutput = C.getArgs().getLastArg(options::OPT__SLASH_Fo))
      OutputFilename = FinalOutput->getValue();
    else if (Arg *FinalOutput = C.getArgs().getLastArg(options::OPT_o))
      OutputFilename = FinalOutput->getValue();
    else
      OutputFilename = llvm::sys::path::filename(Output.getBaseInput());
    SmallString<128> CoverageFilename = OutputFilename;
    if (llvm::sys::path::is_relative(CoverageFilename))
      (void)D.getVFS().makeAbsolute(CoverageFilename);
    llvm::sys::path::replace_extension(CoverageFilename, "gcno");

    CmdArgs.push_back("-coverage-notes-file");
    CmdArgs.push_back(Args.MakeArgString(CoverageFilename));

    if (EmitCovData) {
      if (FProfileDir) {
        CoverageFilename = FProfileDir->getValue();
        llvm::sys::path::append(CoverageFilename, OutputFilename);
      }
      llvm::sys::path::replace_extension(CoverageFilename, "gcda");
      CmdArgs.push_back("-coverage-data-file");
      CmdArgs.push_back(Args.MakeArgString(CoverageFilename));
    }
  }
}

/// Check whether the given input tree contains any compilation actions.
static bool ContainsCompileAction(const Action *A) {
  if (isa<CompileJobAction>(A) || isa<BackendJobAction>(A))
    return true;

  for (const auto &AI : A->inputs())
    if (ContainsCompileAction(AI))
      return true;

  return false;
}

/// Check if -relax-all should be passed to the internal assembler.
/// This is done by default when compiling non-assembler source with -O0.
static bool UseRelaxAll(Compilation &C, const ArgList &Args) {
  bool RelaxDefault = true;

  if (Arg *A = Args.getLastArg(options::OPT_O_Group))
    RelaxDefault = A->getOption().matches(options::OPT_O0);

  if (RelaxDefault) {
    RelaxDefault = false;
    for (const auto &Act : C.getActions()) {
      if (ContainsCompileAction(Act)) {
        RelaxDefault = true;
        break;
      }
    }
  }

  return Args.hasFlag(options::OPT_mrelax_all, options::OPT_mno_relax_all,
                      RelaxDefault);
}

// Extract the integer N from a string spelled "-dwarf-N", returning 0
// on mismatch. The StringRef input (rather than an Arg) allows
// for use by the "-Xassembler" option parser.
static unsigned DwarfVersionNum(StringRef ArgValue) {
  return llvm::StringSwitch<unsigned>(ArgValue)
      .Case("-gdwarf-2", 2)
      .Case("-gdwarf-3", 3)
      .Case("-gdwarf-4", 4)
      .Case("-gdwarf-5", 5)
      .Default(0);
}

static void RenderDebugEnablingArgs(const ArgList &Args, ArgStringList &CmdArgs,
                                    codegenoptions::DebugInfoKind DebugInfoKind,
                                    unsigned DwarfVersion,
                                    llvm::DebuggerKind DebuggerTuning) {
  switch (DebugInfoKind) {
  case codegenoptions::DebugDirectivesOnly:
    CmdArgs.push_back("-debug-info-kind=line-directives-only");
    break;
  case codegenoptions::DebugLineTablesOnly:
    CmdArgs.push_back("-debug-info-kind=line-tables-only");
    break;
  case codegenoptions::DebugInfoConstructor:
    CmdArgs.push_back("-debug-info-kind=constructor");
    break;
  case codegenoptions::LimitedDebugInfo:
    CmdArgs.push_back("-debug-info-kind=limited");
    break;
  case codegenoptions::FullDebugInfo:
    CmdArgs.push_back("-debug-info-kind=standalone");
    break;
  default:
    break;
  }
  if (DwarfVersion > 0)
    CmdArgs.push_back(
        Args.MakeArgString("-dwarf-version=" + Twine(DwarfVersion)));
  switch (DebuggerTuning) {
  case llvm::DebuggerKind::GDB:
    CmdArgs.push_back("-debugger-tuning=gdb");
    break;
  case llvm::DebuggerKind::LLDB:
    CmdArgs.push_back("-debugger-tuning=lldb");
    break;
  case llvm::DebuggerKind::SCE:
    CmdArgs.push_back("-debugger-tuning=sce");
    break;
  default:
    break;
  }
}

static bool checkDebugInfoOption(const Arg *A, const ArgList &Args,
                                 const Driver &D, const ToolChain &TC) {
  assert(A && "Expected non-nullptr argument.");
  if (TC.supportsDebugInfoOption(A))
    return true;
  D.Diag(diag::warn_drv_unsupported_debug_info_opt_for_target)
      << A->getAsString(Args) << TC.getTripleString();
  return false;
}

static void RenderDebugInfoCompressionArgs(const ArgList &Args,
                                           ArgStringList &CmdArgs,
                                           const Driver &D,
                                           const ToolChain &TC) {
  const Arg *A = Args.getLastArg(options::OPT_gz, options::OPT_gz_EQ);
  if (!A)
    return;
  if (checkDebugInfoOption(A, Args, D, TC)) {
    if (A->getOption().getID() == options::OPT_gz) {
      if (llvm::zlib::isAvailable())
        CmdArgs.push_back("--compress-debug-sections");
      else
        D.Diag(diag::warn_debug_compression_unavailable);
      return;
    }

    StringRef Value = A->getValue();
    if (Value == "none") {
      CmdArgs.push_back("--compress-debug-sections=none");
    } else if (Value == "zlib" || Value == "zlib-gnu") {
      if (llvm::zlib::isAvailable()) {
        CmdArgs.push_back(
            Args.MakeArgString("--compress-debug-sections=" + Twine(Value)));
      } else {
        D.Diag(diag::warn_debug_compression_unavailable);
      }
    } else {
      D.Diag(diag::err_drv_unsupported_option_argument)
          << A->getOption().getName() << Value;
    }
  }
}

static const char *RelocationModelName(llvm::Reloc::Model Model) {
  switch (Model) {
  case llvm::Reloc::Static:
    return "static";
  case llvm::Reloc::PIC_:
    return "pic";
  case llvm::Reloc::DynamicNoPIC:
    return "dynamic-no-pic";
  case llvm::Reloc::ROPI:
    return "ropi";
  case llvm::Reloc::RWPI:
    return "rwpi";
  case llvm::Reloc::ROPI_RWPI:
    return "ropi-rwpi";
  }
  llvm_unreachable("Unknown Reloc::Model kind");
}

void Clang::AddPreprocessingOptions(Compilation &C, const JobAction &JA,
                                    const Driver &D, const ArgList &Args,
                                    ArgStringList &CmdArgs,
                                    const InputInfo &Output,
                                    const InputInfoList &Inputs) const {
  const bool IsIAMCU = getToolChain().getTriple().isOSIAMCU();

  CheckPreprocessingOptions(D, Args);

  Args.AddLastArg(CmdArgs, options::OPT_C);
  Args.AddLastArg(CmdArgs, options::OPT_CC);

  // Handle dependency file generation.
  Arg *ArgM = Args.getLastArg(options::OPT_MM);
  if (!ArgM)
    ArgM = Args.getLastArg(options::OPT_M);
  Arg *ArgMD = Args.getLastArg(options::OPT_MMD);
  if (!ArgMD)
    ArgMD = Args.getLastArg(options::OPT_MD);

  // -M and -MM imply -w.
  if (ArgM)
    CmdArgs.push_back("-w");
  else
    ArgM = ArgMD;

  auto createFPGATempDepFile = [&](const char *&DepFile) {
    // Generate dependency files as temporary. These will be used for the
    // aoc call/bundled during fat object creation
    std::string BaseName(Clang::getBaseInputName(Args, Inputs[0]));
    std::string DepTmpName =
        C.getDriver().GetTemporaryPath(llvm::sys::path::stem(BaseName), "d");
    DepFile = C.addTempFile(C.getArgs().MakeArgString(DepTmpName));
    C.getDriver().addFPGATempDepFile(DepFile, BaseName);
  };

  if (ArgM) {
    // Determine the output location.
    const char *DepFile;
    if (Arg *MF = Args.getLastArg(options::OPT_MF)) {
      DepFile = MF->getValue();
      C.addFailureResultFile(DepFile, &JA);
    } else if (Output.getType() == types::TY_Dependencies) {
      DepFile = Output.getFilename();
    } else if (!ArgMD) {
      DepFile = "-";
    } else if (Args.hasArg(options::OPT_fintelfpga) &&
               JA.isDeviceOffloading(Action::OFK_SYCL)) {
      createFPGATempDepFile(DepFile);
    } else {
      DepFile = getDependencyFileName(Args, Inputs);
      C.addFailureResultFile(DepFile, &JA);
    }
    CmdArgs.push_back("-dependency-file");
    CmdArgs.push_back(DepFile);

    bool HasTarget = false;
    for (const Arg *A : Args.filtered(options::OPT_MT, options::OPT_MQ)) {
      HasTarget = true;
      A->claim();
      if (A->getOption().matches(options::OPT_MT)) {
        A->render(Args, CmdArgs);
      } else {
        CmdArgs.push_back("-MT");
        SmallString<128> Quoted;
        QuoteTarget(A->getValue(), Quoted);
        CmdArgs.push_back(Args.MakeArgString(Quoted));
      }
    }

    // Add a default target if one wasn't specified.
    if (!HasTarget) {
      const char *DepTarget;

      // If user provided -o, that is the dependency target, except
      // when we are only generating a dependency file.
      Arg *OutputOpt = Args.getLastArg(options::OPT_o);
      if (OutputOpt && Output.getType() != types::TY_Dependencies) {
        DepTarget = OutputOpt->getValue();
      } else {
        // Otherwise derive from the base input.
        //
        // FIXME: This should use the computed output file location.
        SmallString<128> P(Inputs[0].getBaseInput());
        llvm::sys::path::replace_extension(P, "o");
        DepTarget = Args.MakeArgString(llvm::sys::path::filename(P));
      }

      CmdArgs.push_back("-MT");
      SmallString<128> Quoted;
      QuoteTarget(DepTarget, Quoted);
      CmdArgs.push_back(Args.MakeArgString(Quoted));
    }

    if (ArgM->getOption().matches(options::OPT_M) ||
        ArgM->getOption().matches(options::OPT_MD))
      CmdArgs.push_back("-sys-header-deps");
    if ((isa<PrecompileJobAction>(JA) &&
         !Args.hasArg(options::OPT_fno_module_file_deps)) ||
        Args.hasArg(options::OPT_fmodule_file_deps))
      CmdArgs.push_back("-module-file-deps");
  }

  if (!ArgM && Args.hasArg(options::OPT_fintelfpga) &&
      JA.isDeviceOffloading(Action::OFK_SYCL)) {
    // No dep generation option was provided, add all of the needed options
    // to ensure a successful dep generation.
    const char *DepFile;
    createFPGATempDepFile(DepFile);
    CmdArgs.push_back("-dependency-file");
    CmdArgs.push_back(DepFile);
    CmdArgs.push_back("-MT");
    SmallString<128> P(Inputs[0].getBaseInput());
    llvm::sys::path::replace_extension(P, "o");
    SmallString<128> Quoted;
    QuoteTarget(llvm::sys::path::filename(P), Quoted);
    CmdArgs.push_back(Args.MakeArgString(Quoted));
  }

  if (Args.hasArg(options::OPT_MG)) {
    if (!ArgM || ArgM->getOption().matches(options::OPT_MD) ||
        ArgM->getOption().matches(options::OPT_MMD))
      D.Diag(diag::err_drv_mg_requires_m_or_mm);
    CmdArgs.push_back("-MG");
  }

  Args.AddLastArg(CmdArgs, options::OPT_MP);
  Args.AddLastArg(CmdArgs, options::OPT_MV);

  // Add offload include arguments specific for CUDA/HIP.  This must happen
  // before we -I or -include anything else, because we must pick up the
  // CUDA/HIP headers from the particular CUDA/ROCm installation, rather than
  // from e.g. /usr/local/include.
  if (JA.isOffloading(Action::OFK_Cuda))
    getToolChain().AddCudaIncludeArgs(Args, CmdArgs);
  if (JA.isOffloading(Action::OFK_HIP))
    getToolChain().AddHIPIncludeArgs(Args, CmdArgs);

  if (JA.isOffloading(Action::OFK_SYCL) ||
      Args.hasArg(options::OPT_fsycl_device_only))
    toolchains::SYCLToolChain::AddSYCLIncludeArgs(D, Args, CmdArgs);

  // If we are offloading to a target via OpenMP we need to include the
  // openmp_wrappers folder which contains alternative system headers.
  if (JA.isDeviceOffloading(Action::OFK_OpenMP) &&
      getToolChain().getTriple().isNVPTX()){
    if (!Args.hasArg(options::OPT_nobuiltininc)) {
      // Add openmp_wrappers/* to our system include path.  This lets us wrap
      // standard library headers.
      SmallString<128> P(D.ResourceDir);
      llvm::sys::path::append(P, "include");
      llvm::sys::path::append(P, "openmp_wrappers");
      CmdArgs.push_back("-internal-isystem");
      CmdArgs.push_back(Args.MakeArgString(P));
    }

    CmdArgs.push_back("-include");
    CmdArgs.push_back("__clang_openmp_device_functions.h");
  }

  // Add -i* options, and automatically translate to
  // -include-pch/-include-pth for transparent PCH support. It's
  // wonky, but we include looking for .gch so we can support seamless
  // replacement into a build system already set up to be generating
  // .gch files.

  if (getToolChain().getDriver().IsCLMode()) {
    const Arg *YcArg = Args.getLastArg(options::OPT__SLASH_Yc);
    const Arg *YuArg = Args.getLastArg(options::OPT__SLASH_Yu);
    if (YcArg && JA.getKind() >= Action::PrecompileJobClass &&
        JA.getKind() <= Action::AssembleJobClass) {
      CmdArgs.push_back(Args.MakeArgString("-building-pch-with-obj"));
      CmdArgs.push_back(Args.MakeArgString("-fpch-instantiate-templates"));
    }
    if (YcArg || YuArg) {
      StringRef ThroughHeader = YcArg ? YcArg->getValue() : YuArg->getValue();
      if (!isa<PrecompileJobAction>(JA)) {
        CmdArgs.push_back("-include-pch");
        CmdArgs.push_back(Args.MakeArgString(D.GetClPchPath(
            C, !ThroughHeader.empty()
                   ? ThroughHeader
                   : llvm::sys::path::filename(Inputs[0].getBaseInput()))));
      }

      if (ThroughHeader.empty()) {
        CmdArgs.push_back(Args.MakeArgString(
            Twine("-pch-through-hdrstop-") + (YcArg ? "create" : "use")));
      } else {
        CmdArgs.push_back(
            Args.MakeArgString(Twine("-pch-through-header=") + ThroughHeader));
      }
    }
  }

  bool RenderedImplicitInclude = false;
  for (const Arg *A : Args.filtered(options::OPT_clang_i_Group)) {
    if (A->getOption().matches(options::OPT_include)) {
      // Handling of gcc-style gch precompiled headers.
      bool IsFirstImplicitInclude = !RenderedImplicitInclude;
      RenderedImplicitInclude = true;

      bool FoundPCH = false;
      SmallString<128> P(A->getValue());
      // We want the files to have a name like foo.h.pch. Add a dummy extension
      // so that replace_extension does the right thing.
      P += ".dummy";
      llvm::sys::path::replace_extension(P, "pch");
      if (llvm::sys::fs::exists(P))
        FoundPCH = true;

      if (!FoundPCH) {
        llvm::sys::path::replace_extension(P, "gch");
        if (llvm::sys::fs::exists(P)) {
          FoundPCH = true;
        }
      }

      if (FoundPCH) {
        if (IsFirstImplicitInclude) {
          A->claim();
          CmdArgs.push_back("-include-pch");
          CmdArgs.push_back(Args.MakeArgString(P));
          continue;
        } else {
          // Ignore the PCH if not first on command line and emit warning.
          D.Diag(diag::warn_drv_pch_not_first_include) << P
                                                       << A->getAsString(Args);
        }
      }
    } else if (A->getOption().matches(options::OPT_isystem_after)) {
      // Handling of paths which must come late.  These entries are handled by
      // the toolchain itself after the resource dir is inserted in the right
      // search order.
      // Do not claim the argument so that the use of the argument does not
      // silently go unnoticed on toolchains which do not honour the option.
      continue;
    } else if (A->getOption().matches(options::OPT_stdlibxx_isystem)) {
      // Translated to -internal-isystem by the driver, no need to pass to cc1.
      continue;
    }

    // Not translated, render as usual.
    A->claim();
    A->render(Args, CmdArgs);
  }

  Args.AddAllArgs(CmdArgs,
                  {options::OPT_D, options::OPT_U, options::OPT_I_Group,
                   options::OPT_F, options::OPT_index_header_map});

  // Add -Wp, and -Xpreprocessor if using the preprocessor.

  // FIXME: There is a very unfortunate problem here, some troubled
  // souls abuse -Wp, to pass preprocessor options in gcc syntax. To
  // really support that we would have to parse and then translate
  // those options. :(
  Args.AddAllArgValues(CmdArgs, options::OPT_Wp_COMMA,
                       options::OPT_Xpreprocessor);

  // -I- is a deprecated GCC feature, reject it.
  if (Arg *A = Args.getLastArg(options::OPT_I_))
    D.Diag(diag::err_drv_I_dash_not_supported) << A->getAsString(Args);

  // If we have a --sysroot, and don't have an explicit -isysroot flag, add an
  // -isysroot to the CC1 invocation.
  StringRef sysroot = C.getSysRoot();
  if (sysroot != "") {
    if (!Args.hasArg(options::OPT_isysroot)) {
      CmdArgs.push_back("-isysroot");
      CmdArgs.push_back(C.getArgs().MakeArgString(sysroot));
    }
  }

  // Parse additional include paths from environment variables.
  // FIXME: We should probably sink the logic for handling these from the
  // frontend into the driver. It will allow deleting 4 otherwise unused flags.
  // CPATH - included following the user specified includes (but prior to
  // builtin and standard includes).
  addDirectoryList(Args, CmdArgs, "-I", "CPATH");
  // C_INCLUDE_PATH - system includes enabled when compiling C.
  addDirectoryList(Args, CmdArgs, "-c-isystem", "C_INCLUDE_PATH");
  // CPLUS_INCLUDE_PATH - system includes enabled when compiling C++.
  addDirectoryList(Args, CmdArgs, "-cxx-isystem", "CPLUS_INCLUDE_PATH");
  // OBJC_INCLUDE_PATH - system includes enabled when compiling ObjC.
  addDirectoryList(Args, CmdArgs, "-objc-isystem", "OBJC_INCLUDE_PATH");
  // OBJCPLUS_INCLUDE_PATH - system includes enabled when compiling ObjC++.
  addDirectoryList(Args, CmdArgs, "-objcxx-isystem", "OBJCPLUS_INCLUDE_PATH");

  // While adding the include arguments, we also attempt to retrieve the
  // arguments of related offloading toolchains or arguments that are specific
  // of an offloading programming model.

  // Add C++ include arguments, if needed.
  if (types::isCXX(Inputs[0].getType())) {
    bool HasStdlibxxIsystem = Args.hasArg(options::OPT_stdlibxx_isystem);
    forAllAssociatedToolChains(
        C, JA, getToolChain(),
        [&Args, &CmdArgs, HasStdlibxxIsystem](const ToolChain &TC) {
          HasStdlibxxIsystem ? TC.AddClangCXXStdlibIsystemArgs(Args, CmdArgs)
                             : TC.AddClangCXXStdlibIncludeArgs(Args, CmdArgs);
        });
  }

  // Add system include arguments for all targets but IAMCU.
  if (!IsIAMCU)
    forAllAssociatedToolChains(C, JA, getToolChain(),
                               [&Args, &CmdArgs](const ToolChain &TC) {
                                 TC.AddClangSystemIncludeArgs(Args, CmdArgs);
                               });
  else {
    // For IAMCU add special include arguments.
    getToolChain().AddIAMCUIncludeArgs(Args, CmdArgs);
  }

  addMacroPrefixMapArg(D, Args, CmdArgs);
}

// FIXME: Move to target hook.
static bool isSignedCharDefault(const llvm::Triple &Triple) {
  switch (Triple.getArch()) {
  default:
    return true;

  case llvm::Triple::aarch64:
  case llvm::Triple::aarch64_32:
  case llvm::Triple::aarch64_be:
  case llvm::Triple::arm:
  case llvm::Triple::armeb:
  case llvm::Triple::thumb:
  case llvm::Triple::thumbeb:
    if (Triple.isOSDarwin() || Triple.isOSWindows())
      return true;
    return false;

  case llvm::Triple::ppc:
  case llvm::Triple::ppc64:
    if (Triple.isOSDarwin())
      return true;
    return false;

  case llvm::Triple::hexagon:
  case llvm::Triple::ppc64le:
  case llvm::Triple::riscv32:
  case llvm::Triple::riscv64:
  case llvm::Triple::systemz:
  case llvm::Triple::xcore:
    return false;
  }
}

static bool hasMultipleInvocations(const llvm::Triple &Triple,
                                   const ArgList &Args) {
  // Supported only on Darwin where we invoke the compiler multiple times
  // followed by an invocation to lipo.
  if (!Triple.isOSDarwin())
    return false;
  // If more than one "-arch <arch>" is specified, we're targeting multiple
  // architectures resulting in a fat binary.
  return Args.getAllArgValues(options::OPT_arch).size() > 1;
}

static bool checkRemarksOptions(const Driver &D, const ArgList &Args,
                                const llvm::Triple &Triple) {
  // When enabling remarks, we need to error if:
  // * The remark file is specified but we're targeting multiple architectures,
  // which means more than one remark file is being generated.
  bool hasMultipleInvocations = ::hasMultipleInvocations(Triple, Args);
  bool hasExplicitOutputFile =
      Args.getLastArg(options::OPT_foptimization_record_file_EQ);
  if (hasMultipleInvocations && hasExplicitOutputFile) {
    D.Diag(diag::err_drv_invalid_output_with_multiple_archs)
        << "-foptimization-record-file";
    return false;
  }
  return true;
}

static void renderRemarksOptions(const ArgList &Args, ArgStringList &CmdArgs,
                                 const llvm::Triple &Triple,
                                 const InputInfo &Input,
                                 const InputInfo &Output, const JobAction &JA) {
  StringRef Format = "yaml";
  if (const Arg *A = Args.getLastArg(options::OPT_fsave_optimization_record_EQ))
    Format = A->getValue();

  CmdArgs.push_back("-opt-record-file");

  const Arg *A = Args.getLastArg(options::OPT_foptimization_record_file_EQ);
  if (A) {
    CmdArgs.push_back(A->getValue());
  } else {
    bool hasMultipleArchs =
        Triple.isOSDarwin() && // Only supported on Darwin platforms.
        Args.getAllArgValues(options::OPT_arch).size() > 1;

    SmallString<128> F;

    if (Args.hasArg(options::OPT_c) || Args.hasArg(options::OPT_S)) {
      if (Arg *FinalOutput = Args.getLastArg(options::OPT_o))
        F = FinalOutput->getValue();
    } else {
      if (Format != "yaml" && // For YAML, keep the original behavior.
          Triple.isOSDarwin() && // Enable this only on darwin, since it's the only platform supporting .dSYM bundles.
          Output.isFilename())
        F = Output.getFilename();
    }

    if (F.empty()) {
      // Use the input filename.
      F = llvm::sys::path::stem(Input.getBaseInput());

      // If we're compiling for an offload architecture (i.e. a CUDA device),
      // we need to make the file name for the device compilation different
      // from the host compilation.
      if (!JA.isDeviceOffloading(Action::OFK_None) &&
          !JA.isDeviceOffloading(Action::OFK_Host)) {
        llvm::sys::path::replace_extension(F, "");
        F += Action::GetOffloadingFileNamePrefix(JA.getOffloadingDeviceKind(),
                                                 Triple.normalize());
        F += "-";
        F += JA.getOffloadingArch();
      }
    }

    // If we're having more than one "-arch", we should name the files
    // differently so that every cc1 invocation writes to a different file.
    // We're doing that by appending "-<arch>" with "<arch>" being the arch
    // name from the triple.
    if (hasMultipleArchs) {
      // First, remember the extension.
      SmallString<64> OldExtension = llvm::sys::path::extension(F);
      // then, remove it.
      llvm::sys::path::replace_extension(F, "");
      // attach -<arch> to it.
      F += "-";
      F += Triple.getArchName();
      // put back the extension.
      llvm::sys::path::replace_extension(F, OldExtension);
    }

    SmallString<32> Extension;
    Extension += "opt.";
    Extension += Format;

    llvm::sys::path::replace_extension(F, Extension);
    CmdArgs.push_back(Args.MakeArgString(F));
  }

  if (const Arg *A =
          Args.getLastArg(options::OPT_foptimization_record_passes_EQ)) {
    CmdArgs.push_back("-opt-record-passes");
    CmdArgs.push_back(A->getValue());
  }

  if (!Format.empty()) {
    CmdArgs.push_back("-opt-record-format");
    CmdArgs.push_back(Format.data());
  }
}

namespace {
void RenderARMABI(const llvm::Triple &Triple, const ArgList &Args,
                  ArgStringList &CmdArgs) {
  // Select the ABI to use.
  // FIXME: Support -meabi.
  // FIXME: Parts of this are duplicated in the backend, unify this somehow.
  const char *ABIName = nullptr;
  if (Arg *A = Args.getLastArg(options::OPT_mabi_EQ)) {
    ABIName = A->getValue();
  } else {
    std::string CPU = getCPUName(Args, Triple, /*FromAs*/ false);
    ABIName = llvm::ARM::computeDefaultTargetABI(Triple, CPU).data();
  }

  CmdArgs.push_back("-target-abi");
  CmdArgs.push_back(ABIName);
}
}

void Clang::AddARMTargetArgs(const llvm::Triple &Triple, const ArgList &Args,
                             ArgStringList &CmdArgs, bool KernelOrKext) const {
  RenderARMABI(Triple, Args, CmdArgs);

  // Determine floating point ABI from the options & target defaults.
  arm::FloatABI ABI = arm::getARMFloatABI(getToolChain(), Args);
  if (ABI == arm::FloatABI::Soft) {
    // Floating point operations and argument passing are soft.
    // FIXME: This changes CPP defines, we need -target-soft-float.
    CmdArgs.push_back("-msoft-float");
    CmdArgs.push_back("-mfloat-abi");
    CmdArgs.push_back("soft");
  } else if (ABI == arm::FloatABI::SoftFP) {
    // Floating point operations are hard, but argument passing is soft.
    CmdArgs.push_back("-mfloat-abi");
    CmdArgs.push_back("soft");
  } else {
    // Floating point operations and argument passing are hard.
    assert(ABI == arm::FloatABI::Hard && "Invalid float abi!");
    CmdArgs.push_back("-mfloat-abi");
    CmdArgs.push_back("hard");
  }

  // Forward the -mglobal-merge option for explicit control over the pass.
  if (Arg *A = Args.getLastArg(options::OPT_mglobal_merge,
                               options::OPT_mno_global_merge)) {
    CmdArgs.push_back("-mllvm");
    if (A->getOption().matches(options::OPT_mno_global_merge))
      CmdArgs.push_back("-arm-global-merge=false");
    else
      CmdArgs.push_back("-arm-global-merge=true");
  }

  if (!Args.hasFlag(options::OPT_mimplicit_float,
                    options::OPT_mno_implicit_float, true))
    CmdArgs.push_back("-no-implicit-float");

  if (Args.getLastArg(options::OPT_mcmse))
    CmdArgs.push_back("-mcmse");
}

void Clang::RenderTargetOptions(const llvm::Triple &EffectiveTriple,
                                const ArgList &Args, bool KernelOrKext,
                                ArgStringList &CmdArgs) const {
  const ToolChain &TC = getToolChain();

  // Add the target features
  getTargetFeatures(TC.getDriver(), EffectiveTriple, Args, CmdArgs, false);

  // Add target specific flags.
  switch (TC.getArch()) {
  default:
    break;

  case llvm::Triple::arm:
  case llvm::Triple::armeb:
  case llvm::Triple::thumb:
  case llvm::Triple::thumbeb:
    // Use the effective triple, which takes into account the deployment target.
    AddARMTargetArgs(EffectiveTriple, Args, CmdArgs, KernelOrKext);
    CmdArgs.push_back("-fallow-half-arguments-and-returns");
    break;

  case llvm::Triple::aarch64:
  case llvm::Triple::aarch64_32:
  case llvm::Triple::aarch64_be:
    AddAArch64TargetArgs(Args, CmdArgs);
    CmdArgs.push_back("-fallow-half-arguments-and-returns");
    break;

  case llvm::Triple::mips:
  case llvm::Triple::mipsel:
  case llvm::Triple::mips64:
  case llvm::Triple::mips64el:
    AddMIPSTargetArgs(Args, CmdArgs);
    break;

  case llvm::Triple::ppc:
  case llvm::Triple::ppc64:
  case llvm::Triple::ppc64le:
    AddPPCTargetArgs(Args, CmdArgs);
    break;

  case llvm::Triple::riscv32:
  case llvm::Triple::riscv64:
    AddRISCVTargetArgs(Args, CmdArgs);
    break;

  case llvm::Triple::sparc:
  case llvm::Triple::sparcel:
  case llvm::Triple::sparcv9:
    AddSparcTargetArgs(Args, CmdArgs);
    break;

  case llvm::Triple::systemz:
    AddSystemZTargetArgs(Args, CmdArgs);
    break;

  case llvm::Triple::x86:
  case llvm::Triple::x86_64:
    AddX86TargetArgs(Args, CmdArgs);
    break;

  case llvm::Triple::lanai:
    AddLanaiTargetArgs(Args, CmdArgs);
    break;

  case llvm::Triple::hexagon:
    AddHexagonTargetArgs(Args, CmdArgs);
    break;

  case llvm::Triple::wasm32:
  case llvm::Triple::wasm64:
    AddWebAssemblyTargetArgs(Args, CmdArgs);
    break;
  }
}

namespace {
void RenderAArch64ABI(const llvm::Triple &Triple, const ArgList &Args,
                      ArgStringList &CmdArgs) {
  const char *ABIName = nullptr;
  if (Arg *A = Args.getLastArg(options::OPT_mabi_EQ))
    ABIName = A->getValue();
  else if (Triple.isOSDarwin())
    ABIName = "darwinpcs";
  else
    ABIName = "aapcs";

  CmdArgs.push_back("-target-abi");
  CmdArgs.push_back(ABIName);
}
}

void Clang::AddAArch64TargetArgs(const ArgList &Args,
                                 ArgStringList &CmdArgs) const {
  const llvm::Triple &Triple = getToolChain().getEffectiveTriple();

  if (!Args.hasFlag(options::OPT_mred_zone, options::OPT_mno_red_zone, true) ||
      Args.hasArg(options::OPT_mkernel) ||
      Args.hasArg(options::OPT_fapple_kext))
    CmdArgs.push_back("-disable-red-zone");

  if (!Args.hasFlag(options::OPT_mimplicit_float,
                    options::OPT_mno_implicit_float, true))
    CmdArgs.push_back("-no-implicit-float");

  RenderAArch64ABI(Triple, Args, CmdArgs);

  if (Arg *A = Args.getLastArg(options::OPT_mfix_cortex_a53_835769,
                               options::OPT_mno_fix_cortex_a53_835769)) {
    CmdArgs.push_back("-mllvm");
    if (A->getOption().matches(options::OPT_mfix_cortex_a53_835769))
      CmdArgs.push_back("-aarch64-fix-cortex-a53-835769=1");
    else
      CmdArgs.push_back("-aarch64-fix-cortex-a53-835769=0");
  } else if (Triple.isAndroid()) {
    // Enabled A53 errata (835769) workaround by default on android
    CmdArgs.push_back("-mllvm");
    CmdArgs.push_back("-aarch64-fix-cortex-a53-835769=1");
  }

  // Forward the -mglobal-merge option for explicit control over the pass.
  if (Arg *A = Args.getLastArg(options::OPT_mglobal_merge,
                               options::OPT_mno_global_merge)) {
    CmdArgs.push_back("-mllvm");
    if (A->getOption().matches(options::OPT_mno_global_merge))
      CmdArgs.push_back("-aarch64-enable-global-merge=false");
    else
      CmdArgs.push_back("-aarch64-enable-global-merge=true");
  }

  // Enable/disable return address signing and indirect branch targets.
  if (Arg *A = Args.getLastArg(options::OPT_msign_return_address_EQ,
                               options::OPT_mbranch_protection_EQ)) {

    const Driver &D = getToolChain().getDriver();

    StringRef Scope, Key;
    bool IndirectBranches;

    if (A->getOption().matches(options::OPT_msign_return_address_EQ)) {
      Scope = A->getValue();
      if (!Scope.equals("none") && !Scope.equals("non-leaf") &&
          !Scope.equals("all"))
        D.Diag(diag::err_invalid_branch_protection)
            << Scope << A->getAsString(Args);
      Key = "a_key";
      IndirectBranches = false;
    } else {
      StringRef Err;
      llvm::AArch64::ParsedBranchProtection PBP;
      if (!llvm::AArch64::parseBranchProtection(A->getValue(), PBP, Err))
        D.Diag(diag::err_invalid_branch_protection)
            << Err << A->getAsString(Args);
      Scope = PBP.Scope;
      Key = PBP.Key;
      IndirectBranches = PBP.BranchTargetEnforcement;
    }

    CmdArgs.push_back(
        Args.MakeArgString(Twine("-msign-return-address=") + Scope));
    CmdArgs.push_back(
        Args.MakeArgString(Twine("-msign-return-address-key=") + Key));
    if (IndirectBranches)
      CmdArgs.push_back("-mbranch-target-enforce");
  }
}

void Clang::AddMIPSTargetArgs(const ArgList &Args,
                              ArgStringList &CmdArgs) const {
  const Driver &D = getToolChain().getDriver();
  StringRef CPUName;
  StringRef ABIName;
  const llvm::Triple &Triple = getToolChain().getTriple();
  mips::getMipsCPUAndABI(Args, Triple, CPUName, ABIName);

  CmdArgs.push_back("-target-abi");
  CmdArgs.push_back(ABIName.data());

  mips::FloatABI ABI = mips::getMipsFloatABI(D, Args, Triple);
  if (ABI == mips::FloatABI::Soft) {
    // Floating point operations and argument passing are soft.
    CmdArgs.push_back("-msoft-float");
    CmdArgs.push_back("-mfloat-abi");
    CmdArgs.push_back("soft");
  } else {
    // Floating point operations and argument passing are hard.
    assert(ABI == mips::FloatABI::Hard && "Invalid float abi!");
    CmdArgs.push_back("-mfloat-abi");
    CmdArgs.push_back("hard");
  }

  if (Arg *A = Args.getLastArg(options::OPT_mldc1_sdc1,
                               options::OPT_mno_ldc1_sdc1)) {
    if (A->getOption().matches(options::OPT_mno_ldc1_sdc1)) {
      CmdArgs.push_back("-mllvm");
      CmdArgs.push_back("-mno-ldc1-sdc1");
    }
  }

  if (Arg *A = Args.getLastArg(options::OPT_mcheck_zero_division,
                               options::OPT_mno_check_zero_division)) {
    if (A->getOption().matches(options::OPT_mno_check_zero_division)) {
      CmdArgs.push_back("-mllvm");
      CmdArgs.push_back("-mno-check-zero-division");
    }
  }

  if (Arg *A = Args.getLastArg(options::OPT_G)) {
    StringRef v = A->getValue();
    CmdArgs.push_back("-mllvm");
    CmdArgs.push_back(Args.MakeArgString("-mips-ssection-threshold=" + v));
    A->claim();
  }

  Arg *GPOpt = Args.getLastArg(options::OPT_mgpopt, options::OPT_mno_gpopt);
  Arg *ABICalls =
      Args.getLastArg(options::OPT_mabicalls, options::OPT_mno_abicalls);

  // -mabicalls is the default for many MIPS environments, even with -fno-pic.
  // -mgpopt is the default for static, -fno-pic environments but these two
  // options conflict. We want to be certain that -mno-abicalls -mgpopt is
  // the only case where -mllvm -mgpopt is passed.
  // NOTE: We need a warning here or in the backend to warn when -mgpopt is
  //       passed explicitly when compiling something with -mabicalls
  //       (implictly) in affect. Currently the warning is in the backend.
  //
  // When the ABI in use is  N64, we also need to determine the PIC mode that
  // is in use, as -fno-pic for N64 implies -mno-abicalls.
  bool NoABICalls =
      ABICalls && ABICalls->getOption().matches(options::OPT_mno_abicalls);

  llvm::Reloc::Model RelocationModel;
  unsigned PICLevel;
  bool IsPIE;
  std::tie(RelocationModel, PICLevel, IsPIE) =
      ParsePICArgs(getToolChain(), Args);

  NoABICalls = NoABICalls ||
               (RelocationModel == llvm::Reloc::Static && ABIName == "n64");

  bool WantGPOpt = GPOpt && GPOpt->getOption().matches(options::OPT_mgpopt);
  // We quietly ignore -mno-gpopt as the backend defaults to -mno-gpopt.
  if (NoABICalls && (!GPOpt || WantGPOpt)) {
    CmdArgs.push_back("-mllvm");
    CmdArgs.push_back("-mgpopt");

    Arg *LocalSData = Args.getLastArg(options::OPT_mlocal_sdata,
                                      options::OPT_mno_local_sdata);
    Arg *ExternSData = Args.getLastArg(options::OPT_mextern_sdata,
                                       options::OPT_mno_extern_sdata);
    Arg *EmbeddedData = Args.getLastArg(options::OPT_membedded_data,
                                        options::OPT_mno_embedded_data);
    if (LocalSData) {
      CmdArgs.push_back("-mllvm");
      if (LocalSData->getOption().matches(options::OPT_mlocal_sdata)) {
        CmdArgs.push_back("-mlocal-sdata=1");
      } else {
        CmdArgs.push_back("-mlocal-sdata=0");
      }
      LocalSData->claim();
    }

    if (ExternSData) {
      CmdArgs.push_back("-mllvm");
      if (ExternSData->getOption().matches(options::OPT_mextern_sdata)) {
        CmdArgs.push_back("-mextern-sdata=1");
      } else {
        CmdArgs.push_back("-mextern-sdata=0");
      }
      ExternSData->claim();
    }

    if (EmbeddedData) {
      CmdArgs.push_back("-mllvm");
      if (EmbeddedData->getOption().matches(options::OPT_membedded_data)) {
        CmdArgs.push_back("-membedded-data=1");
      } else {
        CmdArgs.push_back("-membedded-data=0");
      }
      EmbeddedData->claim();
    }

  } else if ((!ABICalls || (!NoABICalls && ABICalls)) && WantGPOpt)
    D.Diag(diag::warn_drv_unsupported_gpopt) << (ABICalls ? 0 : 1);

  if (GPOpt)
    GPOpt->claim();

  if (Arg *A = Args.getLastArg(options::OPT_mcompact_branches_EQ)) {
    StringRef Val = StringRef(A->getValue());
    if (mips::hasCompactBranches(CPUName)) {
      if (Val == "never" || Val == "always" || Val == "optimal") {
        CmdArgs.push_back("-mllvm");
        CmdArgs.push_back(Args.MakeArgString("-mips-compact-branches=" + Val));
      } else
        D.Diag(diag::err_drv_unsupported_option_argument)
            << A->getOption().getName() << Val;
    } else
      D.Diag(diag::warn_target_unsupported_compact_branches) << CPUName;
  }

  if (Arg *A = Args.getLastArg(options::OPT_mrelax_pic_calls,
                               options::OPT_mno_relax_pic_calls)) {
    if (A->getOption().matches(options::OPT_mno_relax_pic_calls)) {
      CmdArgs.push_back("-mllvm");
      CmdArgs.push_back("-mips-jalr-reloc=0");
    }
  }
}

void Clang::AddPPCTargetArgs(const ArgList &Args,
                             ArgStringList &CmdArgs) const {
  // Select the ABI to use.
  const char *ABIName = nullptr;
  const llvm::Triple &T = getToolChain().getTriple();
  if (T.isOSBinFormatELF()) {
    switch (getToolChain().getArch()) {
    case llvm::Triple::ppc64: {
      // When targeting a processor that supports QPX, or if QPX is
      // specifically enabled, default to using the ABI that supports QPX (so
      // long as it is not specifically disabled).
      bool HasQPX = false;
      if (Arg *A = Args.getLastArg(options::OPT_mcpu_EQ))
        HasQPX = A->getValue() == StringRef("a2q");
      HasQPX = Args.hasFlag(options::OPT_mqpx, options::OPT_mno_qpx, HasQPX);
      if (HasQPX) {
        ABIName = "elfv1-qpx";
        break;
      }

      if (T.isMusl() || (T.isOSFreeBSD() && T.getOSMajorVersion() >= 13))
        ABIName = "elfv2";
      else
        ABIName = "elfv1";
      break;
    }
    case llvm::Triple::ppc64le:
      ABIName = "elfv2";
      break;
    default:
      break;
    }
  }

  bool IEEELongDouble = false;
  for (const Arg *A : Args.filtered(options::OPT_mabi_EQ)) {
    StringRef V = A->getValue();
    if (V == "ieeelongdouble")
      IEEELongDouble = true;
    else if (V == "ibmlongdouble")
      IEEELongDouble = false;
    else if (V != "altivec")
      // The ppc64 linux abis are all "altivec" abis by default. Accept and ignore
      // the option if given as we don't have backend support for any targets
      // that don't use the altivec abi.
      ABIName = A->getValue();
  }
  if (IEEELongDouble)
    CmdArgs.push_back("-mabi=ieeelongdouble");

  ppc::FloatABI FloatABI =
      ppc::getPPCFloatABI(getToolChain().getDriver(), Args);

  if (FloatABI == ppc::FloatABI::Soft) {
    // Floating point operations and argument passing are soft.
    CmdArgs.push_back("-msoft-float");
    CmdArgs.push_back("-mfloat-abi");
    CmdArgs.push_back("soft");
  } else {
    // Floating point operations and argument passing are hard.
    assert(FloatABI == ppc::FloatABI::Hard && "Invalid float abi!");
    CmdArgs.push_back("-mfloat-abi");
    CmdArgs.push_back("hard");
  }

  if (ABIName) {
    CmdArgs.push_back("-target-abi");
    CmdArgs.push_back(ABIName);
  }
}

static void SetRISCVSmallDataLimit(const ToolChain &TC, const ArgList &Args,
                                   ArgStringList &CmdArgs) {
  const Driver &D = TC.getDriver();
  const llvm::Triple &Triple = TC.getTriple();
  // Default small data limitation is eight.
  const char *SmallDataLimit = "8";
  // Get small data limitation.
  if (Args.getLastArg(options::OPT_shared, options::OPT_fpic,
                      options::OPT_fPIC)) {
    // Not support linker relaxation for PIC.
    SmallDataLimit = "0";
    if (Args.hasArg(options::OPT_G)) {
      D.Diag(diag::warn_drv_unsupported_sdata);
    }
  } else if (Args.getLastArgValue(options::OPT_mcmodel_EQ)
                 .equals_lower("large") &&
             (Triple.getArch() == llvm::Triple::riscv64)) {
    // Not support linker relaxation for RV64 with large code model.
    SmallDataLimit = "0";
    if (Args.hasArg(options::OPT_G)) {
      D.Diag(diag::warn_drv_unsupported_sdata);
    }
  } else if (Arg *A = Args.getLastArg(options::OPT_G)) {
    SmallDataLimit = A->getValue();
  }
  // Forward the -msmall-data-limit= option.
  CmdArgs.push_back("-msmall-data-limit");
  CmdArgs.push_back(SmallDataLimit);
}

void Clang::AddRISCVTargetArgs(const ArgList &Args,
                               ArgStringList &CmdArgs) const {
  const llvm::Triple &Triple = getToolChain().getTriple();
  StringRef ABIName = riscv::getRISCVABI(Args, Triple);

  CmdArgs.push_back("-target-abi");
  CmdArgs.push_back(ABIName.data());

  SetRISCVSmallDataLimit(getToolChain(), Args, CmdArgs);
}

void Clang::AddSparcTargetArgs(const ArgList &Args,
                               ArgStringList &CmdArgs) const {
  sparc::FloatABI FloatABI =
      sparc::getSparcFloatABI(getToolChain().getDriver(), Args);

  if (FloatABI == sparc::FloatABI::Soft) {
    // Floating point operations and argument passing are soft.
    CmdArgs.push_back("-msoft-float");
    CmdArgs.push_back("-mfloat-abi");
    CmdArgs.push_back("soft");
  } else {
    // Floating point operations and argument passing are hard.
    assert(FloatABI == sparc::FloatABI::Hard && "Invalid float abi!");
    CmdArgs.push_back("-mfloat-abi");
    CmdArgs.push_back("hard");
  }
}

void Clang::AddSystemZTargetArgs(const ArgList &Args,
                                 ArgStringList &CmdArgs) const {
  bool HasBackchain = Args.hasFlag(options::OPT_mbackchain,
                                   options::OPT_mno_backchain, false);
  bool HasPackedStack = Args.hasFlag(options::OPT_mpacked_stack,
                                     options::OPT_mno_packed_stack, false);
  systemz::FloatABI FloatABI =
      systemz::getSystemZFloatABI(getToolChain().getDriver(), Args);
  bool HasSoftFloat = (FloatABI == systemz::FloatABI::Soft);
  if (HasBackchain && HasPackedStack && !HasSoftFloat) {
    const Driver &D = getToolChain().getDriver();
    D.Diag(diag::err_drv_unsupported_opt)
      << "-mpacked-stack -mbackchain -mhard-float";
  }
  if (HasBackchain)
    CmdArgs.push_back("-mbackchain");
  if (HasPackedStack)
    CmdArgs.push_back("-mpacked-stack");
  if (HasSoftFloat) {
    // Floating point operations and argument passing are soft.
    CmdArgs.push_back("-msoft-float");
    CmdArgs.push_back("-mfloat-abi");
    CmdArgs.push_back("soft");
  }
}

void Clang::AddX86TargetArgs(const ArgList &Args,
                             ArgStringList &CmdArgs) const {
  const Driver &D = getToolChain().getDriver();
  addX86AlignBranchArgs(D, Args, CmdArgs, /*IsLTO=*/false);

  if (!Args.hasFlag(options::OPT_mred_zone, options::OPT_mno_red_zone, true) ||
      Args.hasArg(options::OPT_mkernel) ||
      Args.hasArg(options::OPT_fapple_kext))
    CmdArgs.push_back("-disable-red-zone");

  if (!Args.hasFlag(options::OPT_mtls_direct_seg_refs,
                    options::OPT_mno_tls_direct_seg_refs, true))
    CmdArgs.push_back("-mno-tls-direct-seg-refs");

  // Default to avoid implicit floating-point for kernel/kext code, but allow
  // that to be overridden with -mno-soft-float.
  bool NoImplicitFloat = (Args.hasArg(options::OPT_mkernel) ||
                          Args.hasArg(options::OPT_fapple_kext));
  if (Arg *A = Args.getLastArg(
          options::OPT_msoft_float, options::OPT_mno_soft_float,
          options::OPT_mimplicit_float, options::OPT_mno_implicit_float)) {
    const Option &O = A->getOption();
    NoImplicitFloat = (O.matches(options::OPT_mno_implicit_float) ||
                       O.matches(options::OPT_msoft_float));
  }
  if (NoImplicitFloat)
    CmdArgs.push_back("-no-implicit-float");

  if (Arg *A = Args.getLastArg(options::OPT_masm_EQ)) {
    StringRef Value = A->getValue();
    if (Value == "intel" || Value == "att") {
      CmdArgs.push_back("-mllvm");
      CmdArgs.push_back(Args.MakeArgString("-x86-asm-syntax=" + Value));
    } else {
      D.Diag(diag::err_drv_unsupported_option_argument)
          << A->getOption().getName() << Value;
    }
  } else if (D.IsCLMode()) {
    CmdArgs.push_back("-mllvm");
    CmdArgs.push_back("-x86-asm-syntax=intel");
  }

  // Set flags to support MCU ABI.
  if (Args.hasFlag(options::OPT_miamcu, options::OPT_mno_iamcu, false)) {
    CmdArgs.push_back("-mfloat-abi");
    CmdArgs.push_back("soft");
    CmdArgs.push_back("-mstack-alignment=4");
  }
}

void Clang::AddHexagonTargetArgs(const ArgList &Args,
                                 ArgStringList &CmdArgs) const {
  CmdArgs.push_back("-mqdsp6-compat");
  CmdArgs.push_back("-Wreturn-type");

  if (auto G = toolchains::HexagonToolChain::getSmallDataThreshold(Args)) {
    CmdArgs.push_back("-mllvm");
    CmdArgs.push_back(Args.MakeArgString("-hexagon-small-data-threshold=" +
                                         Twine(G.getValue())));
  }

  if (!Args.hasArg(options::OPT_fno_short_enums))
    CmdArgs.push_back("-fshort-enums");
  if (Args.getLastArg(options::OPT_mieee_rnd_near)) {
    CmdArgs.push_back("-mllvm");
    CmdArgs.push_back("-enable-hexagon-ieee-rnd-near");
  }
  CmdArgs.push_back("-mllvm");
  CmdArgs.push_back("-machine-sink-split=0");
}

void Clang::AddLanaiTargetArgs(const ArgList &Args,
                               ArgStringList &CmdArgs) const {
  if (Arg *A = Args.getLastArg(options::OPT_mcpu_EQ)) {
    StringRef CPUName = A->getValue();

    CmdArgs.push_back("-target-cpu");
    CmdArgs.push_back(Args.MakeArgString(CPUName));
  }
  if (Arg *A = Args.getLastArg(options::OPT_mregparm_EQ)) {
    StringRef Value = A->getValue();
    // Only support mregparm=4 to support old usage. Report error for all other
    // cases.
    int Mregparm;
    if (Value.getAsInteger(10, Mregparm)) {
      if (Mregparm != 4) {
        getToolChain().getDriver().Diag(
            diag::err_drv_unsupported_option_argument)
            << A->getOption().getName() << Value;
      }
    }
  }
}

void Clang::AddWebAssemblyTargetArgs(const ArgList &Args,
                                     ArgStringList &CmdArgs) const {
  // Default to "hidden" visibility.
  if (!Args.hasArg(options::OPT_fvisibility_EQ,
                   options::OPT_fvisibility_ms_compat)) {
    CmdArgs.push_back("-fvisibility");
    CmdArgs.push_back("hidden");
  }
}

void Clang::DumpCompilationDatabase(Compilation &C, StringRef Filename,
                                    StringRef Target, const InputInfo &Output,
                                    const InputInfo &Input, const ArgList &Args) const {
  // If this is a dry run, do not create the compilation database file.
  if (C.getArgs().hasArg(options::OPT__HASH_HASH_HASH))
    return;

  using llvm::yaml::escape;
  const Driver &D = getToolChain().getDriver();

  if (!CompilationDatabase) {
    std::error_code EC;
    auto File = std::make_unique<llvm::raw_fd_ostream>(Filename, EC,
                                                        llvm::sys::fs::OF_Text);
    if (EC) {
      D.Diag(clang::diag::err_drv_compilationdatabase) << Filename
                                                       << EC.message();
      return;
    }
    CompilationDatabase = std::move(File);
  }
  auto &CDB = *CompilationDatabase;
  auto CWD = D.getVFS().getCurrentWorkingDirectory();
  if (!CWD)
    CWD = ".";
  CDB << "{ \"directory\": \"" << escape(*CWD) << "\"";
  CDB << ", \"file\": \"" << escape(Input.getFilename()) << "\"";
  CDB << ", \"output\": \"" << escape(Output.getFilename()) << "\"";
  CDB << ", \"arguments\": [\"" << escape(D.ClangExecutable) << "\"";
  SmallString<128> Buf;
  Buf = "-x";
  Buf += types::getTypeName(Input.getType());
  CDB << ", \"" << escape(Buf) << "\"";
  if (!D.SysRoot.empty() && !Args.hasArg(options::OPT__sysroot_EQ)) {
    Buf = "--sysroot=";
    Buf += D.SysRoot;
    CDB << ", \"" << escape(Buf) << "\"";
  }
  CDB << ", \"" << escape(Input.getFilename()) << "\"";
  for (auto &A: Args) {
    auto &O = A->getOption();
    // Skip language selection, which is positional.
    if (O.getID() == options::OPT_x)
      continue;
    // Skip writing dependency output and the compilation database itself.
    if (O.getGroup().isValid() && O.getGroup().getID() == options::OPT_M_Group)
      continue;
    if (O.getID() == options::OPT_gen_cdb_fragment_path)
      continue;
    // Skip inputs.
    if (O.getKind() == Option::InputClass)
      continue;
    // All other arguments are quoted and appended.
    ArgStringList ASL;
    A->render(Args, ASL);
    for (auto &it: ASL)
      CDB << ", \"" << escape(it) << "\"";
  }
  Buf = "--target=";
  Buf += Target;
  CDB << ", \"" << escape(Buf) << "\"]},\n";
}

void Clang::DumpCompilationDatabaseFragmentToDir(
    StringRef Dir, Compilation &C, StringRef Target, const InputInfo &Output,
    const InputInfo &Input, const llvm::opt::ArgList &Args) const {
  // If this is a dry run, do not create the compilation database file.
  if (C.getArgs().hasArg(options::OPT__HASH_HASH_HASH))
    return;

  if (CompilationDatabase)
    DumpCompilationDatabase(C, "", Target, Output, Input, Args);

  SmallString<256> Path = Dir;
  const auto &Driver = C.getDriver();
  Driver.getVFS().makeAbsolute(Path);
  auto Err = llvm::sys::fs::create_directory(Path, /*IgnoreExisting=*/true);
  if (Err) {
    Driver.Diag(diag::err_drv_compilationdatabase) << Dir << Err.message();
    return;
  }

  llvm::sys::path::append(
      Path,
      Twine(llvm::sys::path::filename(Input.getFilename())) + ".%%%%.json");
  int FD;
  SmallString<256> TempPath;
  Err = llvm::sys::fs::createUniqueFile(Path, FD, TempPath);
  if (Err) {
    Driver.Diag(diag::err_drv_compilationdatabase) << Path << Err.message();
    return;
  }
  CompilationDatabase =
      std::make_unique<llvm::raw_fd_ostream>(FD, /*shouldClose=*/true);
  DumpCompilationDatabase(C, "", Target, Output, Input, Args);
}

static void CollectArgsForIntegratedAssembler(Compilation &C,
                                              const ArgList &Args,
                                              ArgStringList &CmdArgs,
                                              const Driver &D) {
  if (UseRelaxAll(C, Args))
    CmdArgs.push_back("-mrelax-all");

  // Only default to -mincremental-linker-compatible if we think we are
  // targeting the MSVC linker.
  bool DefaultIncrementalLinkerCompatible =
      C.getDefaultToolChain().getTriple().isWindowsMSVCEnvironment();
  if (Args.hasFlag(options::OPT_mincremental_linker_compatible,
                   options::OPT_mno_incremental_linker_compatible,
                   DefaultIncrementalLinkerCompatible))
    CmdArgs.push_back("-mincremental-linker-compatible");

  switch (C.getDefaultToolChain().getArch()) {
  case llvm::Triple::arm:
  case llvm::Triple::armeb:
  case llvm::Triple::thumb:
  case llvm::Triple::thumbeb:
    if (Arg *A = Args.getLastArg(options::OPT_mimplicit_it_EQ)) {
      StringRef Value = A->getValue();
      if (Value == "always" || Value == "never" || Value == "arm" ||
          Value == "thumb") {
        CmdArgs.push_back("-mllvm");
        CmdArgs.push_back(Args.MakeArgString("-arm-implicit-it=" + Value));
      } else {
        D.Diag(diag::err_drv_unsupported_option_argument)
            << A->getOption().getName() << Value;
      }
    }
    break;
  default:
    break;
  }

  // If you add more args here, also add them to the block below that
  // starts with "// If CollectArgsForIntegratedAssembler() isn't called below".

  // When passing -I arguments to the assembler we sometimes need to
  // unconditionally take the next argument.  For example, when parsing
  // '-Wa,-I -Wa,foo' we need to accept the -Wa,foo arg after seeing the
  // -Wa,-I arg and when parsing '-Wa,-I,foo' we need to accept the 'foo'
  // arg after parsing the '-I' arg.
  bool TakeNextArg = false;

  bool UseRelaxRelocations = C.getDefaultToolChain().useRelaxRelocations();
  bool UseNoExecStack = C.getDefaultToolChain().isNoExecStackDefault();
  const char *MipsTargetFeature = nullptr;
  for (const Arg *A :
       Args.filtered(options::OPT_Wa_COMMA, options::OPT_Xassembler)) {
    A->claim();

    for (StringRef Value : A->getValues()) {
      if (TakeNextArg) {
        CmdArgs.push_back(Value.data());
        TakeNextArg = false;
        continue;
      }

      if (C.getDefaultToolChain().getTriple().isOSBinFormatCOFF() &&
          Value == "-mbig-obj")
        continue; // LLVM handles bigobj automatically

      switch (C.getDefaultToolChain().getArch()) {
      default:
        break;
      case llvm::Triple::thumb:
      case llvm::Triple::thumbeb:
      case llvm::Triple::arm:
      case llvm::Triple::armeb:
        if (Value == "-mthumb")
          // -mthumb has already been processed in ComputeLLVMTriple()
          // recognize but skip over here.
          continue;
        break;
      case llvm::Triple::mips:
      case llvm::Triple::mipsel:
      case llvm::Triple::mips64:
      case llvm::Triple::mips64el:
        if (Value == "--trap") {
          CmdArgs.push_back("-target-feature");
          CmdArgs.push_back("+use-tcc-in-div");
          continue;
        }
        if (Value == "--break") {
          CmdArgs.push_back("-target-feature");
          CmdArgs.push_back("-use-tcc-in-div");
          continue;
        }
        if (Value.startswith("-msoft-float")) {
          CmdArgs.push_back("-target-feature");
          CmdArgs.push_back("+soft-float");
          continue;
        }
        if (Value.startswith("-mhard-float")) {
          CmdArgs.push_back("-target-feature");
          CmdArgs.push_back("-soft-float");
          continue;
        }

        MipsTargetFeature = llvm::StringSwitch<const char *>(Value)
                                .Case("-mips1", "+mips1")
                                .Case("-mips2", "+mips2")
                                .Case("-mips3", "+mips3")
                                .Case("-mips4", "+mips4")
                                .Case("-mips5", "+mips5")
                                .Case("-mips32", "+mips32")
                                .Case("-mips32r2", "+mips32r2")
                                .Case("-mips32r3", "+mips32r3")
                                .Case("-mips32r5", "+mips32r5")
                                .Case("-mips32r6", "+mips32r6")
                                .Case("-mips64", "+mips64")
                                .Case("-mips64r2", "+mips64r2")
                                .Case("-mips64r3", "+mips64r3")
                                .Case("-mips64r5", "+mips64r5")
                                .Case("-mips64r6", "+mips64r6")
                                .Default(nullptr);
        if (MipsTargetFeature)
          continue;
      }

      if (Value == "-force_cpusubtype_ALL") {
        // Do nothing, this is the default and we don't support anything else.
      } else if (Value == "-L") {
        CmdArgs.push_back("-msave-temp-labels");
      } else if (Value == "--fatal-warnings") {
        CmdArgs.push_back("-massembler-fatal-warnings");
      } else if (Value == "--no-warn" || Value == "-W") {
        CmdArgs.push_back("-massembler-no-warn");
      } else if (Value == "--noexecstack") {
        UseNoExecStack = true;
      } else if (Value.startswith("-compress-debug-sections") ||
                 Value.startswith("--compress-debug-sections") ||
                 Value == "-nocompress-debug-sections" ||
                 Value == "--nocompress-debug-sections") {
        CmdArgs.push_back(Value.data());
      } else if (Value == "-mrelax-relocations=yes" ||
                 Value == "--mrelax-relocations=yes") {
        UseRelaxRelocations = true;
      } else if (Value == "-mrelax-relocations=no" ||
                 Value == "--mrelax-relocations=no") {
        UseRelaxRelocations = false;
      } else if (Value.startswith("-I")) {
        CmdArgs.push_back(Value.data());
        // We need to consume the next argument if the current arg is a plain
        // -I. The next arg will be the include directory.
        if (Value == "-I")
          TakeNextArg = true;
      } else if (Value.startswith("-gdwarf-")) {
        // "-gdwarf-N" options are not cc1as options.
        unsigned DwarfVersion = DwarfVersionNum(Value);
        if (DwarfVersion == 0) { // Send it onward, and let cc1as complain.
          CmdArgs.push_back(Value.data());
        } else {
          RenderDebugEnablingArgs(Args, CmdArgs,
                                  codegenoptions::LimitedDebugInfo,
                                  DwarfVersion, llvm::DebuggerKind::Default);
        }
      } else if (Value.startswith("-mcpu") || Value.startswith("-mfpu") ||
                 Value.startswith("-mhwdiv") || Value.startswith("-march")) {
        // Do nothing, we'll validate it later.
      } else if (Value == "-defsym") {
          if (A->getNumValues() != 2) {
            D.Diag(diag::err_drv_defsym_invalid_format) << Value;
            break;
          }
          const char *S = A->getValue(1);
          auto Pair = StringRef(S).split('=');
          auto Sym = Pair.first;
          auto SVal = Pair.second;

          if (Sym.empty() || SVal.empty()) {
            D.Diag(diag::err_drv_defsym_invalid_format) << S;
            break;
          }
          int64_t IVal;
          if (SVal.getAsInteger(0, IVal)) {
            D.Diag(diag::err_drv_defsym_invalid_symval) << SVal;
            break;
          }
          CmdArgs.push_back(Value.data());
          TakeNextArg = true;
      } else if (Value == "-fdebug-compilation-dir") {
        CmdArgs.push_back("-fdebug-compilation-dir");
        TakeNextArg = true;
      } else if (Value.consume_front("-fdebug-compilation-dir=")) {
        // The flag is a -Wa / -Xassembler argument and Options doesn't
        // parse the argument, so this isn't automatically aliased to
        // -fdebug-compilation-dir (without '=') here.
        CmdArgs.push_back("-fdebug-compilation-dir");
        CmdArgs.push_back(Value.data());
      } else {
        D.Diag(diag::err_drv_unsupported_option_argument)
            << A->getOption().getName() << Value;
      }
    }
  }
  if (UseRelaxRelocations)
    CmdArgs.push_back("--mrelax-relocations");
  if (UseNoExecStack)
    CmdArgs.push_back("-mnoexecstack");
  if (MipsTargetFeature != nullptr) {
    CmdArgs.push_back("-target-feature");
    CmdArgs.push_back(MipsTargetFeature);
  }

  // forward -fembed-bitcode to assmebler
  if (C.getDriver().embedBitcodeEnabled() ||
      C.getDriver().embedBitcodeMarkerOnly())
    Args.AddLastArg(CmdArgs, options::OPT_fembed_bitcode_EQ);
}

static void RenderFloatingPointOptions(const ToolChain &TC, const Driver &D,
                                       bool OFastEnabled, const ArgList &Args,
                                       ArgStringList &CmdArgs,
                                       const JobAction &JA) {
  // Handle various floating point optimization flags, mapping them to the
  // appropriate LLVM code generation flags. This is complicated by several
  // "umbrella" flags, so we do this by stepping through the flags incrementally
  // adjusting what we think is enabled/disabled, then at the end setting the
  // LLVM flags based on the final state.
  bool HonorINFs = true;
  bool HonorNaNs = true;
  // -fmath-errno is the default on some platforms, e.g. BSD-derived OSes.
  bool MathErrno = TC.IsMathErrnoDefault();
  bool AssociativeMath = false;
  bool ReciprocalMath = false;
  bool SignedZeros = true;
  bool TrappingMath = false; // Implemented via -ffp-exception-behavior
  bool TrappingMathPresent = false; // Is trapping-math in args, and not
                                    // overriden by ffp-exception-behavior?
  bool RoundingFPMath = false;
  bool RoundingMathPresent = false; // Is rounding-math in args?
  // -ffp-model values: strict, fast, precise
  StringRef FPModel = "";
  // -ffp-exception-behavior options: strict, maytrap, ignore
  StringRef FPExceptionBehavior = "";
  const llvm::DenormalMode DefaultDenormalFPMath =
      TC.getDefaultDenormalModeForType(Args, JA);
  const llvm::DenormalMode DefaultDenormalFP32Math =
      TC.getDefaultDenormalModeForType(Args, JA, &llvm::APFloat::IEEEsingle());

  llvm::DenormalMode DenormalFPMath = DefaultDenormalFPMath;
  llvm::DenormalMode DenormalFP32Math = DefaultDenormalFP32Math;
  StringRef FPContract = "";
  bool StrictFPModel = false;


  if (const Arg *A = Args.getLastArg(options::OPT_flimited_precision_EQ)) {
    CmdArgs.push_back("-mlimit-float-precision");
    CmdArgs.push_back(A->getValue());
  }

  for (const Arg *A : Args) {
    auto optID = A->getOption().getID();
    bool PreciseFPModel = false;
    switch (optID) {
    default:
      break;
    case options::OPT_ffp_model_EQ: {
      // If -ffp-model= is seen, reset to fno-fast-math
      HonorINFs = true;
      HonorNaNs = true;
      // Turning *off* -ffast-math restores the toolchain default.
      MathErrno = TC.IsMathErrnoDefault();
      AssociativeMath = false;
      ReciprocalMath = false;
      SignedZeros = true;
      // -fno_fast_math restores default denormal and fpcontract handling
      FPContract = "";
      DenormalFPMath = llvm::DenormalMode::getIEEE();

      // FIXME: The target may have picked a non-IEEE default mode here based on
      // -cl-denorms-are-zero. Should the target consider -fp-model interaction?
      DenormalFP32Math = llvm::DenormalMode::getIEEE();

      StringRef Val = A->getValue();
      if (OFastEnabled && !Val.equals("fast")) {
          // Only -ffp-model=fast is compatible with OFast, ignore.
        D.Diag(clang::diag::warn_drv_overriding_flag_option)
          << Args.MakeArgString("-ffp-model=" + Val)
          << "-Ofast";
        break;
      }
      StrictFPModel = false;
      PreciseFPModel = true;
      // ffp-model= is a Driver option, it is entirely rewritten into more
      // granular options before being passed into cc1.
      // Use the gcc option in the switch below.
      if (!FPModel.empty() && !FPModel.equals(Val)) {
        D.Diag(clang::diag::warn_drv_overriding_flag_option)
          << Args.MakeArgString("-ffp-model=" + FPModel)
          << Args.MakeArgString("-ffp-model=" + Val);
        FPContract = "";
      }
      if (Val.equals("fast")) {
        optID = options::OPT_ffast_math;
        FPModel = Val;
        FPContract = "fast";
      } else if (Val.equals("precise")) {
        optID = options::OPT_ffp_contract;
        FPModel = Val;
        FPContract = "fast";
        PreciseFPModel = true;
      } else if (Val.equals("strict")) {
        StrictFPModel = true;
        optID = options::OPT_frounding_math;
        FPExceptionBehavior = "strict";
        FPModel = Val;
        FPContract = "off";
        TrappingMath = true;
      } else
        D.Diag(diag::err_drv_unsupported_option_argument)
            << A->getOption().getName() << Val;
      break;
      }
    }

    switch (optID) {
    // If this isn't an FP option skip the claim below
    default: continue;

    // Options controlling individual features
    case options::OPT_fhonor_infinities:    HonorINFs = true;         break;
    case options::OPT_fno_honor_infinities: HonorINFs = false;        break;
    case options::OPT_fhonor_nans:          HonorNaNs = true;         break;
    case options::OPT_fno_honor_nans:       HonorNaNs = false;        break;
    case options::OPT_fmath_errno:          MathErrno = true;         break;
    case options::OPT_fno_math_errno:       MathErrno = false;        break;
    case options::OPT_fassociative_math:    AssociativeMath = true;   break;
    case options::OPT_fno_associative_math: AssociativeMath = false;  break;
    case options::OPT_freciprocal_math:     ReciprocalMath = true;    break;
    case options::OPT_fno_reciprocal_math:  ReciprocalMath = false;   break;
    case options::OPT_fsigned_zeros:        SignedZeros = true;       break;
    case options::OPT_fno_signed_zeros:     SignedZeros = false;      break;
    case options::OPT_ftrapping_math:
      if (!TrappingMathPresent && !FPExceptionBehavior.empty() &&
          !FPExceptionBehavior.equals("strict"))
        // Warn that previous value of option is overridden.
        D.Diag(clang::diag::warn_drv_overriding_flag_option)
          << Args.MakeArgString("-ffp-exception-behavior=" + FPExceptionBehavior)
          << "-ftrapping-math";
      TrappingMath = true;
      TrappingMathPresent = true;
      FPExceptionBehavior = "strict";
      break;
    case options::OPT_fno_trapping_math:
      if (!TrappingMathPresent && !FPExceptionBehavior.empty() &&
          !FPExceptionBehavior.equals("ignore"))
        // Warn that previous value of option is overridden.
        D.Diag(clang::diag::warn_drv_overriding_flag_option)
          << Args.MakeArgString("-ffp-exception-behavior=" + FPExceptionBehavior)
          << "-fno-trapping-math";
      TrappingMath = false;
      TrappingMathPresent = true;
      FPExceptionBehavior = "ignore";
      break;

    case options::OPT_frounding_math:
      RoundingFPMath = true;
      RoundingMathPresent = true;
      break;

    case options::OPT_fno_rounding_math:
      RoundingFPMath = false;
      RoundingMathPresent = false;
      break;

    case options::OPT_fdenormal_fp_math_EQ:
      DenormalFPMath = llvm::parseDenormalFPAttribute(A->getValue());
      if (!DenormalFPMath.isValid()) {
        D.Diag(diag::err_drv_invalid_value)
            << A->getAsString(Args) << A->getValue();
      }
      break;

    case options::OPT_fdenormal_fp_math_f32_EQ:
      DenormalFP32Math = llvm::parseDenormalFPAttribute(A->getValue());
      if (!DenormalFP32Math.isValid()) {
        D.Diag(diag::err_drv_invalid_value)
            << A->getAsString(Args) << A->getValue();
      }
      break;

    // Validate and pass through -ffp-contract option.
    case options::OPT_ffp_contract: {
      StringRef Val = A->getValue();
      if (PreciseFPModel) {
        // -ffp-model=precise enables ffp-contract=fast as a side effect
        // the FPContract value has already been set to a string literal
        // and the Val string isn't a pertinent value.
        ;
      } else if (Val.equals("fast") || Val.equals("on") || Val.equals("off"))
        FPContract = Val;
      else
        D.Diag(diag::err_drv_unsupported_option_argument)
           << A->getOption().getName() << Val;
      break;
    }

    // Validate and pass through -ffp-model option.
    case options::OPT_ffp_model_EQ:
      // This should only occur in the error case
      // since the optID has been replaced by a more granular
      // floating point option.
      break;

    // Validate and pass through -ffp-exception-behavior option.
    case options::OPT_ffp_exception_behavior_EQ: {
      StringRef Val = A->getValue();
      if (!TrappingMathPresent && !FPExceptionBehavior.empty() &&
          !FPExceptionBehavior.equals(Val))
        // Warn that previous value of option is overridden.
        D.Diag(clang::diag::warn_drv_overriding_flag_option)
          << Args.MakeArgString("-ffp-exception-behavior=" + FPExceptionBehavior)
          << Args.MakeArgString("-ffp-exception-behavior=" + Val);
      TrappingMath = TrappingMathPresent = false;
      if (Val.equals("ignore") || Val.equals("maytrap"))
        FPExceptionBehavior = Val;
      else if (Val.equals("strict")) {
        FPExceptionBehavior = Val;
        TrappingMath = TrappingMathPresent = true;
      } else
        D.Diag(diag::err_drv_unsupported_option_argument)
            << A->getOption().getName() << Val;
      break;
    }

    case options::OPT_ffinite_math_only:
      HonorINFs = false;
      HonorNaNs = false;
      break;
    case options::OPT_fno_finite_math_only:
      HonorINFs = true;
      HonorNaNs = true;
      break;

    case options::OPT_funsafe_math_optimizations:
      AssociativeMath = true;
      ReciprocalMath = true;
      SignedZeros = false;
      TrappingMath = false;
      FPExceptionBehavior = "";
      break;
    case options::OPT_fno_unsafe_math_optimizations:
      AssociativeMath = false;
      ReciprocalMath = false;
      SignedZeros = true;
      TrappingMath = true;
      FPExceptionBehavior = "strict";

      // The target may have opted to flush by default, so force IEEE.
      DenormalFPMath = llvm::DenormalMode::getIEEE();
      DenormalFP32Math = llvm::DenormalMode::getIEEE();
      break;

    case options::OPT_Ofast:
      // If -Ofast is the optimization level, then -ffast-math should be enabled
      if (!OFastEnabled)
        continue;
      LLVM_FALLTHROUGH;
    case options::OPT_ffast_math:
      HonorINFs = false;
      HonorNaNs = false;
      MathErrno = false;
      AssociativeMath = true;
      ReciprocalMath = true;
      SignedZeros = false;
      TrappingMath = false;
      RoundingFPMath = false;
      // If fast-math is set then set the fp-contract mode to fast.
      FPContract = "fast";
      break;
    case options::OPT_fno_fast_math:
      HonorINFs = true;
      HonorNaNs = true;
      // Turning on -ffast-math (with either flag) removes the need for
      // MathErrno. However, turning *off* -ffast-math merely restores the
      // toolchain default (which may be false).
      MathErrno = TC.IsMathErrnoDefault();
      AssociativeMath = false;
      ReciprocalMath = false;
      SignedZeros = true;
      TrappingMath = false;
      RoundingFPMath = false;
      // -fno_fast_math restores default denormal and fpcontract handling
      DenormalFPMath = DefaultDenormalFPMath;
      DenormalFP32Math = llvm::DenormalMode::getIEEE();
      FPContract = "";
      break;
    }
    if (StrictFPModel) {
      // If -ffp-model=strict has been specified on command line but
      // subsequent options conflict then emit warning diagnostic.
      if (HonorINFs && HonorNaNs &&
        !AssociativeMath && !ReciprocalMath &&
        SignedZeros && TrappingMath && RoundingFPMath &&
        (FPContract.equals("off") || FPContract.empty()) &&
        DenormalFPMath == llvm::DenormalMode::getIEEE() &&
        DenormalFP32Math == llvm::DenormalMode::getIEEE())
        // OK: Current Arg doesn't conflict with -ffp-model=strict
        ;
      else {
        StrictFPModel = false;
        FPModel = "";
        D.Diag(clang::diag::warn_drv_overriding_flag_option)
            << "-ffp-model=strict" <<
            ((A->getNumValues() == 0) ?  A->getSpelling()
            : Args.MakeArgString(A->getSpelling() + A->getValue()));
      }
    }

    // If we handled this option claim it
    A->claim();
  }

  if (!HonorINFs)
    CmdArgs.push_back("-menable-no-infs");

  if (!HonorNaNs)
    CmdArgs.push_back("-menable-no-nans");

  if (MathErrno)
    CmdArgs.push_back("-fmath-errno");

  if (!MathErrno && AssociativeMath && ReciprocalMath && !SignedZeros &&
      !TrappingMath)
    CmdArgs.push_back("-menable-unsafe-fp-math");

  if (!SignedZeros)
    CmdArgs.push_back("-fno-signed-zeros");

  if (AssociativeMath && !SignedZeros && !TrappingMath)
    CmdArgs.push_back("-mreassociate");

  if (ReciprocalMath)
    CmdArgs.push_back("-freciprocal-math");

  if (TrappingMath) {
    // FP Exception Behavior is also set to strict
    assert(FPExceptionBehavior.equals("strict"));
    CmdArgs.push_back("-ftrapping-math");
  } else if (TrappingMathPresent)
    CmdArgs.push_back("-fno-trapping-math");

  // The default is IEEE.
  if (DenormalFPMath != llvm::DenormalMode::getIEEE()) {
    llvm::SmallString<64> DenormFlag;
    llvm::raw_svector_ostream ArgStr(DenormFlag);
    ArgStr << "-fdenormal-fp-math=" << DenormalFPMath;
    CmdArgs.push_back(Args.MakeArgString(ArgStr.str()));
  }

  // Add f32 specific denormal mode flag if it's different.
  if (DenormalFP32Math != DenormalFPMath) {
    llvm::SmallString<64> DenormFlag;
    llvm::raw_svector_ostream ArgStr(DenormFlag);
    ArgStr << "-fdenormal-fp-math-f32=" << DenormalFP32Math;
    CmdArgs.push_back(Args.MakeArgString(ArgStr.str()));
  }

  if (!FPContract.empty())
    CmdArgs.push_back(Args.MakeArgString("-ffp-contract=" + FPContract));

  if (!RoundingFPMath)
    CmdArgs.push_back(Args.MakeArgString("-fno-rounding-math"));

  if (RoundingFPMath && RoundingMathPresent)
    CmdArgs.push_back(Args.MakeArgString("-frounding-math"));

  if (!FPExceptionBehavior.empty())
    CmdArgs.push_back(Args.MakeArgString("-ffp-exception-behavior=" +
                      FPExceptionBehavior));

  ParseMRecip(D, Args, CmdArgs);

  // -ffast-math enables the __FAST_MATH__ preprocessor macro, but check for the
  // individual features enabled by -ffast-math instead of the option itself as
  // that's consistent with gcc's behaviour.
  if (!HonorINFs && !HonorNaNs && !MathErrno && AssociativeMath &&
      ReciprocalMath && !SignedZeros && !TrappingMath && !RoundingFPMath) {
    CmdArgs.push_back("-ffast-math");
    if (FPModel.equals("fast")) {
      if (FPContract.equals("fast"))
        // All set, do nothing.
        ;
      else if (FPContract.empty())
        // Enable -ffp-contract=fast
        CmdArgs.push_back(Args.MakeArgString("-ffp-contract=fast"));
      else
        D.Diag(clang::diag::warn_drv_overriding_flag_option)
          << "-ffp-model=fast"
          << Args.MakeArgString("-ffp-contract=" + FPContract);
    }
  }

  // Handle __FINITE_MATH_ONLY__ similarly.
  if (!HonorINFs && !HonorNaNs)
    CmdArgs.push_back("-ffinite-math-only");

  if (const Arg *A = Args.getLastArg(options::OPT_mfpmath_EQ)) {
    CmdArgs.push_back("-mfpmath");
    CmdArgs.push_back(A->getValue());
  }

  // Disable a codegen optimization for floating-point casts.
  if (Args.hasFlag(options::OPT_fno_strict_float_cast_overflow,
                   options::OPT_fstrict_float_cast_overflow, false))
    CmdArgs.push_back("-fno-strict-float-cast-overflow");
}

static void RenderAnalyzerOptions(const ArgList &Args, ArgStringList &CmdArgs,
                                  const llvm::Triple &Triple,
                                  const InputInfo &Input) {
  // Enable region store model by default.
  CmdArgs.push_back("-analyzer-store=region");

  // Treat blocks as analysis entry points.
  CmdArgs.push_back("-analyzer-opt-analyze-nested-blocks");

  // Add default argument set.
  if (!Args.hasArg(options::OPT__analyzer_no_default_checks)) {
    CmdArgs.push_back("-analyzer-checker=core");
    CmdArgs.push_back("-analyzer-checker=apiModeling");

    if (!Triple.isWindowsMSVCEnvironment()) {
      CmdArgs.push_back("-analyzer-checker=unix");
    } else {
      // Enable "unix" checkers that also work on Windows.
      CmdArgs.push_back("-analyzer-checker=unix.API");
      CmdArgs.push_back("-analyzer-checker=unix.Malloc");
      CmdArgs.push_back("-analyzer-checker=unix.MallocSizeof");
      CmdArgs.push_back("-analyzer-checker=unix.MismatchedDeallocator");
      CmdArgs.push_back("-analyzer-checker=unix.cstring.BadSizeArg");
      CmdArgs.push_back("-analyzer-checker=unix.cstring.NullArg");
    }

    // Disable some unix checkers for PS4.
    if (Triple.isPS4CPU()) {
      CmdArgs.push_back("-analyzer-disable-checker=unix.API");
      CmdArgs.push_back("-analyzer-disable-checker=unix.Vfork");
    }

    if (Triple.isOSDarwin()) {
      CmdArgs.push_back("-analyzer-checker=osx");
      CmdArgs.push_back(
          "-analyzer-checker=security.insecureAPI.decodeValueOfObjCType");
    }
    else if (Triple.isOSFuchsia())
      CmdArgs.push_back("-analyzer-checker=fuchsia");

    CmdArgs.push_back("-analyzer-checker=deadcode");

    if (types::isCXX(Input.getType()))
      CmdArgs.push_back("-analyzer-checker=cplusplus");

    if (!Triple.isPS4CPU()) {
      CmdArgs.push_back("-analyzer-checker=security.insecureAPI.UncheckedReturn");
      CmdArgs.push_back("-analyzer-checker=security.insecureAPI.getpw");
      CmdArgs.push_back("-analyzer-checker=security.insecureAPI.gets");
      CmdArgs.push_back("-analyzer-checker=security.insecureAPI.mktemp");
      CmdArgs.push_back("-analyzer-checker=security.insecureAPI.mkstemp");
      CmdArgs.push_back("-analyzer-checker=security.insecureAPI.vfork");
    }

    // Default nullability checks.
    CmdArgs.push_back("-analyzer-checker=nullability.NullPassedToNonnull");
    CmdArgs.push_back("-analyzer-checker=nullability.NullReturnedFromNonnull");
  }

  // Set the output format. The default is plist, for (lame) historical reasons.
  CmdArgs.push_back("-analyzer-output");
  if (Arg *A = Args.getLastArg(options::OPT__analyzer_output))
    CmdArgs.push_back(A->getValue());
  else
    CmdArgs.push_back("plist");

  // Disable the presentation of standard compiler warnings when using
  // --analyze.  We only want to show static analyzer diagnostics or frontend
  // errors.
  CmdArgs.push_back("-w");

  // Add -Xanalyzer arguments when running as analyzer.
  Args.AddAllArgValues(CmdArgs, options::OPT_Xanalyzer);
}

static void RenderSSPOptions(const ToolChain &TC, const ArgList &Args,
                             ArgStringList &CmdArgs, bool KernelOrKext) {
  const llvm::Triple &EffectiveTriple = TC.getEffectiveTriple();

  // NVPTX doesn't support stack protectors; from the compiler's perspective, it
  // doesn't even have a stack!
  if (EffectiveTriple.isNVPTX())
    return;

  // -stack-protector=0 is default.
  unsigned StackProtectorLevel = 0;
  unsigned DefaultStackProtectorLevel =
      TC.GetDefaultStackProtectorLevel(KernelOrKext);

  if (Arg *A = Args.getLastArg(options::OPT_fno_stack_protector,
                               options::OPT_fstack_protector_all,
                               options::OPT_fstack_protector_strong,
                               options::OPT_fstack_protector)) {
    if (A->getOption().matches(options::OPT_fstack_protector))
      StackProtectorLevel =
          std::max<unsigned>(LangOptions::SSPOn, DefaultStackProtectorLevel);
    else if (A->getOption().matches(options::OPT_fstack_protector_strong))
      StackProtectorLevel = LangOptions::SSPStrong;
    else if (A->getOption().matches(options::OPT_fstack_protector_all))
      StackProtectorLevel = LangOptions::SSPReq;
  } else {
    StackProtectorLevel = DefaultStackProtectorLevel;
  }

  if (StackProtectorLevel) {
    CmdArgs.push_back("-stack-protector");
    CmdArgs.push_back(Args.MakeArgString(Twine(StackProtectorLevel)));
  }

  // --param ssp-buffer-size=
  for (const Arg *A : Args.filtered(options::OPT__param)) {
    StringRef Str(A->getValue());
    if (Str.startswith("ssp-buffer-size=")) {
      if (StackProtectorLevel) {
        CmdArgs.push_back("-stack-protector-buffer-size");
        // FIXME: Verify the argument is a valid integer.
        CmdArgs.push_back(Args.MakeArgString(Str.drop_front(16)));
      }
      A->claim();
    }
  }
}

static void RenderSCPOptions(const ToolChain &TC, const ArgList &Args,
                             ArgStringList &CmdArgs) {
  const llvm::Triple &EffectiveTriple = TC.getEffectiveTriple();

  if (!EffectiveTriple.isOSLinux())
    return;

  if (!EffectiveTriple.isX86() && !EffectiveTriple.isSystemZ())
    return;

  if (Args.hasFlag(options::OPT_fstack_clash_protection,
                   options::OPT_fnostack_clash_protection, false))
    CmdArgs.push_back("-fstack-clash-protection");
}

static void RenderTrivialAutoVarInitOptions(const Driver &D,
                                            const ToolChain &TC,
                                            const ArgList &Args,
                                            ArgStringList &CmdArgs) {
  auto DefaultTrivialAutoVarInit = TC.GetDefaultTrivialAutoVarInit();
  StringRef TrivialAutoVarInit = "";

  for (const Arg *A : Args) {
    switch (A->getOption().getID()) {
    default:
      continue;
    case options::OPT_ftrivial_auto_var_init: {
      A->claim();
      StringRef Val = A->getValue();
      if (Val == "uninitialized" || Val == "zero" || Val == "pattern")
        TrivialAutoVarInit = Val;
      else
        D.Diag(diag::err_drv_unsupported_option_argument)
            << A->getOption().getName() << Val;
      break;
    }
    }
  }

  if (TrivialAutoVarInit.empty())
    switch (DefaultTrivialAutoVarInit) {
    case LangOptions::TrivialAutoVarInitKind::Uninitialized:
      break;
    case LangOptions::TrivialAutoVarInitKind::Pattern:
      TrivialAutoVarInit = "pattern";
      break;
    case LangOptions::TrivialAutoVarInitKind::Zero:
      TrivialAutoVarInit = "zero";
      break;
    }

  if (!TrivialAutoVarInit.empty()) {
    if (TrivialAutoVarInit == "zero" && !Args.hasArg(options::OPT_enable_trivial_var_init_zero))
      D.Diag(diag::err_drv_trivial_auto_var_init_zero_disabled);
    CmdArgs.push_back(
        Args.MakeArgString("-ftrivial-auto-var-init=" + TrivialAutoVarInit));
  }

  if (Arg *A =
          Args.getLastArg(options::OPT_ftrivial_auto_var_init_stop_after)) {
    if (!Args.hasArg(options::OPT_ftrivial_auto_var_init) ||
        StringRef(
            Args.getLastArg(options::OPT_ftrivial_auto_var_init)->getValue()) ==
            "uninitialized")
      D.Diag(diag::err_drv_trivial_auto_var_init_stop_after_missing_dependency);
    A->claim();
    StringRef Val = A->getValue();
    if (std::stoi(Val.str()) <= 0)
      D.Diag(diag::err_drv_trivial_auto_var_init_stop_after_invalid_value);
    CmdArgs.push_back(
        Args.MakeArgString("-ftrivial-auto-var-init-stop-after=" + Val));
  }
}

static void RenderOpenCLOptions(const ArgList &Args, ArgStringList &CmdArgs) {
  // cl-denorms-are-zero is not forwarded. It is translated into a generic flag
  // for denormal flushing handling based on the target.
  const unsigned ForwardedArguments[] = {
      options::OPT_cl_opt_disable,
      options::OPT_cl_strict_aliasing,
      options::OPT_cl_single_precision_constant,
      options::OPT_cl_finite_math_only,
      options::OPT_cl_kernel_arg_info,
      options::OPT_cl_unsafe_math_optimizations,
      options::OPT_cl_fast_relaxed_math,
      options::OPT_cl_mad_enable,
      options::OPT_cl_no_signed_zeros,
      options::OPT_cl_fp32_correctly_rounded_divide_sqrt,
      options::OPT_cl_uniform_work_group_size
  };

  if (Arg *A = Args.getLastArg(options::OPT_cl_std_EQ)) {
    std::string CLStdStr = std::string("-cl-std=") + A->getValue();
    CmdArgs.push_back(Args.MakeArgString(CLStdStr));
  }

  for (const auto &Arg : ForwardedArguments)
    if (const auto *A = Args.getLastArg(Arg))
      CmdArgs.push_back(Args.MakeArgString(A->getOption().getPrefixedName()));
}

static void RenderARCMigrateToolOptions(const Driver &D, const ArgList &Args,
                                        ArgStringList &CmdArgs) {
  bool ARCMTEnabled = false;
  if (!Args.hasArg(options::OPT_fno_objc_arc, options::OPT_fobjc_arc)) {
    if (const Arg *A = Args.getLastArg(options::OPT_ccc_arcmt_check,
                                       options::OPT_ccc_arcmt_modify,
                                       options::OPT_ccc_arcmt_migrate)) {
      ARCMTEnabled = true;
      switch (A->getOption().getID()) {
      default: llvm_unreachable("missed a case");
      case options::OPT_ccc_arcmt_check:
        CmdArgs.push_back("-arcmt-check");
        break;
      case options::OPT_ccc_arcmt_modify:
        CmdArgs.push_back("-arcmt-modify");
        break;
      case options::OPT_ccc_arcmt_migrate:
        CmdArgs.push_back("-arcmt-migrate");
        CmdArgs.push_back("-mt-migrate-directory");
        CmdArgs.push_back(A->getValue());

        Args.AddLastArg(CmdArgs, options::OPT_arcmt_migrate_report_output);
        Args.AddLastArg(CmdArgs, options::OPT_arcmt_migrate_emit_arc_errors);
        break;
      }
    }
  } else {
    Args.ClaimAllArgs(options::OPT_ccc_arcmt_check);
    Args.ClaimAllArgs(options::OPT_ccc_arcmt_modify);
    Args.ClaimAllArgs(options::OPT_ccc_arcmt_migrate);
  }

  if (const Arg *A = Args.getLastArg(options::OPT_ccc_objcmt_migrate)) {
    if (ARCMTEnabled)
      D.Diag(diag::err_drv_argument_not_allowed_with)
          << A->getAsString(Args) << "-ccc-arcmt-migrate";

    CmdArgs.push_back("-mt-migrate-directory");
    CmdArgs.push_back(A->getValue());

    if (!Args.hasArg(options::OPT_objcmt_migrate_literals,
                     options::OPT_objcmt_migrate_subscripting,
                     options::OPT_objcmt_migrate_property)) {
      // None specified, means enable them all.
      CmdArgs.push_back("-objcmt-migrate-literals");
      CmdArgs.push_back("-objcmt-migrate-subscripting");
      CmdArgs.push_back("-objcmt-migrate-property");
    } else {
      Args.AddLastArg(CmdArgs, options::OPT_objcmt_migrate_literals);
      Args.AddLastArg(CmdArgs, options::OPT_objcmt_migrate_subscripting);
      Args.AddLastArg(CmdArgs, options::OPT_objcmt_migrate_property);
    }
  } else {
    Args.AddLastArg(CmdArgs, options::OPT_objcmt_migrate_literals);
    Args.AddLastArg(CmdArgs, options::OPT_objcmt_migrate_subscripting);
    Args.AddLastArg(CmdArgs, options::OPT_objcmt_migrate_property);
    Args.AddLastArg(CmdArgs, options::OPT_objcmt_migrate_all);
    Args.AddLastArg(CmdArgs, options::OPT_objcmt_migrate_readonly_property);
    Args.AddLastArg(CmdArgs, options::OPT_objcmt_migrate_readwrite_property);
    Args.AddLastArg(CmdArgs, options::OPT_objcmt_migrate_property_dot_syntax);
    Args.AddLastArg(CmdArgs, options::OPT_objcmt_migrate_annotation);
    Args.AddLastArg(CmdArgs, options::OPT_objcmt_migrate_instancetype);
    Args.AddLastArg(CmdArgs, options::OPT_objcmt_migrate_nsmacros);
    Args.AddLastArg(CmdArgs, options::OPT_objcmt_migrate_protocol_conformance);
    Args.AddLastArg(CmdArgs, options::OPT_objcmt_atomic_property);
    Args.AddLastArg(CmdArgs, options::OPT_objcmt_returns_innerpointer_property);
    Args.AddLastArg(CmdArgs, options::OPT_objcmt_ns_nonatomic_iosonly);
    Args.AddLastArg(CmdArgs, options::OPT_objcmt_migrate_designated_init);
    Args.AddLastArg(CmdArgs, options::OPT_objcmt_whitelist_dir_path);
  }
}

static void RenderBuiltinOptions(const ToolChain &TC, const llvm::Triple &T,
                                 const ArgList &Args, ArgStringList &CmdArgs) {
  // -fbuiltin is default unless -mkernel is used.
  bool UseBuiltins =
      Args.hasFlag(options::OPT_fbuiltin, options::OPT_fno_builtin,
                   !Args.hasArg(options::OPT_mkernel));
  if (!UseBuiltins)
    CmdArgs.push_back("-fno-builtin");

  // -ffreestanding implies -fno-builtin.
  if (Args.hasArg(options::OPT_ffreestanding))
    UseBuiltins = false;

  // Process the -fno-builtin-* options.
  for (const auto &Arg : Args) {
    const Option &O = Arg->getOption();
    if (!O.matches(options::OPT_fno_builtin_))
      continue;

    Arg->claim();

    // If -fno-builtin is specified, then there's no need to pass the option to
    // the frontend.
    if (!UseBuiltins)
      continue;

    StringRef FuncName = Arg->getValue();
    CmdArgs.push_back(Args.MakeArgString("-fno-builtin-" + FuncName));
  }

  // le32-specific flags:
  //  -fno-math-builtin: clang should not convert math builtins to intrinsics
  //                     by default.
  if (TC.getArch() == llvm::Triple::le32)
    CmdArgs.push_back("-fno-math-builtin");
}

void Driver::getDefaultModuleCachePath(SmallVectorImpl<char> &Result) {
  llvm::sys::path::system_temp_directory(/*erasedOnReboot=*/false, Result);
  llvm::sys::path::append(Result, "org.llvm.clang.");
  appendUserToPath(Result);
  llvm::sys::path::append(Result, "ModuleCache");
}

static void RenderModulesOptions(Compilation &C, const Driver &D,
                                 const ArgList &Args, const InputInfo &Input,
                                 const InputInfo &Output,
                                 ArgStringList &CmdArgs, bool &HaveModules) {
  // -fmodules enables the use of precompiled modules (off by default).
  // Users can pass -fno-cxx-modules to turn off modules support for
  // C++/Objective-C++ programs.
  bool HaveClangModules = false;
  if (Args.hasFlag(options::OPT_fmodules, options::OPT_fno_modules, false)) {
    bool AllowedInCXX = Args.hasFlag(options::OPT_fcxx_modules,
                                     options::OPT_fno_cxx_modules, true);
    if (AllowedInCXX || !types::isCXX(Input.getType())) {
      CmdArgs.push_back("-fmodules");
      HaveClangModules = true;
    }
  }

  HaveModules |= HaveClangModules;
  if (Args.hasArg(options::OPT_fmodules_ts)) {
    CmdArgs.push_back("-fmodules-ts");
    HaveModules = true;
  }

  // -fmodule-maps enables implicit reading of module map files. By default,
  // this is enabled if we are using Clang's flavor of precompiled modules.
  if (Args.hasFlag(options::OPT_fimplicit_module_maps,
                   options::OPT_fno_implicit_module_maps, HaveClangModules))
    CmdArgs.push_back("-fimplicit-module-maps");

  // -fmodules-decluse checks that modules used are declared so (off by default)
  if (Args.hasFlag(options::OPT_fmodules_decluse,
                   options::OPT_fno_modules_decluse, false))
    CmdArgs.push_back("-fmodules-decluse");

  // -fmodules-strict-decluse is like -fmodule-decluse, but also checks that
  // all #included headers are part of modules.
  if (Args.hasFlag(options::OPT_fmodules_strict_decluse,
                   options::OPT_fno_modules_strict_decluse, false))
    CmdArgs.push_back("-fmodules-strict-decluse");

  // -fno-implicit-modules turns off implicitly compiling modules on demand.
  bool ImplicitModules = false;
  if (!Args.hasFlag(options::OPT_fimplicit_modules,
                    options::OPT_fno_implicit_modules, HaveClangModules)) {
    if (HaveModules)
      CmdArgs.push_back("-fno-implicit-modules");
  } else if (HaveModules) {
    ImplicitModules = true;
    // -fmodule-cache-path specifies where our implicitly-built module files
    // should be written.
    SmallString<128> Path;
    if (Arg *A = Args.getLastArg(options::OPT_fmodules_cache_path))
      Path = A->getValue();

    if (C.isForDiagnostics()) {
      // When generating crash reports, we want to emit the modules along with
      // the reproduction sources, so we ignore any provided module path.
      Path = Output.getFilename();
      llvm::sys::path::replace_extension(Path, ".cache");
      llvm::sys::path::append(Path, "modules");
    } else if (Path.empty()) {
      // No module path was provided: use the default.
      Driver::getDefaultModuleCachePath(Path);
    }

    const char Arg[] = "-fmodules-cache-path=";
    Path.insert(Path.begin(), Arg, Arg + strlen(Arg));
    CmdArgs.push_back(Args.MakeArgString(Path));
  }

  if (HaveModules) {
    // -fprebuilt-module-path specifies where to load the prebuilt module files.
    for (const Arg *A : Args.filtered(options::OPT_fprebuilt_module_path)) {
      CmdArgs.push_back(Args.MakeArgString(
          std::string("-fprebuilt-module-path=") + A->getValue()));
      A->claim();
    }
    if (Args.hasFlag(options::OPT_fmodules_validate_input_files_content,
                     options::OPT_fno_modules_validate_input_files_content,
                     false))
      CmdArgs.push_back("-fvalidate-ast-input-files-content");
  }

  // -fmodule-name specifies the module that is currently being built (or
  // used for header checking by -fmodule-maps).
  Args.AddLastArg(CmdArgs, options::OPT_fmodule_name_EQ);

  // -fmodule-map-file can be used to specify files containing module
  // definitions.
  Args.AddAllArgs(CmdArgs, options::OPT_fmodule_map_file);

  // -fbuiltin-module-map can be used to load the clang
  // builtin headers modulemap file.
  if (Args.hasArg(options::OPT_fbuiltin_module_map)) {
    SmallString<128> BuiltinModuleMap(D.ResourceDir);
    llvm::sys::path::append(BuiltinModuleMap, "include");
    llvm::sys::path::append(BuiltinModuleMap, "module.modulemap");
    if (llvm::sys::fs::exists(BuiltinModuleMap))
      CmdArgs.push_back(
          Args.MakeArgString("-fmodule-map-file=" + BuiltinModuleMap));
  }

  // The -fmodule-file=<name>=<file> form specifies the mapping of module
  // names to precompiled module files (the module is loaded only if used).
  // The -fmodule-file=<file> form can be used to unconditionally load
  // precompiled module files (whether used or not).
  if (HaveModules)
    Args.AddAllArgs(CmdArgs, options::OPT_fmodule_file);
  else
    Args.ClaimAllArgs(options::OPT_fmodule_file);

  // When building modules and generating crashdumps, we need to dump a module
  // dependency VFS alongside the output.
  if (HaveClangModules && C.isForDiagnostics()) {
    SmallString<128> VFSDir(Output.getFilename());
    llvm::sys::path::replace_extension(VFSDir, ".cache");
    // Add the cache directory as a temp so the crash diagnostics pick it up.
    C.addTempFile(Args.MakeArgString(VFSDir));

    llvm::sys::path::append(VFSDir, "vfs");
    CmdArgs.push_back("-module-dependency-dir");
    CmdArgs.push_back(Args.MakeArgString(VFSDir));
  }

  if (HaveClangModules)
    Args.AddLastArg(CmdArgs, options::OPT_fmodules_user_build_path);

  // Pass through all -fmodules-ignore-macro arguments.
  Args.AddAllArgs(CmdArgs, options::OPT_fmodules_ignore_macro);
  Args.AddLastArg(CmdArgs, options::OPT_fmodules_prune_interval);
  Args.AddLastArg(CmdArgs, options::OPT_fmodules_prune_after);

  Args.AddLastArg(CmdArgs, options::OPT_fbuild_session_timestamp);

  if (Arg *A = Args.getLastArg(options::OPT_fbuild_session_file)) {
    if (Args.hasArg(options::OPT_fbuild_session_timestamp))
      D.Diag(diag::err_drv_argument_not_allowed_with)
          << A->getAsString(Args) << "-fbuild-session-timestamp";

    llvm::sys::fs::file_status Status;
    if (llvm::sys::fs::status(A->getValue(), Status))
      D.Diag(diag::err_drv_no_such_file) << A->getValue();
    CmdArgs.push_back(
        Args.MakeArgString("-fbuild-session-timestamp=" +
                           Twine((uint64_t)Status.getLastModificationTime()
                                     .time_since_epoch()
                                     .count())));
  }

  if (Args.getLastArg(options::OPT_fmodules_validate_once_per_build_session)) {
    if (!Args.getLastArg(options::OPT_fbuild_session_timestamp,
                         options::OPT_fbuild_session_file))
      D.Diag(diag::err_drv_modules_validate_once_requires_timestamp);

    Args.AddLastArg(CmdArgs,
                    options::OPT_fmodules_validate_once_per_build_session);
  }

  if (Args.hasFlag(options::OPT_fmodules_validate_system_headers,
                   options::OPT_fno_modules_validate_system_headers,
                   ImplicitModules))
    CmdArgs.push_back("-fmodules-validate-system-headers");

  Args.AddLastArg(CmdArgs, options::OPT_fmodules_disable_diagnostic_validation);
}

static void RenderCharacterOptions(const ArgList &Args, const llvm::Triple &T,
                                   ArgStringList &CmdArgs) {
  // -fsigned-char is default.
  if (const Arg *A = Args.getLastArg(options::OPT_fsigned_char,
                                     options::OPT_fno_signed_char,
                                     options::OPT_funsigned_char,
                                     options::OPT_fno_unsigned_char)) {
    if (A->getOption().matches(options::OPT_funsigned_char) ||
        A->getOption().matches(options::OPT_fno_signed_char)) {
      CmdArgs.push_back("-fno-signed-char");
    }
  } else if (!isSignedCharDefault(T)) {
    CmdArgs.push_back("-fno-signed-char");
  }

  // The default depends on the language standard.
  Args.AddLastArg(CmdArgs, options::OPT_fchar8__t, options::OPT_fno_char8__t);

  if (const Arg *A = Args.getLastArg(options::OPT_fshort_wchar,
                                     options::OPT_fno_short_wchar)) {
    if (A->getOption().matches(options::OPT_fshort_wchar)) {
      CmdArgs.push_back("-fwchar-type=short");
      CmdArgs.push_back("-fno-signed-wchar");
    } else {
      bool IsARM = T.isARM() || T.isThumb() || T.isAArch64();
      CmdArgs.push_back("-fwchar-type=int");
      if (IsARM && !(T.isOSWindows() || T.isOSNetBSD() ||
                     T.isOSOpenBSD()))
        CmdArgs.push_back("-fno-signed-wchar");
      else
        CmdArgs.push_back("-fsigned-wchar");
    }
  }
}

static void RenderObjCOptions(const ToolChain &TC, const Driver &D,
                              const llvm::Triple &T, const ArgList &Args,
                              ObjCRuntime &Runtime, bool InferCovariantReturns,
                              const InputInfo &Input, ArgStringList &CmdArgs) {
  const llvm::Triple::ArchType Arch = TC.getArch();

  // -fobjc-dispatch-method is only relevant with the nonfragile-abi, and legacy
  // is the default. Except for deployment target of 10.5, next runtime is
  // always legacy dispatch and -fno-objc-legacy-dispatch gets ignored silently.
  if (Runtime.isNonFragile()) {
    if (!Args.hasFlag(options::OPT_fobjc_legacy_dispatch,
                      options::OPT_fno_objc_legacy_dispatch,
                      Runtime.isLegacyDispatchDefaultForArch(Arch))) {
      if (TC.UseObjCMixedDispatch())
        CmdArgs.push_back("-fobjc-dispatch-method=mixed");
      else
        CmdArgs.push_back("-fobjc-dispatch-method=non-legacy");
    }
  }

  // When ObjectiveC legacy runtime is in effect on MacOSX, turn on the option
  // to do Array/Dictionary subscripting by default.
  if (Arch == llvm::Triple::x86 && T.isMacOSX() &&
      Runtime.getKind() == ObjCRuntime::FragileMacOSX && Runtime.isNeXTFamily())
    CmdArgs.push_back("-fobjc-subscripting-legacy-runtime");

  // Allow -fno-objc-arr to trump -fobjc-arr/-fobjc-arc.
  // NOTE: This logic is duplicated in ToolChains.cpp.
  if (isObjCAutoRefCount(Args)) {
    TC.CheckObjCARC();

    CmdArgs.push_back("-fobjc-arc");

    // FIXME: It seems like this entire block, and several around it should be
    // wrapped in isObjC, but for now we just use it here as this is where it
    // was being used previously.
    if (types::isCXX(Input.getType()) && types::isObjC(Input.getType())) {
      if (TC.GetCXXStdlibType(Args) == ToolChain::CST_Libcxx)
        CmdArgs.push_back("-fobjc-arc-cxxlib=libc++");
      else
        CmdArgs.push_back("-fobjc-arc-cxxlib=libstdc++");
    }

    // Allow the user to enable full exceptions code emission.
    // We default off for Objective-C, on for Objective-C++.
    if (Args.hasFlag(options::OPT_fobjc_arc_exceptions,
                     options::OPT_fno_objc_arc_exceptions,
                     /*Default=*/types::isCXX(Input.getType())))
      CmdArgs.push_back("-fobjc-arc-exceptions");
  }

  // Silence warning for full exception code emission options when explicitly
  // set to use no ARC.
  if (Args.hasArg(options::OPT_fno_objc_arc)) {
    Args.ClaimAllArgs(options::OPT_fobjc_arc_exceptions);
    Args.ClaimAllArgs(options::OPT_fno_objc_arc_exceptions);
  }

  // Allow the user to control whether messages can be converted to runtime
  // functions.
  if (types::isObjC(Input.getType())) {
    auto *Arg = Args.getLastArg(
        options::OPT_fobjc_convert_messages_to_runtime_calls,
        options::OPT_fno_objc_convert_messages_to_runtime_calls);
    if (Arg &&
        Arg->getOption().matches(
            options::OPT_fno_objc_convert_messages_to_runtime_calls))
      CmdArgs.push_back("-fno-objc-convert-messages-to-runtime-calls");
  }

  // -fobjc-infer-related-result-type is the default, except in the Objective-C
  // rewriter.
  if (InferCovariantReturns)
    CmdArgs.push_back("-fno-objc-infer-related-result-type");

  // Pass down -fobjc-weak or -fno-objc-weak if present.
  if (types::isObjC(Input.getType())) {
    auto WeakArg =
        Args.getLastArg(options::OPT_fobjc_weak, options::OPT_fno_objc_weak);
    if (!WeakArg) {
      // nothing to do
    } else if (!Runtime.allowsWeak()) {
      if (WeakArg->getOption().matches(options::OPT_fobjc_weak))
        D.Diag(diag::err_objc_weak_unsupported);
    } else {
      WeakArg->render(Args, CmdArgs);
    }
  }
}

static void RenderDiagnosticsOptions(const Driver &D, const ArgList &Args,
                                     ArgStringList &CmdArgs) {
  bool CaretDefault = true;
  bool ColumnDefault = true;

  if (const Arg *A = Args.getLastArg(options::OPT__SLASH_diagnostics_classic,
                                     options::OPT__SLASH_diagnostics_column,
                                     options::OPT__SLASH_diagnostics_caret)) {
    switch (A->getOption().getID()) {
    case options::OPT__SLASH_diagnostics_caret:
      CaretDefault = true;
      ColumnDefault = true;
      break;
    case options::OPT__SLASH_diagnostics_column:
      CaretDefault = false;
      ColumnDefault = true;
      break;
    case options::OPT__SLASH_diagnostics_classic:
      CaretDefault = false;
      ColumnDefault = false;
      break;
    }
  }

  // -fcaret-diagnostics is default.
  if (!Args.hasFlag(options::OPT_fcaret_diagnostics,
                    options::OPT_fno_caret_diagnostics, CaretDefault))
    CmdArgs.push_back("-fno-caret-diagnostics");

  // -fdiagnostics-fixit-info is default, only pass non-default.
  if (!Args.hasFlag(options::OPT_fdiagnostics_fixit_info,
                    options::OPT_fno_diagnostics_fixit_info))
    CmdArgs.push_back("-fno-diagnostics-fixit-info");

  // Enable -fdiagnostics-show-option by default.
  if (!Args.hasFlag(options::OPT_fdiagnostics_show_option,
                    options::OPT_fno_diagnostics_show_option, true))
    CmdArgs.push_back("-fno-diagnostics-show-option");

  if (const Arg *A =
          Args.getLastArg(options::OPT_fdiagnostics_show_category_EQ)) {
    CmdArgs.push_back("-fdiagnostics-show-category");
    CmdArgs.push_back(A->getValue());
  }

  if (Args.hasFlag(options::OPT_fdiagnostics_show_hotness,
                   options::OPT_fno_diagnostics_show_hotness, false))
    CmdArgs.push_back("-fdiagnostics-show-hotness");

  if (const Arg *A =
          Args.getLastArg(options::OPT_fdiagnostics_hotness_threshold_EQ)) {
    std::string Opt =
        std::string("-fdiagnostics-hotness-threshold=") + A->getValue();
    CmdArgs.push_back(Args.MakeArgString(Opt));
  }

  if (const Arg *A = Args.getLastArg(options::OPT_fdiagnostics_format_EQ)) {
    CmdArgs.push_back("-fdiagnostics-format");
    CmdArgs.push_back(A->getValue());
  }

  if (const Arg *A = Args.getLastArg(
          options::OPT_fdiagnostics_show_note_include_stack,
          options::OPT_fno_diagnostics_show_note_include_stack)) {
    const Option &O = A->getOption();
    if (O.matches(options::OPT_fdiagnostics_show_note_include_stack))
      CmdArgs.push_back("-fdiagnostics-show-note-include-stack");
    else
      CmdArgs.push_back("-fno-diagnostics-show-note-include-stack");
  }

  // Color diagnostics are parsed by the driver directly from argv and later
  // re-parsed to construct this job; claim any possible color diagnostic here
  // to avoid warn_drv_unused_argument and diagnose bad
  // OPT_fdiagnostics_color_EQ values.
  for (const Arg *A : Args) {
    const Option &O = A->getOption();
    if (!O.matches(options::OPT_fcolor_diagnostics) &&
        !O.matches(options::OPT_fdiagnostics_color) &&
        !O.matches(options::OPT_fno_color_diagnostics) &&
        !O.matches(options::OPT_fno_diagnostics_color) &&
        !O.matches(options::OPT_fdiagnostics_color_EQ))
      continue;

    if (O.matches(options::OPT_fdiagnostics_color_EQ)) {
      StringRef Value(A->getValue());
      if (Value != "always" && Value != "never" && Value != "auto")
        D.Diag(diag::err_drv_clang_unsupported)
            << ("-fdiagnostics-color=" + Value).str();
    }
    A->claim();
  }

  if (D.getDiags().getDiagnosticOptions().ShowColors)
    CmdArgs.push_back("-fcolor-diagnostics");

  if (Args.hasArg(options::OPT_fansi_escape_codes))
    CmdArgs.push_back("-fansi-escape-codes");

  if (!Args.hasFlag(options::OPT_fshow_source_location,
                    options::OPT_fno_show_source_location))
    CmdArgs.push_back("-fno-show-source-location");

  if (Args.hasArg(options::OPT_fdiagnostics_absolute_paths))
    CmdArgs.push_back("-fdiagnostics-absolute-paths");

  if (!Args.hasFlag(options::OPT_fshow_column, options::OPT_fno_show_column,
                    ColumnDefault))
    CmdArgs.push_back("-fno-show-column");

  if (!Args.hasFlag(options::OPT_fspell_checking,
                    options::OPT_fno_spell_checking))
    CmdArgs.push_back("-fno-spell-checking");
}

enum class DwarfFissionKind { None, Split, Single };

static DwarfFissionKind getDebugFissionKind(const Driver &D,
                                            const ArgList &Args, Arg *&Arg) {
  Arg =
      Args.getLastArg(options::OPT_gsplit_dwarf, options::OPT_gsplit_dwarf_EQ);
  if (!Arg)
    return DwarfFissionKind::None;

  if (Arg->getOption().matches(options::OPT_gsplit_dwarf))
    return DwarfFissionKind::Split;

  StringRef Value = Arg->getValue();
  if (Value == "split")
    return DwarfFissionKind::Split;
  if (Value == "single")
    return DwarfFissionKind::Single;

  D.Diag(diag::err_drv_unsupported_option_argument)
      << Arg->getOption().getName() << Arg->getValue();
  return DwarfFissionKind::None;
}

static void RenderDebugOptions(const ToolChain &TC, const Driver &D,
                               const llvm::Triple &T, const ArgList &Args,
                               bool EmitCodeView, ArgStringList &CmdArgs,
                               codegenoptions::DebugInfoKind &DebugInfoKind,
                               DwarfFissionKind &DwarfFission) {
  if (Args.hasFlag(options::OPT_fdebug_info_for_profiling,
                   options::OPT_fno_debug_info_for_profiling, false) &&
      checkDebugInfoOption(
          Args.getLastArg(options::OPT_fdebug_info_for_profiling), Args, D, TC))
    CmdArgs.push_back("-fdebug-info-for-profiling");

  // The 'g' groups options involve a somewhat intricate sequence of decisions
  // about what to pass from the driver to the frontend, but by the time they
  // reach cc1 they've been factored into three well-defined orthogonal choices:
  //  * what level of debug info to generate
  //  * what dwarf version to write
  //  * what debugger tuning to use
  // This avoids having to monkey around further in cc1 other than to disable
  // codeview if not running in a Windows environment. Perhaps even that
  // decision should be made in the driver as well though.
  llvm::DebuggerKind DebuggerTuning = TC.getDefaultDebuggerTuning();

  bool SplitDWARFInlining =
      Args.hasFlag(options::OPT_fsplit_dwarf_inlining,
                   options::OPT_fno_split_dwarf_inlining, false);

  Args.ClaimAllArgs(options::OPT_g_Group);

  Arg* SplitDWARFArg;
  DwarfFission = getDebugFissionKind(D, Args, SplitDWARFArg);

  if (DwarfFission != DwarfFissionKind::None &&
      !checkDebugInfoOption(SplitDWARFArg, Args, D, TC)) {
    DwarfFission = DwarfFissionKind::None;
    SplitDWARFInlining = false;
  }

  if (const Arg *A =
          Args.getLastArg(options::OPT_g_Group, options::OPT_gsplit_dwarf,
                          options::OPT_gsplit_dwarf_EQ)) {
    DebugInfoKind = codegenoptions::LimitedDebugInfo;

    // If the last option explicitly specified a debug-info level, use it.
    if (checkDebugInfoOption(A, Args, D, TC) &&
        A->getOption().matches(options::OPT_gN_Group)) {
      DebugInfoKind = DebugLevelToInfoKind(*A);
      // For -g0 or -gline-tables-only, drop -gsplit-dwarf. This gets a bit more
      // complicated if you've disabled inline info in the skeleton CUs
      // (SplitDWARFInlining) - then there's value in composing split-dwarf and
      // line-tables-only, so let those compose naturally in that case.
      if (DebugInfoKind == codegenoptions::NoDebugInfo ||
          DebugInfoKind == codegenoptions::DebugDirectivesOnly ||
          (DebugInfoKind == codegenoptions::DebugLineTablesOnly &&
           SplitDWARFInlining))
        DwarfFission = DwarfFissionKind::None;
    }
  }

  // If a debugger tuning argument appeared, remember it.
  if (const Arg *A =
          Args.getLastArg(options::OPT_gTune_Group, options::OPT_ggdbN_Group)) {
    if (checkDebugInfoOption(A, Args, D, TC)) {
      if (A->getOption().matches(options::OPT_glldb))
        DebuggerTuning = llvm::DebuggerKind::LLDB;
      else if (A->getOption().matches(options::OPT_gsce))
        DebuggerTuning = llvm::DebuggerKind::SCE;
      else
        DebuggerTuning = llvm::DebuggerKind::GDB;
    }
  }

  // If a -gdwarf argument appeared, remember it.
  const Arg *GDwarfN = Args.getLastArg(
      options::OPT_gdwarf_2, options::OPT_gdwarf_3, options::OPT_gdwarf_4,
      options::OPT_gdwarf_5, options::OPT_gdwarf);
  bool EmitDwarf = false;
  if (GDwarfN) {
    if (checkDebugInfoOption(GDwarfN, Args, D, TC))
      EmitDwarf = true;
    else
      GDwarfN = nullptr;
  }

  if (const Arg *A = Args.getLastArg(options::OPT_gcodeview)) {
    if (checkDebugInfoOption(A, Args, D, TC))
      EmitCodeView = true;
  }

  // If the user asked for debug info but did not explicitly specify -gcodeview
  // or -gdwarf, ask the toolchain for the default format.
  if (!EmitCodeView && !EmitDwarf &&
      DebugInfoKind != codegenoptions::NoDebugInfo) {
    switch (TC.getDefaultDebugFormat()) {
    case codegenoptions::DIF_CodeView:
      EmitCodeView = true;
      break;
    case codegenoptions::DIF_DWARF:
      EmitDwarf = true;
      break;
    }
  }

  unsigned DWARFVersion = 0;
  unsigned DefaultDWARFVersion = ParseDebugDefaultVersion(TC, Args);
  if (EmitDwarf) {
    // Start with the platform default DWARF version
    DWARFVersion = TC.GetDefaultDwarfVersion();
    assert(DWARFVersion && "toolchain default DWARF version must be nonzero");

    // If the user specified a default DWARF version, that takes precedence
    // over the platform default.
    if (DefaultDWARFVersion)
      DWARFVersion = DefaultDWARFVersion;

    // Override with a user-specified DWARF version
    if (GDwarfN)
      if (auto ExplicitVersion = DwarfVersionNum(GDwarfN->getSpelling()))
        DWARFVersion = ExplicitVersion;
  }

  // -gline-directives-only supported only for the DWARF debug info.
  if (DWARFVersion == 0 && DebugInfoKind == codegenoptions::DebugDirectivesOnly)
    DebugInfoKind = codegenoptions::NoDebugInfo;

  // We ignore flag -gstrict-dwarf for now.
  // And we handle flag -grecord-gcc-switches later with DWARFDebugFlags.
  Args.ClaimAllArgs(options::OPT_g_flags_Group);

  // Column info is included by default for everything except SCE and
  // CodeView. Clang doesn't track end columns, just starting columns, which,
  // in theory, is fine for CodeView (and PDB).  In practice, however, the
  // Microsoft debuggers don't handle missing end columns well, so it's better
  // not to include any column info.
  if (const Arg *A = Args.getLastArg(options::OPT_gcolumn_info))
    (void)checkDebugInfoOption(A, Args, D, TC);
  if (Args.hasFlag(options::OPT_gcolumn_info, options::OPT_gno_column_info,
                   /*Default=*/!EmitCodeView &&
                       DebuggerTuning != llvm::DebuggerKind::SCE))
    CmdArgs.push_back("-dwarf-column-info");

  // FIXME: Move backend command line options to the module.
  // If -gline-tables-only or -gline-directives-only is the last option it wins.
  if (const Arg *A = Args.getLastArg(options::OPT_gmodules))
    if (checkDebugInfoOption(A, Args, D, TC)) {
      if (DebugInfoKind != codegenoptions::DebugLineTablesOnly &&
          DebugInfoKind != codegenoptions::DebugDirectivesOnly) {
        DebugInfoKind = codegenoptions::LimitedDebugInfo;
        CmdArgs.push_back("-dwarf-ext-refs");
        CmdArgs.push_back("-fmodule-format=obj");
      }
    }

  if (T.isOSBinFormatELF() && !SplitDWARFInlining)
    CmdArgs.push_back("-fno-split-dwarf-inlining");

  // After we've dealt with all combinations of things that could
  // make DebugInfoKind be other than None or DebugLineTablesOnly,
  // figure out if we need to "upgrade" it to standalone debug info.
  // We parse these two '-f' options whether or not they will be used,
  // to claim them even if you wrote "-fstandalone-debug -gline-tables-only"
  bool NeedFullDebug = Args.hasFlag(
      options::OPT_fstandalone_debug, options::OPT_fno_standalone_debug,
      DebuggerTuning == llvm::DebuggerKind::LLDB ||
          TC.GetDefaultStandaloneDebug());
  if (const Arg *A = Args.getLastArg(options::OPT_fstandalone_debug))
    (void)checkDebugInfoOption(A, Args, D, TC);
  if (DebugInfoKind == codegenoptions::LimitedDebugInfo && NeedFullDebug)
    DebugInfoKind = codegenoptions::FullDebugInfo;

  if (Args.hasFlag(options::OPT_gembed_source, options::OPT_gno_embed_source,
                   false)) {
    // Source embedding is a vendor extension to DWARF v5. By now we have
    // checked if a DWARF version was stated explicitly, and have otherwise
    // fallen back to the target default, so if this is still not at least 5
    // we emit an error.
    const Arg *A = Args.getLastArg(options::OPT_gembed_source);
    if (DWARFVersion < 5)
      D.Diag(diag::err_drv_argument_only_allowed_with)
          << A->getAsString(Args) << "-gdwarf-5";
    else if (checkDebugInfoOption(A, Args, D, TC))
      CmdArgs.push_back("-gembed-source");
  }

  if (EmitCodeView) {
    CmdArgs.push_back("-gcodeview");

    // Emit codeview type hashes if requested.
    if (Args.hasFlag(options::OPT_gcodeview_ghash,
                     options::OPT_gno_codeview_ghash, false)) {
      CmdArgs.push_back("-gcodeview-ghash");
    }
  }

  // Omit inline line tables if requested.
  if (Args.hasFlag(options::OPT_gno_inline_line_tables,
                   options::OPT_ginline_line_tables, false)) {
    CmdArgs.push_back("-gno-inline-line-tables");
  }

  // Adjust the debug info kind for the given toolchain.
  TC.adjustDebugInfoKind(DebugInfoKind, Args);

  // When emitting remarks, we need at least debug lines in the output.
  if (willEmitRemarks(Args) &&
      DebugInfoKind <= codegenoptions::DebugDirectivesOnly)
    DebugInfoKind = codegenoptions::DebugLineTablesOnly;

  RenderDebugEnablingArgs(Args, CmdArgs, DebugInfoKind, DWARFVersion,
                          DebuggerTuning);

  // -fdebug-macro turns on macro debug info generation.
  if (Args.hasFlag(options::OPT_fdebug_macro, options::OPT_fno_debug_macro,
                   false))
    if (checkDebugInfoOption(Args.getLastArg(options::OPT_fdebug_macro), Args,
                             D, TC))
      CmdArgs.push_back("-debug-info-macro");

  // -ggnu-pubnames turns on gnu style pubnames in the backend.
  const auto *PubnamesArg =
      Args.getLastArg(options::OPT_ggnu_pubnames, options::OPT_gno_gnu_pubnames,
                      options::OPT_gpubnames, options::OPT_gno_pubnames);
  if (DwarfFission != DwarfFissionKind::None ||
      (PubnamesArg && checkDebugInfoOption(PubnamesArg, Args, D, TC)))
    if (!PubnamesArg ||
        (!PubnamesArg->getOption().matches(options::OPT_gno_gnu_pubnames) &&
         !PubnamesArg->getOption().matches(options::OPT_gno_pubnames)))
      CmdArgs.push_back(PubnamesArg && PubnamesArg->getOption().matches(
                                           options::OPT_gpubnames)
                            ? "-gpubnames"
                            : "-ggnu-pubnames");

  if (Args.hasFlag(options::OPT_fdebug_ranges_base_address,
                   options::OPT_fno_debug_ranges_base_address, false)) {
    CmdArgs.push_back("-fdebug-ranges-base-address");
  }

  // -gdwarf-aranges turns on the emission of the aranges section in the
  // backend.
  // Always enabled for SCE tuning.
  bool NeedAranges = DebuggerTuning == llvm::DebuggerKind::SCE;
  if (const Arg *A = Args.getLastArg(options::OPT_gdwarf_aranges))
    NeedAranges = checkDebugInfoOption(A, Args, D, TC) || NeedAranges;
  if (NeedAranges) {
    CmdArgs.push_back("-mllvm");
    CmdArgs.push_back("-generate-arange-section");
  }

  if (Args.hasFlag(options::OPT_fforce_dwarf_frame,
                   options::OPT_fno_force_dwarf_frame, false))
    CmdArgs.push_back("-fforce-dwarf-frame");

  if (Args.hasFlag(options::OPT_fdebug_types_section,
                   options::OPT_fno_debug_types_section, false)) {
    if (!T.isOSBinFormatELF()) {
      D.Diag(diag::err_drv_unsupported_opt_for_target)
          << Args.getLastArg(options::OPT_fdebug_types_section)
                 ->getAsString(Args)
          << T.getTriple();
    } else if (checkDebugInfoOption(
                   Args.getLastArg(options::OPT_fdebug_types_section), Args, D,
                   TC)) {
      CmdArgs.push_back("-mllvm");
      CmdArgs.push_back("-generate-type-units");
    }
  }

  // Decide how to render forward declarations of template instantiations.
  // SCE wants full descriptions, others just get them in the name.
  if (DebuggerTuning == llvm::DebuggerKind::SCE)
    CmdArgs.push_back("-debug-forward-template-params");

  // Do we need to explicitly import anonymous namespaces into the parent
  // scope?
  if (DebuggerTuning == llvm::DebuggerKind::SCE)
    CmdArgs.push_back("-dwarf-explicit-import");

  RenderDebugInfoCompressionArgs(Args, CmdArgs, D, TC);
}

void Clang::ConstructJob(Compilation &C, const JobAction &JA,
                         const InputInfo &Output, const InputInfoList &Inputs,
                         const ArgList &Args, const char *LinkingOutput) const {
  const auto &TC = getToolChain();
  const llvm::Triple &RawTriple = TC.getTriple();
  const llvm::Triple &Triple = TC.getEffectiveTriple();
  const std::string &TripleStr = Triple.getTriple();

  bool KernelOrKext =
      Args.hasArg(options::OPT_mkernel, options::OPT_fapple_kext);
  const Driver &D = TC.getDriver();
  ArgStringList CmdArgs;

  // Check number of inputs for sanity. We need at least one input.
  assert(Inputs.size() >= 1 && "Must have at least one input.");
  // CUDA/HIP compilation may have multiple inputs (source file + results of
  // device-side compilations).
  // OpenMP device jobs take the host IR as a second input.
  // SYCL host jobs accept the integration header from the device-side
  // compilation as a second input.
  // Module precompilation accepts a list of header files to include as part
  // of the module.
  // All other jobs are expected to have exactly one input.
  bool IsCuda = JA.isOffloading(Action::OFK_Cuda);
  bool IsHIP = JA.isOffloading(Action::OFK_HIP);
  bool IsOpenMPDevice = JA.isDeviceOffloading(Action::OFK_OpenMP);
  bool IsSYCLOffloadDevice = JA.isDeviceOffloading(Action::OFK_SYCL);
  bool IsSYCL = JA.isOffloading(Action::OFK_SYCL);
  bool IsHeaderModulePrecompile = isa<HeaderModulePrecompileJobAction>(JA);
  assert((IsCuda || IsHIP || (IsOpenMPDevice && Inputs.size() == 2) || IsSYCL ||
          IsHeaderModulePrecompile || Inputs.size() == 1) &&
         "Unable to handle multiple inputs.");

  // A header module compilation doesn't have a main input file, so invent a
  // fake one as a placeholder.
  const char *ModuleName = [&]{
    auto *ModuleNameArg = Args.getLastArg(options::OPT_fmodule_name_EQ);
    return ModuleNameArg ? ModuleNameArg->getValue() : "";
  }();
  InputInfo HeaderModuleInput(Inputs[0].getType(), ModuleName, ModuleName);

  const InputInfo &Input =
      IsHeaderModulePrecompile ? HeaderModuleInput : Inputs[0];

  InputInfoList ModuleHeaderInputs;
  const InputInfo *CudaDeviceInput = nullptr;
  const InputInfo *OpenMPDeviceInput = nullptr;
  const InputInfo *SYCLDeviceInput = nullptr;
  for (const InputInfo &I : Inputs) {
    if (&I == &Input) {
      // This is the primary input.
    } else if (IsHeaderModulePrecompile &&
               types::getPrecompiledType(I.getType()) == types::TY_PCH) {
      types::ID Expected = HeaderModuleInput.getType();
      if (I.getType() != Expected) {
        D.Diag(diag::err_drv_module_header_wrong_kind)
            << I.getFilename() << types::getTypeName(I.getType())
            << types::getTypeName(Expected);
      }
      ModuleHeaderInputs.push_back(I);
    } else if ((IsCuda || IsHIP) && !CudaDeviceInput) {
      CudaDeviceInput = &I;
    } else if (IsOpenMPDevice && !OpenMPDeviceInput) {
      OpenMPDeviceInput = &I;
    } else if (IsSYCL && !SYCLDeviceInput) {
      SYCLDeviceInput = &I;
    } else {
      llvm_unreachable("unexpectedly given multiple inputs");
    }
  }

  const llvm::Triple *AuxTriple =
      (IsSYCL || IsCuda) ? TC.getAuxTriple() : nullptr;
  bool IsWindowsMSVC = RawTriple.isWindowsMSVCEnvironment();
  bool IsIAMCU = RawTriple.isOSIAMCU();
  bool IsSYCLDevice = (RawTriple.getEnvironment() == llvm::Triple::SYCLDevice);
  // Using just the sycldevice environment is not enough to determine usage
  // of the device triple when considering fat static archives.  The
  // compilation path requires the host object to be fed into the partial link
  // step, and being part of the SYCL tool chain causes the incorrect target.
  // FIXME - Is it possible to retain host environment when on a target
  // device toolchain.
  bool UseSYCLTriple = IsSYCLDevice && (!IsSYCL || IsSYCLOffloadDevice);

  // Adjust IsWindowsXYZ for CUDA/HIP compilations.  Even when compiling in
  // device mode (i.e., getToolchain().getTriple() is NVPTX/AMDGCN, not
  // Windows), we need to pass Windows-specific flags to cc1.
  if (IsCuda || IsHIP)
    IsWindowsMSVC |= AuxTriple && AuxTriple->isWindowsMSVCEnvironment();

  // C++ is not supported for IAMCU.
  if (IsIAMCU && types::isCXX(Input.getType()))
    D.Diag(diag::err_drv_clang_unsupported) << "C++ for IAMCU";

  // Invoke ourselves in -cc1 mode.
  //
  // FIXME: Implement custom jobs for internal actions.
  CmdArgs.push_back("-cc1");

  // Add the "effective" target triple.
  CmdArgs.push_back("-triple");
  if (!UseSYCLTriple && IsSYCLDevice) {
    // Do not use device triple when we know the device is not SYCL
    // FIXME: We override the toolchain triple in this instance to address a
    // disconnect with fat static archives.  We should have a cleaner way of
    // using the Host environment when on a device toolchain.
    std::string NormalizedTriple =
        llvm::Triple(llvm::sys::getProcessTriple()).normalize();
    CmdArgs.push_back(Args.MakeArgString(NormalizedTriple));
  } else
    CmdArgs.push_back(Args.MakeArgString(TripleStr));

  if (const Arg *MJ = Args.getLastArg(options::OPT_MJ)) {
    DumpCompilationDatabase(C, MJ->getValue(), TripleStr, Output, Input, Args);
    Args.ClaimAllArgs(options::OPT_MJ);
  } else if (const Arg *GenCDBFragment =
                 Args.getLastArg(options::OPT_gen_cdb_fragment_path)) {
    DumpCompilationDatabaseFragmentToDir(GenCDBFragment->getValue(), C,
                                         TripleStr, Output, Input, Args);
    Args.ClaimAllArgs(options::OPT_gen_cdb_fragment_path);
  }

  if (IsCuda || IsHIP) {
    // We have to pass the triple of the host if compiling for a CUDA/HIP device
    // and vice-versa.
    std::string NormalizedTriple;
    if (JA.isDeviceOffloading(Action::OFK_Cuda) ||
        JA.isDeviceOffloading(Action::OFK_HIP))
      NormalizedTriple = C.getSingleOffloadToolChain<Action::OFK_Host>()
                             ->getTriple()
                             .normalize();
    else {
      // Host-side compilation.
      NormalizedTriple =
          (IsCuda ? C.getSingleOffloadToolChain<Action::OFK_Cuda>()
                  : C.getSingleOffloadToolChain<Action::OFK_HIP>())
              ->getTriple()
              .normalize();
      if (IsCuda) {
        // We need to figure out which CUDA version we're compiling for, as that
        // determines how we load and launch GPU kernels.
        auto *CTC = static_cast<const toolchains::CudaToolChain *>(
            C.getSingleOffloadToolChain<Action::OFK_Cuda>());
        assert(CTC && "Expected valid CUDA Toolchain.");
        if (CTC && CTC->CudaInstallation.version() != CudaVersion::UNKNOWN)
          CmdArgs.push_back(Args.MakeArgString(
              Twine("-target-sdk-version=") +
              CudaVersionToString(CTC->CudaInstallation.version())));
      }
    }
    CmdArgs.push_back("-aux-triple");
    CmdArgs.push_back(Args.MakeArgString(NormalizedTriple));
  }

  Arg *SYCLStdArg = Args.getLastArg(options::OPT_sycl_std_EQ);

  if (UseSYCLTriple) {
    // We want to compile sycl kernels.
<<<<<<< HEAD
    CmdArgs.push_back("-fsycl");
=======
    if (types::isCXX(Input.getType())) {
      // Take the given -std option otherwise default to c++11 the minimum C++
      // version supported in SYCL
      if (Arg *A = Args.getLastArg(options::OPT_std_EQ))
        CmdArgs.push_back(Args.MakeArgString(std::string("-std=")
                          + A->getValue()));
      else
        CmdArgs.push_back("-std=c++11");
    }

>>>>>>> 1fcd1e6d
    CmdArgs.push_back("-fsycl-is-device");
    CmdArgs.push_back("-fdeclare-spirv-builtins");

    if (Args.hasFlag(options::OPT_fsycl_esimd, options::OPT_fno_sycl_esimd,
                     false))
      CmdArgs.push_back("-fsycl-explicit-simd");
    // Pass the triple of host when doing SYCL
    auto AuxT = llvm::Triple(llvm::sys::getProcessTriple());
    std::string NormalizedTriple = AuxT.normalize();
    CmdArgs.push_back("-aux-triple");
    CmdArgs.push_back(Args.MakeArgString(NormalizedTriple));

    bool IsMSVC = AuxT.isWindowsMSVCEnvironment();
    if (IsMSVC) {
      CmdArgs.push_back("-fms-extensions");
      CmdArgs.push_back("-fms-compatibility");
      CmdArgs.push_back("-fdelayed-template-parsing");
      VersionTuple MSVT = TC.computeMSVCVersion(&D, Args);
      if (!MSVT.empty())
        CmdArgs.push_back(Args.MakeArgString("-fms-compatibility-version=" +
                                             MSVT.getAsString()));
      else {
        const char *LowestMSVCSupported =
            "191025017"; // VS2017 v15.0 (initial release)
        CmdArgs.push_back(Args.MakeArgString(
            Twine("-fms-compatibility-version=") + LowestMSVCSupported));
      }
    }

    if (Args.hasFlag(options::OPT_fsycl_allow_func_ptr,
                     options::OPT_fno_sycl_allow_func_ptr, false)) {
      CmdArgs.push_back("-fsycl-allow-func-ptr");
    }

<<<<<<< HEAD
    if (!SYCLStdArg) {
      // The user had not pass SYCL version, thus we'll employ no-sycl-strict
      // to allow address-space unqualified pointers in function params/return
      // along with marking the same function with explicit SYCL_EXTERNAL
      CmdArgs.push_back("-Wno-sycl-strict");
    }
  }

  if (IsSYCL) {
    if (SYCLStdArg) {
      SYCLStdArg->render(Args, CmdArgs);
      CmdArgs.push_back("-fsycl-std-layout-kernel-params");
    } else {
      // Ensure the default version in SYCL mode is 1.2.1 (aka 2017)
      CmdArgs.push_back("-sycl-std=2017");
=======
    if (Args.hasFlag(options::OPT_fsycl_allow_virtual,
                     options::OPT_fno_sycl_allow_virtual, false)) {
      CmdArgs.push_back("-fsycl-allow-virtual");
    }

    if (Args.hasFlag(options::OPT_fsycl_allow_variadic_func,
                     options::OPT_fno_sycl_allow_variadic_func, false)) {
      CmdArgs.push_back("-fsycl-allow-variadic-func");
>>>>>>> 1fcd1e6d
    }
  }

  // \todo Extend this to use getOffloadToolChains<Action::OFK_SYCL> and loop
  // over to check for the Xilinx triple or even better make this reliant on the
  // triple of the thing currently being compiled. To do this we would need to
  // remove the reliance on a host side definition (__SYCL_XILINX_ONLY__)
  // inside of InitPreprocessor.cpp
  if (IsSYCL
      && C.getSingleOffloadToolChain<Action::OFK_SYCL>()
          ->getTriple().isXilinxFPGA())
    CmdArgs.push_back("-fsycl-xocc");

  if (IsOpenMPDevice) {
    // We have to pass the triple of the host if compiling for an OpenMP device.
    std::string NormalizedTriple =
        C.getSingleOffloadToolChain<Action::OFK_Host>()
            ->getTriple()
            .normalize();
    CmdArgs.push_back("-aux-triple");
    CmdArgs.push_back(Args.MakeArgString(NormalizedTriple));
  }

  if (Triple.isOSWindows() && (Triple.getArch() == llvm::Triple::arm ||
                               Triple.getArch() == llvm::Triple::thumb)) {
    unsigned Offset = Triple.getArch() == llvm::Triple::arm ? 4 : 6;
    unsigned Version;
    Triple.getArchName().substr(Offset).getAsInteger(10, Version);
    if (Version < 7)
      D.Diag(diag::err_target_unsupported_arch) << Triple.getArchName()
                                                << TripleStr;
  }

  // Push all default warning arguments that are specific to
  // the given target.  These come before user provided warning options
  // are provided.
  TC.addClangWarningOptions(CmdArgs);

  // Select the appropriate action.
  RewriteKind rewriteKind = RK_None;

  // If CollectArgsForIntegratedAssembler() isn't called below, claim the args
  // it claims when not running an assembler. Otherwise, clang would emit
  // "argument unused" warnings for assembler flags when e.g. adding "-E" to
  // flags while debugging something. That'd be somewhat inconvenient, and it's
  // also inconsistent with most other flags -- we don't warn on
  // -ffunction-sections not being used in -E mode either for example, even
  // though it's not really used either.
  if (!isa<AssembleJobAction>(JA)) {
    // The args claimed here should match the args used in
    // CollectArgsForIntegratedAssembler().
    if (TC.useIntegratedAs()) {
      Args.ClaimAllArgs(options::OPT_mrelax_all);
      Args.ClaimAllArgs(options::OPT_mno_relax_all);
      Args.ClaimAllArgs(options::OPT_mincremental_linker_compatible);
      Args.ClaimAllArgs(options::OPT_mno_incremental_linker_compatible);
      switch (C.getDefaultToolChain().getArch()) {
      case llvm::Triple::arm:
      case llvm::Triple::armeb:
      case llvm::Triple::thumb:
      case llvm::Triple::thumbeb:
        Args.ClaimAllArgs(options::OPT_mimplicit_it_EQ);
        break;
      default:
        break;
      }
    }
    Args.ClaimAllArgs(options::OPT_Wa_COMMA);
    Args.ClaimAllArgs(options::OPT_Xassembler);
  }

  if (isa<AnalyzeJobAction>(JA)) {
    assert(JA.getType() == types::TY_Plist && "Invalid output type.");
    CmdArgs.push_back("-analyze");
  } else if (isa<MigrateJobAction>(JA)) {
    CmdArgs.push_back("-migrate");
  } else if (isa<PreprocessJobAction>(JA)) {
    if (Output.getType() == types::TY_Dependencies)
      CmdArgs.push_back("-Eonly");
    else {
      CmdArgs.push_back("-E");
      if (Args.hasArg(options::OPT_rewrite_objc) &&
          !Args.hasArg(options::OPT_g_Group))
        CmdArgs.push_back("-P");
    }
  } else if (isa<AssembleJobAction>(JA)) {
    if (IsSYCLOffloadDevice && IsSYCLDevice) {
      CmdArgs.push_back("-emit-llvm-bc");
    } else {
      CmdArgs.push_back("-emit-obj");
      CollectArgsForIntegratedAssembler(C, Args, CmdArgs, D);
    }

    // Also ignore explicit -force_cpusubtype_ALL option.
    (void)Args.hasArg(options::OPT_force__cpusubtype__ALL);
  } else if (isa<PrecompileJobAction>(JA)) {
    if (JA.getType() == types::TY_Nothing)
      CmdArgs.push_back("-fsyntax-only");
    else if (JA.getType() == types::TY_ModuleFile)
      CmdArgs.push_back(IsHeaderModulePrecompile
                            ? "-emit-header-module"
                            : "-emit-module-interface");
    else
      CmdArgs.push_back("-emit-pch");
  } else if (isa<VerifyPCHJobAction>(JA)) {
    CmdArgs.push_back("-verify-pch");
  } else {
    assert((isa<CompileJobAction>(JA) || isa<BackendJobAction>(JA)) &&
           "Invalid action for clang tool.");
    if (JA.getType() == types::TY_Nothing ||
        JA.getType() == types::TY_SYCL_Header) {
      CmdArgs.push_back("-fsyntax-only");
    } else if (JA.getType() == types::TY_LLVM_IR ||
               JA.getType() == types::TY_LTO_IR) {
      CmdArgs.push_back("-emit-llvm");
    } else if (JA.getType() == types::TY_LLVM_BC ||
               JA.getType() == types::TY_LTO_BC) {
      CmdArgs.push_back("-emit-llvm-bc");
    } else if (JA.getType() == types::TY_IFS ||
               JA.getType() == types::TY_IFS_CPP) {
      StringRef ArgStr =
          Args.hasArg(options::OPT_interface_stub_version_EQ)
              ? Args.getLastArgValue(options::OPT_interface_stub_version_EQ)
              : "experimental-ifs-v2";
      CmdArgs.push_back("-emit-interface-stubs");
      CmdArgs.push_back(
          Args.MakeArgString(Twine("-interface-stub-version=") + ArgStr.str()));
    } else if (JA.getType() == types::TY_PP_Asm) {
      CmdArgs.push_back("-S");
    } else if (JA.getType() == types::TY_AST) {
      CmdArgs.push_back("-emit-pch");
    } else if (JA.getType() == types::TY_ModuleFile) {
      CmdArgs.push_back("-module-file-info");
    } else if (JA.getType() == types::TY_RewrittenObjC) {
      CmdArgs.push_back("-rewrite-objc");
      rewriteKind = RK_NonFragile;
    } else if (JA.getType() == types::TY_RewrittenLegacyObjC) {
      CmdArgs.push_back("-rewrite-objc");
      rewriteKind = RK_Fragile;
    } else {
      assert(JA.getType() == types::TY_PP_Asm && "Unexpected output type!");
    }

    // Preserve use-list order by default when emitting bitcode, so that
    // loading the bitcode up in 'opt' or 'llc' and running passes gives the
    // same result as running passes here.  For LTO, we don't need to preserve
    // the use-list order, since serialization to bitcode is part of the flow.
    if (JA.getType() == types::TY_LLVM_BC)
      CmdArgs.push_back("-emit-llvm-uselists");

    // Device-side jobs do not support LTO.
    bool isDeviceOffloadAction = !(JA.isDeviceOffloading(Action::OFK_None) ||
                                   JA.isDeviceOffloading(Action::OFK_Host));

    if (D.isUsingLTO() && !isDeviceOffloadAction) {
      Args.AddLastArg(CmdArgs, options::OPT_flto, options::OPT_flto_EQ);
      CmdArgs.push_back("-flto-unit");
    }
  }

  if (const Arg *A = Args.getLastArg(options::OPT_fthinlto_index_EQ)) {
    if (!types::isLLVMIR(Input.getType()))
      D.Diag(diag::err_drv_arg_requires_bitcode_input) << A->getAsString(Args);
    Args.AddLastArg(CmdArgs, options::OPT_fthinlto_index_EQ);
  }

  if (Args.getLastArg(options::OPT_fthin_link_bitcode_EQ))
    Args.AddLastArg(CmdArgs, options::OPT_fthin_link_bitcode_EQ);

  if (Args.getLastArg(options::OPT_save_temps_EQ))
    Args.AddLastArg(CmdArgs, options::OPT_save_temps_EQ);

  // Embed-bitcode option.
  // Only white-listed flags below are allowed to be embedded.
  if (C.getDriver().embedBitcodeInObject() && !C.getDriver().isUsingLTO() &&
      (isa<BackendJobAction>(JA) || isa<AssembleJobAction>(JA))) {
    // Add flags implied by -fembed-bitcode.
    Args.AddLastArg(CmdArgs, options::OPT_fembed_bitcode_EQ);
    // Disable all llvm IR level optimizations.
    CmdArgs.push_back("-disable-llvm-passes");

    // Render target options.
    TC.addClangTargetOptions(Args, CmdArgs, JA.getOffloadingDeviceKind());

    // reject options that shouldn't be supported in bitcode
    // also reject kernel/kext
    static const constexpr unsigned kBitcodeOptionBlacklist[] = {
        options::OPT_mkernel,
        options::OPT_fapple_kext,
        options::OPT_ffunction_sections,
        options::OPT_fno_function_sections,
        options::OPT_fdata_sections,
        options::OPT_fno_data_sections,
        options::OPT_fbasic_block_sections_EQ,
        options::OPT_funique_internal_linkage_names,
        options::OPT_fno_unique_internal_linkage_names,
        options::OPT_funique_section_names,
        options::OPT_fno_unique_section_names,
        options::OPT_funique_basic_block_section_names,
        options::OPT_fno_unique_basic_block_section_names,
        options::OPT_mrestrict_it,
        options::OPT_mno_restrict_it,
        options::OPT_mstackrealign,
        options::OPT_mno_stackrealign,
        options::OPT_mstack_alignment,
        options::OPT_mcmodel_EQ,
        options::OPT_mlong_calls,
        options::OPT_mno_long_calls,
        options::OPT_ggnu_pubnames,
        options::OPT_gdwarf_aranges,
        options::OPT_fdebug_types_section,
        options::OPT_fno_debug_types_section,
        options::OPT_fdwarf_directory_asm,
        options::OPT_fno_dwarf_directory_asm,
        options::OPT_mrelax_all,
        options::OPT_mno_relax_all,
        options::OPT_ftrap_function_EQ,
        options::OPT_ffixed_r9,
        options::OPT_mfix_cortex_a53_835769,
        options::OPT_mno_fix_cortex_a53_835769,
        options::OPT_ffixed_x18,
        options::OPT_mglobal_merge,
        options::OPT_mno_global_merge,
        options::OPT_mred_zone,
        options::OPT_mno_red_zone,
        options::OPT_Wa_COMMA,
        options::OPT_Xassembler,
        options::OPT_mllvm,
    };
    for (const auto &A : Args)
      if (llvm::find(kBitcodeOptionBlacklist, A->getOption().getID()) !=
          std::end(kBitcodeOptionBlacklist))
        D.Diag(diag::err_drv_unsupported_embed_bitcode) << A->getSpelling();

    // Render the CodeGen options that need to be passed.
    if (!Args.hasFlag(options::OPT_foptimize_sibling_calls,
                      options::OPT_fno_optimize_sibling_calls))
      CmdArgs.push_back("-mdisable-tail-calls");

    RenderFloatingPointOptions(TC, D, isOptimizationLevelFast(Args), Args,
                               CmdArgs, JA);

    // Render ABI arguments
    switch (TC.getArch()) {
    default: break;
    case llvm::Triple::arm:
    case llvm::Triple::armeb:
    case llvm::Triple::thumbeb:
      RenderARMABI(Triple, Args, CmdArgs);
      break;
    case llvm::Triple::aarch64:
    case llvm::Triple::aarch64_32:
    case llvm::Triple::aarch64_be:
      RenderAArch64ABI(Triple, Args, CmdArgs);
      break;
    }

    // Optimization level for CodeGen.
    if (const Arg *A = Args.getLastArg(options::OPT_O_Group)) {
      if (A->getOption().matches(options::OPT_O4)) {
        CmdArgs.push_back("-O3");
        D.Diag(diag::warn_O4_is_O3);
      } else {
        A->render(Args, CmdArgs);
      }
    }

    // Input/Output file.
    if (Output.getType() == types::TY_Dependencies) {
      // Handled with other dependency code.
    } else if (Output.isFilename()) {
      CmdArgs.push_back("-o");
      CmdArgs.push_back(Output.getFilename());
    } else {
      assert(Output.isNothing() && "Input output.");
    }

    for (const auto &II : Inputs) {
      addDashXForInput(Args, II, CmdArgs);
      if (II.isFilename())
        CmdArgs.push_back(II.getFilename());
      else
        II.getInputArg().renderAsInput(Args, CmdArgs);
    }

    C.addCommand(std::make_unique<Command>(JA, *this, D.getClangProgramPath(),
                                            CmdArgs, Inputs));
    return;
  }

  if (C.getDriver().embedBitcodeMarkerOnly() && !C.getDriver().isUsingLTO())
    CmdArgs.push_back("-fembed-bitcode=marker");

  // We normally speed up the clang process a bit by skipping destructors at
  // exit, but when we're generating diagnostics we can rely on some of the
  // cleanup.
  if (!C.isForDiagnostics())
    CmdArgs.push_back("-disable-free");

#ifdef NDEBUG
  const bool IsAssertBuild = false;
#else
  const bool IsAssertBuild = true;
#endif

  // Disable the verification pass in -asserts builds.
  if (!IsAssertBuild)
    CmdArgs.push_back("-disable-llvm-verifier");

  // Discard value names in assert builds unless otherwise specified.
  if (Args.hasFlag(options::OPT_fdiscard_value_names,
                   options::OPT_fno_discard_value_names, !IsAssertBuild)) {
    if (Args.hasArg(options::OPT_fdiscard_value_names) &&
        (std::any_of(Inputs.begin(), Inputs.end(),
                     [](const clang::driver::InputInfo &II) {
                       return types::isLLVMIR(II.getType());
                     }))) {
      D.Diag(diag::warn_ignoring_fdiscard_for_bitcode);
    }
    CmdArgs.push_back("-discard-value-names");
  }

  // Set the main file name, so that debug info works even with
  // -save-temps.
  CmdArgs.push_back("-main-file-name");
  CmdArgs.push_back(getBaseInputName(Args, Input));

  // Some flags which affect the language (via preprocessor
  // defines).
  if (Args.hasArg(options::OPT_static))
    CmdArgs.push_back("-static-define");

  if (Args.hasArg(options::OPT_municode))
    CmdArgs.push_back("-DUNICODE");

  if (isa<AnalyzeJobAction>(JA))
    RenderAnalyzerOptions(Args, CmdArgs, Triple, Input);

  if (isa<AnalyzeJobAction>(JA) ||
      (isa<PreprocessJobAction>(JA) && Args.hasArg(options::OPT__analyze)))
    CmdArgs.push_back("-setup-static-analyzer");

  // Enable compatilibily mode to avoid analyzer-config related errors.
  // Since we can't access frontend flags through hasArg, let's manually iterate
  // through them.
  bool FoundAnalyzerConfig = false;
  for (auto Arg : Args.filtered(options::OPT_Xclang))
    if (StringRef(Arg->getValue()) == "-analyzer-config") {
      FoundAnalyzerConfig = true;
      break;
    }
  if (!FoundAnalyzerConfig)
    for (auto Arg : Args.filtered(options::OPT_Xanalyzer))
      if (StringRef(Arg->getValue()) == "-analyzer-config") {
        FoundAnalyzerConfig = true;
        break;
      }
  if (FoundAnalyzerConfig)
    CmdArgs.push_back("-analyzer-config-compatibility-mode=true");

  CheckCodeGenerationOptions(D, Args);

  unsigned FunctionAlignment = ParseFunctionAlignment(TC, Args);
  assert(FunctionAlignment <= 31 && "function alignment will be truncated!");
  if (FunctionAlignment) {
    CmdArgs.push_back("-function-alignment");
    CmdArgs.push_back(Args.MakeArgString(std::to_string(FunctionAlignment)));
  }

  llvm::Reloc::Model RelocationModel;
  unsigned PICLevel;
  bool IsPIE;
  std::tie(RelocationModel, PICLevel, IsPIE) = ParsePICArgs(TC, Args);

  bool IsROPI = RelocationModel == llvm::Reloc::ROPI ||
                RelocationModel == llvm::Reloc::ROPI_RWPI;
  bool IsRWPI = RelocationModel == llvm::Reloc::RWPI ||
                RelocationModel == llvm::Reloc::ROPI_RWPI;

  if (Args.hasArg(options::OPT_mcmse) &&
      !Args.hasArg(options::OPT_fallow_unsupported)) {
    if (IsROPI)
      D.Diag(diag::err_cmse_pi_are_incompatible) << IsROPI;
    if (IsRWPI)
      D.Diag(diag::err_cmse_pi_are_incompatible) << !IsRWPI;
  }

  if (IsROPI && types::isCXX(Input.getType()) &&
      !Args.hasArg(options::OPT_fallow_unsupported))
    D.Diag(diag::err_drv_ropi_incompatible_with_cxx);

  const char *RMName = RelocationModelName(RelocationModel);
  if (RMName) {
    CmdArgs.push_back("-mrelocation-model");
    CmdArgs.push_back(RMName);
  }
  if (PICLevel > 0) {
    CmdArgs.push_back("-pic-level");
    CmdArgs.push_back(PICLevel == 1 ? "1" : "2");
    if (IsPIE)
      CmdArgs.push_back("-pic-is-pie");
  }

  if (RelocationModel == llvm::Reloc::ROPI ||
      RelocationModel == llvm::Reloc::ROPI_RWPI)
    CmdArgs.push_back("-fropi");
  if (RelocationModel == llvm::Reloc::RWPI ||
      RelocationModel == llvm::Reloc::ROPI_RWPI)
    CmdArgs.push_back("-frwpi");

  if (Arg *A = Args.getLastArg(options::OPT_meabi)) {
    CmdArgs.push_back("-meabi");
    CmdArgs.push_back(A->getValue());
  }

  // The default is -fno-semantic-interposition. We render it just because we
  // require explicit -fno-semantic-interposition to infer dso_local.
  if (Arg *A = Args.getLastArg(options::OPT_fsemantic_interposition,
                               options::OPT_fno_semantic_interposition))
    if (RelocationModel != llvm::Reloc::Static && !IsPIE)
      A->render(Args, CmdArgs);

  {
    std::string Model;
    if (Arg *A = Args.getLastArg(options::OPT_mthread_model)) {
      if (!TC.isThreadModelSupported(A->getValue()))
        D.Diag(diag::err_drv_invalid_thread_model_for_target)
            << A->getValue() << A->getAsString(Args);
      Model = A->getValue();
    } else
      Model = TC.getThreadModel();
    if (Model != "posix") {
      CmdArgs.push_back("-mthread-model");
      CmdArgs.push_back(Args.MakeArgString(Model));
    }
  }

  Args.AddLastArg(CmdArgs, options::OPT_fveclib);

  if (Args.hasFlag(options::OPT_fmerge_all_constants,
                   options::OPT_fno_merge_all_constants, false))
    CmdArgs.push_back("-fmerge-all-constants");

  if (Args.hasFlag(options::OPT_fno_delete_null_pointer_checks,
                   options::OPT_fdelete_null_pointer_checks, false))
    CmdArgs.push_back("-fno-delete-null-pointer-checks");

  // LLVM Code Generator Options.

  if (Args.hasArg(options::OPT_frewrite_map_file) ||
      Args.hasArg(options::OPT_frewrite_map_file_EQ)) {
    for (const Arg *A : Args.filtered(options::OPT_frewrite_map_file,
                                      options::OPT_frewrite_map_file_EQ)) {
      StringRef Map = A->getValue();
      if (!llvm::sys::fs::exists(Map)) {
        D.Diag(diag::err_drv_no_such_file) << Map;
      } else {
        CmdArgs.push_back("-frewrite-map-file");
        CmdArgs.push_back(A->getValue());
        A->claim();
      }
    }
  }

  if (Arg *A = Args.getLastArg(options::OPT_Wframe_larger_than_EQ)) {
    StringRef v = A->getValue();
    CmdArgs.push_back("-mllvm");
    CmdArgs.push_back(Args.MakeArgString("-warn-stack-size=" + v));
    A->claim();
  }

  if (!Args.hasFlag(options::OPT_fjump_tables, options::OPT_fno_jump_tables,
                    true))
    CmdArgs.push_back("-fno-jump-tables");

  if (Args.hasFlag(options::OPT_fprofile_sample_accurate,
                   options::OPT_fno_profile_sample_accurate, false))
    CmdArgs.push_back("-fprofile-sample-accurate");

  if (!Args.hasFlag(options::OPT_fpreserve_as_comments,
                    options::OPT_fno_preserve_as_comments, true))
    CmdArgs.push_back("-fno-preserve-as-comments");

  if (Arg *A = Args.getLastArg(options::OPT_mregparm_EQ)) {
    CmdArgs.push_back("-mregparm");
    CmdArgs.push_back(A->getValue());
  }

  if (Arg *A = Args.getLastArg(options::OPT_maix_struct_return,
                               options::OPT_msvr4_struct_return)) {
    if (TC.getArch() != llvm::Triple::ppc) {
      D.Diag(diag::err_drv_unsupported_opt_for_target)
          << A->getSpelling() << RawTriple.str();
    } else if (A->getOption().matches(options::OPT_maix_struct_return)) {
      CmdArgs.push_back("-maix-struct-return");
    } else {
      assert(A->getOption().matches(options::OPT_msvr4_struct_return));
      CmdArgs.push_back("-msvr4-struct-return");
    }
  }

  if (Arg *A = Args.getLastArg(options::OPT_fpcc_struct_return,
                               options::OPT_freg_struct_return)) {
    if (TC.getArch() != llvm::Triple::x86) {
      D.Diag(diag::err_drv_unsupported_opt_for_target)
          << A->getSpelling() << RawTriple.str();
    } else if (A->getOption().matches(options::OPT_fpcc_struct_return)) {
      CmdArgs.push_back("-fpcc-struct-return");
    } else {
      assert(A->getOption().matches(options::OPT_freg_struct_return));
      CmdArgs.push_back("-freg-struct-return");
    }
  }

  if (Args.hasFlag(options::OPT_mrtd, options::OPT_mno_rtd, false))
    CmdArgs.push_back("-fdefault-calling-conv=stdcall");

  if (Args.hasArg(options::OPT_fenable_matrix)) {
    // enable-matrix is needed by both the LangOpts and by LLVM.
    CmdArgs.push_back("-fenable-matrix");
    CmdArgs.push_back("-mllvm");
    CmdArgs.push_back("-enable-matrix");
  }

  CodeGenOptions::FramePointerKind FPKeepKind =
                  getFramePointerKind(Args, RawTriple);
  const char *FPKeepKindStr = nullptr;
  switch (FPKeepKind) {
  case CodeGenOptions::FramePointerKind::None:
    FPKeepKindStr = "-mframe-pointer=none";
    break;
  case CodeGenOptions::FramePointerKind::NonLeaf:
    FPKeepKindStr = "-mframe-pointer=non-leaf";
    break;
  case CodeGenOptions::FramePointerKind::All:
    FPKeepKindStr = "-mframe-pointer=all";
    break;
  }
  assert(FPKeepKindStr && "unknown FramePointerKind");
  CmdArgs.push_back(FPKeepKindStr);

  if (!Args.hasFlag(options::OPT_fzero_initialized_in_bss,
                    options::OPT_fno_zero_initialized_in_bss))
    CmdArgs.push_back("-mno-zero-initialized-in-bss");

  bool OFastEnabled = isOptimizationLevelFast(Args);
  // If -Ofast is the optimization level, then -fstrict-aliasing should be
  // enabled.  This alias option is being used to simplify the hasFlag logic.
  OptSpecifier StrictAliasingAliasOption =
      OFastEnabled ? options::OPT_Ofast : options::OPT_fstrict_aliasing;
  // We turn strict aliasing off by default if we're in CL mode, since MSVC
  // doesn't do any TBAA.
  bool TBAAOnByDefault = !D.IsCLMode();
  if (!Args.hasFlag(options::OPT_fstrict_aliasing, StrictAliasingAliasOption,
                    options::OPT_fno_strict_aliasing, TBAAOnByDefault))
    CmdArgs.push_back("-relaxed-aliasing");
  if (!Args.hasFlag(options::OPT_fstruct_path_tbaa,
                    options::OPT_fno_struct_path_tbaa))
    CmdArgs.push_back("-no-struct-path-tbaa");
  if (Args.hasFlag(options::OPT_fstrict_enums, options::OPT_fno_strict_enums,
                   false))
    CmdArgs.push_back("-fstrict-enums");
  if (!Args.hasFlag(options::OPT_fstrict_return, options::OPT_fno_strict_return,
                    true))
    CmdArgs.push_back("-fno-strict-return");
  if (Args.hasFlag(options::OPT_fallow_editor_placeholders,
                   options::OPT_fno_allow_editor_placeholders, false))
    CmdArgs.push_back("-fallow-editor-placeholders");
  if (Args.hasFlag(options::OPT_fstrict_vtable_pointers,
                   options::OPT_fno_strict_vtable_pointers,
                   false))
    CmdArgs.push_back("-fstrict-vtable-pointers");
  if (Args.hasFlag(options::OPT_fforce_emit_vtables,
                   options::OPT_fno_force_emit_vtables,
                   false))
    CmdArgs.push_back("-fforce-emit-vtables");
  if (!Args.hasFlag(options::OPT_foptimize_sibling_calls,
                    options::OPT_fno_optimize_sibling_calls))
    CmdArgs.push_back("-mdisable-tail-calls");
  if (Args.hasFlag(options::OPT_fno_escaping_block_tail_calls,
                   options::OPT_fescaping_block_tail_calls, false))
    CmdArgs.push_back("-fno-escaping-block-tail-calls");

  Args.AddLastArg(CmdArgs, options::OPT_ffine_grained_bitfield_accesses,
                  options::OPT_fno_fine_grained_bitfield_accesses);

  // Handle segmented stacks.
  if (Args.hasArg(options::OPT_fsplit_stack))
    CmdArgs.push_back("-split-stacks");

  RenderFloatingPointOptions(TC, D, OFastEnabled, Args, CmdArgs, JA);

  if (Arg *A = Args.getLastArg(options::OPT_mdouble_EQ)) {
    if (TC.getArch() == llvm::Triple::avr)
      A->render(Args, CmdArgs);
    else
      D.Diag(diag::err_drv_unsupported_opt_for_target)
          << A->getAsString(Args) << TripleStr;
  }

  if (Arg *A = Args.getLastArg(options::OPT_LongDouble_Group)) {
    if (TC.getTriple().isX86())
      A->render(Args, CmdArgs);
    else if ((TC.getArch() == llvm::Triple::ppc || TC.getTriple().isPPC64()) &&
             (A->getOption().getID() != options::OPT_mlong_double_80))
      A->render(Args, CmdArgs);
    else
      D.Diag(diag::err_drv_unsupported_opt_for_target)
          << A->getAsString(Args) << TripleStr;
  }

  // Decide whether to use verbose asm. Verbose assembly is the default on
  // toolchains which have the integrated assembler on by default.
  bool IsIntegratedAssemblerDefault = TC.IsIntegratedAssemblerDefault();
  if (!Args.hasFlag(options::OPT_fverbose_asm, options::OPT_fno_verbose_asm,
                    IsIntegratedAssemblerDefault))
    CmdArgs.push_back("-fno-verbose-asm");

  if (!TC.useIntegratedAs())
    CmdArgs.push_back("-no-integrated-as");

  if (Args.hasArg(options::OPT_fdebug_pass_structure)) {
    CmdArgs.push_back("-mdebug-pass");
    CmdArgs.push_back("Structure");
  }
  if (Args.hasArg(options::OPT_fdebug_pass_arguments)) {
    CmdArgs.push_back("-mdebug-pass");
    CmdArgs.push_back("Arguments");
  }

  // Enable -mconstructor-aliases except on darwin, where we have to work around
  // a linker bug (see <rdar://problem/7651567>), and CUDA device code, where
  // aliases aren't supported. Similarly, aliases aren't yet supported for AIX.
  if (!RawTriple.isOSDarwin() && !RawTriple.isNVPTX() && !RawTriple.isOSAIX())
    CmdArgs.push_back("-mconstructor-aliases");

  // Darwin's kernel doesn't support guard variables; just die if we
  // try to use them.
  if (KernelOrKext && RawTriple.isOSDarwin())
    CmdArgs.push_back("-fforbid-guard-variables");

  if (Args.hasFlag(options::OPT_mms_bitfields, options::OPT_mno_ms_bitfields,
                   Triple.isWindowsGNUEnvironment())) {
    CmdArgs.push_back("-mms-bitfields");
  }

  if (Args.hasFlag(options::OPT_mpie_copy_relocations,
                   options::OPT_mno_pie_copy_relocations,
                   false)) {
    CmdArgs.push_back("-mpie-copy-relocations");
  }

  if (Args.hasFlag(options::OPT_fno_plt, options::OPT_fplt, false)) {
    CmdArgs.push_back("-fno-plt");
  }

  // -fhosted is default.
  // TODO: Audit uses of KernelOrKext and see where it'd be more appropriate to
  // use Freestanding.
  bool Freestanding =
      Args.hasFlag(options::OPT_ffreestanding, options::OPT_fhosted, false) ||
      KernelOrKext;
  if (Freestanding)
    CmdArgs.push_back("-ffreestanding");

  // This is a coarse approximation of what llvm-gcc actually does, both
  // -fasynchronous-unwind-tables and -fnon-call-exceptions interact in more
  // complicated ways.
  bool AsynchronousUnwindTables =
      Args.hasFlag(options::OPT_fasynchronous_unwind_tables,
                   options::OPT_fno_asynchronous_unwind_tables,
                   (TC.IsUnwindTablesDefault(Args) ||
                    TC.getSanitizerArgs().needsUnwindTables()) &&
                       !Freestanding);
  if (Args.hasFlag(options::OPT_funwind_tables, options::OPT_fno_unwind_tables,
                   AsynchronousUnwindTables))
    CmdArgs.push_back("-munwind-tables");

  // Prepare `-aux-target-cpu` and `-aux-target-feature` unless
  // `--gpu-use-aux-triple-only` is specified.
  if (!Args.getLastArg(options::OPT_gpu_use_aux_triple_only) &&
      ((IsCuda && JA.isDeviceOffloading(Action::OFK_Cuda)) ||
       (IsSYCL && IsSYCLOffloadDevice) ||
       (IsHIP && JA.isDeviceOffloading(Action::OFK_HIP)))) {
    const ArgList &HostArgs =
        C.getArgsForToolChain(nullptr, StringRef(), Action::OFK_None);
    std::string HostCPU =
        getCPUName(HostArgs, *TC.getAuxTriple(), /*FromAs*/ false);
    if (!HostCPU.empty()) {
      CmdArgs.push_back("-aux-target-cpu");
      CmdArgs.push_back(Args.MakeArgString(HostCPU));
    }
    getTargetFeatures(D, *TC.getAuxTriple(), HostArgs, CmdArgs,
                      /*ForAS*/ false, /*IsAux*/ true);
  }

  TC.addClangTargetOptions(Args, CmdArgs, JA.getOffloadingDeviceKind());

  // FIXME: Handle -mtune=.
  (void)Args.hasArg(options::OPT_mtune_EQ);

  if (Arg *A = Args.getLastArg(options::OPT_mcmodel_EQ)) {
    StringRef CM = A->getValue();
    if (CM == "small" || CM == "kernel" || CM == "medium" || CM == "large" ||
        CM == "tiny")
      A->render(Args, CmdArgs);
    else
      D.Diag(diag::err_drv_invalid_argument_to_option)
          << CM << A->getOption().getName();
  }

  if (Arg *A = Args.getLastArg(options::OPT_mtls_size_EQ)) {
    StringRef Value = A->getValue();
    unsigned TLSSize = 0;
    Value.getAsInteger(10, TLSSize);
    if (!Triple.isAArch64() || !Triple.isOSBinFormatELF())
      D.Diag(diag::err_drv_unsupported_opt_for_target)
          << A->getOption().getName() << TripleStr;
    if (TLSSize != 12 && TLSSize != 24 && TLSSize != 32 && TLSSize != 48)
      D.Diag(diag::err_drv_invalid_int_value)
          << A->getOption().getName() << Value;
    Args.AddLastArg(CmdArgs, options::OPT_mtls_size_EQ);
  }

  // Add the target cpu
  std::string CPU = getCPUName(Args, Triple, /*FromAs*/ false);
  if (!CPU.empty()) {
    CmdArgs.push_back("-target-cpu");
    CmdArgs.push_back(Args.MakeArgString(CPU));
  }

  RenderTargetOptions(Triple, Args, KernelOrKext, CmdArgs);

  // These two are potentially updated by AddClangCLArgs.
  codegenoptions::DebugInfoKind DebugInfoKind = codegenoptions::NoDebugInfo;
  bool EmitCodeView = false;

  // Add clang-cl arguments.
  types::ID InputType = Input.getType();
  if (D.IsCLMode())
    AddClangCLArgs(Args, InputType, CmdArgs, &DebugInfoKind, &EmitCodeView);

  DwarfFissionKind DwarfFission;
  RenderDebugOptions(TC, D, RawTriple, Args, EmitCodeView, CmdArgs,
                     DebugInfoKind, DwarfFission);

  // Add the split debug info name to the command lines here so we
  // can propagate it to the backend.
  bool SplitDWARF = (DwarfFission != DwarfFissionKind::None) &&
                    TC.getTriple().isOSBinFormatELF() &&
                    (isa<AssembleJobAction>(JA) || isa<CompileJobAction>(JA) ||
                     isa<BackendJobAction>(JA));
  if (SplitDWARF) {
    const char *SplitDWARFOut = SplitDebugName(Args, Input, Output);
    CmdArgs.push_back("-split-dwarf-file");
    CmdArgs.push_back(SplitDWARFOut);
    if (DwarfFission == DwarfFissionKind::Split) {
      CmdArgs.push_back("-split-dwarf-output");
      CmdArgs.push_back(SplitDWARFOut);
    }
  }

  // Pass the linker version in use.
  if (Arg *A = Args.getLastArg(options::OPT_mlinker_version_EQ)) {
    CmdArgs.push_back("-target-linker-version");
    CmdArgs.push_back(A->getValue());
  }

  // Explicitly error on some things we know we don't support and can't just
  // ignore.
  if (!Args.hasArg(options::OPT_fallow_unsupported)) {
    Arg *Unsupported;
    if (types::isCXX(InputType) && RawTriple.isOSDarwin() &&
        TC.getArch() == llvm::Triple::x86) {
      if ((Unsupported = Args.getLastArg(options::OPT_fapple_kext)) ||
          (Unsupported = Args.getLastArg(options::OPT_mkernel)))
        D.Diag(diag::err_drv_clang_unsupported_opt_cxx_darwin_i386)
            << Unsupported->getOption().getName();
    }
    // The faltivec option has been superseded by the maltivec option.
    if ((Unsupported = Args.getLastArg(options::OPT_faltivec)))
      D.Diag(diag::err_drv_clang_unsupported_opt_faltivec)
          << Unsupported->getOption().getName()
          << "please use -maltivec and include altivec.h explicitly";
    if ((Unsupported = Args.getLastArg(options::OPT_fno_altivec)))
      D.Diag(diag::err_drv_clang_unsupported_opt_faltivec)
          << Unsupported->getOption().getName() << "please use -mno-altivec";
  }

  Args.AddAllArgs(CmdArgs, options::OPT_v);

  if (Args.getLastArg(options::OPT_H)) {
    CmdArgs.push_back("-H");
    CmdArgs.push_back("-sys-header-deps");
  }

  if (D.CCPrintHeaders && !D.CCGenDiagnostics) {
    CmdArgs.push_back("-header-include-file");
    CmdArgs.push_back(D.CCPrintHeadersFilename ? D.CCPrintHeadersFilename
                                               : "-");
    CmdArgs.push_back("-sys-header-deps");
  }
  Args.AddLastArg(CmdArgs, options::OPT_P);
  Args.AddLastArg(CmdArgs, options::OPT_print_ivar_layout);

  if (D.CCLogDiagnostics && !D.CCGenDiagnostics) {
    CmdArgs.push_back("-diagnostic-log-file");
    CmdArgs.push_back(D.CCLogDiagnosticsFilename ? D.CCLogDiagnosticsFilename
                                                 : "-");
  }

  // Give the gen diagnostics more chances to succeed, by avoiding intentional
  // crashes.
  if (D.CCGenDiagnostics)
    CmdArgs.push_back("-disable-pragma-debug-crash");

  bool UseSeparateSections = isUseSeparateSections(Triple);

  if (Args.hasFlag(options::OPT_ffunction_sections,
                   options::OPT_fno_function_sections, UseSeparateSections)) {
    CmdArgs.push_back("-ffunction-sections");
  }

  if (Arg *A = Args.getLastArg(options::OPT_fbasic_block_sections_EQ)) {
    StringRef Val = A->getValue();
    if (Val != "all" && Val != "labels" && Val != "none" &&
        !(Val.startswith("list=") && llvm::sys::fs::exists(Val.substr(5))))
      D.Diag(diag::err_drv_invalid_value)
          << A->getAsString(Args) << A->getValue();
    else
      A->render(Args, CmdArgs);
  }

  if (Args.hasFlag(options::OPT_fdata_sections, options::OPT_fno_data_sections,
                   UseSeparateSections)) {
    CmdArgs.push_back("-fdata-sections");
  }

  if (!Args.hasFlag(options::OPT_funique_section_names,
                    options::OPT_fno_unique_section_names, true))
    CmdArgs.push_back("-fno-unique-section-names");

  if (Args.hasFlag(options::OPT_funique_internal_linkage_names,
                   options::OPT_fno_unique_internal_linkage_names, false))
    CmdArgs.push_back("-funique-internal-linkage-names");

  if (Args.hasFlag(options::OPT_funique_basic_block_section_names,
                   options::OPT_fno_unique_basic_block_section_names, false))
    CmdArgs.push_back("-funique-basic-block-section-names");

  Args.AddLastArg(CmdArgs, options::OPT_finstrument_functions,
                  options::OPT_finstrument_functions_after_inlining,
                  options::OPT_finstrument_function_entry_bare);

  // NVPTX doesn't support PGO or coverage. There's no runtime support for
  // sampling, overhead of call arc collection is way too high and there's no
  // way to collect the output.
  if (!Triple.isNVPTX())
    addPGOAndCoverageFlags(TC, C, D, Output, Args, CmdArgs);

  Args.AddLastArg(CmdArgs, options::OPT_fclang_abi_compat_EQ);

  // Add runtime flag for PS4 when PGO, coverage, or sanitizers are enabled.
  if (RawTriple.isPS4CPU() &&
      !Args.hasArg(options::OPT_nostdlib, options::OPT_nodefaultlibs)) {
    PS4cpu::addProfileRTArgs(TC, Args, CmdArgs);
    PS4cpu::addSanitizerArgs(TC, CmdArgs);
  }

  // Pass options for controlling the default header search paths.
  if (Args.hasArg(options::OPT_nostdinc)) {
    CmdArgs.push_back("-nostdsysteminc");
    CmdArgs.push_back("-nobuiltininc");
  } else {
    if (Args.hasArg(options::OPT_nostdlibinc))
      CmdArgs.push_back("-nostdsysteminc");
    Args.AddLastArg(CmdArgs, options::OPT_nostdincxx);
    Args.AddLastArg(CmdArgs, options::OPT_nobuiltininc);
  }

  // Pass the path to compiler resource files.
  CmdArgs.push_back("-resource-dir");
  CmdArgs.push_back(D.ResourceDir.c_str());

  Args.AddLastArg(CmdArgs, options::OPT_working_directory);

  RenderARCMigrateToolOptions(D, Args, CmdArgs);

  // Add preprocessing options like -I, -D, etc. if we are using the
  // preprocessor.
  //
  // FIXME: Support -fpreprocessed
  if (types::getPreprocessedType(InputType) != types::TY_INVALID)
    AddPreprocessingOptions(C, JA, D, Args, CmdArgs, Output, Inputs);

  // Don't warn about "clang -c -DPIC -fPIC test.i" because libtool.m4 assumes
  // that "The compiler can only warn and ignore the option if not recognized".
  // When building with ccache, it will pass -D options to clang even on
  // preprocessed inputs and configure concludes that -fPIC is not supported.
  Args.ClaimAllArgs(options::OPT_D);

  // Manually translate -O4 to -O3; let clang reject others.
  if (Arg *A = Args.getLastArg(options::OPT_O_Group)) {
    if (A->getOption().matches(options::OPT_O4)) {
      CmdArgs.push_back("-O3");
      D.Diag(diag::warn_O4_is_O3);
    } else {
      A->render(Args, CmdArgs);
    }
  }

  // Warn about ignored options to clang.
  for (const Arg *A :
       Args.filtered(options::OPT_clang_ignored_gcc_optimization_f_Group)) {
    D.Diag(diag::warn_ignored_gcc_optimization) << A->getAsString(Args);
    A->claim();
  }

  for (const Arg *A :
       Args.filtered(options::OPT_clang_ignored_legacy_options_Group)) {
    D.Diag(diag::warn_ignored_clang_option) << A->getAsString(Args);
    A->claim();
  }

  claimNoWarnArgs(Args);

  Args.AddAllArgs(CmdArgs, options::OPT_R_Group);

  Args.AddAllArgs(CmdArgs, options::OPT_W_Group);
  if (Args.hasFlag(options::OPT_pedantic, options::OPT_no_pedantic, false))
    CmdArgs.push_back("-pedantic");
  Args.AddLastArg(CmdArgs, options::OPT_pedantic_errors);
  Args.AddLastArg(CmdArgs, options::OPT_w);

  // Fixed point flags
  if (Args.hasFlag(options::OPT_ffixed_point, options::OPT_fno_fixed_point,
                   /*Default=*/false))
    Args.AddLastArg(CmdArgs, options::OPT_ffixed_point);

  // Handle -{std, ansi, trigraphs} -- take the last of -{std, ansi}
  // (-ansi is equivalent to -std=c89 or -std=c++98).
  //
  // If a std is supplied, only add -trigraphs if it follows the
  // option.
  bool ImplyVCPPCXXVer = false;
  const Arg *Std = Args.getLastArg(options::OPT_std_EQ, options::OPT_ansi);
  if (Std) {
    if (Std->getOption().matches(options::OPT_ansi))
      if (types::isCXX(InputType))
        CmdArgs.push_back("-std=c++98");
      else
        CmdArgs.push_back("-std=c89");
    else
      Std->render(Args, CmdArgs);

    // If -f(no-)trigraphs appears after the language standard flag, honor it.
    if (Arg *A = Args.getLastArg(options::OPT_std_EQ, options::OPT_ansi,
                                 options::OPT_ftrigraphs,
                                 options::OPT_fno_trigraphs))
      if (A != Std)
        A->render(Args, CmdArgs);
  } else {
    // Honor -std-default.
    //
    // FIXME: Clang doesn't correctly handle -std= when the input language
    // doesn't match. For the time being just ignore this for C++ inputs;
    // eventually we want to do all the standard defaulting here instead of
    // splitting it between the driver and clang -cc1.
    if (!types::isCXX(InputType))
      Args.AddAllArgsTranslated(CmdArgs, options::OPT_std_default_EQ, "-std=",
                                /*Joined=*/true);
    else if (IsWindowsMSVC)
      ImplyVCPPCXXVer = true;
    else if (IsSYCL)
      // For DPC++, we default to -std=c++17 for all compilations.  Use of -std
      // on the command line will override.
      CmdArgs.push_back("-std=c++17");

    Args.AddLastArg(CmdArgs, options::OPT_ftrigraphs,
                    options::OPT_fno_trigraphs);
  }

  // GCC's behavior for -Wwrite-strings is a bit strange:
  //  * In C, this "warning flag" changes the types of string literals from
  //    'char[N]' to 'const char[N]', and thus triggers an unrelated warning
  //    for the discarded qualifier.
  //  * In C++, this is just a normal warning flag.
  //
  // Implementing this warning correctly in C is hard, so we follow GCC's
  // behavior for now. FIXME: Directly diagnose uses of a string literal as
  // a non-const char* in C, rather than using this crude hack.
  if (!types::isCXX(InputType)) {
    // FIXME: This should behave just like a warning flag, and thus should also
    // respect -Weverything, -Wno-everything, -Werror=write-strings, and so on.
    Arg *WriteStrings =
        Args.getLastArg(options::OPT_Wwrite_strings,
                        options::OPT_Wno_write_strings, options::OPT_w);
    if (WriteStrings &&
        WriteStrings->getOption().matches(options::OPT_Wwrite_strings))
      CmdArgs.push_back("-fconst-strings");
  }

  // GCC provides a macro definition '__DEPRECATED' when -Wdeprecated is active
  // during C++ compilation, which it is by default. GCC keeps this define even
  // in the presence of '-w', match this behavior bug-for-bug.
  if (types::isCXX(InputType) &&
      Args.hasFlag(options::OPT_Wdeprecated, options::OPT_Wno_deprecated,
                   true)) {
    CmdArgs.push_back("-fdeprecated-macro");
  }

  // Translate GCC's misnamer '-fasm' arguments to '-fgnu-keywords'.
  if (Arg *Asm = Args.getLastArg(options::OPT_fasm, options::OPT_fno_asm)) {
    if (Asm->getOption().matches(options::OPT_fasm))
      CmdArgs.push_back("-fgnu-keywords");
    else
      CmdArgs.push_back("-fno-gnu-keywords");
  }

  if (ShouldDisableDwarfDirectory(Args, TC))
    CmdArgs.push_back("-fno-dwarf-directory-asm");

  if (!ShouldEnableAutolink(Args, TC, JA))
    CmdArgs.push_back("-fno-autolink");

  // Add in -fdebug-compilation-dir if necessary.
  addDebugCompDirArg(Args, CmdArgs, D.getVFS());

  addDebugPrefixMapArg(D, Args, CmdArgs);

  if (Arg *A = Args.getLastArg(options::OPT_ftemplate_depth_,
                               options::OPT_ftemplate_depth_EQ)) {
    CmdArgs.push_back("-ftemplate-depth");
    CmdArgs.push_back(A->getValue());
  }

  if (Arg *A = Args.getLastArg(options::OPT_foperator_arrow_depth_EQ)) {
    CmdArgs.push_back("-foperator-arrow-depth");
    CmdArgs.push_back(A->getValue());
  }

  if (Arg *A = Args.getLastArg(options::OPT_fconstexpr_depth_EQ)) {
    CmdArgs.push_back("-fconstexpr-depth");
    CmdArgs.push_back(A->getValue());
  }

  if (Arg *A = Args.getLastArg(options::OPT_fconstexpr_steps_EQ)) {
    CmdArgs.push_back("-fconstexpr-steps");
    CmdArgs.push_back(A->getValue());
  }

  if (Args.hasArg(options::OPT_fexperimental_new_constant_interpreter))
    CmdArgs.push_back("-fexperimental-new-constant-interpreter");

  if (Arg *A = Args.getLastArg(options::OPT_fbracket_depth_EQ)) {
    CmdArgs.push_back("-fbracket-depth");
    CmdArgs.push_back(A->getValue());
  }

  if (Arg *A = Args.getLastArg(options::OPT_Wlarge_by_value_copy_EQ,
                               options::OPT_Wlarge_by_value_copy_def)) {
    if (A->getNumValues()) {
      StringRef bytes = A->getValue();
      CmdArgs.push_back(Args.MakeArgString("-Wlarge-by-value-copy=" + bytes));
    } else
      CmdArgs.push_back("-Wlarge-by-value-copy=64"); // default value
  }

  if (Args.hasArg(options::OPT_relocatable_pch))
    CmdArgs.push_back("-relocatable-pch");

  if (const Arg *A = Args.getLastArg(options::OPT_fcf_runtime_abi_EQ)) {
    static const char *kCFABIs[] = {
      "standalone", "objc", "swift", "swift-5.0", "swift-4.2", "swift-4.1",
    };

    if (find(kCFABIs, StringRef(A->getValue())) == std::end(kCFABIs))
      D.Diag(diag::err_drv_invalid_cf_runtime_abi) << A->getValue();
    else
      A->render(Args, CmdArgs);
  }

  if (Arg *A = Args.getLastArg(options::OPT_fconstant_string_class_EQ)) {
    CmdArgs.push_back("-fconstant-string-class");
    CmdArgs.push_back(A->getValue());
  }

  if (Arg *A = Args.getLastArg(options::OPT_ftabstop_EQ)) {
    CmdArgs.push_back("-ftabstop");
    CmdArgs.push_back(A->getValue());
  }

  if (Args.hasFlag(options::OPT_fstack_size_section,
                   options::OPT_fno_stack_size_section, RawTriple.isPS4()))
    CmdArgs.push_back("-fstack-size-section");

  CmdArgs.push_back("-ferror-limit");
  if (Arg *A = Args.getLastArg(options::OPT_ferror_limit_EQ))
    CmdArgs.push_back(A->getValue());
  else
    CmdArgs.push_back("19");

  if (Arg *A = Args.getLastArg(options::OPT_fmacro_backtrace_limit_EQ)) {
    CmdArgs.push_back("-fmacro-backtrace-limit");
    CmdArgs.push_back(A->getValue());
  }

  if (Arg *A = Args.getLastArg(options::OPT_ftemplate_backtrace_limit_EQ)) {
    CmdArgs.push_back("-ftemplate-backtrace-limit");
    CmdArgs.push_back(A->getValue());
  }

  if (Arg *A = Args.getLastArg(options::OPT_fconstexpr_backtrace_limit_EQ)) {
    CmdArgs.push_back("-fconstexpr-backtrace-limit");
    CmdArgs.push_back(A->getValue());
  }

  if (Arg *A = Args.getLastArg(options::OPT_fspell_checking_limit_EQ)) {
    CmdArgs.push_back("-fspell-checking-limit");
    CmdArgs.push_back(A->getValue());
  }

  // Pass -fmessage-length=.
  unsigned MessageLength = 0;
  if (Arg *A = Args.getLastArg(options::OPT_fmessage_length_EQ)) {
    StringRef V(A->getValue());
    if (V.getAsInteger(0, MessageLength))
      D.Diag(diag::err_drv_invalid_argument_to_option)
          << V << A->getOption().getName();
  } else {
    // If -fmessage-length=N was not specified, determine whether this is a
    // terminal and, if so, implicitly define -fmessage-length appropriately.
    MessageLength = llvm::sys::Process::StandardErrColumns();
  }
  if (MessageLength != 0)
    CmdArgs.push_back(
        Args.MakeArgString("-fmessage-length=" + Twine(MessageLength)));

  // -fvisibility= and -fvisibility-ms-compat are of a piece.
  if (const Arg *A = Args.getLastArg(options::OPT_fvisibility_EQ,
                                     options::OPT_fvisibility_ms_compat)) {
    if (A->getOption().matches(options::OPT_fvisibility_EQ)) {
      CmdArgs.push_back("-fvisibility");
      CmdArgs.push_back(A->getValue());
    } else {
      assert(A->getOption().matches(options::OPT_fvisibility_ms_compat));
      CmdArgs.push_back("-fvisibility");
      CmdArgs.push_back("hidden");
      CmdArgs.push_back("-ftype-visibility");
      CmdArgs.push_back("default");
    }
  }

  Args.AddLastArg(CmdArgs, options::OPT_fvisibility_inlines_hidden);
  Args.AddLastArg(CmdArgs, options::OPT_fvisibility_global_new_delete_hidden);

  Args.AddLastArg(CmdArgs, options::OPT_ftlsmodel_EQ);

  // Forward -f (flag) options which we can pass directly.
  Args.AddLastArg(CmdArgs, options::OPT_femit_all_decls);
  Args.AddLastArg(CmdArgs, options::OPT_fheinous_gnu_extensions);
  Args.AddLastArg(CmdArgs, options::OPT_fdigraphs, options::OPT_fno_digraphs);
  Args.AddLastArg(CmdArgs, options::OPT_fno_operator_names);
  Args.AddLastArg(CmdArgs, options::OPT_femulated_tls,
                  options::OPT_fno_emulated_tls);

  // AltiVec-like language extensions aren't relevant for assembling.
  if (!isa<PreprocessJobAction>(JA) || Output.getType() != types::TY_PP_Asm)
    Args.AddLastArg(CmdArgs, options::OPT_fzvector);

  Args.AddLastArg(CmdArgs, options::OPT_fdiagnostics_show_template_tree);
  Args.AddLastArg(CmdArgs, options::OPT_fno_elide_type);

  // Forward flags for OpenMP. We don't do this if the current action is an
  // device offloading action other than OpenMP.
  if (Args.hasFlag(options::OPT_fopenmp, options::OPT_fopenmp_EQ,
                   options::OPT_fno_openmp, false) &&
      (JA.isDeviceOffloading(Action::OFK_None) ||
       JA.isDeviceOffloading(Action::OFK_OpenMP))) {
    switch (D.getOpenMPRuntime(Args)) {
    case Driver::OMPRT_OMP:
    case Driver::OMPRT_IOMP5:
      // Clang can generate useful OpenMP code for these two runtime libraries.
      CmdArgs.push_back("-fopenmp");

      // If no option regarding the use of TLS in OpenMP codegeneration is
      // given, decide a default based on the target. Otherwise rely on the
      // options and pass the right information to the frontend.
      if (!Args.hasFlag(options::OPT_fopenmp_use_tls,
                        options::OPT_fnoopenmp_use_tls, /*Default=*/true))
        CmdArgs.push_back("-fnoopenmp-use-tls");
      Args.AddLastArg(CmdArgs, options::OPT_fopenmp_simd,
                      options::OPT_fno_openmp_simd);
      Args.AddAllArgs(CmdArgs, options::OPT_fopenmp_enable_irbuilder);
      Args.AddAllArgs(CmdArgs, options::OPT_fopenmp_version_EQ);
      Args.AddAllArgs(CmdArgs, options::OPT_fopenmp_cuda_number_of_sm_EQ);
      Args.AddAllArgs(CmdArgs, options::OPT_fopenmp_cuda_blocks_per_sm_EQ);
      Args.AddAllArgs(CmdArgs,
                      options::OPT_fopenmp_cuda_teams_reduction_recs_num_EQ);
      if (Args.hasFlag(options::OPT_fopenmp_optimistic_collapse,
                       options::OPT_fno_openmp_optimistic_collapse,
                       /*Default=*/false))
        CmdArgs.push_back("-fopenmp-optimistic-collapse");

      // When in OpenMP offloading mode with NVPTX target, forward
      // cuda-mode flag
      if (Args.hasFlag(options::OPT_fopenmp_cuda_mode,
                       options::OPT_fno_openmp_cuda_mode, /*Default=*/false))
        CmdArgs.push_back("-fopenmp-cuda-mode");

      // When in OpenMP offloading mode with NVPTX target, check if full runtime
      // is required.
      if (Args.hasFlag(options::OPT_fopenmp_cuda_force_full_runtime,
                       options::OPT_fno_openmp_cuda_force_full_runtime,
                       /*Default=*/false))
        CmdArgs.push_back("-fopenmp-cuda-force-full-runtime");
      break;
    default:
      // By default, if Clang doesn't know how to generate useful OpenMP code
      // for a specific runtime library, we just don't pass the '-fopenmp' flag
      // down to the actual compilation.
      // FIXME: It would be better to have a mode which *only* omits IR
      // generation based on the OpenMP support so that we get consistent
      // semantic analysis, etc.
      break;
    }
  } else {
    Args.AddLastArg(CmdArgs, options::OPT_fopenmp_simd,
                    options::OPT_fno_openmp_simd);
    Args.AddAllArgs(CmdArgs, options::OPT_fopenmp_version_EQ);
  }

  const SanitizerArgs &Sanitize = TC.getSanitizerArgs();
  Sanitize.addArgs(TC, Args, CmdArgs, InputType);

  const XRayArgs &XRay = TC.getXRayArgs();
  XRay.addArgs(TC, Args, CmdArgs, InputType);

  if (Arg *A = Args.getLastArg(options::OPT_fpatchable_function_entry_EQ)) {
    StringRef S0 = A->getValue(), S = S0;
    unsigned Size, Offset = 0;
    if (!Triple.isAArch64() && Triple.getArch() != llvm::Triple::x86 &&
        Triple.getArch() != llvm::Triple::x86_64)
      D.Diag(diag::err_drv_unsupported_opt_for_target)
          << A->getAsString(Args) << TripleStr;
    else if (S.consumeInteger(10, Size) ||
             (!S.empty() && (!S.consume_front(",") ||
                             S.consumeInteger(10, Offset) || !S.empty())))
      D.Diag(diag::err_drv_invalid_argument_to_option)
          << S0 << A->getOption().getName();
    else if (Size < Offset)
      D.Diag(diag::err_drv_unsupported_fpatchable_function_entry_argument);
    else {
      CmdArgs.push_back(Args.MakeArgString(A->getSpelling() + Twine(Size)));
      CmdArgs.push_back(Args.MakeArgString(
          "-fpatchable-function-entry-offset=" + Twine(Offset)));
    }
  }

  if (TC.SupportsProfiling()) {
    Args.AddLastArg(CmdArgs, options::OPT_pg);

    llvm::Triple::ArchType Arch = TC.getArch();
    if (Arg *A = Args.getLastArg(options::OPT_mfentry)) {
      if (Arch == llvm::Triple::systemz || TC.getTriple().isX86())
        A->render(Args, CmdArgs);
      else
        D.Diag(diag::err_drv_unsupported_opt_for_target)
            << A->getAsString(Args) << TripleStr;
    }
    if (Arg *A = Args.getLastArg(options::OPT_mnop_mcount)) {
      if (Arch == llvm::Triple::systemz)
        A->render(Args, CmdArgs);
      else
        D.Diag(diag::err_drv_unsupported_opt_for_target)
            << A->getAsString(Args) << TripleStr;
    }
    if (Arg *A = Args.getLastArg(options::OPT_mrecord_mcount)) {
      if (Arch == llvm::Triple::systemz)
        A->render(Args, CmdArgs);
      else
        D.Diag(diag::err_drv_unsupported_opt_for_target)
            << A->getAsString(Args) << TripleStr;
    }
  }

  if (Args.getLastArg(options::OPT_fapple_kext) ||
      (Args.hasArg(options::OPT_mkernel) && types::isCXX(InputType)))
    CmdArgs.push_back("-fapple-kext");

  Args.AddLastArg(CmdArgs, options::OPT_flax_vector_conversions_EQ);
  Args.AddLastArg(CmdArgs, options::OPT_fobjc_sender_dependent_dispatch);
  Args.AddLastArg(CmdArgs, options::OPT_fdiagnostics_print_source_range_info);
  Args.AddLastArg(CmdArgs, options::OPT_fdiagnostics_parseable_fixits);
  Args.AddLastArg(CmdArgs, options::OPT_ftime_report);
  Args.AddLastArg(CmdArgs, options::OPT_ftime_trace);
  Args.AddLastArg(CmdArgs, options::OPT_ftime_trace_granularity_EQ);
  Args.AddLastArg(CmdArgs, options::OPT_ftrapv);
  Args.AddLastArg(CmdArgs, options::OPT_malign_double);
  Args.AddLastArg(CmdArgs, options::OPT_fno_temp_file);

  if (Arg *A = Args.getLastArg(options::OPT_ftrapv_handler_EQ)) {
    CmdArgs.push_back("-ftrapv-handler");
    CmdArgs.push_back(A->getValue());
  }

  Args.AddLastArg(CmdArgs, options::OPT_ftrap_function_EQ);

  // -fno-strict-overflow implies -fwrapv if it isn't disabled, but
  // -fstrict-overflow won't turn off an explicitly enabled -fwrapv.
  if (Arg *A = Args.getLastArg(options::OPT_fwrapv, options::OPT_fno_wrapv)) {
    if (A->getOption().matches(options::OPT_fwrapv))
      CmdArgs.push_back("-fwrapv");
  } else if (Arg *A = Args.getLastArg(options::OPT_fstrict_overflow,
                                      options::OPT_fno_strict_overflow)) {
    if (A->getOption().matches(options::OPT_fno_strict_overflow))
      CmdArgs.push_back("-fwrapv");
  }

  if (Arg *A = Args.getLastArg(options::OPT_freroll_loops,
                               options::OPT_fno_reroll_loops))
    if (A->getOption().matches(options::OPT_freroll_loops))
      CmdArgs.push_back("-freroll-loops");

  Args.AddLastArg(CmdArgs, options::OPT_fwritable_strings);
  Args.AddLastArg(CmdArgs, options::OPT_funroll_loops,
                  options::OPT_fno_unroll_loops);

  Args.AddLastArg(CmdArgs, options::OPT_pthread);

  if (Args.hasFlag(options::OPT_mspeculative_load_hardening,
                   options::OPT_mno_speculative_load_hardening, false))
    CmdArgs.push_back(Args.MakeArgString("-mspeculative-load-hardening"));

  RenderSSPOptions(TC, Args, CmdArgs, KernelOrKext);
  RenderSCPOptions(TC, Args, CmdArgs);
  RenderTrivialAutoVarInitOptions(D, TC, Args, CmdArgs);

  // Translate -mstackrealign
  if (Args.hasFlag(options::OPT_mstackrealign, options::OPT_mno_stackrealign,
                   false))
    CmdArgs.push_back(Args.MakeArgString("-mstackrealign"));

  if (Args.hasArg(options::OPT_mstack_alignment)) {
    StringRef alignment = Args.getLastArgValue(options::OPT_mstack_alignment);
    CmdArgs.push_back(Args.MakeArgString("-mstack-alignment=" + alignment));
  }

  if (Args.hasArg(options::OPT_mstack_probe_size)) {
    StringRef Size = Args.getLastArgValue(options::OPT_mstack_probe_size);

    if (!Size.empty())
      CmdArgs.push_back(Args.MakeArgString("-mstack-probe-size=" + Size));
    else
      CmdArgs.push_back("-mstack-probe-size=0");
  }

  if (!Args.hasFlag(options::OPT_mstack_arg_probe,
                    options::OPT_mno_stack_arg_probe, true))
    CmdArgs.push_back(Args.MakeArgString("-mno-stack-arg-probe"));

  if (Arg *A = Args.getLastArg(options::OPT_mrestrict_it,
                               options::OPT_mno_restrict_it)) {
    if (A->getOption().matches(options::OPT_mrestrict_it)) {
      CmdArgs.push_back("-mllvm");
      CmdArgs.push_back("-arm-restrict-it");
    } else {
      CmdArgs.push_back("-mllvm");
      CmdArgs.push_back("-arm-no-restrict-it");
    }
  } else if (Triple.isOSWindows() &&
             (Triple.getArch() == llvm::Triple::arm ||
              Triple.getArch() == llvm::Triple::thumb)) {
    // Windows on ARM expects restricted IT blocks
    CmdArgs.push_back("-mllvm");
    CmdArgs.push_back("-arm-restrict-it");
  }

  // Forward -cl options to -cc1
  RenderOpenCLOptions(Args, CmdArgs);

  // Forward -sycl-std option to -cc1
  Args.AddLastArg(CmdArgs, options::OPT_sycl_std_EQ);

  if (Args.hasFlag(options::OPT_fhip_new_launch_api,
                   options::OPT_fno_hip_new_launch_api, false))
    CmdArgs.push_back("-fhip-new-launch-api");

  if (Arg *A = Args.getLastArg(options::OPT_fcf_protection_EQ)) {
    CmdArgs.push_back(
        Args.MakeArgString(Twine("-fcf-protection=") + A->getValue()));
  }

  // Forward -f options with positive and negative forms; we translate
  // these by hand.
  if (Arg *A = getLastProfileSampleUseArg(Args)) {
    auto *PGOArg = Args.getLastArg(
        options::OPT_fprofile_generate, options::OPT_fprofile_generate_EQ,
        options::OPT_fcs_profile_generate, options::OPT_fcs_profile_generate_EQ,
        options::OPT_fprofile_use, options::OPT_fprofile_use_EQ);
    if (PGOArg)
      D.Diag(diag::err_drv_argument_not_allowed_with)
          << "SampleUse with PGO options";

    StringRef fname = A->getValue();
    if (!llvm::sys::fs::exists(fname))
      D.Diag(diag::err_drv_no_such_file) << fname;
    else
      A->render(Args, CmdArgs);
  }
  Args.AddLastArg(CmdArgs, options::OPT_fprofile_remapping_file_EQ);

  RenderBuiltinOptions(TC, RawTriple, Args, CmdArgs);

  if (!Args.hasFlag(options::OPT_fassume_sane_operator_new,
                    options::OPT_fno_assume_sane_operator_new))
    CmdArgs.push_back("-fno-assume-sane-operator-new");

  // -fblocks=0 is default.
  if (Args.hasFlag(options::OPT_fblocks, options::OPT_fno_blocks,
                   TC.IsBlocksDefault()) ||
      (Args.hasArg(options::OPT_fgnu_runtime) &&
       Args.hasArg(options::OPT_fobjc_nonfragile_abi) &&
       !Args.hasArg(options::OPT_fno_blocks))) {
    CmdArgs.push_back("-fblocks");

    if (!Args.hasArg(options::OPT_fgnu_runtime) && !TC.hasBlocksRuntime())
      CmdArgs.push_back("-fblocks-runtime-optional");
  }

  // -fencode-extended-block-signature=1 is default.
  if (TC.IsEncodeExtendedBlockSignatureDefault())
    CmdArgs.push_back("-fencode-extended-block-signature");

  if (Args.hasFlag(options::OPT_fcoroutines_ts, options::OPT_fno_coroutines_ts,
                   false) &&
      types::isCXX(InputType)) {
    CmdArgs.push_back("-fcoroutines-ts");
  }

  Args.AddLastArg(CmdArgs, options::OPT_fdouble_square_bracket_attributes,
                  options::OPT_fno_double_square_bracket_attributes);

  // -faccess-control is default.
  if (Args.hasFlag(options::OPT_fno_access_control,
                   options::OPT_faccess_control, false))
    CmdArgs.push_back("-fno-access-control");

  // -felide-constructors is the default.
  if (Args.hasFlag(options::OPT_fno_elide_constructors,
                   options::OPT_felide_constructors, false))
    CmdArgs.push_back("-fno-elide-constructors");

  ToolChain::RTTIMode RTTIMode = TC.getRTTIMode();

  if (KernelOrKext || (types::isCXX(InputType) &&
                       (RTTIMode == ToolChain::RM_Disabled)))
    CmdArgs.push_back("-fno-rtti");

  // -fshort-enums=0 is default for all architectures except Hexagon.
  if (Args.hasFlag(options::OPT_fshort_enums, options::OPT_fno_short_enums,
                   TC.getArch() == llvm::Triple::hexagon))
    CmdArgs.push_back("-fshort-enums");

  RenderCharacterOptions(Args, AuxTriple ? *AuxTriple : RawTriple, CmdArgs);

  // -fuse-cxa-atexit is default.
  if (!Args.hasFlag(
          options::OPT_fuse_cxa_atexit, options::OPT_fno_use_cxa_atexit,
          !RawTriple.isOSAIX() && !RawTriple.isOSWindows() &&
              TC.getArch() != llvm::Triple::xcore &&
              ((RawTriple.getVendor() != llvm::Triple::MipsTechnologies) ||
               RawTriple.hasEnvironment())) ||
      KernelOrKext)
    CmdArgs.push_back("-fno-use-cxa-atexit");

  if (Args.hasFlag(options::OPT_fregister_global_dtors_with_atexit,
                   options::OPT_fno_register_global_dtors_with_atexit,
                   RawTriple.isOSDarwin() && !KernelOrKext))
    CmdArgs.push_back("-fregister-global-dtors-with-atexit");

  // -fno-use-line-directives is default.
  if (Args.hasFlag(options::OPT_fuse_line_directives,
                   options::OPT_fno_use_line_directives, false))
    CmdArgs.push_back("-fuse-line-directives");

  // -fms-extensions=0 is default.
  if (Args.hasFlag(options::OPT_fms_extensions, options::OPT_fno_ms_extensions,
                   IsWindowsMSVC))
    CmdArgs.push_back("-fms-extensions");

  // -fms-compatibility=0 is default.
  bool IsMSVCCompat = Args.hasFlag(
      options::OPT_fms_compatibility, options::OPT_fno_ms_compatibility,
      (IsWindowsMSVC && Args.hasFlag(options::OPT_fms_extensions,
                                     options::OPT_fno_ms_extensions, true)));
  if (IsMSVCCompat)
    CmdArgs.push_back("-fms-compatibility");

  // Handle -fgcc-version, if present.
  VersionTuple GNUCVer;
  if (Arg *A = Args.getLastArg(options::OPT_fgnuc_version_EQ)) {
    // Check that the version has 1 to 3 components and the minor and patch
    // versions fit in two decimal digits.
    StringRef Val = A->getValue();
    Val = Val.empty() ? "0" : Val; // Treat "" as 0 or disable.
    bool Invalid = GNUCVer.tryParse(Val);
    unsigned Minor = GNUCVer.getMinor().getValueOr(0);
    unsigned Patch = GNUCVer.getSubminor().getValueOr(0);
    if (Invalid || GNUCVer.getBuild() || Minor >= 100 || Patch >= 100) {
      D.Diag(diag::err_drv_invalid_value)
          << A->getAsString(Args) << A->getValue();
    }
  } else if (!IsMSVCCompat) {
    // Imitate GCC 4.2.1 by default if -fms-compatibility is not in effect.
    GNUCVer = VersionTuple(4, 2, 1);
  }
  if (!GNUCVer.empty()) {
    CmdArgs.push_back(
        Args.MakeArgString("-fgnuc-version=" + GNUCVer.getAsString()));
  }

  VersionTuple MSVT = TC.computeMSVCVersion(&D, Args);
  if (!MSVT.empty())
    CmdArgs.push_back(
        Args.MakeArgString("-fms-compatibility-version=" + MSVT.getAsString()));

  bool IsMSVC2015Compatible = MSVT.getMajor() >= 19;
  if (ImplyVCPPCXXVer) {
    StringRef LanguageStandard;
    if (const Arg *StdArg = Args.getLastArg(options::OPT__SLASH_std)) {
      Std = StdArg;
      LanguageStandard = llvm::StringSwitch<StringRef>(StdArg->getValue())
                             .Case("c++14", "-std=c++14")
                             .Case("c++17", "-std=c++17")
                             .Case("c++latest", "-std=c++2a")
                             .Default("");
      if (LanguageStandard.empty())
        D.Diag(clang::diag::warn_drv_unused_argument)
            << StdArg->getAsString(Args);
    }

    if (LanguageStandard.empty()) {
      if (IsMSVC2015Compatible)
        if (IsSYCL)
          // For DPC++, C++17 is the default.
          LanguageStandard = "-std=c++17";
        else
          LanguageStandard = "-std=c++14";
      else
        LanguageStandard = "-std=c++11";
    }

    CmdArgs.push_back(LanguageStandard.data());
  }

  // -fno-borland-extensions is default.
  if (Args.hasFlag(options::OPT_fborland_extensions,
                   options::OPT_fno_borland_extensions, false))
    CmdArgs.push_back("-fborland-extensions");

  // -fno-declspec is default, except for PS4.
  if (Args.hasFlag(options::OPT_fdeclspec, options::OPT_fno_declspec,
                   RawTriple.isPS4()))
    CmdArgs.push_back("-fdeclspec");
  else if (Args.hasArg(options::OPT_fno_declspec))
    CmdArgs.push_back("-fno-declspec"); // Explicitly disabling __declspec.

  // -fthreadsafe-static is default, except for MSVC compatibility versions less
  // than 19.
  if (!Args.hasFlag(options::OPT_fthreadsafe_statics,
                    options::OPT_fno_threadsafe_statics,
                    !IsWindowsMSVC || IsMSVC2015Compatible))
    CmdArgs.push_back("-fno-threadsafe-statics");

  // -fno-delayed-template-parsing is default, except when targeting MSVC.
  // Many old Windows SDK versions require this to parse.
  // FIXME: MSVC introduced /Zc:twoPhase- to disable this behavior in their
  // compiler. We should be able to disable this by default at some point.
  if (Args.hasFlag(options::OPT_fdelayed_template_parsing,
                   options::OPT_fno_delayed_template_parsing, IsWindowsMSVC))
    CmdArgs.push_back("-fdelayed-template-parsing");

  // -fgnu-keywords default varies depending on language; only pass if
  // specified.
  Args.AddLastArg(CmdArgs, options::OPT_fgnu_keywords,
                  options::OPT_fno_gnu_keywords);

  if (Args.hasFlag(options::OPT_fgnu89_inline, options::OPT_fno_gnu89_inline,
                   false))
    CmdArgs.push_back("-fgnu89-inline");

  if (Args.hasArg(options::OPT_fno_inline))
    CmdArgs.push_back("-fno-inline");

  Args.AddLastArg(CmdArgs, options::OPT_finline_functions,
                  options::OPT_finline_hint_functions,
                  options::OPT_fno_inline_functions);

  // FIXME: Find a better way to determine whether the language has modules
  // support by default, or just assume that all languages do.
  bool HaveModules =
      Std && (Std->containsValue("c++2a") || Std->containsValue("c++latest"));
  RenderModulesOptions(C, D, Args, Input, Output, CmdArgs, HaveModules);

  if (Args.hasFlag(options::OPT_fpch_validate_input_files_content,
                   options::OPT_fno_pch_validate_input_files_content, false))
    CmdArgs.push_back("-fvalidate-ast-input-files-content");
  if (Args.hasFlag(options::OPT_fpch_instantiate_templates,
                   options::OPT_fno_pch_instantiate_templates, false))
    CmdArgs.push_back("-fpch-instantiate-templates");

  Args.AddLastArg(CmdArgs, options::OPT_fexperimental_new_pass_manager,
                  options::OPT_fno_experimental_new_pass_manager);

  ObjCRuntime Runtime = AddObjCRuntimeArgs(Args, Inputs, CmdArgs, rewriteKind);
  RenderObjCOptions(TC, D, RawTriple, Args, Runtime, rewriteKind != RK_None,
                    Input, CmdArgs);

  if (Args.hasFlag(options::OPT_fapplication_extension,
                   options::OPT_fno_application_extension, false))
    CmdArgs.push_back("-fapplication-extension");

  // Handle GCC-style exception args.
  if (!C.getDriver().IsCLMode())
    addExceptionArgs(Args, InputType, TC, KernelOrKext, Runtime, CmdArgs);

  // Handle exception personalities
  Arg *A = Args.getLastArg(
      options::OPT_fsjlj_exceptions, options::OPT_fseh_exceptions,
      options::OPT_fdwarf_exceptions, options::OPT_fwasm_exceptions);
  if (A) {
    const Option &Opt = A->getOption();
    if (Opt.matches(options::OPT_fsjlj_exceptions))
      CmdArgs.push_back("-fsjlj-exceptions");
    if (Opt.matches(options::OPT_fseh_exceptions))
      CmdArgs.push_back("-fseh-exceptions");
    if (Opt.matches(options::OPT_fdwarf_exceptions))
      CmdArgs.push_back("-fdwarf-exceptions");
    if (Opt.matches(options::OPT_fwasm_exceptions))
      CmdArgs.push_back("-fwasm-exceptions");
  } else {
    switch (TC.GetExceptionModel(Args)) {
    default:
      break;
    case llvm::ExceptionHandling::DwarfCFI:
      CmdArgs.push_back("-fdwarf-exceptions");
      break;
    case llvm::ExceptionHandling::SjLj:
      CmdArgs.push_back("-fsjlj-exceptions");
      break;
    case llvm::ExceptionHandling::WinEH:
      CmdArgs.push_back("-fseh-exceptions");
      break;
    }
  }

  // C++ "sane" operator new.
  if (!Args.hasFlag(options::OPT_fassume_sane_operator_new,
                    options::OPT_fno_assume_sane_operator_new))
    CmdArgs.push_back("-fno-assume-sane-operator-new");

  // -frelaxed-template-template-args is off by default, as it is a severe
  // breaking change until a corresponding change to template partial ordering
  // is provided.
  if (Args.hasFlag(options::OPT_frelaxed_template_template_args,
                   options::OPT_fno_relaxed_template_template_args, false))
    CmdArgs.push_back("-frelaxed-template-template-args");

  // -fsized-deallocation is off by default, as it is an ABI-breaking change for
  // most platforms.
  if (Args.hasFlag(options::OPT_fsized_deallocation,
                   options::OPT_fno_sized_deallocation, false))
    CmdArgs.push_back("-fsized-deallocation");

  // -faligned-allocation is on by default in C++17 onwards and otherwise off
  // by default.
  if (Arg *A = Args.getLastArg(options::OPT_faligned_allocation,
                               options::OPT_fno_aligned_allocation,
                               options::OPT_faligned_new_EQ)) {
    if (A->getOption().matches(options::OPT_fno_aligned_allocation))
      CmdArgs.push_back("-fno-aligned-allocation");
    else
      CmdArgs.push_back("-faligned-allocation");
  }

  // The default new alignment can be specified using a dedicated option or via
  // a GCC-compatible option that also turns on aligned allocation.
  if (Arg *A = Args.getLastArg(options::OPT_fnew_alignment_EQ,
                               options::OPT_faligned_new_EQ))
    CmdArgs.push_back(
        Args.MakeArgString(Twine("-fnew-alignment=") + A->getValue()));

  // -fconstant-cfstrings is default, and may be subject to argument translation
  // on Darwin.
  if (!Args.hasFlag(options::OPT_fconstant_cfstrings,
                    options::OPT_fno_constant_cfstrings) ||
      !Args.hasFlag(options::OPT_mconstant_cfstrings,
                    options::OPT_mno_constant_cfstrings))
    CmdArgs.push_back("-fno-constant-cfstrings");

  // -fno-pascal-strings is default, only pass non-default.
  if (Args.hasFlag(options::OPT_fpascal_strings,
                   options::OPT_fno_pascal_strings, false))
    CmdArgs.push_back("-fpascal-strings");

  // Honor -fpack-struct= and -fpack-struct, if given. Note that
  // -fno-pack-struct doesn't apply to -fpack-struct=.
  if (Arg *A = Args.getLastArg(options::OPT_fpack_struct_EQ)) {
    std::string PackStructStr = "-fpack-struct=";
    PackStructStr += A->getValue();
    CmdArgs.push_back(Args.MakeArgString(PackStructStr));
  } else if (Args.hasFlag(options::OPT_fpack_struct,
                          options::OPT_fno_pack_struct, false)) {
    CmdArgs.push_back("-fpack-struct=1");
  }

  // Handle -fmax-type-align=N and -fno-type-align
  bool SkipMaxTypeAlign = Args.hasArg(options::OPT_fno_max_type_align);
  if (Arg *A = Args.getLastArg(options::OPT_fmax_type_align_EQ)) {
    if (!SkipMaxTypeAlign) {
      std::string MaxTypeAlignStr = "-fmax-type-align=";
      MaxTypeAlignStr += A->getValue();
      CmdArgs.push_back(Args.MakeArgString(MaxTypeAlignStr));
    }
  } else if (RawTriple.isOSDarwin()) {
    if (!SkipMaxTypeAlign) {
      std::string MaxTypeAlignStr = "-fmax-type-align=16";
      CmdArgs.push_back(Args.MakeArgString(MaxTypeAlignStr));
    }
  }

  if (!Args.hasFlag(options::OPT_Qy, options::OPT_Qn, true))
    CmdArgs.push_back("-Qn");

  // -fno-common is the default, set -fcommon only when that flag is set.
  if (Args.hasFlag(options::OPT_fcommon, options::OPT_fno_common, false))
    CmdArgs.push_back("-fcommon");

  // -fsigned-bitfields is default, and clang doesn't yet support
  // -funsigned-bitfields.
  if (!Args.hasFlag(options::OPT_fsigned_bitfields,
                    options::OPT_funsigned_bitfields))
    D.Diag(diag::warn_drv_clang_unsupported)
        << Args.getLastArg(options::OPT_funsigned_bitfields)->getAsString(Args);

  // -fsigned-bitfields is default, and clang doesn't support -fno-for-scope.
  if (!Args.hasFlag(options::OPT_ffor_scope, options::OPT_fno_for_scope))
    D.Diag(diag::err_drv_clang_unsupported)
        << Args.getLastArg(options::OPT_fno_for_scope)->getAsString(Args);

  // -finput_charset=UTF-8 is default. Reject others
  if (Arg *inputCharset = Args.getLastArg(options::OPT_finput_charset_EQ)) {
    StringRef value = inputCharset->getValue();
    if (!value.equals_lower("utf-8"))
      D.Diag(diag::err_drv_invalid_value) << inputCharset->getAsString(Args)
                                          << value;
  }

  // -fexec_charset=UTF-8 is default. Reject others
  if (Arg *execCharset = Args.getLastArg(options::OPT_fexec_charset_EQ)) {
    StringRef value = execCharset->getValue();
    if (!value.equals_lower("utf-8"))
      D.Diag(diag::err_drv_invalid_value) << execCharset->getAsString(Args)
                                          << value;
  }

  RenderDiagnosticsOptions(D, Args, CmdArgs);

  // -fno-asm-blocks is default.
  if (Args.hasFlag(options::OPT_fasm_blocks, options::OPT_fno_asm_blocks,
                   false))
    CmdArgs.push_back("-fasm-blocks");

  // -fgnu-inline-asm is default.
  if (!Args.hasFlag(options::OPT_fgnu_inline_asm,
                    options::OPT_fno_gnu_inline_asm, true))
    CmdArgs.push_back("-fno-gnu-inline-asm");

  // Enable vectorization per default according to the optimization level
  // selected. For optimization levels that want vectorization we use the alias
  // option to simplify the hasFlag logic.
  bool EnableVec = shouldEnableVectorizerAtOLevel(Args, false);
  OptSpecifier VectorizeAliasOption =
      EnableVec ? options::OPT_O_Group : options::OPT_fvectorize;
  if (Args.hasFlag(options::OPT_fvectorize, VectorizeAliasOption,
                   options::OPT_fno_vectorize, EnableVec))
    CmdArgs.push_back("-vectorize-loops");

  // -fslp-vectorize is enabled based on the optimization level selected.
  bool EnableSLPVec = shouldEnableVectorizerAtOLevel(Args, true);
  OptSpecifier SLPVectAliasOption =
      EnableSLPVec ? options::OPT_O_Group : options::OPT_fslp_vectorize;
  if (Args.hasFlag(options::OPT_fslp_vectorize, SLPVectAliasOption,
                   options::OPT_fno_slp_vectorize, EnableSLPVec))
    CmdArgs.push_back("-vectorize-slp");

  ParseMPreferVectorWidth(D, Args, CmdArgs);

  Args.AddLastArg(CmdArgs, options::OPT_fshow_overloads_EQ);
  Args.AddLastArg(CmdArgs,
                  options::OPT_fsanitize_undefined_strip_path_components_EQ);

  // -fdollars-in-identifiers default varies depending on platform and
  // language; only pass if specified.
  if (Arg *A = Args.getLastArg(options::OPT_fdollars_in_identifiers,
                               options::OPT_fno_dollars_in_identifiers)) {
    if (A->getOption().matches(options::OPT_fdollars_in_identifiers))
      CmdArgs.push_back("-fdollars-in-identifiers");
    else
      CmdArgs.push_back("-fno-dollars-in-identifiers");
  }

  // -funit-at-a-time is default, and we don't support -fno-unit-at-a-time for
  // practical purposes.
  if (Arg *A = Args.getLastArg(options::OPT_funit_at_a_time,
                               options::OPT_fno_unit_at_a_time)) {
    if (A->getOption().matches(options::OPT_fno_unit_at_a_time))
      D.Diag(diag::warn_drv_clang_unsupported) << A->getAsString(Args);
  }

  if (Args.hasFlag(options::OPT_fapple_pragma_pack,
                   options::OPT_fno_apple_pragma_pack, false))
    CmdArgs.push_back("-fapple-pragma-pack");

  // Remarks can be enabled with any of the `-f.*optimization-record.*` flags.
  if (willEmitRemarks(Args) && checkRemarksOptions(D, Args, Triple))
    renderRemarksOptions(Args, CmdArgs, Triple, Input, Output, JA);

  bool RewriteImports = Args.hasFlag(options::OPT_frewrite_imports,
                                     options::OPT_fno_rewrite_imports, false);
  if (RewriteImports)
    CmdArgs.push_back("-frewrite-imports");

  // Enable rewrite includes if the user's asked for it or if we're generating
  // diagnostics.
  // TODO: Once -module-dependency-dir works with -frewrite-includes it'd be
  // nice to enable this when doing a crashdump for modules as well.
  if (Args.hasFlag(options::OPT_frewrite_includes,
                   options::OPT_fno_rewrite_includes, false) ||
      (C.isForDiagnostics() && !HaveModules))
    CmdArgs.push_back("-frewrite-includes");

  // Only allow -traditional or -traditional-cpp outside in preprocessing modes.
  if (Arg *A = Args.getLastArg(options::OPT_traditional,
                               options::OPT_traditional_cpp)) {
    if (isa<PreprocessJobAction>(JA))
      CmdArgs.push_back("-traditional-cpp");
    else
      D.Diag(diag::err_drv_clang_unsupported) << A->getAsString(Args);
  }

  Args.AddLastArg(CmdArgs, options::OPT_dM);
  Args.AddLastArg(CmdArgs, options::OPT_dD);

  Args.AddLastArg(CmdArgs, options::OPT_fmax_tokens_EQ);

  // Handle serialized diagnostics.
  if (Arg *A = Args.getLastArg(options::OPT__serialize_diags)) {
    CmdArgs.push_back("-serialize-diagnostic-file");
    CmdArgs.push_back(Args.MakeArgString(A->getValue()));
  }

  if (Args.hasArg(options::OPT_fretain_comments_from_system_headers))
    CmdArgs.push_back("-fretain-comments-from-system-headers");

  // Forward -fcomment-block-commands to -cc1.
  Args.AddAllArgs(CmdArgs, options::OPT_fcomment_block_commands);
  // Forward -fparse-all-comments to -cc1.
  Args.AddAllArgs(CmdArgs, options::OPT_fparse_all_comments);

  // Turn -fplugin=name.so into -load name.so
  for (const Arg *A : Args.filtered(options::OPT_fplugin_EQ)) {
    CmdArgs.push_back("-load");
    CmdArgs.push_back(A->getValue());
    A->claim();
  }

  // Forward -fpass-plugin=name.so to -cc1.
  for (const Arg *A : Args.filtered(options::OPT_fpass_plugin_EQ)) {
    CmdArgs.push_back(
        Args.MakeArgString(Twine("-fpass-plugin=") + A->getValue()));
    A->claim();
  }

  // Setup statistics file output.
  SmallString<128> StatsFile = getStatsFileName(Args, Output, Input, D);
  if (!StatsFile.empty())
    CmdArgs.push_back(Args.MakeArgString(Twine("-stats-file=") + StatsFile));

  // Forward -Xclang arguments to -cc1, and -mllvm arguments to the LLVM option
  // parser.
  // -finclude-default-header flag is for preprocessor,
  // do not pass it to other cc1 commands when save-temps is enabled
  if (C.getDriver().isSaveTempsEnabled() &&
      !isa<PreprocessJobAction>(JA)) {
    for (auto Arg : Args.filtered(options::OPT_Xclang)) {
      Arg->claim();
      if (StringRef(Arg->getValue()) != "-finclude-default-header")
        CmdArgs.push_back(Arg->getValue());
    }
  }
  else {
    Args.AddAllArgValues(CmdArgs, options::OPT_Xclang);
  }
  for (const Arg *A : Args.filtered(options::OPT_mllvm)) {
    A->claim();

    // We translate this by hand to the -cc1 argument, since nightly test uses
    // it and developers have been trained to spell it with -mllvm. Both
    // spellings are now deprecated and should be removed.
    if (StringRef(A->getValue(0)) == "-disable-llvm-optzns") {
      CmdArgs.push_back("-disable-llvm-optzns");
    } else {
      A->render(Args, CmdArgs);
    }
  }

  // With -save-temps, we want to save the unoptimized bitcode output from the
  // CompileJobAction, use -disable-llvm-passes to get pristine IR generated
  // by the frontend.
  // When -fembed-bitcode is enabled, optimized bitcode is emitted because it
  // has slightly different breakdown between stages.
  // FIXME: -fembed-bitcode -save-temps will save optimized bitcode instead of
  // pristine IR generated by the frontend. Ideally, a new compile action should
  // be added so both IR can be captured.
  if ((C.getDriver().isSaveTempsEnabled() ||
       JA.isHostOffloading(Action::OFK_OpenMP)) &&
      !(C.getDriver().embedBitcodeInObject() && !C.getDriver().isUsingLTO()) &&
      isa<CompileJobAction>(JA))
    CmdArgs.push_back("-disable-llvm-passes");

  Args.AddAllArgs(CmdArgs, options::OPT_undef);

  const char *Exec = D.getClangProgramPath();

  // Optionally embed the -cc1 level arguments into the debug info or a
  // section, for build analysis.
  // Also record command line arguments into the debug info if
  // -grecord-gcc-switches options is set on.
  // By default, -gno-record-gcc-switches is set on and no recording.
  auto GRecordSwitches =
      Args.hasFlag(options::OPT_grecord_command_line,
                   options::OPT_gno_record_command_line, false);
  auto FRecordSwitches =
      Args.hasFlag(options::OPT_frecord_command_line,
                   options::OPT_fno_record_command_line, false);
  if (FRecordSwitches && !Triple.isOSBinFormatELF())
    D.Diag(diag::err_drv_unsupported_opt_for_target)
        << Args.getLastArg(options::OPT_frecord_command_line)->getAsString(Args)
        << TripleStr;
  if (TC.UseDwarfDebugFlags() || GRecordSwitches || FRecordSwitches) {
    ArgStringList OriginalArgs;
    for (const auto &Arg : Args)
      Arg->render(Args, OriginalArgs);

    SmallString<256> Flags;
    EscapeSpacesAndBackslashes(Exec, Flags);
    for (const char *OriginalArg : OriginalArgs) {
      SmallString<128> EscapedArg;
      EscapeSpacesAndBackslashes(OriginalArg, EscapedArg);
      Flags += " ";
      Flags += EscapedArg;
    }
    auto FlagsArgString = Args.MakeArgString(Flags);
    if (TC.UseDwarfDebugFlags() || GRecordSwitches) {
      CmdArgs.push_back("-dwarf-debug-flags");
      CmdArgs.push_back(FlagsArgString);
    }
    if (FRecordSwitches) {
      CmdArgs.push_back("-record-command-line");
      CmdArgs.push_back(FlagsArgString);
    }
  }

  // Host-side cuda compilation receives all device-side outputs in a single
  // fatbin as Inputs[1]. Include the binary with -fcuda-include-gpubinary.
  if ((IsCuda || IsHIP) && CudaDeviceInput) {
      CmdArgs.push_back("-fcuda-include-gpubinary");
      CmdArgs.push_back(CudaDeviceInput->getFilename());
      if (Args.hasFlag(options::OPT_fgpu_rdc, options::OPT_fno_gpu_rdc, false))
        CmdArgs.push_back("-fgpu-rdc");
  }

  if (IsCuda) {
    if (Args.hasFlag(options::OPT_fcuda_short_ptr,
                     options::OPT_fno_cuda_short_ptr, false))
      CmdArgs.push_back("-fcuda-short-ptr");
  }

  if (IsSYCL) {
    // Host-side SYCL compilation receives the integration header file as
    // Inputs[1].  Include the header with -include
    if (!IsSYCLOffloadDevice && SYCLDeviceInput) {
      SmallString<128> RealPath;
#if defined(_WIN32)
      // Fixup the header path name in case there are discrepancies in the
      // string used for the temporary directory environment variable and
      // actual path expectations.
      //
      // While generating the driver commands, we're most often working
      // with non-existing files. The Unix implementation of LLVM's real_path
      // returns an empty path for a non-existing file if it's expected to be
      // placed in the current directory. This becomes a problem when we're
      // saving intermediate compilation results via -save-temps.
      // Since the header file path fix-up is Windows-specific, the real_path
      // call is not necessary for a Unix-based OS (case-sensitive filesystem).
      llvm::sys::fs::real_path(SYCLDeviceInput->getFilename(), RealPath);
#else  // _WIN32
      RealPath.assign(StringRef(SYCLDeviceInput->getFilename()));
#endif // _WIN32
      const char *IntHeaderPath = Args.MakeArgString(RealPath);
      CmdArgs.push_back("-include");
      CmdArgs.push_back(IntHeaderPath);
      // When creating dependency information, filter out the generated
      // header file.
      CmdArgs.push_back("-dependency-filter");
      CmdArgs.push_back(IntHeaderPath);
      // Let the FE know we are doing a SYCL offload compilation, but we are
      // doing the host pass.
      CmdArgs.push_back("-fsycl");
      CmdArgs.push_back("-fsycl-is-host");

      if (Args.hasFlag(options::OPT_fsycl_esimd, options::OPT_fno_sycl_esimd,
                       false))
        CmdArgs.push_back("-fsycl-explicit-simd");
    }
    if (IsSYCLOffloadDevice && JA.getType() == types::TY_SYCL_Header) {
      // Generating a SYCL Header
      SmallString<128> HeaderOpt("-fsycl-int-header=");
      HeaderOpt += Output.getFilename();
      CmdArgs.push_back(Args.MakeArgString(HeaderOpt));
    }
    if (Args.hasArg(options::OPT_fsycl_unnamed_lambda))
      CmdArgs.push_back("-fsycl-unnamed-lambda");
  }

  if (IsHIP)
    CmdArgs.push_back("-fcuda-allow-variadic-functions");

  // OpenMP offloading device jobs take the argument -fopenmp-host-ir-file-path
  // to specify the result of the compile phase on the host, so the meaningful
  // device declarations can be identified. Also, -fopenmp-is-device is passed
  // along to tell the frontend that it is generating code for a device, so that
  // only the relevant declarations are emitted.
  if (IsOpenMPDevice) {
    CmdArgs.push_back("-fopenmp-is-device");
    if (OpenMPDeviceInput) {
      CmdArgs.push_back("-fopenmp-host-ir-file-path");
      CmdArgs.push_back(Args.MakeArgString(OpenMPDeviceInput->getFilename()));
    }
  }

  // For all the host OpenMP offloading compile jobs we need to pass the targets
  // information using -fopenmp-targets= option.
  if (JA.isHostOffloading(Action::OFK_OpenMP)) {
    SmallString<128> TargetInfo("-fopenmp-targets=");

    Arg *Tgts = Args.getLastArg(options::OPT_fopenmp_targets_EQ);
    assert(Tgts && Tgts->getNumValues() &&
           "OpenMP offloading has to have targets specified.");
    for (unsigned i = 0; i < Tgts->getNumValues(); ++i) {
      if (i)
        TargetInfo += ',';
      // We need to get the string from the triple because it may be not exactly
      // the same as the one we get directly from the arguments.
      llvm::Triple T(Tgts->getValue(i));
      TargetInfo += T.getTriple();
    }
    CmdArgs.push_back(Args.MakeArgString(TargetInfo.str()));
  }

  // For all the host SYCL offloading compile jobs we need to pass the targets
  // information using -fsycl-targets= option.
  if (isa<CompileJobAction>(JA) && JA.isHostOffloading(Action::OFK_SYCL)) {
    SmallString<128> TargetInfo("-fsycl-targets=");

    if (Arg *Tgts = Args.getLastArg(options::OPT_fsycl_targets_EQ)) {
      for (unsigned i = 0; i < Tgts->getNumValues(); ++i) {
        if (i)
          TargetInfo += ',';
        // We need to get the string from the triple because it may be not
        // exactly the same as the one we get directly from the arguments.
        llvm::Triple T(Tgts->getValue(i));
        TargetInfo += T.getTriple();
      }
    } else
      // Use the default.
      TargetInfo += C.getDriver().MakeSYCLDeviceTriple().normalize();
    CmdArgs.push_back(Args.MakeArgString(TargetInfo.str()));
  }

  bool VirtualFunctionElimination =
      Args.hasFlag(options::OPT_fvirtual_function_elimination,
                   options::OPT_fno_virtual_function_elimination, false);
  if (VirtualFunctionElimination) {
    // VFE requires full LTO (currently, this might be relaxed to allow ThinLTO
    // in the future).
    if (D.getLTOMode() != LTOK_Full)
      D.Diag(diag::err_drv_argument_only_allowed_with)
          << "-fvirtual-function-elimination"
          << "-flto=full";

    CmdArgs.push_back("-fvirtual-function-elimination");
  }

  // VFE requires whole-program-vtables, and enables it by default.
  bool WholeProgramVTables = Args.hasFlag(
      options::OPT_fwhole_program_vtables,
      options::OPT_fno_whole_program_vtables, VirtualFunctionElimination);
  if (VirtualFunctionElimination && !WholeProgramVTables) {
    D.Diag(diag::err_drv_argument_not_allowed_with)
        << "-fno-whole-program-vtables"
        << "-fvirtual-function-elimination";
  }

  if (WholeProgramVTables) {
    if (!D.isUsingLTO())
      D.Diag(diag::err_drv_argument_only_allowed_with)
          << "-fwhole-program-vtables"
          << "-flto";
    CmdArgs.push_back("-fwhole-program-vtables");
  }

  bool DefaultsSplitLTOUnit =
      (WholeProgramVTables || Sanitize.needsLTO()) &&
      (D.getLTOMode() == LTOK_Full || TC.canSplitThinLTOUnit());
  bool SplitLTOUnit =
      Args.hasFlag(options::OPT_fsplit_lto_unit,
                   options::OPT_fno_split_lto_unit, DefaultsSplitLTOUnit);
  if (Sanitize.needsLTO() && !SplitLTOUnit)
    D.Diag(diag::err_drv_argument_not_allowed_with) << "-fno-split-lto-unit"
                                                    << "-fsanitize=cfi";
  if (SplitLTOUnit)
    CmdArgs.push_back("-fsplit-lto-unit");

  if (Arg *A = Args.getLastArg(options::OPT_fglobal_isel,
                               options::OPT_fno_global_isel)) {
    CmdArgs.push_back("-mllvm");
    if (A->getOption().matches(options::OPT_fglobal_isel)) {
      CmdArgs.push_back("-global-isel=1");

      // GISel is on by default on AArch64 -O0, so don't bother adding
      // the fallback remarks for it. Other combinations will add a warning of
      // some kind.
      bool IsArchSupported = Triple.getArch() == llvm::Triple::aarch64;
      bool IsOptLevelSupported = false;

      Arg *A = Args.getLastArg(options::OPT_O_Group);
      if (Triple.getArch() == llvm::Triple::aarch64) {
        if (!A || A->getOption().matches(options::OPT_O0))
          IsOptLevelSupported = true;
      }
      if (!IsArchSupported || !IsOptLevelSupported) {
        CmdArgs.push_back("-mllvm");
        CmdArgs.push_back("-global-isel-abort=2");

        if (!IsArchSupported)
          D.Diag(diag::warn_drv_global_isel_incomplete) << Triple.getArchName();
        else
          D.Diag(diag::warn_drv_global_isel_incomplete_opt);
      }
    } else {
      CmdArgs.push_back("-global-isel=0");
    }
  }

  if (Args.hasArg(options::OPT_forder_file_instrumentation)) {
     CmdArgs.push_back("-forder-file-instrumentation");
     // Enable order file instrumentation when ThinLTO is not on. When ThinLTO is
     // on, we need to pass these flags as linker flags and that will be handled
     // outside of the compiler.
     if (!D.isUsingLTO()) {
       CmdArgs.push_back("-mllvm");
       CmdArgs.push_back("-enable-order-file-instrumentation");
     }
  }

  if (Arg *A = Args.getLastArg(options::OPT_fforce_enable_int128,
                               options::OPT_fno_force_enable_int128)) {
    if (A->getOption().matches(options::OPT_fforce_enable_int128))
      CmdArgs.push_back("-fforce-enable-int128");
  }

  if (Args.hasFlag(options::OPT_fkeep_static_consts,
                   options::OPT_fno_keep_static_consts, false))
    CmdArgs.push_back("-fkeep-static-consts");

  if (Args.hasFlag(options::OPT_fcomplete_member_pointers,
                   options::OPT_fno_complete_member_pointers, false))
    CmdArgs.push_back("-fcomplete-member-pointers");

  if (!Args.hasFlag(options::OPT_fcxx_static_destructors,
                    options::OPT_fno_cxx_static_destructors, true))
    CmdArgs.push_back("-fno-c++-static-destructors");

  if (Arg *A = Args.getLastArg(options::OPT_moutline,
                               options::OPT_mno_outline)) {
    if (A->getOption().matches(options::OPT_moutline)) {
      // We only support -moutline in AArch64 and ARM targets right now. If
      // we're not compiling for these, emit a warning and ignore the flag.
      // Otherwise, add the proper mllvm flags.
      if (!(Triple.isARM() || Triple.isThumb() ||
            Triple.getArch() == llvm::Triple::aarch64 ||
            Triple.getArch() == llvm::Triple::aarch64_32)) {
        D.Diag(diag::warn_drv_moutline_unsupported_opt) << Triple.getArchName();
      } else {
        CmdArgs.push_back("-mllvm");
        CmdArgs.push_back("-enable-machine-outliner");
      }
    } else {
      // Disable all outlining behaviour.
      CmdArgs.push_back("-mllvm");
      CmdArgs.push_back("-enable-machine-outliner=never");
    }
  }

  if (Args.hasFlag(options::OPT_faddrsig, options::OPT_fno_addrsig,
                   (TC.getTriple().isOSBinFormatELF() ||
                    TC.getTriple().isOSBinFormatCOFF()) &&
                      !TC.getTriple().isPS4() &&
                      !TC.getTriple().isOSNetBSD() &&
                      !Distro(D.getVFS(), TC.getTriple()).IsGentoo() &&
                      !TC.getTriple().isAndroid() &&
                       TC.useIntegratedAs()))
    CmdArgs.push_back("-faddrsig");

  if (Arg *A = Args.getLastArg(options::OPT_fsymbol_partition_EQ)) {
    std::string Str = A->getAsString(Args);
    if (!TC.getTriple().isOSBinFormatELF())
      D.Diag(diag::err_drv_unsupported_opt_for_target)
          << Str << TC.getTripleString();
    CmdArgs.push_back(Args.MakeArgString(Str));
  }

  // Add the "-o out -x type src.c" flags last. This is done primarily to make
  // the -cc1 command easier to edit when reproducing compiler crashes.
  if (Output.getType() == types::TY_Dependencies) {
    // Handled with other dependency code.
  } else if (Output.isFilename()) {
    if (Output.getType() == clang::driver::types::TY_IFS_CPP ||
        Output.getType() == clang::driver::types::TY_IFS) {
      SmallString<128> OutputFilename(Output.getFilename());
      llvm::sys::path::replace_extension(OutputFilename, "ifs");
      CmdArgs.push_back("-o");
      CmdArgs.push_back(Args.MakeArgString(OutputFilename));
    } else {
      CmdArgs.push_back("-o");
      CmdArgs.push_back(Output.getFilename());
    }
  } else {
    assert(Output.isNothing() && "Invalid output.");
  }

  addDashXForInput(Args, Input, CmdArgs);

  ArrayRef<InputInfo> FrontendInputs = Input;
  if (IsHeaderModulePrecompile)
    FrontendInputs = ModuleHeaderInputs;
  else if (Input.isNothing())
    FrontendInputs = {};

  for (const InputInfo &Input : FrontendInputs) {
    if (Input.isFilename())
      CmdArgs.push_back(Input.getFilename());
    else
      Input.getInputArg().renderAsInput(Args, CmdArgs);
  }

  // Finally add the compile command to the compilation.
  if (Args.hasArg(options::OPT__SLASH_fallback) &&
      Output.getType() == types::TY_Object &&
      (InputType == types::TY_C || InputType == types::TY_CXX)) {
    auto CLCommand =
        getCLFallback()->GetCommand(C, JA, Output, Inputs, Args, LinkingOutput);
    C.addCommand(std::make_unique<FallbackCommand>(
        JA, *this, Exec, CmdArgs, Inputs, std::move(CLCommand)));
  } else if (Args.hasArg(options::OPT__SLASH_fallback) &&
             isa<PrecompileJobAction>(JA)) {
    // In /fallback builds, run the main compilation even if the pch generation
    // fails, so that the main compilation's fallback to cl.exe runs.
    C.addCommand(std::make_unique<ForceSuccessCommand>(JA, *this, Exec,
                                                        CmdArgs, Inputs));
  } else if (D.CC1Main && !D.CCGenDiagnostics) {
    // Invoke the CC1 directly in this process
    C.addCommand(
        std::make_unique<CC1Command>(JA, *this, Exec, CmdArgs, Inputs));
  } else {
    C.addCommand(std::make_unique<Command>(JA, *this, Exec, CmdArgs, Inputs));
  }

  // Make the compile command echo its inputs for /showFilenames.
  if (Output.getType() == types::TY_Object &&
      Args.hasFlag(options::OPT__SLASH_showFilenames,
                   options::OPT__SLASH_showFilenames_, false)) {
    C.getJobs().getJobs().back()->PrintInputFilenames = true;
  }

  if (Arg *A = Args.getLastArg(options::OPT_pg))
    if (FPKeepKind == CodeGenOptions::FramePointerKind::None &&
        !Args.hasArg(options::OPT_mfentry))
      D.Diag(diag::err_drv_argument_not_allowed_with) << "-fomit-frame-pointer"
                                                      << A->getAsString(Args);

  // Claim some arguments which clang supports automatically.

  // -fpch-preprocess is used with gcc to add a special marker in the output to
  // include the PCH file.
  Args.ClaimAllArgs(options::OPT_fpch_preprocess);

  // Claim some arguments which clang doesn't support, but we don't
  // care to warn the user about.
  Args.ClaimAllArgs(options::OPT_clang_ignored_f_Group);
  Args.ClaimAllArgs(options::OPT_clang_ignored_m_Group);

  // Disable warnings for clang -E -emit-llvm foo.c
  Args.ClaimAllArgs(options::OPT_emit_llvm);
}

Clang::Clang(const ToolChain &TC)
    // CAUTION! The first constructor argument ("clang") is not arbitrary,
    // as it is for other tools. Some operations on a Tool actually test
    // whether that tool is Clang based on the Tool's Name as a string.
    : Tool("clang", "clang frontend", TC, RF_Full) {}

Clang::~Clang() {}

/// Add options related to the Objective-C runtime/ABI.
///
/// Returns true if the runtime is non-fragile.
ObjCRuntime Clang::AddObjCRuntimeArgs(const ArgList &args,
                                      const InputInfoList &inputs,
                                      ArgStringList &cmdArgs,
                                      RewriteKind rewriteKind) const {
  // Look for the controlling runtime option.
  Arg *runtimeArg =
      args.getLastArg(options::OPT_fnext_runtime, options::OPT_fgnu_runtime,
                      options::OPT_fobjc_runtime_EQ);

  // Just forward -fobjc-runtime= to the frontend.  This supercedes
  // options about fragility.
  if (runtimeArg &&
      runtimeArg->getOption().matches(options::OPT_fobjc_runtime_EQ)) {
    ObjCRuntime runtime;
    StringRef value = runtimeArg->getValue();
    if (runtime.tryParse(value)) {
      getToolChain().getDriver().Diag(diag::err_drv_unknown_objc_runtime)
          << value;
    }
    if ((runtime.getKind() == ObjCRuntime::GNUstep) &&
        (runtime.getVersion() >= VersionTuple(2, 0)))
      if (!getToolChain().getTriple().isOSBinFormatELF() &&
          !getToolChain().getTriple().isOSBinFormatCOFF()) {
        getToolChain().getDriver().Diag(
            diag::err_drv_gnustep_objc_runtime_incompatible_binary)
          << runtime.getVersion().getMajor();
      }

    runtimeArg->render(args, cmdArgs);
    return runtime;
  }

  // Otherwise, we'll need the ABI "version".  Version numbers are
  // slightly confusing for historical reasons:
  //   1 - Traditional "fragile" ABI
  //   2 - Non-fragile ABI, version 1
  //   3 - Non-fragile ABI, version 2
  unsigned objcABIVersion = 1;
  // If -fobjc-abi-version= is present, use that to set the version.
  if (Arg *abiArg = args.getLastArg(options::OPT_fobjc_abi_version_EQ)) {
    StringRef value = abiArg->getValue();
    if (value == "1")
      objcABIVersion = 1;
    else if (value == "2")
      objcABIVersion = 2;
    else if (value == "3")
      objcABIVersion = 3;
    else
      getToolChain().getDriver().Diag(diag::err_drv_clang_unsupported) << value;
  } else {
    // Otherwise, determine if we are using the non-fragile ABI.
    bool nonFragileABIIsDefault =
        (rewriteKind == RK_NonFragile ||
         (rewriteKind == RK_None &&
          getToolChain().IsObjCNonFragileABIDefault()));
    if (args.hasFlag(options::OPT_fobjc_nonfragile_abi,
                     options::OPT_fno_objc_nonfragile_abi,
                     nonFragileABIIsDefault)) {
// Determine the non-fragile ABI version to use.
#ifdef DISABLE_DEFAULT_NONFRAGILEABI_TWO
      unsigned nonFragileABIVersion = 1;
#else
      unsigned nonFragileABIVersion = 2;
#endif

      if (Arg *abiArg =
              args.getLastArg(options::OPT_fobjc_nonfragile_abi_version_EQ)) {
        StringRef value = abiArg->getValue();
        if (value == "1")
          nonFragileABIVersion = 1;
        else if (value == "2")
          nonFragileABIVersion = 2;
        else
          getToolChain().getDriver().Diag(diag::err_drv_clang_unsupported)
              << value;
      }

      objcABIVersion = 1 + nonFragileABIVersion;
    } else {
      objcABIVersion = 1;
    }
  }

  // We don't actually care about the ABI version other than whether
  // it's non-fragile.
  bool isNonFragile = objcABIVersion != 1;

  // If we have no runtime argument, ask the toolchain for its default runtime.
  // However, the rewriter only really supports the Mac runtime, so assume that.
  ObjCRuntime runtime;
  if (!runtimeArg) {
    switch (rewriteKind) {
    case RK_None:
      runtime = getToolChain().getDefaultObjCRuntime(isNonFragile);
      break;
    case RK_Fragile:
      runtime = ObjCRuntime(ObjCRuntime::FragileMacOSX, VersionTuple());
      break;
    case RK_NonFragile:
      runtime = ObjCRuntime(ObjCRuntime::MacOSX, VersionTuple());
      break;
    }

    // -fnext-runtime
  } else if (runtimeArg->getOption().matches(options::OPT_fnext_runtime)) {
    // On Darwin, make this use the default behavior for the toolchain.
    if (getToolChain().getTriple().isOSDarwin()) {
      runtime = getToolChain().getDefaultObjCRuntime(isNonFragile);

      // Otherwise, build for a generic macosx port.
    } else {
      runtime = ObjCRuntime(ObjCRuntime::MacOSX, VersionTuple());
    }

    // -fgnu-runtime
  } else {
    assert(runtimeArg->getOption().matches(options::OPT_fgnu_runtime));
    // Legacy behaviour is to target the gnustep runtime if we are in
    // non-fragile mode or the GCC runtime in fragile mode.
    if (isNonFragile)
      runtime = ObjCRuntime(ObjCRuntime::GNUstep, VersionTuple(2, 0));
    else
      runtime = ObjCRuntime(ObjCRuntime::GCC, VersionTuple());
  }

  if (llvm::any_of(inputs, [](const InputInfo &input) {
        return types::isObjC(input.getType());
      }))
    cmdArgs.push_back(
        args.MakeArgString("-fobjc-runtime=" + runtime.getAsString()));
  return runtime;
}

static bool maybeConsumeDash(const std::string &EH, size_t &I) {
  bool HaveDash = (I + 1 < EH.size() && EH[I + 1] == '-');
  I += HaveDash;
  return !HaveDash;
}

namespace {
struct EHFlags {
  bool Synch = false;
  bool Asynch = false;
  bool NoUnwindC = false;
};
} // end anonymous namespace

/// /EH controls whether to run destructor cleanups when exceptions are
/// thrown.  There are three modifiers:
/// - s: Cleanup after "synchronous" exceptions, aka C++ exceptions.
/// - a: Cleanup after "asynchronous" exceptions, aka structured exceptions.
///      The 'a' modifier is unimplemented and fundamentally hard in LLVM IR.
/// - c: Assume that extern "C" functions are implicitly nounwind.
/// The default is /EHs-c-, meaning cleanups are disabled.
static EHFlags parseClangCLEHFlags(const Driver &D, const ArgList &Args) {
  EHFlags EH;

  std::vector<std::string> EHArgs =
      Args.getAllArgValues(options::OPT__SLASH_EH);
  for (auto EHVal : EHArgs) {
    for (size_t I = 0, E = EHVal.size(); I != E; ++I) {
      switch (EHVal[I]) {
      case 'a':
        EH.Asynch = maybeConsumeDash(EHVal, I);
        if (EH.Asynch)
          EH.Synch = false;
        continue;
      case 'c':
        EH.NoUnwindC = maybeConsumeDash(EHVal, I);
        continue;
      case 's':
        EH.Synch = maybeConsumeDash(EHVal, I);
        if (EH.Synch)
          EH.Asynch = false;
        continue;
      default:
        break;
      }
      D.Diag(clang::diag::err_drv_invalid_value) << "/EH" << EHVal;
      break;
    }
  }
  // The /GX, /GX- flags are only processed if there are not /EH flags.
  // The default is that /GX is not specified.
  if (EHArgs.empty() &&
      Args.hasFlag(options::OPT__SLASH_GX, options::OPT__SLASH_GX_,
                   /*Default=*/false)) {
    EH.Synch = true;
    EH.NoUnwindC = true;
  }

  return EH;
}

void Clang::AddClangCLArgs(const ArgList &Args, types::ID InputType,
                           ArgStringList &CmdArgs,
                           codegenoptions::DebugInfoKind *DebugInfoKind,
                           bool *EmitCodeView) const {
  unsigned RTOptionID = options::OPT__SLASH_MT;
  bool isNVPTX = getToolChain().getTriple().isNVPTX();

  if (Args.hasArg(options::OPT__SLASH_LDd))
    // The /LDd option implies /MTd. The dependent lib part can be overridden,
    // but defining _DEBUG is sticky.
    RTOptionID = options::OPT__SLASH_MTd;

  if (Arg *A = Args.getLastArg(options::OPT__SLASH_M_Group))
    RTOptionID = A->getOption().getID();

  StringRef FlagForCRT;
  switch (RTOptionID) {
  case options::OPT__SLASH_MD:
    if (Args.hasArg(options::OPT__SLASH_LDd))
      CmdArgs.push_back("-D_DEBUG");
    CmdArgs.push_back("-D_MT");
    CmdArgs.push_back("-D_DLL");
    FlagForCRT = "--dependent-lib=msvcrt";
    break;
  case options::OPT__SLASH_MDd:
    CmdArgs.push_back("-D_DEBUG");
    CmdArgs.push_back("-D_MT");
    CmdArgs.push_back("-D_DLL");
    FlagForCRT = "--dependent-lib=msvcrtd";
    break;
  case options::OPT__SLASH_MT:
    if (Args.hasArg(options::OPT__SLASH_LDd))
      CmdArgs.push_back("-D_DEBUG");
    CmdArgs.push_back("-D_MT");
    CmdArgs.push_back("-flto-visibility-public-std");
    FlagForCRT = "--dependent-lib=libcmt";
    break;
  case options::OPT__SLASH_MTd:
    CmdArgs.push_back("-D_DEBUG");
    CmdArgs.push_back("-D_MT");
    CmdArgs.push_back("-flto-visibility-public-std");
    FlagForCRT = "--dependent-lib=libcmtd";
    break;
  default:
    llvm_unreachable("Unexpected option ID.");
  }

  if (Args.hasArg(options::OPT__SLASH_Zl)) {
    CmdArgs.push_back("-D_VC_NODEFAULTLIB");
  } else {
    CmdArgs.push_back(FlagForCRT.data());

    // This provides POSIX compatibility (maps 'open' to '_open'), which most
    // users want.  The /Za flag to cl.exe turns this off, but it's not
    // implemented in clang.
    CmdArgs.push_back("--dependent-lib=oldnames");
  }

  if (Arg *ShowIncludes =
          Args.getLastArg(options::OPT__SLASH_showIncludes,
                          options::OPT__SLASH_showIncludes_user)) {
    CmdArgs.push_back("--show-includes");
    if (ShowIncludes->getOption().matches(options::OPT__SLASH_showIncludes))
      CmdArgs.push_back("-sys-header-deps");
  }

  // This controls whether or not we emit RTTI data for polymorphic types.
  if (Args.hasFlag(options::OPT__SLASH_GR_, options::OPT__SLASH_GR,
                   /*Default=*/false))
    CmdArgs.push_back("-fno-rtti-data");

  // This controls whether or not we emit stack-protector instrumentation.
  // In MSVC, Buffer Security Check (/GS) is on by default.
  if (!isNVPTX && Args.hasFlag(options::OPT__SLASH_GS, options::OPT__SLASH_GS_,
                               /*Default=*/true)) {
    CmdArgs.push_back("-stack-protector");
    CmdArgs.push_back(Args.MakeArgString(Twine(LangOptions::SSPStrong)));
  }

  // Emit CodeView if -Z7, -Zd, or -gline-tables-only are present.
  if (Arg *DebugInfoArg =
          Args.getLastArg(options::OPT__SLASH_Z7, options::OPT__SLASH_Zd,
                          options::OPT_gline_tables_only)) {
    *EmitCodeView = true;
    if (DebugInfoArg->getOption().matches(options::OPT__SLASH_Z7))
      *DebugInfoKind = codegenoptions::LimitedDebugInfo;
    else
      *DebugInfoKind = codegenoptions::DebugLineTablesOnly;
  } else {
    *EmitCodeView = false;
  }

  const Driver &D = getToolChain().getDriver();
  EHFlags EH = parseClangCLEHFlags(D, Args);
  if (!isNVPTX && (EH.Synch || EH.Asynch)) {
    if (types::isCXX(InputType))
      CmdArgs.push_back("-fcxx-exceptions");
    CmdArgs.push_back("-fexceptions");
  }
  if (types::isCXX(InputType) && EH.Synch && EH.NoUnwindC)
    CmdArgs.push_back("-fexternc-nounwind");

  // /EP should expand to -E -P.
  if (Args.hasArg(options::OPT__SLASH_EP)) {
    CmdArgs.push_back("-E");
    CmdArgs.push_back("-P");
  }

  unsigned VolatileOptionID;
  if (getToolChain().getTriple().isX86())
    VolatileOptionID = options::OPT__SLASH_volatile_ms;
  else
    VolatileOptionID = options::OPT__SLASH_volatile_iso;

  if (Arg *A = Args.getLastArg(options::OPT__SLASH_volatile_Group))
    VolatileOptionID = A->getOption().getID();

  if (VolatileOptionID == options::OPT__SLASH_volatile_ms)
    CmdArgs.push_back("-fms-volatile");

 if (Args.hasFlag(options::OPT__SLASH_Zc_dllexportInlines_,
                  options::OPT__SLASH_Zc_dllexportInlines,
                  false)) {
   if (Args.hasArg(options::OPT__SLASH_fallback)) {
     D.Diag(clang::diag::err_drv_dllexport_inlines_and_fallback);
   } else {
    CmdArgs.push_back("-fno-dllexport-inlines");
   }
 }

  Arg *MostGeneralArg = Args.getLastArg(options::OPT__SLASH_vmg);
  Arg *BestCaseArg = Args.getLastArg(options::OPT__SLASH_vmb);
  if (MostGeneralArg && BestCaseArg)
    D.Diag(clang::diag::err_drv_argument_not_allowed_with)
        << MostGeneralArg->getAsString(Args) << BestCaseArg->getAsString(Args);

  if (MostGeneralArg) {
    Arg *SingleArg = Args.getLastArg(options::OPT__SLASH_vms);
    Arg *MultipleArg = Args.getLastArg(options::OPT__SLASH_vmm);
    Arg *VirtualArg = Args.getLastArg(options::OPT__SLASH_vmv);

    Arg *FirstConflict = SingleArg ? SingleArg : MultipleArg;
    Arg *SecondConflict = VirtualArg ? VirtualArg : MultipleArg;
    if (FirstConflict && SecondConflict && FirstConflict != SecondConflict)
      D.Diag(clang::diag::err_drv_argument_not_allowed_with)
          << FirstConflict->getAsString(Args)
          << SecondConflict->getAsString(Args);

    if (SingleArg)
      CmdArgs.push_back("-fms-memptr-rep=single");
    else if (MultipleArg)
      CmdArgs.push_back("-fms-memptr-rep=multiple");
    else
      CmdArgs.push_back("-fms-memptr-rep=virtual");
  }

  // Parse the default calling convention options.
  if (Arg *CCArg =
          Args.getLastArg(options::OPT__SLASH_Gd, options::OPT__SLASH_Gr,
                          options::OPT__SLASH_Gz, options::OPT__SLASH_Gv,
                          options::OPT__SLASH_Gregcall)) {
    unsigned DCCOptId = CCArg->getOption().getID();
    const char *DCCFlag = nullptr;
    bool ArchSupported = !isNVPTX;
    llvm::Triple::ArchType Arch = getToolChain().getArch();
    switch (DCCOptId) {
    case options::OPT__SLASH_Gd:
      DCCFlag = "-fdefault-calling-conv=cdecl";
      break;
    case options::OPT__SLASH_Gr:
      ArchSupported = Arch == llvm::Triple::x86;
      DCCFlag = "-fdefault-calling-conv=fastcall";
      break;
    case options::OPT__SLASH_Gz:
      ArchSupported = Arch == llvm::Triple::x86;
      DCCFlag = "-fdefault-calling-conv=stdcall";
      break;
    case options::OPT__SLASH_Gv:
      ArchSupported = Arch == llvm::Triple::x86 || Arch == llvm::Triple::x86_64;
      DCCFlag = "-fdefault-calling-conv=vectorcall";
      break;
    case options::OPT__SLASH_Gregcall:
      ArchSupported = Arch == llvm::Triple::x86 || Arch == llvm::Triple::x86_64;
      DCCFlag = "-fdefault-calling-conv=regcall";
      break;
    }

    // MSVC doesn't warn if /Gr or /Gz is used on x64, so we don't either.
    if (ArchSupported && DCCFlag)
      CmdArgs.push_back(DCCFlag);
  }

  Args.AddLastArg(CmdArgs, options::OPT_vtordisp_mode_EQ);

  if (!Args.hasArg(options::OPT_fdiagnostics_format_EQ)) {
    CmdArgs.push_back("-fdiagnostics-format");
    if (Args.hasArg(options::OPT__SLASH_fallback))
      CmdArgs.push_back("msvc-fallback");
    else
      CmdArgs.push_back("msvc");
  }

  if (Arg *A = Args.getLastArg(options::OPT__SLASH_guard)) {
    StringRef GuardArgs = A->getValue();
    // The only valid options are "cf", "cf,nochecks", and "cf-".
    if (GuardArgs.equals_lower("cf")) {
      // Emit CFG instrumentation and the table of address-taken functions.
      CmdArgs.push_back("-cfguard");
    } else if (GuardArgs.equals_lower("cf,nochecks")) {
      // Emit only the table of address-taken functions.
      CmdArgs.push_back("-cfguard-no-checks");
    } else if (GuardArgs.equals_lower("cf-")) {
      // Do nothing, but we might want to emit a security warning in future.
    } else {
      D.Diag(diag::err_drv_invalid_value) << A->getSpelling() << GuardArgs;
    }
  }
}

visualstudio::Compiler *Clang::getCLFallback() const {
  if (!CLFallback)
    CLFallback.reset(new visualstudio::Compiler(getToolChain()));
  return CLFallback.get();
}


const char *Clang::getBaseInputName(const ArgList &Args,
                                    const InputInfo &Input) {
  return Args.MakeArgString(llvm::sys::path::filename(Input.getBaseInput()));
}

const char *Clang::getBaseInputStem(const ArgList &Args,
                                    const InputInfoList &Inputs) {
  const char *Str = getBaseInputName(Args, Inputs[0]);

  if (const char *End = strrchr(Str, '.'))
    return Args.MakeArgString(std::string(Str, End));

  return Str;
}

const char *Clang::getDependencyFileName(const ArgList &Args,
                                         const InputInfoList &Inputs) {
  // FIXME: Think about this more.

  if (Arg *OutputOpt =
          Args.getLastArg(options::OPT_o, options::OPT__SLASH_Fo)) {
    SmallString<128> OutputArgument(OutputOpt->getValue());
    if (llvm::sys::path::is_separator(OutputArgument.back()))
      // If the argument is a directory, output to BaseName in that dir.
      llvm::sys::path::append(OutputArgument, getBaseInputStem(Args, Inputs));
    llvm::sys::path::replace_extension(OutputArgument, llvm::Twine('d'));
    return Args.MakeArgString(OutputArgument);
  }

  return Args.MakeArgString(Twine(getBaseInputStem(Args, Inputs)) + ".d");
}

// Begin ClangAs

void ClangAs::AddMIPSTargetArgs(const ArgList &Args,
                                ArgStringList &CmdArgs) const {
  StringRef CPUName;
  StringRef ABIName;
  const llvm::Triple &Triple = getToolChain().getTriple();
  mips::getMipsCPUAndABI(Args, Triple, CPUName, ABIName);

  CmdArgs.push_back("-target-abi");
  CmdArgs.push_back(ABIName.data());
}

void ClangAs::AddX86TargetArgs(const ArgList &Args,
                               ArgStringList &CmdArgs) const {
  addX86AlignBranchArgs(getToolChain().getDriver(), Args, CmdArgs,
                        /*IsLTO=*/false);

  if (Arg *A = Args.getLastArg(options::OPT_masm_EQ)) {
    StringRef Value = A->getValue();
    if (Value == "intel" || Value == "att") {
      CmdArgs.push_back("-mllvm");
      CmdArgs.push_back(Args.MakeArgString("-x86-asm-syntax=" + Value));
    } else {
      getToolChain().getDriver().Diag(diag::err_drv_unsupported_option_argument)
          << A->getOption().getName() << Value;
    }
  }
}

void ClangAs::AddRISCVTargetArgs(const ArgList &Args,
                               ArgStringList &CmdArgs) const {
  const llvm::Triple &Triple = getToolChain().getTriple();
  StringRef ABIName = riscv::getRISCVABI(Args, Triple);

  CmdArgs.push_back("-target-abi");
  CmdArgs.push_back(ABIName.data());
}

void ClangAs::ConstructJob(Compilation &C, const JobAction &JA,
                           const InputInfo &Output, const InputInfoList &Inputs,
                           const ArgList &Args,
                           const char *LinkingOutput) const {
  ArgStringList CmdArgs;

  assert(Inputs.size() == 1 && "Unexpected number of inputs.");
  const InputInfo &Input = Inputs[0];

  const llvm::Triple &Triple = getToolChain().getEffectiveTriple();
  const std::string &TripleStr = Triple.getTriple();
  const auto &D = getToolChain().getDriver();

  // Don't warn about "clang -w -c foo.s"
  Args.ClaimAllArgs(options::OPT_w);
  // and "clang -emit-llvm -c foo.s"
  Args.ClaimAllArgs(options::OPT_emit_llvm);

  claimNoWarnArgs(Args);

  // Invoke ourselves in -cc1as mode.
  //
  // FIXME: Implement custom jobs for internal actions.
  CmdArgs.push_back("-cc1as");

  // Add the "effective" target triple.
  CmdArgs.push_back("-triple");
  CmdArgs.push_back(Args.MakeArgString(TripleStr));

  // Set the output mode, we currently only expect to be used as a real
  // assembler.
  CmdArgs.push_back("-filetype");
  CmdArgs.push_back("obj");

  // Set the main file name, so that debug info works even with
  // -save-temps or preprocessed assembly.
  CmdArgs.push_back("-main-file-name");
  CmdArgs.push_back(Clang::getBaseInputName(Args, Input));

  // Add the target cpu
  std::string CPU = getCPUName(Args, Triple, /*FromAs*/ true);
  if (!CPU.empty()) {
    CmdArgs.push_back("-target-cpu");
    CmdArgs.push_back(Args.MakeArgString(CPU));
  }

  // Add the target features
  getTargetFeatures(D, Triple, Args, CmdArgs, true);

  // Ignore explicit -force_cpusubtype_ALL option.
  (void)Args.hasArg(options::OPT_force__cpusubtype__ALL);

  // Pass along any -I options so we get proper .include search paths.
  Args.AddAllArgs(CmdArgs, options::OPT_I_Group);

  // Determine the original source input.
  const Action *SourceAction = &JA;
  while (SourceAction->getKind() != Action::InputClass) {
    assert(!SourceAction->getInputs().empty() && "unexpected root action!");
    SourceAction = SourceAction->getInputs()[0];
  }

  // Forward -g and handle debug info related flags, assuming we are dealing
  // with an actual assembly file.
  bool WantDebug = false;
  unsigned DwarfVersion = 0;
  Args.ClaimAllArgs(options::OPT_g_Group);
  if (Arg *A = Args.getLastArg(options::OPT_g_Group)) {
    WantDebug = !A->getOption().matches(options::OPT_g0) &&
                !A->getOption().matches(options::OPT_ggdb0);
    if (WantDebug)
      DwarfVersion = DwarfVersionNum(A->getSpelling());
  }

  unsigned DefaultDwarfVersion = ParseDebugDefaultVersion(getToolChain(), Args);
  if (DwarfVersion == 0)
    DwarfVersion = DefaultDwarfVersion;

  if (DwarfVersion == 0)
    DwarfVersion = getToolChain().GetDefaultDwarfVersion();

  codegenoptions::DebugInfoKind DebugInfoKind = codegenoptions::NoDebugInfo;

  if (SourceAction->getType() == types::TY_Asm ||
      SourceAction->getType() == types::TY_PP_Asm) {
    // You might think that it would be ok to set DebugInfoKind outside of
    // the guard for source type, however there is a test which asserts
    // that some assembler invocation receives no -debug-info-kind,
    // and it's not clear whether that test is just overly restrictive.
    DebugInfoKind = (WantDebug ? codegenoptions::LimitedDebugInfo
                               : codegenoptions::NoDebugInfo);
    // Add the -fdebug-compilation-dir flag if needed.
    addDebugCompDirArg(Args, CmdArgs, C.getDriver().getVFS());

    addDebugPrefixMapArg(getToolChain().getDriver(), Args, CmdArgs);

    // Set the AT_producer to the clang version when using the integrated
    // assembler on assembly source files.
    CmdArgs.push_back("-dwarf-debug-producer");
    CmdArgs.push_back(Args.MakeArgString(getClangFullVersion()));

    // And pass along -I options
    Args.AddAllArgs(CmdArgs, options::OPT_I);
  }
  RenderDebugEnablingArgs(Args, CmdArgs, DebugInfoKind, DwarfVersion,
                          llvm::DebuggerKind::Default);
  RenderDebugInfoCompressionArgs(Args, CmdArgs, D, getToolChain());


  // Handle -fPIC et al -- the relocation-model affects the assembler
  // for some targets.
  llvm::Reloc::Model RelocationModel;
  unsigned PICLevel;
  bool IsPIE;
  std::tie(RelocationModel, PICLevel, IsPIE) =
      ParsePICArgs(getToolChain(), Args);

  const char *RMName = RelocationModelName(RelocationModel);
  if (RMName) {
    CmdArgs.push_back("-mrelocation-model");
    CmdArgs.push_back(RMName);
  }

  // Optionally embed the -cc1as level arguments into the debug info, for build
  // analysis.
  if (getToolChain().UseDwarfDebugFlags()) {
    ArgStringList OriginalArgs;
    for (const auto &Arg : Args)
      Arg->render(Args, OriginalArgs);

    SmallString<256> Flags;
    const char *Exec = getToolChain().getDriver().getClangProgramPath();
    EscapeSpacesAndBackslashes(Exec, Flags);
    for (const char *OriginalArg : OriginalArgs) {
      SmallString<128> EscapedArg;
      EscapeSpacesAndBackslashes(OriginalArg, EscapedArg);
      Flags += " ";
      Flags += EscapedArg;
    }
    CmdArgs.push_back("-dwarf-debug-flags");
    CmdArgs.push_back(Args.MakeArgString(Flags));
  }

  // FIXME: Add -static support, once we have it.

  // Add target specific flags.
  switch (getToolChain().getArch()) {
  default:
    break;

  case llvm::Triple::mips:
  case llvm::Triple::mipsel:
  case llvm::Triple::mips64:
  case llvm::Triple::mips64el:
    AddMIPSTargetArgs(Args, CmdArgs);
    break;

  case llvm::Triple::x86:
  case llvm::Triple::x86_64:
    AddX86TargetArgs(Args, CmdArgs);
    break;

  case llvm::Triple::arm:
  case llvm::Triple::armeb:
  case llvm::Triple::thumb:
  case llvm::Triple::thumbeb:
    // This isn't in AddARMTargetArgs because we want to do this for assembly
    // only, not C/C++.
    if (Args.hasFlag(options::OPT_mdefault_build_attributes,
                     options::OPT_mno_default_build_attributes, true)) {
        CmdArgs.push_back("-mllvm");
        CmdArgs.push_back("-arm-add-build-attributes");
    }
    break;

  case llvm::Triple::riscv32:
  case llvm::Triple::riscv64:
    AddRISCVTargetArgs(Args, CmdArgs);
    break;
  }

  // Consume all the warning flags. Usually this would be handled more
  // gracefully by -cc1 (warning about unknown warning flags, etc) but -cc1as
  // doesn't handle that so rather than warning about unused flags that are
  // actually used, we'll lie by omission instead.
  // FIXME: Stop lying and consume only the appropriate driver flags
  Args.ClaimAllArgs(options::OPT_W_Group);

  CollectArgsForIntegratedAssembler(C, Args, CmdArgs,
                                    getToolChain().getDriver());

  Args.AddAllArgs(CmdArgs, options::OPT_mllvm);

  assert(Output.isFilename() && "Unexpected lipo output.");
  CmdArgs.push_back("-o");
  CmdArgs.push_back(Output.getFilename());

  const llvm::Triple &T = getToolChain().getTriple();
  Arg *A;
  if (getDebugFissionKind(D, Args, A) == DwarfFissionKind::Split &&
      T.isOSBinFormatELF()) {
    CmdArgs.push_back("-split-dwarf-output");
    CmdArgs.push_back(SplitDebugName(Args, Input, Output));
  }

  assert(Input.isFilename() && "Invalid input.");
  CmdArgs.push_back(Input.getFilename());

  const char *Exec = getToolChain().getDriver().getClangProgramPath();
  C.addCommand(std::make_unique<Command>(JA, *this, Exec, CmdArgs, Inputs));
}

// Begin OffloadBundler

void OffloadBundler::ConstructJob(Compilation &C, const JobAction &JA,
                                  const InputInfo &Output,
                                  const InputInfoList &Inputs,
                                  const llvm::opt::ArgList &TCArgs,
                                  const char *LinkingOutput) const {
  // The version with only one output is expected to refer to a bundling job.
  assert(isa<OffloadBundlingJobAction>(JA) && "Expecting bundling job!");

  // The bundling command looks like this:
  // clang-offload-bundler -type=bc
  //   -targets=host-triple,openmp-triple1,openmp-triple2
  //   -outputs=input_file
  //   -inputs=unbundle_file_host,unbundle_file_tgt1,unbundle_file_tgt2"

  ArgStringList CmdArgs;

  // Get the type.
  CmdArgs.push_back(TCArgs.MakeArgString(
      Twine("-type=") + types::getTypeTempSuffix(Output.getType())));

  assert(JA.getInputs().size() == Inputs.size() &&
         "Not have inputs for all dependence actions??");

  // Get the targets.
  SmallString<128> Triples;
  Triples += "-targets=";
  for (unsigned I = 0; I < Inputs.size(); ++I) {
    if (I)
      Triples += ',';

    // Find ToolChain for this input.
    Action::OffloadKind CurKind = Action::OFK_Host;
    const ToolChain *CurTC = &getToolChain();
    const Action *CurDep = JA.getInputs()[I];

    if (const auto *OA = dyn_cast<OffloadAction>(CurDep)) {
      CurTC = nullptr;
      OA->doOnEachDependence([&](Action *A, const ToolChain *TC, const char *) {
        assert(CurTC == nullptr && "Expected one dependence!");
        CurKind = A->getOffloadingDeviceKind();
        CurTC = TC;
      });
    }
    Triples += Action::GetOffloadKindName(CurKind);
    Triples += '-';
    Triples += CurTC->getTriple().normalize();
    if (CurKind == Action::OFK_HIP && CurDep->getOffloadingArch()) {
      Triples += '-';
      Triples += CurDep->getOffloadingArch();
    }
  }
  bool IsFPGADepBundle = (TCArgs.hasArg(options::OPT_fintelfpga) &&
                          Output.getType() == types::TY_Object);
  // For -fintelfpga, when bundling objects we also want to bundle up the
  // named dependency file.
  // TODO - We are currently using the target triple inputs to slot a location
  // of the dependency information into the bundle.  It would be good to
  // separate this out to an explicit option in the bundler for the dependency
  // file as it does not match the type being bundled.
  if (IsFPGADepBundle) {
    Triples += ',';
    Triples += Action::GetOffloadKindName(Action::OFK_SYCL);
    Triples += '-';
    Triples += llvm::Triple::getArchTypeName(llvm::Triple::fpga_dep);
  }
  CmdArgs.push_back(TCArgs.MakeArgString(Triples));

  // Get bundled file command.
  CmdArgs.push_back(
      TCArgs.MakeArgString(Twine("-outputs=") + Output.getFilename()));

  // Get unbundled files command.
  SmallString<128> UB;
  UB += "-inputs=";
  for (unsigned I = 0; I < Inputs.size(); ++I) {
    if (I)
      UB += ',';

    // Find ToolChain for this input.
    const ToolChain *CurTC = &getToolChain();
    if (const auto *OA = dyn_cast<OffloadAction>(JA.getInputs()[I])) {
      CurTC = nullptr;
      OA->doOnEachDependence([&](Action *, const ToolChain *TC, const char *) {
        assert(CurTC == nullptr && "Expected one dependence!");
        CurTC = TC;
      });
    }
    UB += CurTC->getInputFilename(Inputs[I]);
  }
  // For -fintelfpga, when bundling objects we also want to bundle up the
  // named dependency file.
  if (IsFPGADepBundle) {
    const char *BaseName = Clang::getBaseInputName(TCArgs, Inputs[0]);
    SmallString<128> DepFile(C.getDriver().getFPGATempDepFile(BaseName));
    if (!DepFile.empty()) {
      UB += ',';
      UB += DepFile;
    }
  }
  CmdArgs.push_back(TCArgs.MakeArgString(UB));

  // All the inputs are encoded as commands.
  C.addCommand(std::make_unique<Command>(
      JA, *this,
      TCArgs.MakeArgString(getToolChain().GetProgramPath(getShortName())),
      CmdArgs, None));
}

void OffloadBundler::ConstructJobMultipleOutputs(
    Compilation &C, const JobAction &JA, const InputInfoList &Outputs,
    const InputInfoList &Inputs, const llvm::opt::ArgList &TCArgs,
    const char *LinkingOutput) const {
  // The version with multiple outputs is expected to refer to a unbundling job.
  auto &UA = cast<OffloadUnbundlingJobAction>(JA);

  // The unbundling command looks like this:
  // clang-offload-bundler -type=bc
  //   -targets=host-triple,openmp-triple1,openmp-triple2
  //   -inputs=input_file
  //   -outputs=unbundle_file_host,unbundle_file_tgt1,unbundle_file_tgt2"
  //   -unbundle

  ArgStringList CmdArgs;
  InputInfo Input = Inputs.front();
  const char *TypeArg = types::getTypeTempSuffix(Input.getType());
  const char *InputFileName = Input.getFilename();
  bool IsMSVCEnv =
      C.getDefaultToolChain().getTriple().isWindowsMSVCEnvironment();
  types::ID InputType(Input.getType());
  bool IsFPGADepUnbundle = (JA.getType() == types::TY_FPGA_Dependencies);
  bool IsArchiveUnbundle =
      (!IsMSVCEnv && C.getDriver().getOffloadStaticLibSeen() &&
       (types::isArchive(InputType) || InputType == types::TY_Object));

  if (IsArchiveUnbundle)
    TypeArg = "oo";
  else if (InputType == types::TY_FPGA_AOCX ||
           InputType == types::TY_FPGA_AOCR) {
    // Override type with archive object
    if (getToolChain().getTriple().getSubArch() ==
        llvm::Triple::SPIRSubArch_fpga)
      TypeArg = "ao";
    else
      TypeArg = "aoo";
  }
  if (InputType == types::TY_FPGA_AOCO ||
      (IsMSVCEnv && types::isArchive(InputType)))
    TypeArg = "aoo";
  if (IsFPGADepUnbundle)
    TypeArg = "o";

  // Get the type.
  CmdArgs.push_back(TCArgs.MakeArgString(Twine("-type=") + TypeArg));

  // Get the targets.
  SmallString<128> Triples;
  Triples += "-targets=";
  auto DepInfo = UA.getDependentActionsInfo();
  for (unsigned I = 0, J = 0; I < DepInfo.size(); ++I) {
    auto &Dep = DepInfo[I];
    // FPGA device triples are 'transformed' for the bundler when creating
    // aocx or aocr type bundles.  Also, we only do a specific target
    // unbundling, skipping the host side or device side.
    if (types::isFPGA(InputType)) {
      if (getToolChain().getTriple().getSubArch() ==
              llvm::Triple::SPIRSubArch_fpga &&
          Dep.DependentOffloadKind == Action::OFK_SYCL) {
        llvm::Triple TT;
        TT.setArchName(types::getTypeName(InputType));
        TT.setVendorName("intel");
        TT.setOS(getToolChain().getTriple().getOS());
        TT.setEnvironment(llvm::Triple::SYCLDevice);
        Triples += "sycl-";
        Triples += TT.normalize();
      } else if (getToolChain().getTriple().getSubArch() !=
                     llvm::Triple::SPIRSubArch_fpga &&
                 Dep.DependentOffloadKind == Action::OFK_Host) {
        Triples += Action::GetOffloadKindName(Dep.DependentOffloadKind);
        Triples += '-';
        Triples += Dep.DependentToolChain->getTriple().normalize();
      }
      continue;
    } else if (InputType == types::TY_Archive || IsArchiveUnbundle ||
               (TCArgs.hasArg(options::OPT_fintelfpga) &&
                TCArgs.hasArg(options::OPT_fsycl_link_EQ))) {
      // Do not extract host part if we are unbundling archive on Windows
      // because it is not needed. Static offload libraries are added to the
      // host link command just as normal libraries.  Do not extract the host
      // part from -fintelfpga -fsycl-link unbundles either, as the full obj
      // is used in the final link
      if (Dep.DependentOffloadKind == Action::OFK_Host)
        continue;
    }
    if (J++)
      Triples += ',';
    Triples += Action::GetOffloadKindName(Dep.DependentOffloadKind);
    Triples += '-';
    Triples += Dep.DependentToolChain->getTriple().normalize();
    if (Dep.DependentOffloadKind == Action::OFK_HIP &&
        !Dep.DependentBoundArch.empty()) {
      Triples += '-';
      Triples += Dep.DependentBoundArch;
    }
  }
  if (IsFPGADepUnbundle) {
    // TODO - We are currently using the target triple inputs to slot a location
    // of the dependency information into the bundle.  It would be good to
    // separate this out to an explicit option in the bundler for the dependency
    // file as it does not match the type being bundled.
    Triples += Action::GetOffloadKindName(Action::OFK_SYCL);
    Triples += '-';
    Triples += llvm::Triple::getArchTypeName(llvm::Triple::fpga_dep);
  }
  CmdArgs.push_back(TCArgs.MakeArgString(Triples));

  // Get bundled file command.
  CmdArgs.push_back(
      TCArgs.MakeArgString(Twine("-inputs=") + InputFileName));

  // Get unbundled files command.
  SmallString<128> UB;
  UB += "-outputs=";
  // When dealing with -fintelfpga, there is an additional unbundle step
  // that occurs for the dependency file.  In that case, do not use the
  // dependent information, but just the output file.
  if (IsFPGADepUnbundle)
    UB += Outputs[0].getFilename();
  else {
    for (unsigned I = 0; I < Outputs.size(); ++I) {
      if (I)
        UB += ',';
      UB += DepInfo[I].DependentToolChain->getInputFilename(Outputs[I]);
    }
  }
  CmdArgs.push_back(TCArgs.MakeArgString(UB));
  CmdArgs.push_back("-unbundle");

  // All the inputs are encoded as commands.
  C.addCommand(std::make_unique<Command>(
      JA, *this,
      TCArgs.MakeArgString(getToolChain().GetProgramPath(getShortName())),
      CmdArgs, None));
}

// Begin OffloadWrapper

void OffloadWrapper::ConstructJob(Compilation &C, const JobAction &JA,
                                  const InputInfo &Output,
                                  const InputInfoList &Inputs,
                                  const llvm::opt::ArgList &TCArgs,
                                  const char *LinkingOutput) const {
  // Construct offload-wrapper command.  Also calls llc to generate the
  // object that is fed to the linker from the wrapper generated bc file
  assert(isa<OffloadWrapperJobAction>(JA) && "Expecting wrapping job!");

  Action::OffloadKind OffloadingKind = JA.getOffloadingDeviceKind();
  if (OffloadingKind == Action::OFK_SYCL) {
    // The wrapper command looks like this:
    // clang-offload-wrapper
    //   -o=<outputfile>.bc
    //   -host=x86_64-pc-linux-gnu -kind=sycl
    //   -format=spirv <inputfile1>.spv <manifest1>(optional)
    //   -format=spirv <inputfile2>.spv <manifest2>(optional)
    //  ...
    ArgStringList WrapperArgs;

    std::string OutTmpName = C.getDriver().GetTemporaryPath("wrapper", "bc");
    const char *WrapperFileName =
        C.addTempFile(C.getArgs().MakeArgString(OutTmpName));
    SmallString<128> OutOpt("-o=");
    OutOpt += WrapperFileName;
    WrapperArgs.push_back(C.getArgs().MakeArgString(OutOpt));

    SmallString<128> HostTripleOpt("-host=");
    HostTripleOpt += getToolChain().getAuxTriple()->str();
    WrapperArgs.push_back(C.getArgs().MakeArgString(HostTripleOpt));

    llvm::Triple TT = getToolChain().getTriple();
    SmallString<128> TargetTripleOpt = TT.getArchName();
    // When wrapping an FPGA device binary, we need to be sure to apply the
    // appropriate triple that corresponds (fpga_aoc[xr]-intel-<os>-sycldevice)
    // to the target triple setting.
    if (TT.getSubArch() == llvm::Triple::SPIRSubArch_fpga &&
        TCArgs.hasArg(options::OPT_fsycl_link_EQ)) {
      auto *A = C.getInputArgs().getLastArg(options::OPT_fsycl_link_EQ);
      TT.setArchName((A->getValue() == StringRef("early")) ? "fpga_aocr"
                                                           : "fpga_aocx");
      TT.setVendorName("intel");
      TT.setEnvironment(llvm::Triple::SYCLDevice);
      TargetTripleOpt = TT.str();
      // When wrapping an FPGA aocx binary to archive, do not emit registration
      // functions
      if (A->getValue() == StringRef("image"))
        WrapperArgs.push_back(C.getArgs().MakeArgString("--emit-reg-funcs=0"));
    }
    // Grab any Target specific options that need to be added to the wrapper
    // information.
    ArgStringList BuildArgs;
    auto createArgString = [&](const char *Opt) {
      if (BuildArgs.empty())
        return;
      SmallString<128> AL;
      for (const char *A : BuildArgs) {
        if (AL.empty()) {
          AL = A;
          continue;
        }
        AL += " ";
        AL += A;
      }
      WrapperArgs.push_back(C.getArgs().MakeArgString(Twine(Opt) + AL));
    };
    const toolchains::SYCLToolChain &TC =
              static_cast<const toolchains::SYCLToolChain &>(getToolChain());
    // TODO: Consider separating the mechanisms for:
    // - passing standard-defined options to AOT/JIT compilation steps;
    // - passing AOT-compiler specific options.
    // This would allow retaining standard language options in the
    // image descriptor, while excluding tool-specific options that
    // have been known to confuse RT implementations.
    if (TC.getTriple().getSubArch() == llvm::Triple::NoSubArch) {
      // Only store compile/link opts in the image descriptor for the SPIR-V
      // target; AOT compilation has already been performed otherwise.
      TC.TranslateBackendTargetArgs(TCArgs, BuildArgs);
      createArgString("-compile-opts=");
      BuildArgs.clear();
      TC.TranslateLinkerTargetArgs(TCArgs, BuildArgs);
      createArgString("-link-opts=");
    }

    WrapperArgs.push_back(
        C.getArgs().MakeArgString(Twine("-target=") + TargetTripleOpt));

    // TODO forcing offload kind is a simplification which assumes wrapper used
    // only with SYCL. Device binary format (-format=xxx) option should also
    // come from the command line and/or the native compiler. Should be fixed
    // together with supporting AOT in the driver. If format is not set, the
    // default is "none" which means runtime must try to determine it
    // automatically.
    StringRef Kind = Action::GetOffloadKindName(OffloadingKind);
    WrapperArgs.push_back(
        C.getArgs().MakeArgString(Twine("-kind=") + Twine(Kind)));

    assert((Inputs.size() > 0) && "no inputs for clang-offload-wrapper");
    assert(((Inputs[0].getType() != types::TY_Tempfiletable) ||
            (Inputs.size() == 1)) &&
           "wrong usage of clang-offload-wrapper with SYCL");
    const InputInfo &I = Inputs[0];
    assert(I.isFilename() && "Invalid input.");

    if (I.getType() == types::TY_Tempfiletable)
      // wrapper actual input files are passed via the batch job file table:
      WrapperArgs.push_back(C.getArgs().MakeArgString("-batch"));
    WrapperArgs.push_back(C.getArgs().MakeArgString(I.getFilename()));

    auto Cmd = std::make_unique<Command>(
        JA, *this,
        TCArgs.MakeArgString(getToolChain().GetProgramPath(getShortName())),
        WrapperArgs, None);
    C.addCommand(std::move(Cmd));

    // Construct llc command.
    // The output is an object file
    ArgStringList LlcArgs{"-filetype=obj", "-o", Output.getFilename(),
                          WrapperFileName};
    llvm::Reloc::Model RelocationModel;
    unsigned PICLevel;
    bool IsPIE;
    std::tie(RelocationModel, PICLevel, IsPIE) =
        ParsePICArgs(getToolChain(), TCArgs);
    if (PICLevel > 0) {
      LlcArgs.push_back("-relocation-model=pic");
    }
    if (IsPIE) {
      LlcArgs.push_back("-enable-pie");
    }
    SmallString<128> LlcPath(C.getDriver().Dir);
    llvm::sys::path::append(LlcPath, "llc");
    const char *Llc = C.getArgs().MakeArgString(LlcPath);
    C.addCommand(std::make_unique<Command>(JA, *this, Llc, LlcArgs, None));
    return;
  } // end of SYCL flavor of offload wrapper command creation

  ArgStringList CmdArgs;

  const llvm::Triple &Triple = getToolChain().getEffectiveTriple();

  // Add the "effective" target triple.
  CmdArgs.push_back("-host");
  CmdArgs.push_back(TCArgs.MakeArgString(Triple.getTriple()));

  // Add the output file name.
  assert(Output.isFilename() && "Invalid output.");
  CmdArgs.push_back("-o");
  CmdArgs.push_back(TCArgs.MakeArgString(Output.getFilename()));

  assert(JA.getInputs().size() == Inputs.size() &&
         "Not have inputs for all dependence actions??");

  // Add offload targets and inputs.
  for (unsigned I = 0; I < Inputs.size(); ++I) {
    // Get input's Offload Kind and ToolChain.
    const auto *OA = cast<OffloadAction>(JA.getInputs()[I]);
    assert(OA->hasSingleDeviceDependence(/*DoNotConsiderHostActions=*/true) &&
           "Expected one device dependence!");
    Action::OffloadKind DeviceKind = Action::OFK_None;
    const ToolChain *DeviceTC = nullptr;
    OA->doOnEachDependence([&](Action *A, const ToolChain *TC, const char *) {
      DeviceKind = A->getOffloadingDeviceKind();
      DeviceTC = TC;
    });

    // And add it to the offload targets.
    CmdArgs.push_back(C.getArgs().MakeArgString(
        Twine("-kind=") + Action::GetOffloadKindName(DeviceKind)));
    CmdArgs.push_back(TCArgs.MakeArgString(Twine("-target=") +
                                           DeviceTC->getTriple().normalize()));

    // Add input.
    assert(Inputs[I].isFilename() && "Invalid input.");
    CmdArgs.push_back(TCArgs.MakeArgString(Inputs[I].getFilename()));
  }

  C.addCommand(std::make_unique<Command>(
      JA, *this,
      TCArgs.MakeArgString(getToolChain().GetProgramPath(getShortName())),
      CmdArgs, Inputs));
}

// Begin SPIRVTranslator

void SPIRVTranslator::ConstructJob(Compilation &C, const JobAction &JA,
                                  const InputInfo &Output,
                                  const InputInfoList &Inputs,
                                  const llvm::opt::ArgList &TCArgs,
                                  const char *LinkingOutput) const {
  // Construct llvm-spirv command.
  assert(isa<SPIRVTranslatorJobAction>(JA) && "Expecting Translator job!");

  // The translator command looks like this:
  // llvm-spirv -o <file>.spv <file>.bc
  ArgStringList ForeachArgs;
  ArgStringList TranslatorArgs;

  TranslatorArgs.push_back("-o");
  TranslatorArgs.push_back(Output.getFilename());
  if (getToolChain().getTriple().isSYCLDeviceEnvironment()) {
    TranslatorArgs.push_back("-spirv-max-version=1.1");
    std::string ExtArg("-spirv-ext=+all");
    // Disable SPV_INTEL_usm_storage_classes by default since it adds new
    // storage classes that represent global_device and global_host address
    // spaces, which are not supported for all targets. With the extension
    // disable the storage classes will be lowered to CrossWorkgroup storage
    // class that is mapped to just global address space.
    if (!(getToolChain().getTriple().getSubArch() ==
              llvm::Triple::SPIRSubArch_fpga &&
          TCArgs.hasArg(options::OPT_fsycl_enable_usm_address_spaces)))
      ExtArg += ",-SPV_INTEL_usm_storage_classes";
    TranslatorArgs.push_back(TCArgs.MakeArgString(ExtArg));
  }
  for (auto I : Inputs) {
    std::string Filename(I.getFilename());
    if (I.getType() == types::TY_Tempfilelist) {
      ForeachArgs.push_back(
          C.getArgs().MakeArgString("--in-file-list=" + Filename));
      ForeachArgs.push_back(
          C.getArgs().MakeArgString("--in-replace=" + Filename));
      ForeachArgs.push_back(
          C.getArgs().MakeArgString("--out-ext=spv"));
    }
    TranslatorArgs.push_back(C.getArgs().MakeArgString(Filename));
  }

  auto Cmd = std::make_unique<Command>(JA, *this,
      TCArgs.MakeArgString(getToolChain().GetProgramPath(getShortName())),
      TranslatorArgs, None);

  if (!ForeachArgs.empty()) {
    // Construct llvm-foreach command.
    // The llvm-foreach command looks like this:
    // llvm-foreach a.list --out-replace=out "cp {} out"
    // --out-file-list=list
    std::string OutputFileName(Output.getFilename());
    ForeachArgs.push_back(
        TCArgs.MakeArgString("--out-file-list=" + OutputFileName));
    ForeachArgs.push_back(
        TCArgs.MakeArgString("--out-replace=" + OutputFileName));
    ForeachArgs.push_back(TCArgs.MakeArgString("--"));
    ForeachArgs.push_back(TCArgs.MakeArgString(Cmd->getExecutable()));

    for (auto &Arg : Cmd->getArguments())
      ForeachArgs.push_back(Arg);

    SmallString<128> ForeachPath(C.getDriver().Dir);
    llvm::sys::path::append(ForeachPath, "llvm-foreach");
    const char *Foreach = C.getArgs().MakeArgString(ForeachPath);
    C.addCommand(std::make_unique<Command>(JA, *this, Foreach, ForeachArgs, None));
  } else
    C.addCommand(std::move(Cmd));
}

void SPIRCheck::ConstructJob(Compilation &C, const JobAction &JA,
                             const InputInfo &Output,
                             const InputInfoList &Inputs,
                             const llvm::opt::ArgList &TCArgs,
                             const char *LinkingOutput) const {
  // Construct llvm-no-spir-kernel command.
  assert(isa<SPIRCheckJobAction>(JA) && "Expecting SPIR Check job!");

  // The spir check command looks like this:
  // llvm-no-spir-kernel <file>.bc
  // Upon success, we just move ahead.  Error means the check failed and
  // we need to exit.  The expected output is the input as this is just an
  // intermediate check with no functional change.
  ArgStringList CheckArgs;
  assert(Inputs.size() == 1 && "Unexpected number of inputs to the tool");
  const InputInfo &InputFile = Inputs.front();
  CheckArgs.push_back(InputFile.getFilename());

  // Add output file, which is just a copy of the input to better fit in the
  // toolchain flow.
  CheckArgs.push_back("-o");
  CheckArgs.push_back(Output.getFilename());
  auto Cmd = std::make_unique<Command>(
      JA, *this,
      TCArgs.MakeArgString(getToolChain().GetProgramPath(getShortName())),
      CheckArgs, None);

  if (getToolChain().getTriple().getSubArch() ==
      llvm::Triple::SPIRSubArch_fpga) {
    const char *Msg = TCArgs.MakeArgString(
        Twine("The FPGA image does not include all device kernels from ") +
        Twine(InputFile.getBaseInput()) +
        Twine(". Please re-generate the image"));
    Cmd->addDiagForErrorCode(/*ErrorCode*/ 1, Msg);
  }

  C.addCommand(std::move(Cmd));
}

static void addArgs(ArgStringList &DstArgs, const llvm::opt::ArgList &Alloc,
                    ArrayRef<StringRef> SrcArgs) {
  for (const auto Arg : SrcArgs) {
    DstArgs.push_back(Alloc.MakeArgString(Arg));
  }
}

// sycl-post-link tool normally outputs a file table (see the tool sources for
// format description) which lists all the other output files associated with
// the device LLVMIR bitcode. This is basically a triple of bitcode, symbols
// and specialization constant files. Single LLVM IR output can be generated as
// well under an option.
//
void SYCLPostLink::ConstructJob(Compilation &C, const JobAction &JA,
                             const InputInfo &Output,
                             const InputInfoList &Inputs,
                             const llvm::opt::ArgList &TCArgs,
                             const char *LinkingOutput) const {
  // Construct sycl-post-link command.
  assert(isa<SYCLPostLinkJobAction>(JA) && "Expecting SYCL post link job!");
  ArgStringList CmdArgs;

  // See if device code splitting is requested
  if (Arg *A = TCArgs.getLastArg(options::OPT_fsycl_device_code_split_EQ)) {
    if (StringRef(A->getValue()) == "per_kernel")
      addArgs(CmdArgs, TCArgs, {"-split=kernel"});
    else if (StringRef(A->getValue()) == "per_source")
      addArgs(CmdArgs, TCArgs, {"-split=source"});
    else
      // split must be off
      assert(StringRef(A->getValue()) == "off");
  }
  // OPT_fsycl_device_code_split is not checked as it is an alias to
  // -fsycl-device-code-split=per_source

  if (JA.getType() == types::TY_LLVM_BC) {
    // single file output requested - this means only perform necessary IR
    // transformations (like specialization constant intrinsic lowering) and
    // output LLVMIR
    addArgs(CmdArgs, TCArgs, {"-ir-output-only"});
  } else {
    assert(JA.getType() == types::TY_Tempfiletable);
    // Symbol file and specialization constant info generation is mandatory -
    // add options unconditionally
    addArgs(CmdArgs, TCArgs, {"-symbols"});
  }
  // specialization constants processing is mandatory
  auto *SYCLPostLink = llvm::dyn_cast<SYCLPostLinkJobAction>(&JA);
  if (SYCLPostLink && SYCLPostLink->getRTSetsSpecConstants())
    addArgs(CmdArgs, TCArgs, {"-spec-const=rt"});
  else
    addArgs(CmdArgs, TCArgs, {"-spec-const=default"});

  // Add output file table file option
  assert(Output.isFilename() && "output must be a filename");
  addArgs(CmdArgs, TCArgs, {"-o", Output.getFilename()});

  // Add input file
  assert(Inputs.size() == 1 && Inputs.front().isFilename() &&
         "single input file expected");
  addArgs(CmdArgs, TCArgs, {Inputs.front().getFilename()});
  std::string OutputFileName(Output.getFilename());

  // All the inputs are encoded as commands.
  C.addCommand(std::make_unique<Command>(
      JA, *this,
      TCArgs.MakeArgString(getToolChain().GetProgramPath(getShortName())),
      CmdArgs, Inputs));
}

// Transforms the abstract representation (JA + Inputs + Outputs) of a file
// table transformation action to concrete command line (job) with actual
// inputs/outputs/options, and adds it to given compilation object.
void FileTableTform::ConstructJob(Compilation &C, const JobAction &JA,
                                  const InputInfo &Output,
                                  const InputInfoList &Inputs,
                                  const llvm::opt::ArgList &TCArgs,
                                  const char *LinkingOutput) const {

  const auto &TformJob = *llvm::dyn_cast<FileTableTformJobAction>(&JA);
  ArgStringList CmdArgs;

  // don't try to assert here whether the number of inputs is OK, argumnets are
  // OK, etc. - better invoke the tool and see good error diagnostics

  // 1) add transformations
  for (const auto &Tf : TformJob.getTforms()) {
    switch (Tf.TheKind) {
    case FileTableTformJobAction::Tform::EXTRACT:
    case FileTableTformJobAction::Tform::EXTRACT_DROP_TITLE: {
      SmallString<128> Arg("-extract=");
      Arg += Tf.TheArgs[0];

      for (unsigned I = 1; I < Tf.TheArgs.size(); ++I) {
        Arg += ",";
        Arg += Tf.TheArgs[I];
      }
      addArgs(CmdArgs, TCArgs, {Arg});

      if (Tf.TheKind == FileTableTformJobAction::Tform::EXTRACT_DROP_TITLE)
        addArgs(CmdArgs, TCArgs, {"-drop_titles"});
      break;
    }
    case FileTableTformJobAction::Tform::REPLACE: {
      assert(Tf.TheArgs.size() == 2 && "from/to column names expected");
      SmallString<128> Arg("-replace=");
      Arg += Tf.TheArgs[0];
      Arg += ",";
      Arg += Tf.TheArgs[1];
      addArgs(CmdArgs, TCArgs, {Arg});
      break;
    }
    default:
      llvm_unreachable("unknown file table transformation kind");
    }
  }
  // 2) add output option
  assert(Output.isFilename() && "table tform output must be a file");
  addArgs(CmdArgs, TCArgs, {"-o", Output.getFilename()});

  // 3) add inputs
  for (const auto &Input : Inputs) {
    assert(Input.isFilename() && "table tform input must be a file");
    addArgs(CmdArgs, TCArgs, {Input.getFilename()});
  }
  // 4) finally construct and add a command to the compilation
  C.addCommand(std::make_unique<Command>(
      JA, *this,
      TCArgs.MakeArgString(getToolChain().GetProgramPath(getShortName())),
      CmdArgs, Inputs));
}

// For Linux, we have initial support for fat archives (archives which
// contain bundled objects). We will perform partial linking against the
// specific offload target archives which will be sent to the unbundler to
// produce a list of target objects.
void PartialLink::ConstructJob(Compilation &C, const JobAction &JA,
                               const InputInfo &Output,
                               const InputInfoList &Inputs,
                               const llvm::opt::ArgList &TCArgs,
                               const char *LinkingOutput) const {
  // Construct simple partial link command.
  assert(isa<PartialLinkJobAction>(JA) && "Expecting Partial Link job!");

  // The partial linking command resembles this:
  // ld -r -o <output> <inputs>
  ArgStringList LinkArgs;
  LinkArgs.push_back("-r");
  LinkArgs.push_back("-o");
  LinkArgs.push_back(Output.getFilename());

  const ToolChain *HTC = C.getSingleOffloadToolChain<Action::OFK_Host>();
  // Add crt objects
  LinkArgs.push_back(TCArgs.MakeArgString(HTC->GetFilePath("crt1.o")));
  LinkArgs.push_back(TCArgs.MakeArgString(HTC->GetFilePath("crti.o")));
  // Add -L<dir> search directories.
  TCArgs.AddAllArgs(LinkArgs, options::OPT_L);
  HTC->AddFilePathLibArgs(TCArgs, LinkArgs);

  // Input files consist of fat libraries and the object(s) to be unbundled.
  // We add the needed --whole-archive/--no-whole-archive when appropriate.
  bool IsWholeArchive = false;
  for (const auto &I : Inputs) {
    if (I.getType() == types::TY_WholeArchive && !IsWholeArchive) {
      LinkArgs.push_back("--whole-archive");
      IsWholeArchive = true;
    } else if (I.getType() == types::TY_Archive && IsWholeArchive) {
      LinkArgs.push_back("--no-whole-archive");
      IsWholeArchive = false;
    }
    LinkArgs.push_back(I.getFilename());
  }
  // Disable whole archive if it was enabled for the previous inputs.
  if (IsWholeArchive)
    LinkArgs.push_back("--no-whole-archive");

  // Add crt objects
  LinkArgs.push_back(TCArgs.MakeArgString(HTC->GetFilePath("crtn.o")));
  const char *Exec = TCArgs.MakeArgString(getToolChain().GetLinkerPath());
  C.addCommand(std::make_unique<Command>(JA, *this, Exec, LinkArgs, Inputs));
}<|MERGE_RESOLUTION|>--- conflicted
+++ resolved
@@ -4119,9 +4119,7 @@
 
   if (UseSYCLTriple) {
     // We want to compile sycl kernels.
-<<<<<<< HEAD
     CmdArgs.push_back("-fsycl");
-=======
     if (types::isCXX(Input.getType())) {
       // Take the given -std option otherwise default to c++11 the minimum C++
       // version supported in SYCL
@@ -4132,7 +4130,6 @@
         CmdArgs.push_back("-std=c++11");
     }
 
->>>>>>> 1fcd1e6d
     CmdArgs.push_back("-fsycl-is-device");
     CmdArgs.push_back("-fdeclare-spirv-builtins");
 
@@ -4167,7 +4164,6 @@
       CmdArgs.push_back("-fsycl-allow-func-ptr");
     }
 
-<<<<<<< HEAD
     if (!SYCLStdArg) {
       // The user had not pass SYCL version, thus we'll employ no-sycl-strict
       // to allow address-space unqualified pointers in function params/return
@@ -4183,7 +4179,8 @@
     } else {
       // Ensure the default version in SYCL mode is 1.2.1 (aka 2017)
       CmdArgs.push_back("-sycl-std=2017");
-=======
+    }
+
     if (Args.hasFlag(options::OPT_fsycl_allow_virtual,
                      options::OPT_fno_sycl_allow_virtual, false)) {
       CmdArgs.push_back("-fsycl-allow-virtual");
@@ -4192,7 +4189,6 @@
     if (Args.hasFlag(options::OPT_fsycl_allow_variadic_func,
                      options::OPT_fno_sycl_allow_variadic_func, false)) {
       CmdArgs.push_back("-fsycl-allow-variadic-func");
->>>>>>> 1fcd1e6d
     }
   }
 
