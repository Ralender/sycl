//===-- Clang.cpp - Clang+LLVM ToolChain Implementations --------*- C++ -*-===//
//
// Part of the LLVM Project, under the Apache License v2.0 with LLVM Exceptions.
// See https://llvm.org/LICENSE.txt for license information.
// SPDX-License-Identifier: Apache-2.0 WITH LLVM-exception
//
//===----------------------------------------------------------------------===//

#include "Clang.h"
#include "AMDGPU.h"
#include "Arch/AArch64.h"
#include "Arch/ARM.h"
#include "Arch/Mips.h"
#include "Arch/PPC.h"
#include "Arch/RISCV.h"
#include "Arch/Sparc.h"
#include "Arch/SystemZ.h"
#include "Arch/VE.h"
#include "Arch/X86.h"
#include "CommonArgs.h"
#include "Hexagon.h"
#include "InputInfo.h"
#include "MSP430.h"
#include "PS4CPU.h"
#include "SYCL.h"
#include "clang/Basic/CharInfo.h"
#include "clang/Basic/CodeGenOptions.h"
#include "clang/Basic/LangOptions.h"
#include "clang/Basic/ObjCRuntime.h"
#include "clang/Basic/Version.h"
#include "clang/Driver/Distro.h"
#include "clang/Driver/DriverDiagnostic.h"
#include "clang/Driver/Options.h"
#include "clang/Driver/SanitizerArgs.h"
#include "clang/Driver/XRayArgs.h"
#include "llvm/ADT/StringExtras.h"
#include "llvm/Config/llvm-config.h"
#include "llvm/Option/ArgList.h"
#include "llvm/Support/Casting.h"
#include "llvm/Support/CodeGen.h"
#include "llvm/Support/Compiler.h"
#include "llvm/Support/Compression.h"
#include "llvm/Support/FileSystem.h"
#include "llvm/Support/Host.h"
#include "llvm/Support/Path.h"
#include "llvm/Support/Process.h"
#include "llvm/Support/TargetParser.h"
#include "llvm/Support/YAMLParser.h"

#ifdef LLVM_ON_UNIX
#include <unistd.h> // For getuid().
#endif

using namespace clang::driver;
using namespace clang::driver::tools;
using namespace clang;
using namespace llvm::opt;

static void CheckPreprocessingOptions(const Driver &D, const ArgList &Args) {
  if (Arg *A =
          Args.getLastArg(clang::driver::options::OPT_C, options::OPT_CC)) {
    if (!Args.hasArg(options::OPT_E) && !Args.hasArg(options::OPT__SLASH_P) &&
        !Args.hasArg(options::OPT__SLASH_EP) && !D.CCCIsCPP()) {
      D.Diag(clang::diag::err_drv_argument_only_allowed_with)
          << A->getBaseArg().getAsString(Args)
          << (D.IsCLMode() ? "/E, /P or /EP" : "-E");
    }
  }
}

static void CheckCodeGenerationOptions(const Driver &D, const ArgList &Args) {
  // In gcc, only ARM checks this, but it seems reasonable to check universally.
  if (Args.hasArg(options::OPT_static))
    if (const Arg *A =
            Args.getLastArg(options::OPT_dynamic, options::OPT_mdynamic_no_pic))
      D.Diag(diag::err_drv_argument_not_allowed_with) << A->getAsString(Args)
                                                      << "-static";
}

// Add backslashes to escape spaces and other backslashes.
// This is used for the space-separated argument list specified with
// the -dwarf-debug-flags option.
static void EscapeSpacesAndBackslashes(const char *Arg,
                                       SmallVectorImpl<char> &Res) {
  for (; *Arg; ++Arg) {
    switch (*Arg) {
    default:
      break;
    case ' ':
    case '\\':
      Res.push_back('\\');
      break;
    }
    Res.push_back(*Arg);
  }
}

// Quote target names for inclusion in GNU Make dependency files.
// Only the characters '$', '#', ' ', '\t' are quoted.
static void QuoteTarget(StringRef Target, SmallVectorImpl<char> &Res) {
  for (unsigned i = 0, e = Target.size(); i != e; ++i) {
    switch (Target[i]) {
    case ' ':
    case '\t':
      // Escape the preceding backslashes
      for (int j = i - 1; j >= 0 && Target[j] == '\\'; --j)
        Res.push_back('\\');

      // Escape the space/tab
      Res.push_back('\\');
      break;
    case '$':
      Res.push_back('$');
      break;
    case '#':
      Res.push_back('\\');
      break;
    default:
      break;
    }

    Res.push_back(Target[i]);
  }
}

/// Apply \a Work on the current tool chain \a RegularToolChain and any other
/// offloading tool chain that is associated with the current action \a JA.
static void
forAllAssociatedToolChains(Compilation &C, const JobAction &JA,
                           const ToolChain &RegularToolChain,
                           llvm::function_ref<void(const ToolChain &)> Work) {
  // Apply Work on the current/regular tool chain.
  Work(RegularToolChain);

  // Apply Work on all the offloading tool chains associated with the current
  // action.
  if (JA.isHostOffloading(Action::OFK_Cuda))
    Work(*C.getSingleOffloadToolChain<Action::OFK_Cuda>());
  else if (JA.isDeviceOffloading(Action::OFK_Cuda))
    Work(*C.getSingleOffloadToolChain<Action::OFK_Host>());
  else if (JA.isHostOffloading(Action::OFK_HIP))
    Work(*C.getSingleOffloadToolChain<Action::OFK_HIP>());
  else if (JA.isDeviceOffloading(Action::OFK_HIP))
    Work(*C.getSingleOffloadToolChain<Action::OFK_Host>());

  if (JA.isHostOffloading(Action::OFK_OpenMP)) {
    auto TCs = C.getOffloadToolChains<Action::OFK_OpenMP>();
    for (auto II = TCs.first, IE = TCs.second; II != IE; ++II)
      Work(*II->second);
  } else if (JA.isDeviceOffloading(Action::OFK_OpenMP))
    Work(*C.getSingleOffloadToolChain<Action::OFK_Host>());

  if (JA.isHostOffloading(Action::OFK_SYCL)) {
    auto TCs = C.getOffloadToolChains<Action::OFK_SYCL>();
    for (auto II = TCs.first, IE = TCs.second; II != IE; ++II)
      Work(*II->second);
  } else if (JA.isDeviceOffloading(Action::OFK_SYCL))
    Work(*C.getSingleOffloadToolChain<Action::OFK_Host>());

  //
  // TODO: Add support for other offloading programming models here.
  //
}

/// This is a helper function for validating the optional refinement step
/// parameter in reciprocal argument strings. Return false if there is an error
/// parsing the refinement step. Otherwise, return true and set the Position
/// of the refinement step in the input string.
static bool getRefinementStep(StringRef In, const Driver &D,
                              const Arg &A, size_t &Position) {
  const char RefinementStepToken = ':';
  Position = In.find(RefinementStepToken);
  if (Position != StringRef::npos) {
    StringRef Option = A.getOption().getName();
    StringRef RefStep = In.substr(Position + 1);
    // Allow exactly one numeric character for the additional refinement
    // step parameter. This is reasonable for all currently-supported
    // operations and architectures because we would expect that a larger value
    // of refinement steps would cause the estimate "optimization" to
    // under-perform the native operation. Also, if the estimate does not
    // converge quickly, it probably will not ever converge, so further
    // refinement steps will not produce a better answer.
    if (RefStep.size() != 1) {
      D.Diag(diag::err_drv_invalid_value) << Option << RefStep;
      return false;
    }
    char RefStepChar = RefStep[0];
    if (RefStepChar < '0' || RefStepChar > '9') {
      D.Diag(diag::err_drv_invalid_value) << Option << RefStep;
      return false;
    }
  }
  return true;
}

/// The -mrecip flag requires processing of many optional parameters.
static void ParseMRecip(const Driver &D, const ArgList &Args,
                        ArgStringList &OutStrings) {
  StringRef DisabledPrefixIn = "!";
  StringRef DisabledPrefixOut = "!";
  StringRef EnabledPrefixOut = "";
  StringRef Out = "-mrecip=";

  Arg *A = Args.getLastArg(options::OPT_mrecip, options::OPT_mrecip_EQ);
  if (!A)
    return;

  unsigned NumOptions = A->getNumValues();
  if (NumOptions == 0) {
    // No option is the same as "all".
    OutStrings.push_back(Args.MakeArgString(Out + "all"));
    return;
  }

  // Pass through "all", "none", or "default" with an optional refinement step.
  if (NumOptions == 1) {
    StringRef Val = A->getValue(0);
    size_t RefStepLoc;
    if (!getRefinementStep(Val, D, *A, RefStepLoc))
      return;
    StringRef ValBase = Val.slice(0, RefStepLoc);
    if (ValBase == "all" || ValBase == "none" || ValBase == "default") {
      OutStrings.push_back(Args.MakeArgString(Out + Val));
      return;
    }
  }

  // Each reciprocal type may be enabled or disabled individually.
  // Check each input value for validity, concatenate them all back together,
  // and pass through.

  llvm::StringMap<bool> OptionStrings;
  OptionStrings.insert(std::make_pair("divd", false));
  OptionStrings.insert(std::make_pair("divf", false));
  OptionStrings.insert(std::make_pair("vec-divd", false));
  OptionStrings.insert(std::make_pair("vec-divf", false));
  OptionStrings.insert(std::make_pair("sqrtd", false));
  OptionStrings.insert(std::make_pair("sqrtf", false));
  OptionStrings.insert(std::make_pair("vec-sqrtd", false));
  OptionStrings.insert(std::make_pair("vec-sqrtf", false));

  for (unsigned i = 0; i != NumOptions; ++i) {
    StringRef Val = A->getValue(i);

    bool IsDisabled = Val.startswith(DisabledPrefixIn);
    // Ignore the disablement token for string matching.
    if (IsDisabled)
      Val = Val.substr(1);

    size_t RefStep;
    if (!getRefinementStep(Val, D, *A, RefStep))
      return;

    StringRef ValBase = Val.slice(0, RefStep);
    llvm::StringMap<bool>::iterator OptionIter = OptionStrings.find(ValBase);
    if (OptionIter == OptionStrings.end()) {
      // Try again specifying float suffix.
      OptionIter = OptionStrings.find(ValBase.str() + 'f');
      if (OptionIter == OptionStrings.end()) {
        // The input name did not match any known option string.
        D.Diag(diag::err_drv_unknown_argument) << Val;
        return;
      }
      // The option was specified without a float or double suffix.
      // Make sure that the double entry was not already specified.
      // The float entry will be checked below.
      if (OptionStrings[ValBase.str() + 'd']) {
        D.Diag(diag::err_drv_invalid_value) << A->getOption().getName() << Val;
        return;
      }
    }

    if (OptionIter->second == true) {
      // Duplicate option specified.
      D.Diag(diag::err_drv_invalid_value) << A->getOption().getName() << Val;
      return;
    }

    // Mark the matched option as found. Do not allow duplicate specifiers.
    OptionIter->second = true;

    // If the precision was not specified, also mark the double entry as found.
    if (ValBase.back() != 'f' && ValBase.back() != 'd')
      OptionStrings[ValBase.str() + 'd'] = true;

    // Build the output string.
    StringRef Prefix = IsDisabled ? DisabledPrefixOut : EnabledPrefixOut;
    Out = Args.MakeArgString(Out + Prefix + Val);
    if (i != NumOptions - 1)
      Out = Args.MakeArgString(Out + ",");
  }

  OutStrings.push_back(Args.MakeArgString(Out));
}

/// The -mprefer-vector-width option accepts either a positive integer
/// or the string "none".
static void ParseMPreferVectorWidth(const Driver &D, const ArgList &Args,
                                    ArgStringList &CmdArgs) {
  Arg *A = Args.getLastArg(options::OPT_mprefer_vector_width_EQ);
  if (!A)
    return;

  StringRef Value = A->getValue();
  if (Value == "none") {
    CmdArgs.push_back("-mprefer-vector-width=none");
  } else {
    unsigned Width;
    if (Value.getAsInteger(10, Width)) {
      D.Diag(diag::err_drv_invalid_value) << A->getOption().getName() << Value;
      return;
    }
    CmdArgs.push_back(Args.MakeArgString("-mprefer-vector-width=" + Value));
  }
}

static void getWebAssemblyTargetFeatures(const ArgList &Args,
                                         std::vector<StringRef> &Features) {
  handleTargetFeaturesGroup(Args, Features, options::OPT_m_wasm_Features_Group);
}

static void getTargetFeatures(const Driver &D, const llvm::Triple &Triple,
                              const ArgList &Args, ArgStringList &CmdArgs,
                              bool ForAS, bool IsAux = false) {
  std::vector<StringRef> Features;
  switch (Triple.getArch()) {
  default:
    break;
  case llvm::Triple::mips:
  case llvm::Triple::mipsel:
  case llvm::Triple::mips64:
  case llvm::Triple::mips64el:
    mips::getMIPSTargetFeatures(D, Triple, Args, Features);
    break;

  case llvm::Triple::arm:
  case llvm::Triple::armeb:
  case llvm::Triple::thumb:
  case llvm::Triple::thumbeb:
    arm::getARMTargetFeatures(D, Triple, Args, CmdArgs, Features, ForAS);
    break;

  case llvm::Triple::ppc:
  case llvm::Triple::ppc64:
  case llvm::Triple::ppc64le:
    ppc::getPPCTargetFeatures(D, Triple, Args, Features);
    break;
  case llvm::Triple::riscv32:
  case llvm::Triple::riscv64:
    riscv::getRISCVTargetFeatures(D, Triple, Args, Features);
    break;
  case llvm::Triple::systemz:
    systemz::getSystemZTargetFeatures(D, Args, Features);
    break;
  case llvm::Triple::aarch64:
  case llvm::Triple::aarch64_32:
  case llvm::Triple::aarch64_be:
    aarch64::getAArch64TargetFeatures(D, Triple, Args, Features);
    break;
  case llvm::Triple::x86:
  case llvm::Triple::x86_64:
    x86::getX86TargetFeatures(D, Triple, Args, Features);
    break;
  case llvm::Triple::hexagon:
    hexagon::getHexagonTargetFeatures(D, Args, Features);
    break;
  case llvm::Triple::wasm32:
  case llvm::Triple::wasm64:
    getWebAssemblyTargetFeatures(Args, Features);
    break;
  case llvm::Triple::sparc:
  case llvm::Triple::sparcel:
  case llvm::Triple::sparcv9:
    sparc::getSparcTargetFeatures(D, Args, Features);
    break;
  case llvm::Triple::r600:
  case llvm::Triple::amdgcn:
    amdgpu::getAMDGPUTargetFeatures(D, Args, Features);
    break;
  case llvm::Triple::msp430:
    msp430::getMSP430TargetFeatures(D, Args, Features);
    break;
  case llvm::Triple::ve:
    ve::getVETargetFeatures(D, Args, Features);
  }

  for (auto Feature : unifyTargetFeatures(Features)) {
    CmdArgs.push_back(IsAux ? "-aux-target-feature" : "-target-feature");
    CmdArgs.push_back(Feature.data());
  }
}

static bool
shouldUseExceptionTablesForObjCExceptions(const ObjCRuntime &runtime,
                                          const llvm::Triple &Triple) {
  // We use the zero-cost exception tables for Objective-C if the non-fragile
  // ABI is enabled or when compiling for x86_64 and ARM on Snow Leopard and
  // later.
  if (runtime.isNonFragile())
    return true;

  if (!Triple.isMacOSX())
    return false;

  return (!Triple.isMacOSXVersionLT(10, 5) &&
          (Triple.getArch() == llvm::Triple::x86_64 ||
           Triple.getArch() == llvm::Triple::arm));
}

/// Adds exception related arguments to the driver command arguments. There's a
/// master flag, -fexceptions and also language specific flags to enable/disable
/// C++ and Objective-C exceptions. This makes it possible to for example
/// disable C++ exceptions but enable Objective-C exceptions.
static void addExceptionArgs(const ArgList &Args, types::ID InputType,
                             const ToolChain &TC, bool KernelOrKext,
                             const ObjCRuntime &objcRuntime,
                             ArgStringList &CmdArgs) {
  const llvm::Triple &Triple = TC.getTriple();

  if (KernelOrKext) {
    // -mkernel and -fapple-kext imply no exceptions, so claim exception related
    // arguments now to avoid warnings about unused arguments.
    Args.ClaimAllArgs(options::OPT_fexceptions);
    Args.ClaimAllArgs(options::OPT_fno_exceptions);
    Args.ClaimAllArgs(options::OPT_fobjc_exceptions);
    Args.ClaimAllArgs(options::OPT_fno_objc_exceptions);
    Args.ClaimAllArgs(options::OPT_fcxx_exceptions);
    Args.ClaimAllArgs(options::OPT_fno_cxx_exceptions);
    return;
  }

  // See if the user explicitly enabled exceptions.
  bool EH = Args.hasFlag(options::OPT_fexceptions, options::OPT_fno_exceptions,
                         false);

  // Obj-C exceptions are enabled by default, regardless of -fexceptions. This
  // is not necessarily sensible, but follows GCC.
  if (types::isObjC(InputType) &&
      Args.hasFlag(options::OPT_fobjc_exceptions,
                   options::OPT_fno_objc_exceptions, true)) {
    CmdArgs.push_back("-fobjc-exceptions");

    EH |= shouldUseExceptionTablesForObjCExceptions(objcRuntime, Triple);
  }

  if (types::isCXX(InputType)) {
    // Disable C++ EH by default on XCore and PS4.
    bool CXXExceptionsEnabled =
        Triple.getArch() != llvm::Triple::xcore && !Triple.isPS4CPU();
    Arg *ExceptionArg = Args.getLastArg(
        options::OPT_fcxx_exceptions, options::OPT_fno_cxx_exceptions,
        options::OPT_fexceptions, options::OPT_fno_exceptions);
    if (ExceptionArg)
      CXXExceptionsEnabled =
          ExceptionArg->getOption().matches(options::OPT_fcxx_exceptions) ||
          ExceptionArg->getOption().matches(options::OPT_fexceptions);

    if (CXXExceptionsEnabled) {
      CmdArgs.push_back("-fcxx-exceptions");

      EH = true;
    }
  }

  // OPT_fignore_exceptions means exception could still be thrown,
  // but no clean up or catch would happen in current module.
  // So we do not set EH to false.
  Args.AddLastArg(CmdArgs, options::OPT_fignore_exceptions);

  if (EH)
    CmdArgs.push_back("-fexceptions");
}

static bool ShouldEnableAutolink(const ArgList &Args, const ToolChain &TC,
                                 const JobAction &JA) {
  bool Default = true;
  if (TC.getTriple().isOSDarwin()) {
    // The native darwin assembler doesn't support the linker_option directives,
    // so we disable them if we think the .s file will be passed to it.
    Default = TC.useIntegratedAs();
  }
  // The linker_option directives are intended for host compilation.
  if (JA.isDeviceOffloading(Action::OFK_Cuda) ||
      JA.isDeviceOffloading(Action::OFK_HIP))
    Default = false;
  return Args.hasFlag(options::OPT_fautolink, options::OPT_fno_autolink,
                      Default);
}

static bool ShouldDisableDwarfDirectory(const ArgList &Args,
                                        const ToolChain &TC) {
  bool UseDwarfDirectory =
      Args.hasFlag(options::OPT_fdwarf_directory_asm,
                   options::OPT_fno_dwarf_directory_asm, TC.useIntegratedAs());
  return !UseDwarfDirectory;
}

// Convert an arg of the form "-gN" or "-ggdbN" or one of their aliases
// to the corresponding DebugInfoKind.
static codegenoptions::DebugInfoKind DebugLevelToInfoKind(const Arg &A) {
  assert(A.getOption().matches(options::OPT_gN_Group) &&
         "Not a -g option that specifies a debug-info level");
  if (A.getOption().matches(options::OPT_g0) ||
      A.getOption().matches(options::OPT_ggdb0))
    return codegenoptions::NoDebugInfo;
  if (A.getOption().matches(options::OPT_gline_tables_only) ||
      A.getOption().matches(options::OPT_ggdb1))
    return codegenoptions::DebugLineTablesOnly;
  if (A.getOption().matches(options::OPT_gline_directives_only))
    return codegenoptions::DebugDirectivesOnly;
  return codegenoptions::LimitedDebugInfo;
}

static bool mustUseNonLeafFramePointerForTarget(const llvm::Triple &Triple) {
  switch (Triple.getArch()){
  default:
    return false;
  case llvm::Triple::arm:
  case llvm::Triple::thumb:
    // ARM Darwin targets require a frame pointer to be always present to aid
    // offline debugging via backtraces.
    return Triple.isOSDarwin();
  }
}

static bool useFramePointerForTargetByDefault(const ArgList &Args,
                                              const llvm::Triple &Triple) {
  if (Args.hasArg(options::OPT_pg) && !Args.hasArg(options::OPT_mfentry))
    return true;

  switch (Triple.getArch()) {
  case llvm::Triple::xcore:
  case llvm::Triple::wasm32:
  case llvm::Triple::wasm64:
  case llvm::Triple::msp430:
    // XCore never wants frame pointers, regardless of OS.
    // WebAssembly never wants frame pointers.
    return false;
  case llvm::Triple::ppc:
  case llvm::Triple::ppc64:
  case llvm::Triple::ppc64le:
  case llvm::Triple::riscv32:
  case llvm::Triple::riscv64:
  case llvm::Triple::amdgcn:
  case llvm::Triple::r600:
    return !areOptimizationsEnabled(Args);
  default:
    break;
  }

  if (Triple.isOSNetBSD()) {
    return !areOptimizationsEnabled(Args);
  }

  if (Triple.isOSLinux() || Triple.getOS() == llvm::Triple::CloudABI ||
      Triple.isOSHurd()) {
    switch (Triple.getArch()) {
    // Don't use a frame pointer on linux if optimizing for certain targets.
    case llvm::Triple::arm:
    case llvm::Triple::armeb:
    case llvm::Triple::thumb:
    case llvm::Triple::thumbeb:
      if (Triple.isAndroid())
        return true;
      LLVM_FALLTHROUGH;
    case llvm::Triple::mips64:
    case llvm::Triple::mips64el:
    case llvm::Triple::mips:
    case llvm::Triple::mipsel:
    case llvm::Triple::systemz:
    case llvm::Triple::x86:
    case llvm::Triple::x86_64:
      return !areOptimizationsEnabled(Args);
    default:
      return true;
    }
  }

  if (Triple.isOSWindows()) {
    switch (Triple.getArch()) {
    case llvm::Triple::x86:
      return !areOptimizationsEnabled(Args);
    case llvm::Triple::x86_64:
      return Triple.isOSBinFormatMachO();
    case llvm::Triple::arm:
    case llvm::Triple::thumb:
      // Windows on ARM builds with FPO disabled to aid fast stack walking
      return true;
    default:
      // All other supported Windows ISAs use xdata unwind information, so frame
      // pointers are not generally useful.
      return false;
    }
  }

  return true;
}

static CodeGenOptions::FramePointerKind
getFramePointerKind(const ArgList &Args, const llvm::Triple &Triple) {
  // We have 4 states:
  //
  //  00) leaf retained, non-leaf retained
  //  01) leaf retained, non-leaf omitted (this is invalid)
  //  10) leaf omitted, non-leaf retained
  //      (what -momit-leaf-frame-pointer was designed for)
  //  11) leaf omitted, non-leaf omitted
  //
  //  "omit" options taking precedence over "no-omit" options is the only way
  //  to make 3 valid states representable
  Arg *A = Args.getLastArg(options::OPT_fomit_frame_pointer,
                           options::OPT_fno_omit_frame_pointer);
  bool OmitFP = A && A->getOption().matches(options::OPT_fomit_frame_pointer);
  bool NoOmitFP =
      A && A->getOption().matches(options::OPT_fno_omit_frame_pointer);
  bool KeepLeaf = Args.hasFlag(options::OPT_momit_leaf_frame_pointer,
                               options::OPT_mno_omit_leaf_frame_pointer,
                               Triple.isAArch64() || Triple.isPS4CPU());
  if (NoOmitFP || mustUseNonLeafFramePointerForTarget(Triple) ||
      (!OmitFP && useFramePointerForTargetByDefault(Args, Triple))) {
    if (KeepLeaf)
      return CodeGenOptions::FramePointerKind::NonLeaf;
    return CodeGenOptions::FramePointerKind::All;
  }
  return CodeGenOptions::FramePointerKind::None;
}

/// Add a CC1 option to specify the debug compilation directory.
static void addDebugCompDirArg(const ArgList &Args, ArgStringList &CmdArgs,
                               const llvm::vfs::FileSystem &VFS) {
  if (Arg *A = Args.getLastArg(options::OPT_fdebug_compilation_dir)) {
    CmdArgs.push_back("-fdebug-compilation-dir");
    CmdArgs.push_back(A->getValue());
  } else if (llvm::ErrorOr<std::string> CWD =
                 VFS.getCurrentWorkingDirectory()) {
    CmdArgs.push_back("-fdebug-compilation-dir");
    CmdArgs.push_back(Args.MakeArgString(*CWD));
  }
}

/// Add a CC1 and CC1AS option to specify the debug file path prefix map.
static void addDebugPrefixMapArg(const Driver &D, const ArgList &Args, ArgStringList &CmdArgs) {
  for (const Arg *A : Args.filtered(options::OPT_ffile_prefix_map_EQ,
                                    options::OPT_fdebug_prefix_map_EQ)) {
    StringRef Map = A->getValue();
    if (Map.find('=') == StringRef::npos)
      D.Diag(diag::err_drv_invalid_argument_to_option)
          << Map << A->getOption().getName();
    else
      CmdArgs.push_back(Args.MakeArgString("-fdebug-prefix-map=" + Map));
    A->claim();
  }
}

/// Add a CC1 and CC1AS option to specify the macro file path prefix map.
static void addMacroPrefixMapArg(const Driver &D, const ArgList &Args,
                                 ArgStringList &CmdArgs) {
  for (const Arg *A : Args.filtered(options::OPT_ffile_prefix_map_EQ,
                                    options::OPT_fmacro_prefix_map_EQ)) {
    StringRef Map = A->getValue();
    if (Map.find('=') == StringRef::npos)
      D.Diag(diag::err_drv_invalid_argument_to_option)
          << Map << A->getOption().getName();
    else
      CmdArgs.push_back(Args.MakeArgString("-fmacro-prefix-map=" + Map));
    A->claim();
  }
}

/// Vectorize at all optimization levels greater than 1 except for -Oz.
/// For -Oz the loop vectorizer is disabled, while the slp vectorizer is
/// enabled.
static bool shouldEnableVectorizerAtOLevel(const ArgList &Args, bool isSlpVec) {
  if (Arg *A = Args.getLastArg(options::OPT_O_Group)) {
    if (A->getOption().matches(options::OPT_O4) ||
        A->getOption().matches(options::OPT_Ofast))
      return true;

    if (A->getOption().matches(options::OPT_O0))
      return false;

    assert(A->getOption().matches(options::OPT_O) && "Must have a -O flag");

    // Vectorize -Os.
    StringRef S(A->getValue());
    if (S == "s")
      return true;

    // Don't vectorize -Oz, unless it's the slp vectorizer.
    if (S == "z")
      return isSlpVec;

    unsigned OptLevel = 0;
    if (S.getAsInteger(10, OptLevel))
      return false;

    return OptLevel > 1;
  }

  return false;
}

/// Add -x lang to \p CmdArgs for \p Input.
static void addDashXForInput(const ArgList &Args, const InputInfo &Input,
                             ArgStringList &CmdArgs) {
  // When using -verify-pch, we don't want to provide the type
  // 'precompiled-header' if it was inferred from the file extension
  if (Args.hasArg(options::OPT_verify_pch) && Input.getType() == types::TY_PCH)
    return;

  CmdArgs.push_back("-x");
  if (Args.hasArg(options::OPT_rewrite_objc))
    CmdArgs.push_back(types::getTypeName(types::TY_PP_ObjCXX));
  else {
    // Map the driver type to the frontend type. This is mostly an identity
    // mapping, except that the distinction between module interface units
    // and other source files does not exist at the frontend layer.
    const char *ClangType;
    switch (Input.getType()) {
    case types::TY_CXXModule:
      ClangType = "c++";
      break;
    case types::TY_PP_CXXModule:
      ClangType = "c++-cpp-output";
      break;
    default:
      ClangType = types::getTypeName(Input.getType());
      break;
    }
    CmdArgs.push_back(ClangType);
  }
}

static void addPGOAndCoverageFlags(const ToolChain &TC, Compilation &C,
                                   const Driver &D, const InputInfo &Output,
                                   const ArgList &Args,
                                   ArgStringList &CmdArgs) {

  auto *PGOGenerateArg = Args.getLastArg(options::OPT_fprofile_generate,
                                         options::OPT_fprofile_generate_EQ,
                                         options::OPT_fno_profile_generate);
  if (PGOGenerateArg &&
      PGOGenerateArg->getOption().matches(options::OPT_fno_profile_generate))
    PGOGenerateArg = nullptr;

  auto *CSPGOGenerateArg = Args.getLastArg(options::OPT_fcs_profile_generate,
                                           options::OPT_fcs_profile_generate_EQ,
                                           options::OPT_fno_profile_generate);
  if (CSPGOGenerateArg &&
      CSPGOGenerateArg->getOption().matches(options::OPT_fno_profile_generate))
    CSPGOGenerateArg = nullptr;

  auto *ProfileGenerateArg = Args.getLastArg(
      options::OPT_fprofile_instr_generate,
      options::OPT_fprofile_instr_generate_EQ,
      options::OPT_fno_profile_instr_generate);
  if (ProfileGenerateArg &&
      ProfileGenerateArg->getOption().matches(
          options::OPT_fno_profile_instr_generate))
    ProfileGenerateArg = nullptr;

  if (PGOGenerateArg && ProfileGenerateArg)
    D.Diag(diag::err_drv_argument_not_allowed_with)
        << PGOGenerateArg->getSpelling() << ProfileGenerateArg->getSpelling();

  auto *ProfileUseArg = getLastProfileUseArg(Args);

  if (PGOGenerateArg && ProfileUseArg)
    D.Diag(diag::err_drv_argument_not_allowed_with)
        << ProfileUseArg->getSpelling() << PGOGenerateArg->getSpelling();

  if (ProfileGenerateArg && ProfileUseArg)
    D.Diag(diag::err_drv_argument_not_allowed_with)
        << ProfileGenerateArg->getSpelling() << ProfileUseArg->getSpelling();

  if (CSPGOGenerateArg && PGOGenerateArg)
    D.Diag(diag::err_drv_argument_not_allowed_with)
        << CSPGOGenerateArg->getSpelling() << PGOGenerateArg->getSpelling();

  if (ProfileGenerateArg) {
    if (ProfileGenerateArg->getOption().matches(
            options::OPT_fprofile_instr_generate_EQ))
      CmdArgs.push_back(Args.MakeArgString(Twine("-fprofile-instrument-path=") +
                                           ProfileGenerateArg->getValue()));
    // The default is to use Clang Instrumentation.
    CmdArgs.push_back("-fprofile-instrument=clang");
    if (TC.getTriple().isWindowsMSVCEnvironment()) {
      // Add dependent lib for clang_rt.profile
      CmdArgs.push_back(Args.MakeArgString(
          "--dependent-lib=" + TC.getCompilerRTBasename(Args, "profile")));
    }
  }

  Arg *PGOGenArg = nullptr;
  if (PGOGenerateArg) {
    assert(!CSPGOGenerateArg);
    PGOGenArg = PGOGenerateArg;
    CmdArgs.push_back("-fprofile-instrument=llvm");
  }
  if (CSPGOGenerateArg) {
    assert(!PGOGenerateArg);
    PGOGenArg = CSPGOGenerateArg;
    CmdArgs.push_back("-fprofile-instrument=csllvm");
  }
  if (PGOGenArg) {
    if (TC.getTriple().isWindowsMSVCEnvironment()) {
      // Add dependent lib for clang_rt.profile
      CmdArgs.push_back(Args.MakeArgString(
          "--dependent-lib=" + TC.getCompilerRTBasename(Args, "profile")));
    }
    if (PGOGenArg->getOption().matches(
            PGOGenerateArg ? options::OPT_fprofile_generate_EQ
                           : options::OPT_fcs_profile_generate_EQ)) {
      SmallString<128> Path(PGOGenArg->getValue());
      llvm::sys::path::append(Path, "default_%m.profraw");
      CmdArgs.push_back(
          Args.MakeArgString(Twine("-fprofile-instrument-path=") + Path));
    }
  }

  if (ProfileUseArg) {
    if (ProfileUseArg->getOption().matches(options::OPT_fprofile_instr_use_EQ))
      CmdArgs.push_back(Args.MakeArgString(
          Twine("-fprofile-instrument-use-path=") + ProfileUseArg->getValue()));
    else if ((ProfileUseArg->getOption().matches(
                  options::OPT_fprofile_use_EQ) ||
              ProfileUseArg->getOption().matches(
                  options::OPT_fprofile_instr_use))) {
      SmallString<128> Path(
          ProfileUseArg->getNumValues() == 0 ? "" : ProfileUseArg->getValue());
      if (Path.empty() || llvm::sys::fs::is_directory(Path))
        llvm::sys::path::append(Path, "default.profdata");
      CmdArgs.push_back(
          Args.MakeArgString(Twine("-fprofile-instrument-use-path=") + Path));
    }
  }

  bool EmitCovNotes = Args.hasFlag(options::OPT_ftest_coverage,
                                   options::OPT_fno_test_coverage, false) ||
                      Args.hasArg(options::OPT_coverage);
  bool EmitCovData = TC.needsGCovInstrumentation(Args);
  if (EmitCovNotes)
    CmdArgs.push_back("-femit-coverage-notes");
  if (EmitCovData)
    CmdArgs.push_back("-femit-coverage-data");

  if (Args.hasFlag(options::OPT_fcoverage_mapping,
                   options::OPT_fno_coverage_mapping, false)) {
    if (!ProfileGenerateArg)
      D.Diag(clang::diag::err_drv_argument_only_allowed_with)
          << "-fcoverage-mapping"
          << "-fprofile-instr-generate";

    CmdArgs.push_back("-fcoverage-mapping");
  }

  if (Args.hasArg(options::OPT_fprofile_exclude_files_EQ)) {
    auto *Arg = Args.getLastArg(options::OPT_fprofile_exclude_files_EQ);
    if (!Args.hasArg(options::OPT_coverage))
      D.Diag(clang::diag::err_drv_argument_only_allowed_with)
          << "-fprofile-exclude-files="
          << "--coverage";

    StringRef v = Arg->getValue();
    CmdArgs.push_back(
        Args.MakeArgString(Twine("-fprofile-exclude-files=" + v)));
  }

  if (Args.hasArg(options::OPT_fprofile_filter_files_EQ)) {
    auto *Arg = Args.getLastArg(options::OPT_fprofile_filter_files_EQ);
    if (!Args.hasArg(options::OPT_coverage))
      D.Diag(clang::diag::err_drv_argument_only_allowed_with)
          << "-fprofile-filter-files="
          << "--coverage";

    StringRef v = Arg->getValue();
    CmdArgs.push_back(Args.MakeArgString(Twine("-fprofile-filter-files=" + v)));
  }

  // Leave -fprofile-dir= an unused argument unless .gcda emission is
  // enabled. To be polite, with '-fprofile-arcs -fno-profile-arcs' consider
  // the flag used. There is no -fno-profile-dir, so the user has no
  // targeted way to suppress the warning.
  Arg *FProfileDir = nullptr;
  if (Args.hasArg(options::OPT_fprofile_arcs) ||
      Args.hasArg(options::OPT_coverage))
    FProfileDir = Args.getLastArg(options::OPT_fprofile_dir);

  // Put the .gcno and .gcda files (if needed) next to the object file or
  // bitcode file in the case of LTO.
  // FIXME: There should be a simpler way to find the object file for this
  // input, and this code probably does the wrong thing for commands that
  // compile and link all at once.
  if ((Args.hasArg(options::OPT_c) || Args.hasArg(options::OPT_S)) &&
      (EmitCovNotes || EmitCovData) && Output.isFilename()) {
    SmallString<128> OutputFilename;
    if (Arg *FinalOutput = C.getArgs().getLastArg(options::OPT__SLASH_Fo))
      OutputFilename = FinalOutput->getValue();
    else if (Arg *FinalOutput = C.getArgs().getLastArg(options::OPT_o))
      OutputFilename = FinalOutput->getValue();
    else
      OutputFilename = llvm::sys::path::filename(Output.getBaseInput());
    SmallString<128> CoverageFilename = OutputFilename;
    if (llvm::sys::path::is_relative(CoverageFilename))
      (void)D.getVFS().makeAbsolute(CoverageFilename);
    llvm::sys::path::replace_extension(CoverageFilename, "gcno");

    CmdArgs.push_back("-coverage-notes-file");
    CmdArgs.push_back(Args.MakeArgString(CoverageFilename));

    if (EmitCovData) {
      if (FProfileDir) {
        CoverageFilename = FProfileDir->getValue();
        llvm::sys::path::append(CoverageFilename, OutputFilename);
      }
      llvm::sys::path::replace_extension(CoverageFilename, "gcda");
      CmdArgs.push_back("-coverage-data-file");
      CmdArgs.push_back(Args.MakeArgString(CoverageFilename));
    }
  }
}

/// Check whether the given input tree contains any compilation actions.
static bool ContainsCompileAction(const Action *A) {
  if (isa<CompileJobAction>(A) || isa<BackendJobAction>(A))
    return true;

  for (const auto &AI : A->inputs())
    if (ContainsCompileAction(AI))
      return true;

  return false;
}

/// Check if -relax-all should be passed to the internal assembler.
/// This is done by default when compiling non-assembler source with -O0.
static bool UseRelaxAll(Compilation &C, const ArgList &Args) {
  bool RelaxDefault = true;

  if (Arg *A = Args.getLastArg(options::OPT_O_Group))
    RelaxDefault = A->getOption().matches(options::OPT_O0);

  if (RelaxDefault) {
    RelaxDefault = false;
    for (const auto &Act : C.getActions()) {
      if (ContainsCompileAction(Act)) {
        RelaxDefault = true;
        break;
      }
    }
  }

  return Args.hasFlag(options::OPT_mrelax_all, options::OPT_mno_relax_all,
                      RelaxDefault);
}

// Extract the integer N from a string spelled "-dwarf-N", returning 0
// on mismatch. The StringRef input (rather than an Arg) allows
// for use by the "-Xassembler" option parser.
static unsigned DwarfVersionNum(StringRef ArgValue) {
  return llvm::StringSwitch<unsigned>(ArgValue)
      .Case("-gdwarf-2", 2)
      .Case("-gdwarf-3", 3)
      .Case("-gdwarf-4", 4)
      .Case("-gdwarf-5", 5)
      .Default(0);
}

static void RenderDebugEnablingArgs(const ArgList &Args, ArgStringList &CmdArgs,
                                    codegenoptions::DebugInfoKind DebugInfoKind,
                                    unsigned DwarfVersion,
                                    llvm::DebuggerKind DebuggerTuning) {
  switch (DebugInfoKind) {
  case codegenoptions::DebugDirectivesOnly:
    CmdArgs.push_back("-debug-info-kind=line-directives-only");
    break;
  case codegenoptions::DebugLineTablesOnly:
    CmdArgs.push_back("-debug-info-kind=line-tables-only");
    break;
  case codegenoptions::DebugInfoConstructor:
    CmdArgs.push_back("-debug-info-kind=constructor");
    break;
  case codegenoptions::LimitedDebugInfo:
    CmdArgs.push_back("-debug-info-kind=limited");
    break;
  case codegenoptions::FullDebugInfo:
    CmdArgs.push_back("-debug-info-kind=standalone");
    break;
  default:
    break;
  }
  if (DwarfVersion > 0)
    CmdArgs.push_back(
        Args.MakeArgString("-dwarf-version=" + Twine(DwarfVersion)));
  switch (DebuggerTuning) {
  case llvm::DebuggerKind::GDB:
    CmdArgs.push_back("-debugger-tuning=gdb");
    break;
  case llvm::DebuggerKind::LLDB:
    CmdArgs.push_back("-debugger-tuning=lldb");
    break;
  case llvm::DebuggerKind::SCE:
    CmdArgs.push_back("-debugger-tuning=sce");
    break;
  default:
    break;
  }
}

static bool checkDebugInfoOption(const Arg *A, const ArgList &Args,
                                 const Driver &D, const ToolChain &TC) {
  assert(A && "Expected non-nullptr argument.");
  if (TC.supportsDebugInfoOption(A))
    return true;
  D.Diag(diag::warn_drv_unsupported_debug_info_opt_for_target)
      << A->getAsString(Args) << TC.getTripleString();
  return false;
}

static void RenderDebugInfoCompressionArgs(const ArgList &Args,
                                           ArgStringList &CmdArgs,
                                           const Driver &D,
                                           const ToolChain &TC) {
  const Arg *A = Args.getLastArg(options::OPT_gz, options::OPT_gz_EQ);
  if (!A)
    return;
  if (checkDebugInfoOption(A, Args, D, TC)) {
    if (A->getOption().getID() == options::OPT_gz) {
      if (llvm::zlib::isAvailable())
        CmdArgs.push_back("--compress-debug-sections");
      else
        D.Diag(diag::warn_debug_compression_unavailable);
      return;
    }

    StringRef Value = A->getValue();
    if (Value == "none") {
      CmdArgs.push_back("--compress-debug-sections=none");
    } else if (Value == "zlib" || Value == "zlib-gnu") {
      if (llvm::zlib::isAvailable()) {
        CmdArgs.push_back(
            Args.MakeArgString("--compress-debug-sections=" + Twine(Value)));
      } else {
        D.Diag(diag::warn_debug_compression_unavailable);
      }
    } else {
      D.Diag(diag::err_drv_unsupported_option_argument)
          << A->getOption().getName() << Value;
    }
  }
}

static const char *RelocationModelName(llvm::Reloc::Model Model) {
  switch (Model) {
  case llvm::Reloc::Static:
    return "static";
  case llvm::Reloc::PIC_:
    return "pic";
  case llvm::Reloc::DynamicNoPIC:
    return "dynamic-no-pic";
  case llvm::Reloc::ROPI:
    return "ropi";
  case llvm::Reloc::RWPI:
    return "rwpi";
  case llvm::Reloc::ROPI_RWPI:
    return "ropi-rwpi";
  }
  llvm_unreachable("Unknown Reloc::Model kind");
}

void Clang::AddPreprocessingOptions(Compilation &C, const JobAction &JA,
                                    const Driver &D, const ArgList &Args,
                                    ArgStringList &CmdArgs,
                                    const InputInfo &Output,
                                    const InputInfoList &Inputs) const {
  const bool IsIAMCU = getToolChain().getTriple().isOSIAMCU();

  CheckPreprocessingOptions(D, Args);

  Args.AddLastArg(CmdArgs, options::OPT_C);
  Args.AddLastArg(CmdArgs, options::OPT_CC);

  // Handle dependency file generation.
  Arg *ArgM = Args.getLastArg(options::OPT_MM);
  if (!ArgM)
    ArgM = Args.getLastArg(options::OPT_M);
  Arg *ArgMD = Args.getLastArg(options::OPT_MMD);
  if (!ArgMD)
    ArgMD = Args.getLastArg(options::OPT_MD);

  // -M and -MM imply -w.
  if (ArgM)
    CmdArgs.push_back("-w");
  else
    ArgM = ArgMD;

  auto createFPGATempDepFile = [&](const char *&DepFile) {
    // Generate dependency files as temporary. These will be used for the
    // aoc call/bundled during fat object creation
    std::string BaseName(Clang::getBaseInputName(Args, Inputs[0]));
    std::string DepTmpName =
        C.getDriver().GetTemporaryPath(llvm::sys::path::stem(BaseName), "d");
    DepFile = C.addTempFile(C.getArgs().MakeArgString(DepTmpName));
    C.getDriver().addFPGATempDepFile(DepFile, BaseName);
  };

  if (ArgM) {
    // Determine the output location.
    const char *DepFile;
    if (Arg *MF = Args.getLastArg(options::OPT_MF)) {
      DepFile = MF->getValue();
      C.addFailureResultFile(DepFile, &JA);
    } else if (Output.getType() == types::TY_Dependencies) {
      DepFile = Output.getFilename();
    } else if (!ArgMD) {
      DepFile = "-";
    } else if (Args.hasArg(options::OPT_fintelfpga) &&
               JA.isDeviceOffloading(Action::OFK_SYCL)) {
      createFPGATempDepFile(DepFile);
    } else {
      DepFile = getDependencyFileName(Args, Inputs);
      C.addFailureResultFile(DepFile, &JA);
    }
    CmdArgs.push_back("-dependency-file");
    CmdArgs.push_back(DepFile);

    bool HasTarget = false;
    for (const Arg *A : Args.filtered(options::OPT_MT, options::OPT_MQ)) {
      HasTarget = true;
      A->claim();
      if (A->getOption().matches(options::OPT_MT)) {
        A->render(Args, CmdArgs);
      } else {
        CmdArgs.push_back("-MT");
        SmallString<128> Quoted;
        QuoteTarget(A->getValue(), Quoted);
        CmdArgs.push_back(Args.MakeArgString(Quoted));
      }
    }

    // Add a default target if one wasn't specified.
    if (!HasTarget) {
      const char *DepTarget;

      // If user provided -o, that is the dependency target, except
      // when we are only generating a dependency file.
      Arg *OutputOpt = Args.getLastArg(options::OPT_o);
      if (OutputOpt && Output.getType() != types::TY_Dependencies) {
        DepTarget = OutputOpt->getValue();
      } else {
        // Otherwise derive from the base input.
        //
        // FIXME: This should use the computed output file location.
        SmallString<128> P(Inputs[0].getBaseInput());
        llvm::sys::path::replace_extension(P, "o");
        DepTarget = Args.MakeArgString(llvm::sys::path::filename(P));
      }

      CmdArgs.push_back("-MT");
      SmallString<128> Quoted;
      QuoteTarget(DepTarget, Quoted);
      CmdArgs.push_back(Args.MakeArgString(Quoted));
    }

    if (ArgM->getOption().matches(options::OPT_M) ||
        ArgM->getOption().matches(options::OPT_MD))
      CmdArgs.push_back("-sys-header-deps");
    if ((isa<PrecompileJobAction>(JA) &&
         !Args.hasArg(options::OPT_fno_module_file_deps)) ||
        Args.hasArg(options::OPT_fmodule_file_deps))
      CmdArgs.push_back("-module-file-deps");
  }

  if (!ArgM && Args.hasArg(options::OPT_fintelfpga) &&
      JA.isDeviceOffloading(Action::OFK_SYCL)) {
    // No dep generation option was provided, add all of the needed options
    // to ensure a successful dep generation.
    const char *DepFile;
    createFPGATempDepFile(DepFile);
    CmdArgs.push_back("-dependency-file");
    CmdArgs.push_back(DepFile);
    CmdArgs.push_back("-MT");
    SmallString<128> P(Inputs[0].getBaseInput());
    llvm::sys::path::replace_extension(P, "o");
    SmallString<128> Quoted;
    QuoteTarget(llvm::sys::path::filename(P), Quoted);
    CmdArgs.push_back(Args.MakeArgString(Quoted));
  }

  if (Args.hasArg(options::OPT_MG)) {
    if (!ArgM || ArgM->getOption().matches(options::OPT_MD) ||
        ArgM->getOption().matches(options::OPT_MMD))
      D.Diag(diag::err_drv_mg_requires_m_or_mm);
    CmdArgs.push_back("-MG");
  }

  Args.AddLastArg(CmdArgs, options::OPT_MP);
  Args.AddLastArg(CmdArgs, options::OPT_MV);

  // Add offload include arguments specific for CUDA/HIP.  This must happen
  // before we -I or -include anything else, because we must pick up the
  // CUDA/HIP headers from the particular CUDA/ROCm installation, rather than
  // from e.g. /usr/local/include.
  if (JA.isOffloading(Action::OFK_Cuda))
    getToolChain().AddCudaIncludeArgs(Args, CmdArgs);
  if (JA.isOffloading(Action::OFK_HIP))
    getToolChain().AddHIPIncludeArgs(Args, CmdArgs);

  if (JA.isOffloading(Action::OFK_SYCL) ||
      Args.hasArg(options::OPT_fsycl_device_only))
    toolchains::SYCLToolChain::AddSYCLIncludeArgs(D, Args, CmdArgs);

  // If we are offloading to a target via OpenMP we need to include the
  // openmp_wrappers folder which contains alternative system headers.
  if (JA.isDeviceOffloading(Action::OFK_OpenMP) &&
      getToolChain().getTriple().isNVPTX()){
    if (!Args.hasArg(options::OPT_nobuiltininc)) {
      // Add openmp_wrappers/* to our system include path.  This lets us wrap
      // standard library headers.
      SmallString<128> P(D.ResourceDir);
      llvm::sys::path::append(P, "include");
      llvm::sys::path::append(P, "openmp_wrappers");
      CmdArgs.push_back("-internal-isystem");
      CmdArgs.push_back(Args.MakeArgString(P));
    }

    CmdArgs.push_back("-include");
    CmdArgs.push_back("__clang_openmp_device_functions.h");
  }

  // Add -i* options, and automatically translate to
  // -include-pch/-include-pth for transparent PCH support. It's
  // wonky, but we include looking for .gch so we can support seamless
  // replacement into a build system already set up to be generating
  // .gch files.

  if (getToolChain().getDriver().IsCLMode()) {
    const Arg *YcArg = Args.getLastArg(options::OPT__SLASH_Yc);
    const Arg *YuArg = Args.getLastArg(options::OPT__SLASH_Yu);
    if (YcArg && JA.getKind() >= Action::PrecompileJobClass &&
        JA.getKind() <= Action::AssembleJobClass) {
      CmdArgs.push_back(Args.MakeArgString("-building-pch-with-obj"));
      CmdArgs.push_back(Args.MakeArgString("-fpch-instantiate-templates"));
    }
    if (YcArg || YuArg) {
      StringRef ThroughHeader = YcArg ? YcArg->getValue() : YuArg->getValue();
      if (!isa<PrecompileJobAction>(JA)) {
        CmdArgs.push_back("-include-pch");
        CmdArgs.push_back(Args.MakeArgString(D.GetClPchPath(
            C, !ThroughHeader.empty()
                   ? ThroughHeader
                   : llvm::sys::path::filename(Inputs[0].getBaseInput()))));
      }

      if (ThroughHeader.empty()) {
        CmdArgs.push_back(Args.MakeArgString(
            Twine("-pch-through-hdrstop-") + (YcArg ? "create" : "use")));
      } else {
        CmdArgs.push_back(
            Args.MakeArgString(Twine("-pch-through-header=") + ThroughHeader));
      }
    }
  }

  bool RenderedImplicitInclude = false;
  for (const Arg *A : Args.filtered(options::OPT_clang_i_Group)) {
    if (A->getOption().matches(options::OPT_include)) {
      // Handling of gcc-style gch precompiled headers.
      bool IsFirstImplicitInclude = !RenderedImplicitInclude;
      RenderedImplicitInclude = true;

      bool FoundPCH = false;
      SmallString<128> P(A->getValue());
      // We want the files to have a name like foo.h.pch. Add a dummy extension
      // so that replace_extension does the right thing.
      P += ".dummy";
      llvm::sys::path::replace_extension(P, "pch");
      if (llvm::sys::fs::exists(P))
        FoundPCH = true;

      if (!FoundPCH) {
        llvm::sys::path::replace_extension(P, "gch");
        if (llvm::sys::fs::exists(P)) {
          FoundPCH = true;
        }
      }

      if (FoundPCH) {
        if (IsFirstImplicitInclude) {
          A->claim();
          CmdArgs.push_back("-include-pch");
          CmdArgs.push_back(Args.MakeArgString(P));
          continue;
        } else {
          // Ignore the PCH if not first on command line and emit warning.
          D.Diag(diag::warn_drv_pch_not_first_include) << P
                                                       << A->getAsString(Args);
        }
      }
    } else if (A->getOption().matches(options::OPT_isystem_after)) {
      // Handling of paths which must come late.  These entries are handled by
      // the toolchain itself after the resource dir is inserted in the right
      // search order.
      // Do not claim the argument so that the use of the argument does not
      // silently go unnoticed on toolchains which do not honour the option.
      continue;
    } else if (A->getOption().matches(options::OPT_stdlibxx_isystem)) {
      // Translated to -internal-isystem by the driver, no need to pass to cc1.
      continue;
    }

    // Not translated, render as usual.
    A->claim();
    A->render(Args, CmdArgs);
  }

  Args.AddAllArgs(CmdArgs,
                  {options::OPT_D, options::OPT_U, options::OPT_I_Group,
                   options::OPT_F, options::OPT_index_header_map});

  // Add -Wp, and -Xpreprocessor if using the preprocessor.

  // FIXME: There is a very unfortunate problem here, some troubled
  // souls abuse -Wp, to pass preprocessor options in gcc syntax. To
  // really support that we would have to parse and then translate
  // those options. :(
  Args.AddAllArgValues(CmdArgs, options::OPT_Wp_COMMA,
                       options::OPT_Xpreprocessor);

  // -I- is a deprecated GCC feature, reject it.
  if (Arg *A = Args.getLastArg(options::OPT_I_))
    D.Diag(diag::err_drv_I_dash_not_supported) << A->getAsString(Args);

  // If we have a --sysroot, and don't have an explicit -isysroot flag, add an
  // -isysroot to the CC1 invocation.
  StringRef sysroot = C.getSysRoot();
  if (sysroot != "") {
    if (!Args.hasArg(options::OPT_isysroot)) {
      CmdArgs.push_back("-isysroot");
      CmdArgs.push_back(C.getArgs().MakeArgString(sysroot));
    }
  }

  // Parse additional include paths from environment variables.
  // FIXME: We should probably sink the logic for handling these from the
  // frontend into the driver. It will allow deleting 4 otherwise unused flags.
  // CPATH - included following the user specified includes (but prior to
  // builtin and standard includes).
  addDirectoryList(Args, CmdArgs, "-I", "CPATH");
  // C_INCLUDE_PATH - system includes enabled when compiling C.
  addDirectoryList(Args, CmdArgs, "-c-isystem", "C_INCLUDE_PATH");
  // CPLUS_INCLUDE_PATH - system includes enabled when compiling C++.
  addDirectoryList(Args, CmdArgs, "-cxx-isystem", "CPLUS_INCLUDE_PATH");
  // OBJC_INCLUDE_PATH - system includes enabled when compiling ObjC.
  addDirectoryList(Args, CmdArgs, "-objc-isystem", "OBJC_INCLUDE_PATH");
  // OBJCPLUS_INCLUDE_PATH - system includes enabled when compiling ObjC++.
  addDirectoryList(Args, CmdArgs, "-objcxx-isystem", "OBJCPLUS_INCLUDE_PATH");

  // While adding the include arguments, we also attempt to retrieve the
  // arguments of related offloading toolchains or arguments that are specific
  // of an offloading programming model.

  // Add C++ include arguments, if needed.
  if (types::isCXX(Inputs[0].getType())) {
    bool HasStdlibxxIsystem = Args.hasArg(options::OPT_stdlibxx_isystem);
    forAllAssociatedToolChains(
        C, JA, getToolChain(),
        [&Args, &CmdArgs, HasStdlibxxIsystem](const ToolChain &TC) {
          HasStdlibxxIsystem ? TC.AddClangCXXStdlibIsystemArgs(Args, CmdArgs)
                             : TC.AddClangCXXStdlibIncludeArgs(Args, CmdArgs);
        });
  }

  // Add system include arguments for all targets but IAMCU.
  if (!IsIAMCU)
    forAllAssociatedToolChains(C, JA, getToolChain(),
                               [&Args, &CmdArgs](const ToolChain &TC) {
                                 TC.AddClangSystemIncludeArgs(Args, CmdArgs);
                               });
  else {
    // For IAMCU add special include arguments.
    getToolChain().AddIAMCUIncludeArgs(Args, CmdArgs);
  }

  addMacroPrefixMapArg(D, Args, CmdArgs);
}

// FIXME: Move to target hook.
static bool isSignedCharDefault(const llvm::Triple &Triple) {
  switch (Triple.getArch()) {
  default:
    return true;

  case llvm::Triple::aarch64:
  case llvm::Triple::aarch64_32:
  case llvm::Triple::aarch64_be:
  case llvm::Triple::arm:
  case llvm::Triple::armeb:
  case llvm::Triple::thumb:
  case llvm::Triple::thumbeb:
    if (Triple.isOSDarwin() || Triple.isOSWindows())
      return true;
    return false;

  case llvm::Triple::ppc:
  case llvm::Triple::ppc64:
    if (Triple.isOSDarwin())
      return true;
    return false;

  case llvm::Triple::hexagon:
  case llvm::Triple::ppc64le:
  case llvm::Triple::riscv32:
  case llvm::Triple::riscv64:
  case llvm::Triple::systemz:
  case llvm::Triple::xcore:
    return false;
  }
}

static bool hasMultipleInvocations(const llvm::Triple &Triple,
                                   const ArgList &Args) {
  // Supported only on Darwin where we invoke the compiler multiple times
  // followed by an invocation to lipo.
  if (!Triple.isOSDarwin())
    return false;
  // If more than one "-arch <arch>" is specified, we're targeting multiple
  // architectures resulting in a fat binary.
  return Args.getAllArgValues(options::OPT_arch).size() > 1;
}

static bool checkRemarksOptions(const Driver &D, const ArgList &Args,
                                const llvm::Triple &Triple) {
  // When enabling remarks, we need to error if:
  // * The remark file is specified but we're targeting multiple architectures,
  // which means more than one remark file is being generated.
  bool hasMultipleInvocations = ::hasMultipleInvocations(Triple, Args);
  bool hasExplicitOutputFile =
      Args.getLastArg(options::OPT_foptimization_record_file_EQ);
  if (hasMultipleInvocations && hasExplicitOutputFile) {
    D.Diag(diag::err_drv_invalid_output_with_multiple_archs)
        << "-foptimization-record-file";
    return false;
  }
  return true;
}

static void renderRemarksOptions(const ArgList &Args, ArgStringList &CmdArgs,
                                 const llvm::Triple &Triple,
                                 const InputInfo &Input,
                                 const InputInfo &Output, const JobAction &JA) {
  StringRef Format = "yaml";
  if (const Arg *A = Args.getLastArg(options::OPT_fsave_optimization_record_EQ))
    Format = A->getValue();

  CmdArgs.push_back("-opt-record-file");

  const Arg *A = Args.getLastArg(options::OPT_foptimization_record_file_EQ);
  if (A) {
    CmdArgs.push_back(A->getValue());
  } else {
    bool hasMultipleArchs =
        Triple.isOSDarwin() && // Only supported on Darwin platforms.
        Args.getAllArgValues(options::OPT_arch).size() > 1;

    SmallString<128> F;

    if (Args.hasArg(options::OPT_c) || Args.hasArg(options::OPT_S)) {
      if (Arg *FinalOutput = Args.getLastArg(options::OPT_o))
        F = FinalOutput->getValue();
    } else {
      if (Format != "yaml" && // For YAML, keep the original behavior.
          Triple.isOSDarwin() && // Enable this only on darwin, since it's the only platform supporting .dSYM bundles.
          Output.isFilename())
        F = Output.getFilename();
    }

    if (F.empty()) {
      // Use the input filename.
      F = llvm::sys::path::stem(Input.getBaseInput());

      // If we're compiling for an offload architecture (i.e. a CUDA device),
      // we need to make the file name for the device compilation different
      // from the host compilation.
      if (!JA.isDeviceOffloading(Action::OFK_None) &&
          !JA.isDeviceOffloading(Action::OFK_Host)) {
        llvm::sys::path::replace_extension(F, "");
        F += Action::GetOffloadingFileNamePrefix(JA.getOffloadingDeviceKind(),
                                                 Triple.normalize());
        F += "-";
        F += JA.getOffloadingArch();
      }
    }

    // If we're having more than one "-arch", we should name the files
    // differently so that every cc1 invocation writes to a different file.
    // We're doing that by appending "-<arch>" with "<arch>" being the arch
    // name from the triple.
    if (hasMultipleArchs) {
      // First, remember the extension.
      SmallString<64> OldExtension = llvm::sys::path::extension(F);
      // then, remove it.
      llvm::sys::path::replace_extension(F, "");
      // attach -<arch> to it.
      F += "-";
      F += Triple.getArchName();
      // put back the extension.
      llvm::sys::path::replace_extension(F, OldExtension);
    }

    SmallString<32> Extension;
    Extension += "opt.";
    Extension += Format;

    llvm::sys::path::replace_extension(F, Extension);
    CmdArgs.push_back(Args.MakeArgString(F));
  }

  if (const Arg *A =
          Args.getLastArg(options::OPT_foptimization_record_passes_EQ)) {
    CmdArgs.push_back("-opt-record-passes");
    CmdArgs.push_back(A->getValue());
  }

  if (!Format.empty()) {
    CmdArgs.push_back("-opt-record-format");
    CmdArgs.push_back(Format.data());
  }
}

namespace {
void RenderARMABI(const llvm::Triple &Triple, const ArgList &Args,
                  ArgStringList &CmdArgs) {
  // Select the ABI to use.
  // FIXME: Support -meabi.
  // FIXME: Parts of this are duplicated in the backend, unify this somehow.
  const char *ABIName = nullptr;
  if (Arg *A = Args.getLastArg(options::OPT_mabi_EQ)) {
    ABIName = A->getValue();
  } else {
    std::string CPU = getCPUName(Args, Triple, /*FromAs*/ false);
    ABIName = llvm::ARM::computeDefaultTargetABI(Triple, CPU).data();
  }

  CmdArgs.push_back("-target-abi");
  CmdArgs.push_back(ABIName);
}
}

void Clang::AddARMTargetArgs(const llvm::Triple &Triple, const ArgList &Args,
                             ArgStringList &CmdArgs, bool KernelOrKext) const {
  RenderARMABI(Triple, Args, CmdArgs);

  // Determine floating point ABI from the options & target defaults.
  arm::FloatABI ABI = arm::getARMFloatABI(getToolChain(), Args);
  if (ABI == arm::FloatABI::Soft) {
    // Floating point operations and argument passing are soft.
    // FIXME: This changes CPP defines, we need -target-soft-float.
    CmdArgs.push_back("-msoft-float");
    CmdArgs.push_back("-mfloat-abi");
    CmdArgs.push_back("soft");
  } else if (ABI == arm::FloatABI::SoftFP) {
    // Floating point operations are hard, but argument passing is soft.
    CmdArgs.push_back("-mfloat-abi");
    CmdArgs.push_back("soft");
  } else {
    // Floating point operations and argument passing are hard.
    assert(ABI == arm::FloatABI::Hard && "Invalid float abi!");
    CmdArgs.push_back("-mfloat-abi");
    CmdArgs.push_back("hard");
  }

  // Forward the -mglobal-merge option for explicit control over the pass.
  if (Arg *A = Args.getLastArg(options::OPT_mglobal_merge,
                               options::OPT_mno_global_merge)) {
    CmdArgs.push_back("-mllvm");
    if (A->getOption().matches(options::OPT_mno_global_merge))
      CmdArgs.push_back("-arm-global-merge=false");
    else
      CmdArgs.push_back("-arm-global-merge=true");
  }

  if (!Args.hasFlag(options::OPT_mimplicit_float,
                    options::OPT_mno_implicit_float, true))
    CmdArgs.push_back("-no-implicit-float");

  if (Args.getLastArg(options::OPT_mcmse))
    CmdArgs.push_back("-mcmse");
}

void Clang::RenderTargetOptions(const llvm::Triple &EffectiveTriple,
                                const ArgList &Args, bool KernelOrKext,
                                ArgStringList &CmdArgs) const {
  const ToolChain &TC = getToolChain();

  // Add the target features
  getTargetFeatures(TC.getDriver(), EffectiveTriple, Args, CmdArgs, false);

  // Add target specific flags.
  switch (TC.getArch()) {
  default:
    break;

  case llvm::Triple::arm:
  case llvm::Triple::armeb:
  case llvm::Triple::thumb:
  case llvm::Triple::thumbeb:
    // Use the effective triple, which takes into account the deployment target.
    AddARMTargetArgs(EffectiveTriple, Args, CmdArgs, KernelOrKext);
    CmdArgs.push_back("-fallow-half-arguments-and-returns");
    break;

  case llvm::Triple::aarch64:
  case llvm::Triple::aarch64_32:
  case llvm::Triple::aarch64_be:
    AddAArch64TargetArgs(Args, CmdArgs);
    CmdArgs.push_back("-fallow-half-arguments-and-returns");
    break;

  case llvm::Triple::mips:
  case llvm::Triple::mipsel:
  case llvm::Triple::mips64:
  case llvm::Triple::mips64el:
    AddMIPSTargetArgs(Args, CmdArgs);
    break;

  case llvm::Triple::ppc:
  case llvm::Triple::ppc64:
  case llvm::Triple::ppc64le:
    AddPPCTargetArgs(Args, CmdArgs);
    break;

  case llvm::Triple::riscv32:
  case llvm::Triple::riscv64:
    AddRISCVTargetArgs(Args, CmdArgs);
    break;

  case llvm::Triple::sparc:
  case llvm::Triple::sparcel:
  case llvm::Triple::sparcv9:
    AddSparcTargetArgs(Args, CmdArgs);
    break;

  case llvm::Triple::systemz:
    AddSystemZTargetArgs(Args, CmdArgs);
    break;

  case llvm::Triple::x86:
  case llvm::Triple::x86_64:
    AddX86TargetArgs(Args, CmdArgs);
    break;

  case llvm::Triple::lanai:
    AddLanaiTargetArgs(Args, CmdArgs);
    break;

  case llvm::Triple::hexagon:
    AddHexagonTargetArgs(Args, CmdArgs);
    break;

  case llvm::Triple::wasm32:
  case llvm::Triple::wasm64:
    AddWebAssemblyTargetArgs(Args, CmdArgs);
    break;

  case llvm::Triple::ve:
    AddVETargetArgs(Args, CmdArgs);
    break;
  }
}

namespace {
void RenderAArch64ABI(const llvm::Triple &Triple, const ArgList &Args,
                      ArgStringList &CmdArgs) {
  const char *ABIName = nullptr;
  if (Arg *A = Args.getLastArg(options::OPT_mabi_EQ))
    ABIName = A->getValue();
  else if (Triple.isOSDarwin())
    ABIName = "darwinpcs";
  else
    ABIName = "aapcs";

  CmdArgs.push_back("-target-abi");
  CmdArgs.push_back(ABIName);
}
}

void Clang::AddAArch64TargetArgs(const ArgList &Args,
                                 ArgStringList &CmdArgs) const {
  const llvm::Triple &Triple = getToolChain().getEffectiveTriple();

  if (!Args.hasFlag(options::OPT_mred_zone, options::OPT_mno_red_zone, true) ||
      Args.hasArg(options::OPT_mkernel) ||
      Args.hasArg(options::OPT_fapple_kext))
    CmdArgs.push_back("-disable-red-zone");

  if (!Args.hasFlag(options::OPT_mimplicit_float,
                    options::OPT_mno_implicit_float, true))
    CmdArgs.push_back("-no-implicit-float");

  RenderAArch64ABI(Triple, Args, CmdArgs);

  if (Arg *A = Args.getLastArg(options::OPT_mfix_cortex_a53_835769,
                               options::OPT_mno_fix_cortex_a53_835769)) {
    CmdArgs.push_back("-mllvm");
    if (A->getOption().matches(options::OPT_mfix_cortex_a53_835769))
      CmdArgs.push_back("-aarch64-fix-cortex-a53-835769=1");
    else
      CmdArgs.push_back("-aarch64-fix-cortex-a53-835769=0");
  } else if (Triple.isAndroid()) {
    // Enabled A53 errata (835769) workaround by default on android
    CmdArgs.push_back("-mllvm");
    CmdArgs.push_back("-aarch64-fix-cortex-a53-835769=1");
  }

  // Forward the -mglobal-merge option for explicit control over the pass.
  if (Arg *A = Args.getLastArg(options::OPT_mglobal_merge,
                               options::OPT_mno_global_merge)) {
    CmdArgs.push_back("-mllvm");
    if (A->getOption().matches(options::OPT_mno_global_merge))
      CmdArgs.push_back("-aarch64-enable-global-merge=false");
    else
      CmdArgs.push_back("-aarch64-enable-global-merge=true");
  }

  // Enable/disable return address signing and indirect branch targets.
  if (Arg *A = Args.getLastArg(options::OPT_msign_return_address_EQ,
                               options::OPT_mbranch_protection_EQ)) {

    const Driver &D = getToolChain().getDriver();

    StringRef Scope, Key;
    bool IndirectBranches;

    if (A->getOption().matches(options::OPT_msign_return_address_EQ)) {
      Scope = A->getValue();
      if (!Scope.equals("none") && !Scope.equals("non-leaf") &&
          !Scope.equals("all"))
        D.Diag(diag::err_invalid_branch_protection)
            << Scope << A->getAsString(Args);
      Key = "a_key";
      IndirectBranches = false;
    } else {
      StringRef Err;
      llvm::AArch64::ParsedBranchProtection PBP;
      if (!llvm::AArch64::parseBranchProtection(A->getValue(), PBP, Err))
        D.Diag(diag::err_invalid_branch_protection)
            << Err << A->getAsString(Args);
      Scope = PBP.Scope;
      Key = PBP.Key;
      IndirectBranches = PBP.BranchTargetEnforcement;
    }

    CmdArgs.push_back(
        Args.MakeArgString(Twine("-msign-return-address=") + Scope));
    CmdArgs.push_back(
        Args.MakeArgString(Twine("-msign-return-address-key=") + Key));
    if (IndirectBranches)
      CmdArgs.push_back("-mbranch-target-enforce");
  }
}

void Clang::AddMIPSTargetArgs(const ArgList &Args,
                              ArgStringList &CmdArgs) const {
  const Driver &D = getToolChain().getDriver();
  StringRef CPUName;
  StringRef ABIName;
  const llvm::Triple &Triple = getToolChain().getTriple();
  mips::getMipsCPUAndABI(Args, Triple, CPUName, ABIName);

  CmdArgs.push_back("-target-abi");
  CmdArgs.push_back(ABIName.data());

  mips::FloatABI ABI = mips::getMipsFloatABI(D, Args, Triple);
  if (ABI == mips::FloatABI::Soft) {
    // Floating point operations and argument passing are soft.
    CmdArgs.push_back("-msoft-float");
    CmdArgs.push_back("-mfloat-abi");
    CmdArgs.push_back("soft");
  } else {
    // Floating point operations and argument passing are hard.
    assert(ABI == mips::FloatABI::Hard && "Invalid float abi!");
    CmdArgs.push_back("-mfloat-abi");
    CmdArgs.push_back("hard");
  }

  if (Arg *A = Args.getLastArg(options::OPT_mldc1_sdc1,
                               options::OPT_mno_ldc1_sdc1)) {
    if (A->getOption().matches(options::OPT_mno_ldc1_sdc1)) {
      CmdArgs.push_back("-mllvm");
      CmdArgs.push_back("-mno-ldc1-sdc1");
    }
  }

  if (Arg *A = Args.getLastArg(options::OPT_mcheck_zero_division,
                               options::OPT_mno_check_zero_division)) {
    if (A->getOption().matches(options::OPT_mno_check_zero_division)) {
      CmdArgs.push_back("-mllvm");
      CmdArgs.push_back("-mno-check-zero-division");
    }
  }

  if (Arg *A = Args.getLastArg(options::OPT_G)) {
    StringRef v = A->getValue();
    CmdArgs.push_back("-mllvm");
    CmdArgs.push_back(Args.MakeArgString("-mips-ssection-threshold=" + v));
    A->claim();
  }

  Arg *GPOpt = Args.getLastArg(options::OPT_mgpopt, options::OPT_mno_gpopt);
  Arg *ABICalls =
      Args.getLastArg(options::OPT_mabicalls, options::OPT_mno_abicalls);

  // -mabicalls is the default for many MIPS environments, even with -fno-pic.
  // -mgpopt is the default for static, -fno-pic environments but these two
  // options conflict. We want to be certain that -mno-abicalls -mgpopt is
  // the only case where -mllvm -mgpopt is passed.
  // NOTE: We need a warning here or in the backend to warn when -mgpopt is
  //       passed explicitly when compiling something with -mabicalls
  //       (implictly) in affect. Currently the warning is in the backend.
  //
  // When the ABI in use is  N64, we also need to determine the PIC mode that
  // is in use, as -fno-pic for N64 implies -mno-abicalls.
  bool NoABICalls =
      ABICalls && ABICalls->getOption().matches(options::OPT_mno_abicalls);

  llvm::Reloc::Model RelocationModel;
  unsigned PICLevel;
  bool IsPIE;
  std::tie(RelocationModel, PICLevel, IsPIE) =
      ParsePICArgs(getToolChain(), Args);

  NoABICalls = NoABICalls ||
               (RelocationModel == llvm::Reloc::Static && ABIName == "n64");

  bool WantGPOpt = GPOpt && GPOpt->getOption().matches(options::OPT_mgpopt);
  // We quietly ignore -mno-gpopt as the backend defaults to -mno-gpopt.
  if (NoABICalls && (!GPOpt || WantGPOpt)) {
    CmdArgs.push_back("-mllvm");
    CmdArgs.push_back("-mgpopt");

    Arg *LocalSData = Args.getLastArg(options::OPT_mlocal_sdata,
                                      options::OPT_mno_local_sdata);
    Arg *ExternSData = Args.getLastArg(options::OPT_mextern_sdata,
                                       options::OPT_mno_extern_sdata);
    Arg *EmbeddedData = Args.getLastArg(options::OPT_membedded_data,
                                        options::OPT_mno_embedded_data);
    if (LocalSData) {
      CmdArgs.push_back("-mllvm");
      if (LocalSData->getOption().matches(options::OPT_mlocal_sdata)) {
        CmdArgs.push_back("-mlocal-sdata=1");
      } else {
        CmdArgs.push_back("-mlocal-sdata=0");
      }
      LocalSData->claim();
    }

    if (ExternSData) {
      CmdArgs.push_back("-mllvm");
      if (ExternSData->getOption().matches(options::OPT_mextern_sdata)) {
        CmdArgs.push_back("-mextern-sdata=1");
      } else {
        CmdArgs.push_back("-mextern-sdata=0");
      }
      ExternSData->claim();
    }

    if (EmbeddedData) {
      CmdArgs.push_back("-mllvm");
      if (EmbeddedData->getOption().matches(options::OPT_membedded_data)) {
        CmdArgs.push_back("-membedded-data=1");
      } else {
        CmdArgs.push_back("-membedded-data=0");
      }
      EmbeddedData->claim();
    }

  } else if ((!ABICalls || (!NoABICalls && ABICalls)) && WantGPOpt)
    D.Diag(diag::warn_drv_unsupported_gpopt) << (ABICalls ? 0 : 1);

  if (GPOpt)
    GPOpt->claim();

  if (Arg *A = Args.getLastArg(options::OPT_mcompact_branches_EQ)) {
    StringRef Val = StringRef(A->getValue());
    if (mips::hasCompactBranches(CPUName)) {
      if (Val == "never" || Val == "always" || Val == "optimal") {
        CmdArgs.push_back("-mllvm");
        CmdArgs.push_back(Args.MakeArgString("-mips-compact-branches=" + Val));
      } else
        D.Diag(diag::err_drv_unsupported_option_argument)
            << A->getOption().getName() << Val;
    } else
      D.Diag(diag::warn_target_unsupported_compact_branches) << CPUName;
  }

  if (Arg *A = Args.getLastArg(options::OPT_mrelax_pic_calls,
                               options::OPT_mno_relax_pic_calls)) {
    if (A->getOption().matches(options::OPT_mno_relax_pic_calls)) {
      CmdArgs.push_back("-mllvm");
      CmdArgs.push_back("-mips-jalr-reloc=0");
    }
  }
}

void Clang::AddPPCTargetArgs(const ArgList &Args,
                             ArgStringList &CmdArgs) const {
  // Select the ABI to use.
  const char *ABIName = nullptr;
  const llvm::Triple &T = getToolChain().getTriple();
  if (T.isOSBinFormatELF()) {
    switch (getToolChain().getArch()) {
    case llvm::Triple::ppc64: {
      // When targeting a processor that supports QPX, or if QPX is
      // specifically enabled, default to using the ABI that supports QPX (so
      // long as it is not specifically disabled).
      bool HasQPX = false;
      if (Arg *A = Args.getLastArg(options::OPT_mcpu_EQ))
        HasQPX = A->getValue() == StringRef("a2q");
      HasQPX = Args.hasFlag(options::OPT_mqpx, options::OPT_mno_qpx, HasQPX);
      if (HasQPX) {
        ABIName = "elfv1-qpx";
        break;
      }

      if (T.isMusl() || (T.isOSFreeBSD() && T.getOSMajorVersion() >= 13))
        ABIName = "elfv2";
      else
        ABIName = "elfv1";
      break;
    }
    case llvm::Triple::ppc64le:
      ABIName = "elfv2";
      break;
    default:
      break;
    }
  }

  bool IEEELongDouble = false;
  for (const Arg *A : Args.filtered(options::OPT_mabi_EQ)) {
    StringRef V = A->getValue();
    if (V == "ieeelongdouble")
      IEEELongDouble = true;
    else if (V == "ibmlongdouble")
      IEEELongDouble = false;
    else if (V != "altivec")
      // The ppc64 linux abis are all "altivec" abis by default. Accept and ignore
      // the option if given as we don't have backend support for any targets
      // that don't use the altivec abi.
      ABIName = A->getValue();
  }
  if (IEEELongDouble)
    CmdArgs.push_back("-mabi=ieeelongdouble");

  ppc::FloatABI FloatABI =
      ppc::getPPCFloatABI(getToolChain().getDriver(), Args);

  if (FloatABI == ppc::FloatABI::Soft) {
    // Floating point operations and argument passing are soft.
    CmdArgs.push_back("-msoft-float");
    CmdArgs.push_back("-mfloat-abi");
    CmdArgs.push_back("soft");
  } else {
    // Floating point operations and argument passing are hard.
    assert(FloatABI == ppc::FloatABI::Hard && "Invalid float abi!");
    CmdArgs.push_back("-mfloat-abi");
    CmdArgs.push_back("hard");
  }

  if (ABIName) {
    CmdArgs.push_back("-target-abi");
    CmdArgs.push_back(ABIName);
  }
}

static void SetRISCVSmallDataLimit(const ToolChain &TC, const ArgList &Args,
                                   ArgStringList &CmdArgs) {
  const Driver &D = TC.getDriver();
  const llvm::Triple &Triple = TC.getTriple();
  // Default small data limitation is eight.
  const char *SmallDataLimit = "8";
  // Get small data limitation.
  if (Args.getLastArg(options::OPT_shared, options::OPT_fpic,
                      options::OPT_fPIC)) {
    // Not support linker relaxation for PIC.
    SmallDataLimit = "0";
    if (Args.hasArg(options::OPT_G)) {
      D.Diag(diag::warn_drv_unsupported_sdata);
    }
  } else if (Args.getLastArgValue(options::OPT_mcmodel_EQ)
                 .equals_lower("large") &&
             (Triple.getArch() == llvm::Triple::riscv64)) {
    // Not support linker relaxation for RV64 with large code model.
    SmallDataLimit = "0";
    if (Args.hasArg(options::OPT_G)) {
      D.Diag(diag::warn_drv_unsupported_sdata);
    }
  } else if (Arg *A = Args.getLastArg(options::OPT_G)) {
    SmallDataLimit = A->getValue();
  }
  // Forward the -msmall-data-limit= option.
  CmdArgs.push_back("-msmall-data-limit");
  CmdArgs.push_back(SmallDataLimit);
}

void Clang::AddRISCVTargetArgs(const ArgList &Args,
                               ArgStringList &CmdArgs) const {
  const llvm::Triple &Triple = getToolChain().getTriple();
  StringRef ABIName = riscv::getRISCVABI(Args, Triple);

  CmdArgs.push_back("-target-abi");
  CmdArgs.push_back(ABIName.data());

  SetRISCVSmallDataLimit(getToolChain(), Args, CmdArgs);
}

void Clang::AddSparcTargetArgs(const ArgList &Args,
                               ArgStringList &CmdArgs) const {
  sparc::FloatABI FloatABI =
      sparc::getSparcFloatABI(getToolChain().getDriver(), Args);

  if (FloatABI == sparc::FloatABI::Soft) {
    // Floating point operations and argument passing are soft.
    CmdArgs.push_back("-msoft-float");
    CmdArgs.push_back("-mfloat-abi");
    CmdArgs.push_back("soft");
  } else {
    // Floating point operations and argument passing are hard.
    assert(FloatABI == sparc::FloatABI::Hard && "Invalid float abi!");
    CmdArgs.push_back("-mfloat-abi");
    CmdArgs.push_back("hard");
  }
}

void Clang::AddSystemZTargetArgs(const ArgList &Args,
                                 ArgStringList &CmdArgs) const {
  bool HasBackchain = Args.hasFlag(options::OPT_mbackchain,
                                   options::OPT_mno_backchain, false);
  bool HasPackedStack = Args.hasFlag(options::OPT_mpacked_stack,
                                     options::OPT_mno_packed_stack, false);
  systemz::FloatABI FloatABI =
      systemz::getSystemZFloatABI(getToolChain().getDriver(), Args);
  bool HasSoftFloat = (FloatABI == systemz::FloatABI::Soft);
  if (HasBackchain && HasPackedStack && !HasSoftFloat) {
    const Driver &D = getToolChain().getDriver();
    D.Diag(diag::err_drv_unsupported_opt)
      << "-mpacked-stack -mbackchain -mhard-float";
  }
  if (HasBackchain)
    CmdArgs.push_back("-mbackchain");
  if (HasPackedStack)
    CmdArgs.push_back("-mpacked-stack");
  if (HasSoftFloat) {
    // Floating point operations and argument passing are soft.
    CmdArgs.push_back("-msoft-float");
    CmdArgs.push_back("-mfloat-abi");
    CmdArgs.push_back("soft");
  }
}

void Clang::AddX86TargetArgs(const ArgList &Args,
                             ArgStringList &CmdArgs) const {
  const Driver &D = getToolChain().getDriver();
  addX86AlignBranchArgs(D, Args, CmdArgs, /*IsLTO=*/false);

  if (!Args.hasFlag(options::OPT_mred_zone, options::OPT_mno_red_zone, true) ||
      Args.hasArg(options::OPT_mkernel) ||
      Args.hasArg(options::OPT_fapple_kext))
    CmdArgs.push_back("-disable-red-zone");

  if (!Args.hasFlag(options::OPT_mtls_direct_seg_refs,
                    options::OPT_mno_tls_direct_seg_refs, true))
    CmdArgs.push_back("-mno-tls-direct-seg-refs");

  // Default to avoid implicit floating-point for kernel/kext code, but allow
  // that to be overridden with -mno-soft-float.
  bool NoImplicitFloat = (Args.hasArg(options::OPT_mkernel) ||
                          Args.hasArg(options::OPT_fapple_kext));
  if (Arg *A = Args.getLastArg(
          options::OPT_msoft_float, options::OPT_mno_soft_float,
          options::OPT_mimplicit_float, options::OPT_mno_implicit_float)) {
    const Option &O = A->getOption();
    NoImplicitFloat = (O.matches(options::OPT_mno_implicit_float) ||
                       O.matches(options::OPT_msoft_float));
  }
  if (NoImplicitFloat)
    CmdArgs.push_back("-no-implicit-float");

  if (Arg *A = Args.getLastArg(options::OPT_masm_EQ)) {
    StringRef Value = A->getValue();
    if (Value == "intel" || Value == "att") {
      CmdArgs.push_back("-mllvm");
      CmdArgs.push_back(Args.MakeArgString("-x86-asm-syntax=" + Value));
    } else {
      D.Diag(diag::err_drv_unsupported_option_argument)
          << A->getOption().getName() << Value;
    }
  } else if (D.IsCLMode()) {
    CmdArgs.push_back("-mllvm");
    CmdArgs.push_back("-x86-asm-syntax=intel");
  }

  // Set flags to support MCU ABI.
  if (Args.hasFlag(options::OPT_miamcu, options::OPT_mno_iamcu, false)) {
    CmdArgs.push_back("-mfloat-abi");
    CmdArgs.push_back("soft");
    CmdArgs.push_back("-mstack-alignment=4");
  }
}

void Clang::AddHexagonTargetArgs(const ArgList &Args,
                                 ArgStringList &CmdArgs) const {
  CmdArgs.push_back("-mqdsp6-compat");
  CmdArgs.push_back("-Wreturn-type");

  if (auto G = toolchains::HexagonToolChain::getSmallDataThreshold(Args)) {
    CmdArgs.push_back("-mllvm");
    CmdArgs.push_back(Args.MakeArgString("-hexagon-small-data-threshold=" +
                                         Twine(G.getValue())));
  }

  if (!Args.hasArg(options::OPT_fno_short_enums))
    CmdArgs.push_back("-fshort-enums");
  if (Args.getLastArg(options::OPT_mieee_rnd_near)) {
    CmdArgs.push_back("-mllvm");
    CmdArgs.push_back("-enable-hexagon-ieee-rnd-near");
  }
  CmdArgs.push_back("-mllvm");
  CmdArgs.push_back("-machine-sink-split=0");
}

void Clang::AddLanaiTargetArgs(const ArgList &Args,
                               ArgStringList &CmdArgs) const {
  if (Arg *A = Args.getLastArg(options::OPT_mcpu_EQ)) {
    StringRef CPUName = A->getValue();

    CmdArgs.push_back("-target-cpu");
    CmdArgs.push_back(Args.MakeArgString(CPUName));
  }
  if (Arg *A = Args.getLastArg(options::OPT_mregparm_EQ)) {
    StringRef Value = A->getValue();
    // Only support mregparm=4 to support old usage. Report error for all other
    // cases.
    int Mregparm;
    if (Value.getAsInteger(10, Mregparm)) {
      if (Mregparm != 4) {
        getToolChain().getDriver().Diag(
            diag::err_drv_unsupported_option_argument)
            << A->getOption().getName() << Value;
      }
    }
  }
}

void Clang::AddWebAssemblyTargetArgs(const ArgList &Args,
                                     ArgStringList &CmdArgs) const {
  // Default to "hidden" visibility.
  if (!Args.hasArg(options::OPT_fvisibility_EQ,
                   options::OPT_fvisibility_ms_compat)) {
    CmdArgs.push_back("-fvisibility");
    CmdArgs.push_back("hidden");
  }
}

void Clang::AddVETargetArgs(const ArgList &Args, ArgStringList &CmdArgs) const {
  // Floating point operations and argument passing are hard.
  CmdArgs.push_back("-mfloat-abi");
  CmdArgs.push_back("hard");
}

void Clang::DumpCompilationDatabase(Compilation &C, StringRef Filename,
                                    StringRef Target, const InputInfo &Output,
                                    const InputInfo &Input, const ArgList &Args) const {
  // If this is a dry run, do not create the compilation database file.
  if (C.getArgs().hasArg(options::OPT__HASH_HASH_HASH))
    return;

  using llvm::yaml::escape;
  const Driver &D = getToolChain().getDriver();

  if (!CompilationDatabase) {
    std::error_code EC;
    auto File = std::make_unique<llvm::raw_fd_ostream>(Filename, EC,
                                                        llvm::sys::fs::OF_Text);
    if (EC) {
      D.Diag(clang::diag::err_drv_compilationdatabase) << Filename
                                                       << EC.message();
      return;
    }
    CompilationDatabase = std::move(File);
  }
  auto &CDB = *CompilationDatabase;
  auto CWD = D.getVFS().getCurrentWorkingDirectory();
  if (!CWD)
    CWD = ".";
  CDB << "{ \"directory\": \"" << escape(*CWD) << "\"";
  CDB << ", \"file\": \"" << escape(Input.getFilename()) << "\"";
  CDB << ", \"output\": \"" << escape(Output.getFilename()) << "\"";
  CDB << ", \"arguments\": [\"" << escape(D.ClangExecutable) << "\"";
  SmallString<128> Buf;
  Buf = "-x";
  Buf += types::getTypeName(Input.getType());
  CDB << ", \"" << escape(Buf) << "\"";
  if (!D.SysRoot.empty() && !Args.hasArg(options::OPT__sysroot_EQ)) {
    Buf = "--sysroot=";
    Buf += D.SysRoot;
    CDB << ", \"" << escape(Buf) << "\"";
  }
  CDB << ", \"" << escape(Input.getFilename()) << "\"";
  for (auto &A: Args) {
    auto &O = A->getOption();
    // Skip language selection, which is positional.
    if (O.getID() == options::OPT_x)
      continue;
    // Skip writing dependency output and the compilation database itself.
    if (O.getGroup().isValid() && O.getGroup().getID() == options::OPT_M_Group)
      continue;
    if (O.getID() == options::OPT_gen_cdb_fragment_path)
      continue;
    // Skip inputs.
    if (O.getKind() == Option::InputClass)
      continue;
    // All other arguments are quoted and appended.
    ArgStringList ASL;
    A->render(Args, ASL);
    for (auto &it: ASL)
      CDB << ", \"" << escape(it) << "\"";
  }
  Buf = "--target=";
  Buf += Target;
  CDB << ", \"" << escape(Buf) << "\"]},\n";
}

void Clang::DumpCompilationDatabaseFragmentToDir(
    StringRef Dir, Compilation &C, StringRef Target, const InputInfo &Output,
    const InputInfo &Input, const llvm::opt::ArgList &Args) const {
  // If this is a dry run, do not create the compilation database file.
  if (C.getArgs().hasArg(options::OPT__HASH_HASH_HASH))
    return;

  if (CompilationDatabase)
    DumpCompilationDatabase(C, "", Target, Output, Input, Args);

  SmallString<256> Path = Dir;
  const auto &Driver = C.getDriver();
  Driver.getVFS().makeAbsolute(Path);
  auto Err = llvm::sys::fs::create_directory(Path, /*IgnoreExisting=*/true);
  if (Err) {
    Driver.Diag(diag::err_drv_compilationdatabase) << Dir << Err.message();
    return;
  }

  llvm::sys::path::append(
      Path,
      Twine(llvm::sys::path::filename(Input.getFilename())) + ".%%%%.json");
  int FD;
  SmallString<256> TempPath;
  Err = llvm::sys::fs::createUniqueFile(Path, FD, TempPath);
  if (Err) {
    Driver.Diag(diag::err_drv_compilationdatabase) << Path << Err.message();
    return;
  }
  CompilationDatabase =
      std::make_unique<llvm::raw_fd_ostream>(FD, /*shouldClose=*/true);
  DumpCompilationDatabase(C, "", Target, Output, Input, Args);
}

static void CollectArgsForIntegratedAssembler(Compilation &C,
                                              const ArgList &Args,
                                              ArgStringList &CmdArgs,
                                              const Driver &D) {
  if (UseRelaxAll(C, Args))
    CmdArgs.push_back("-mrelax-all");

  // Only default to -mincremental-linker-compatible if we think we are
  // targeting the MSVC linker.
  bool DefaultIncrementalLinkerCompatible =
      C.getDefaultToolChain().getTriple().isWindowsMSVCEnvironment();
  if (Args.hasFlag(options::OPT_mincremental_linker_compatible,
                   options::OPT_mno_incremental_linker_compatible,
                   DefaultIncrementalLinkerCompatible))
    CmdArgs.push_back("-mincremental-linker-compatible");

  switch (C.getDefaultToolChain().getArch()) {
  case llvm::Triple::arm:
  case llvm::Triple::armeb:
  case llvm::Triple::thumb:
  case llvm::Triple::thumbeb:
    if (Arg *A = Args.getLastArg(options::OPT_mimplicit_it_EQ)) {
      StringRef Value = A->getValue();
      if (Value == "always" || Value == "never" || Value == "arm" ||
          Value == "thumb") {
        CmdArgs.push_back("-mllvm");
        CmdArgs.push_back(Args.MakeArgString("-arm-implicit-it=" + Value));
      } else {
        D.Diag(diag::err_drv_unsupported_option_argument)
            << A->getOption().getName() << Value;
      }
    }
    break;
  default:
    break;
  }

  // If you add more args here, also add them to the block below that
  // starts with "// If CollectArgsForIntegratedAssembler() isn't called below".

  // When passing -I arguments to the assembler we sometimes need to
  // unconditionally take the next argument.  For example, when parsing
  // '-Wa,-I -Wa,foo' we need to accept the -Wa,foo arg after seeing the
  // -Wa,-I arg and when parsing '-Wa,-I,foo' we need to accept the 'foo'
  // arg after parsing the '-I' arg.
  bool TakeNextArg = false;

  bool UseRelaxRelocations = C.getDefaultToolChain().useRelaxRelocations();
  bool UseNoExecStack = C.getDefaultToolChain().isNoExecStackDefault();
  const char *MipsTargetFeature = nullptr;
  for (const Arg *A :
       Args.filtered(options::OPT_Wa_COMMA, options::OPT_Xassembler)) {
    A->claim();

    for (StringRef Value : A->getValues()) {
      if (TakeNextArg) {
        CmdArgs.push_back(Value.data());
        TakeNextArg = false;
        continue;
      }

      if (C.getDefaultToolChain().getTriple().isOSBinFormatCOFF() &&
          Value == "-mbig-obj")
        continue; // LLVM handles bigobj automatically

      switch (C.getDefaultToolChain().getArch()) {
      default:
        break;
      case llvm::Triple::thumb:
      case llvm::Triple::thumbeb:
      case llvm::Triple::arm:
      case llvm::Triple::armeb:
        if (Value == "-mthumb")
          // -mthumb has already been processed in ComputeLLVMTriple()
          // recognize but skip over here.
          continue;
        break;
      case llvm::Triple::mips:
      case llvm::Triple::mipsel:
      case llvm::Triple::mips64:
      case llvm::Triple::mips64el:
        if (Value == "--trap") {
          CmdArgs.push_back("-target-feature");
          CmdArgs.push_back("+use-tcc-in-div");
          continue;
        }
        if (Value == "--break") {
          CmdArgs.push_back("-target-feature");
          CmdArgs.push_back("-use-tcc-in-div");
          continue;
        }
        if (Value.startswith("-msoft-float")) {
          CmdArgs.push_back("-target-feature");
          CmdArgs.push_back("+soft-float");
          continue;
        }
        if (Value.startswith("-mhard-float")) {
          CmdArgs.push_back("-target-feature");
          CmdArgs.push_back("-soft-float");
          continue;
        }

        MipsTargetFeature = llvm::StringSwitch<const char *>(Value)
                                .Case("-mips1", "+mips1")
                                .Case("-mips2", "+mips2")
                                .Case("-mips3", "+mips3")
                                .Case("-mips4", "+mips4")
                                .Case("-mips5", "+mips5")
                                .Case("-mips32", "+mips32")
                                .Case("-mips32r2", "+mips32r2")
                                .Case("-mips32r3", "+mips32r3")
                                .Case("-mips32r5", "+mips32r5")
                                .Case("-mips32r6", "+mips32r6")
                                .Case("-mips64", "+mips64")
                                .Case("-mips64r2", "+mips64r2")
                                .Case("-mips64r3", "+mips64r3")
                                .Case("-mips64r5", "+mips64r5")
                                .Case("-mips64r6", "+mips64r6")
                                .Default(nullptr);
        if (MipsTargetFeature)
          continue;
      }

      if (Value == "-force_cpusubtype_ALL") {
        // Do nothing, this is the default and we don't support anything else.
      } else if (Value == "-L") {
        CmdArgs.push_back("-msave-temp-labels");
      } else if (Value == "--fatal-warnings") {
        CmdArgs.push_back("-massembler-fatal-warnings");
      } else if (Value == "--no-warn" || Value == "-W") {
        CmdArgs.push_back("-massembler-no-warn");
      } else if (Value == "--noexecstack") {
        UseNoExecStack = true;
      } else if (Value.startswith("-compress-debug-sections") ||
                 Value.startswith("--compress-debug-sections") ||
                 Value == "-nocompress-debug-sections" ||
                 Value == "--nocompress-debug-sections") {
        CmdArgs.push_back(Value.data());
      } else if (Value == "-mrelax-relocations=yes" ||
                 Value == "--mrelax-relocations=yes") {
        UseRelaxRelocations = true;
      } else if (Value == "-mrelax-relocations=no" ||
                 Value == "--mrelax-relocations=no") {
        UseRelaxRelocations = false;
      } else if (Value.startswith("-I")) {
        CmdArgs.push_back(Value.data());
        // We need to consume the next argument if the current arg is a plain
        // -I. The next arg will be the include directory.
        if (Value == "-I")
          TakeNextArg = true;
      } else if (Value.startswith("-gdwarf-")) {
        // "-gdwarf-N" options are not cc1as options.
        unsigned DwarfVersion = DwarfVersionNum(Value);
        if (DwarfVersion == 0) { // Send it onward, and let cc1as complain.
          CmdArgs.push_back(Value.data());
        } else {
          RenderDebugEnablingArgs(Args, CmdArgs,
                                  codegenoptions::LimitedDebugInfo,
                                  DwarfVersion, llvm::DebuggerKind::Default);
        }
      } else if (Value.startswith("-mcpu") || Value.startswith("-mfpu") ||
                 Value.startswith("-mhwdiv") || Value.startswith("-march")) {
        // Do nothing, we'll validate it later.
      } else if (Value == "-defsym") {
          if (A->getNumValues() != 2) {
            D.Diag(diag::err_drv_defsym_invalid_format) << Value;
            break;
          }
          const char *S = A->getValue(1);
          auto Pair = StringRef(S).split('=');
          auto Sym = Pair.first;
          auto SVal = Pair.second;

          if (Sym.empty() || SVal.empty()) {
            D.Diag(diag::err_drv_defsym_invalid_format) << S;
            break;
          }
          int64_t IVal;
          if (SVal.getAsInteger(0, IVal)) {
            D.Diag(diag::err_drv_defsym_invalid_symval) << SVal;
            break;
          }
          CmdArgs.push_back(Value.data());
          TakeNextArg = true;
      } else if (Value == "-fdebug-compilation-dir") {
        CmdArgs.push_back("-fdebug-compilation-dir");
        TakeNextArg = true;
      } else if (Value.consume_front("-fdebug-compilation-dir=")) {
        // The flag is a -Wa / -Xassembler argument and Options doesn't
        // parse the argument, so this isn't automatically aliased to
        // -fdebug-compilation-dir (without '=') here.
        CmdArgs.push_back("-fdebug-compilation-dir");
        CmdArgs.push_back(Value.data());
      } else {
        D.Diag(diag::err_drv_unsupported_option_argument)
            << A->getOption().getName() << Value;
      }
    }
  }
  if (UseRelaxRelocations)
    CmdArgs.push_back("--mrelax-relocations");
  if (UseNoExecStack)
    CmdArgs.push_back("-mnoexecstack");
  if (MipsTargetFeature != nullptr) {
    CmdArgs.push_back("-target-feature");
    CmdArgs.push_back(MipsTargetFeature);
  }

  // forward -fembed-bitcode to assmebler
  if (C.getDriver().embedBitcodeEnabled() ||
      C.getDriver().embedBitcodeMarkerOnly())
    Args.AddLastArg(CmdArgs, options::OPT_fembed_bitcode_EQ);
}

static void RenderFloatingPointOptions(const ToolChain &TC, const Driver &D,
                                       bool OFastEnabled, const ArgList &Args,
                                       ArgStringList &CmdArgs,
                                       const JobAction &JA) {
  // Handle various floating point optimization flags, mapping them to the
  // appropriate LLVM code generation flags. This is complicated by several
  // "umbrella" flags, so we do this by stepping through the flags incrementally
  // adjusting what we think is enabled/disabled, then at the end setting the
  // LLVM flags based on the final state.
  bool HonorINFs = true;
  bool HonorNaNs = true;
  // -fmath-errno is the default on some platforms, e.g. BSD-derived OSes.
  bool MathErrno = TC.IsMathErrnoDefault();
  bool AssociativeMath = false;
  bool ReciprocalMath = false;
  bool SignedZeros = true;
  bool TrappingMath = false; // Implemented via -ffp-exception-behavior
  bool TrappingMathPresent = false; // Is trapping-math in args, and not
                                    // overriden by ffp-exception-behavior?
  bool RoundingFPMath = false;
  bool RoundingMathPresent = false; // Is rounding-math in args?
  // -ffp-model values: strict, fast, precise
  StringRef FPModel = "";
  // -ffp-exception-behavior options: strict, maytrap, ignore
  StringRef FPExceptionBehavior = "";
  const llvm::DenormalMode DefaultDenormalFPMath =
      TC.getDefaultDenormalModeForType(Args, JA);
  const llvm::DenormalMode DefaultDenormalFP32Math =
      TC.getDefaultDenormalModeForType(Args, JA, &llvm::APFloat::IEEEsingle());

  llvm::DenormalMode DenormalFPMath = DefaultDenormalFPMath;
  llvm::DenormalMode DenormalFP32Math = DefaultDenormalFP32Math;
  StringRef FPContract = "";
  bool StrictFPModel = false;


  if (const Arg *A = Args.getLastArg(options::OPT_flimited_precision_EQ)) {
    CmdArgs.push_back("-mlimit-float-precision");
    CmdArgs.push_back(A->getValue());
  }

  for (const Arg *A : Args) {
    auto optID = A->getOption().getID();
    bool PreciseFPModel = false;
    switch (optID) {
    default:
      break;
    case options::OPT_ffp_model_EQ: {
      // If -ffp-model= is seen, reset to fno-fast-math
      HonorINFs = true;
      HonorNaNs = true;
      // Turning *off* -ffast-math restores the toolchain default.
      MathErrno = TC.IsMathErrnoDefault();
      AssociativeMath = false;
      ReciprocalMath = false;
      SignedZeros = true;
      // -fno_fast_math restores default denormal and fpcontract handling
      FPContract = "";
      DenormalFPMath = llvm::DenormalMode::getIEEE();

      // FIXME: The target may have picked a non-IEEE default mode here based on
      // -cl-denorms-are-zero. Should the target consider -fp-model interaction?
      DenormalFP32Math = llvm::DenormalMode::getIEEE();

      StringRef Val = A->getValue();
      if (OFastEnabled && !Val.equals("fast")) {
          // Only -ffp-model=fast is compatible with OFast, ignore.
        D.Diag(clang::diag::warn_drv_overriding_flag_option)
          << Args.MakeArgString("-ffp-model=" + Val)
          << "-Ofast";
        break;
      }
      StrictFPModel = false;
      PreciseFPModel = true;
      // ffp-model= is a Driver option, it is entirely rewritten into more
      // granular options before being passed into cc1.
      // Use the gcc option in the switch below.
      if (!FPModel.empty() && !FPModel.equals(Val)) {
        D.Diag(clang::diag::warn_drv_overriding_flag_option)
          << Args.MakeArgString("-ffp-model=" + FPModel)
          << Args.MakeArgString("-ffp-model=" + Val);
        FPContract = "";
      }
      if (Val.equals("fast")) {
        optID = options::OPT_ffast_math;
        FPModel = Val;
        FPContract = "fast";
      } else if (Val.equals("precise")) {
        optID = options::OPT_ffp_contract;
        FPModel = Val;
        FPContract = "fast";
        PreciseFPModel = true;
      } else if (Val.equals("strict")) {
        StrictFPModel = true;
        optID = options::OPT_frounding_math;
        FPExceptionBehavior = "strict";
        FPModel = Val;
        FPContract = "off";
        TrappingMath = true;
      } else
        D.Diag(diag::err_drv_unsupported_option_argument)
            << A->getOption().getName() << Val;
      break;
      }
    }

    switch (optID) {
    // If this isn't an FP option skip the claim below
    default: continue;

    // Options controlling individual features
    case options::OPT_fhonor_infinities:    HonorINFs = true;         break;
    case options::OPT_fno_honor_infinities: HonorINFs = false;        break;
    case options::OPT_fhonor_nans:          HonorNaNs = true;         break;
    case options::OPT_fno_honor_nans:       HonorNaNs = false;        break;
    case options::OPT_fmath_errno:          MathErrno = true;         break;
    case options::OPT_fno_math_errno:       MathErrno = false;        break;
    case options::OPT_fassociative_math:    AssociativeMath = true;   break;
    case options::OPT_fno_associative_math: AssociativeMath = false;  break;
    case options::OPT_freciprocal_math:     ReciprocalMath = true;    break;
    case options::OPT_fno_reciprocal_math:  ReciprocalMath = false;   break;
    case options::OPT_fsigned_zeros:        SignedZeros = true;       break;
    case options::OPT_fno_signed_zeros:     SignedZeros = false;      break;
    case options::OPT_ftrapping_math:
      if (!TrappingMathPresent && !FPExceptionBehavior.empty() &&
          !FPExceptionBehavior.equals("strict"))
        // Warn that previous value of option is overridden.
        D.Diag(clang::diag::warn_drv_overriding_flag_option)
          << Args.MakeArgString("-ffp-exception-behavior=" + FPExceptionBehavior)
          << "-ftrapping-math";
      TrappingMath = true;
      TrappingMathPresent = true;
      FPExceptionBehavior = "strict";
      break;
    case options::OPT_fno_trapping_math:
      if (!TrappingMathPresent && !FPExceptionBehavior.empty() &&
          !FPExceptionBehavior.equals("ignore"))
        // Warn that previous value of option is overridden.
        D.Diag(clang::diag::warn_drv_overriding_flag_option)
          << Args.MakeArgString("-ffp-exception-behavior=" + FPExceptionBehavior)
          << "-fno-trapping-math";
      TrappingMath = false;
      TrappingMathPresent = true;
      FPExceptionBehavior = "ignore";
      break;

    case options::OPT_frounding_math:
      RoundingFPMath = true;
      RoundingMathPresent = true;
      break;

    case options::OPT_fno_rounding_math:
      RoundingFPMath = false;
      RoundingMathPresent = false;
      break;

    case options::OPT_fdenormal_fp_math_EQ:
      DenormalFPMath = llvm::parseDenormalFPAttribute(A->getValue());
      if (!DenormalFPMath.isValid()) {
        D.Diag(diag::err_drv_invalid_value)
            << A->getAsString(Args) << A->getValue();
      }
      break;

    case options::OPT_fdenormal_fp_math_f32_EQ:
      DenormalFP32Math = llvm::parseDenormalFPAttribute(A->getValue());
      if (!DenormalFP32Math.isValid()) {
        D.Diag(diag::err_drv_invalid_value)
            << A->getAsString(Args) << A->getValue();
      }
      break;

    // Validate and pass through -ffp-contract option.
    case options::OPT_ffp_contract: {
      StringRef Val = A->getValue();
      if (PreciseFPModel) {
        // -ffp-model=precise enables ffp-contract=fast as a side effect
        // the FPContract value has already been set to a string literal
        // and the Val string isn't a pertinent value.
        ;
      } else if (Val.equals("fast") || Val.equals("on") || Val.equals("off"))
        FPContract = Val;
      else
        D.Diag(diag::err_drv_unsupported_option_argument)
           << A->getOption().getName() << Val;
      break;
    }

    // Validate and pass through -ffp-model option.
    case options::OPT_ffp_model_EQ:
      // This should only occur in the error case
      // since the optID has been replaced by a more granular
      // floating point option.
      break;

    // Validate and pass through -ffp-exception-behavior option.
    case options::OPT_ffp_exception_behavior_EQ: {
      StringRef Val = A->getValue();
      if (!TrappingMathPresent && !FPExceptionBehavior.empty() &&
          !FPExceptionBehavior.equals(Val))
        // Warn that previous value of option is overridden.
        D.Diag(clang::diag::warn_drv_overriding_flag_option)
          << Args.MakeArgString("-ffp-exception-behavior=" + FPExceptionBehavior)
          << Args.MakeArgString("-ffp-exception-behavior=" + Val);
      TrappingMath = TrappingMathPresent = false;
      if (Val.equals("ignore") || Val.equals("maytrap"))
        FPExceptionBehavior = Val;
      else if (Val.equals("strict")) {
        FPExceptionBehavior = Val;
        TrappingMath = TrappingMathPresent = true;
      } else
        D.Diag(diag::err_drv_unsupported_option_argument)
            << A->getOption().getName() << Val;
      break;
    }

    case options::OPT_ffinite_math_only:
      HonorINFs = false;
      HonorNaNs = false;
      break;
    case options::OPT_fno_finite_math_only:
      HonorINFs = true;
      HonorNaNs = true;
      break;

    case options::OPT_funsafe_math_optimizations:
      AssociativeMath = true;
      ReciprocalMath = true;
      SignedZeros = false;
      TrappingMath = false;
      FPExceptionBehavior = "";
      break;
    case options::OPT_fno_unsafe_math_optimizations:
      AssociativeMath = false;
      ReciprocalMath = false;
      SignedZeros = true;
      TrappingMath = true;
      FPExceptionBehavior = "strict";

      // The target may have opted to flush by default, so force IEEE.
      DenormalFPMath = llvm::DenormalMode::getIEEE();
      DenormalFP32Math = llvm::DenormalMode::getIEEE();
      break;

    case options::OPT_Ofast:
      // If -Ofast is the optimization level, then -ffast-math should be enabled
      if (!OFastEnabled)
        continue;
      LLVM_FALLTHROUGH;
    case options::OPT_ffast_math:
      HonorINFs = false;
      HonorNaNs = false;
      MathErrno = false;
      AssociativeMath = true;
      ReciprocalMath = true;
      SignedZeros = false;
      TrappingMath = false;
      RoundingFPMath = false;
      // If fast-math is set then set the fp-contract mode to fast.
      FPContract = "fast";
      break;
    case options::OPT_fno_fast_math:
      HonorINFs = true;
      HonorNaNs = true;
      // Turning on -ffast-math (with either flag) removes the need for
      // MathErrno. However, turning *off* -ffast-math merely restores the
      // toolchain default (which may be false).
      MathErrno = TC.IsMathErrnoDefault();
      AssociativeMath = false;
      ReciprocalMath = false;
      SignedZeros = true;
      TrappingMath = false;
      RoundingFPMath = false;
      // -fno_fast_math restores default denormal and fpcontract handling
      DenormalFPMath = DefaultDenormalFPMath;
      DenormalFP32Math = llvm::DenormalMode::getIEEE();
      FPContract = "";
      break;
    }
    if (StrictFPModel) {
      // If -ffp-model=strict has been specified on command line but
      // subsequent options conflict then emit warning diagnostic.
      if (HonorINFs && HonorNaNs &&
        !AssociativeMath && !ReciprocalMath &&
        SignedZeros && TrappingMath && RoundingFPMath &&
        (FPContract.equals("off") || FPContract.empty()) &&
        DenormalFPMath == llvm::DenormalMode::getIEEE() &&
        DenormalFP32Math == llvm::DenormalMode::getIEEE())
        // OK: Current Arg doesn't conflict with -ffp-model=strict
        ;
      else {
        StrictFPModel = false;
        FPModel = "";
        D.Diag(clang::diag::warn_drv_overriding_flag_option)
            << "-ffp-model=strict" <<
            ((A->getNumValues() == 0) ?  A->getSpelling()
            : Args.MakeArgString(A->getSpelling() + A->getValue()));
      }
    }

    // If we handled this option claim it
    A->claim();
  }

  if (!HonorINFs)
    CmdArgs.push_back("-menable-no-infs");

  if (!HonorNaNs)
    CmdArgs.push_back("-menable-no-nans");

  if (MathErrno)
    CmdArgs.push_back("-fmath-errno");

  if (!MathErrno && AssociativeMath && ReciprocalMath && !SignedZeros &&
      !TrappingMath)
    CmdArgs.push_back("-menable-unsafe-fp-math");

  if (!SignedZeros)
    CmdArgs.push_back("-fno-signed-zeros");

  if (AssociativeMath && !SignedZeros && !TrappingMath)
    CmdArgs.push_back("-mreassociate");

  if (ReciprocalMath)
    CmdArgs.push_back("-freciprocal-math");

  if (TrappingMath) {
    // FP Exception Behavior is also set to strict
    assert(FPExceptionBehavior.equals("strict"));
    CmdArgs.push_back("-ftrapping-math");
  } else if (TrappingMathPresent)
    CmdArgs.push_back("-fno-trapping-math");

  // The default is IEEE.
  if (DenormalFPMath != llvm::DenormalMode::getIEEE()) {
    llvm::SmallString<64> DenormFlag;
    llvm::raw_svector_ostream ArgStr(DenormFlag);
    ArgStr << "-fdenormal-fp-math=" << DenormalFPMath;
    CmdArgs.push_back(Args.MakeArgString(ArgStr.str()));
  }

  // Add f32 specific denormal mode flag if it's different.
  if (DenormalFP32Math != DenormalFPMath) {
    llvm::SmallString<64> DenormFlag;
    llvm::raw_svector_ostream ArgStr(DenormFlag);
    ArgStr << "-fdenormal-fp-math-f32=" << DenormalFP32Math;
    CmdArgs.push_back(Args.MakeArgString(ArgStr.str()));
  }

  if (!FPContract.empty())
    CmdArgs.push_back(Args.MakeArgString("-ffp-contract=" + FPContract));

  if (!RoundingFPMath)
    CmdArgs.push_back(Args.MakeArgString("-fno-rounding-math"));

  if (RoundingFPMath && RoundingMathPresent)
    CmdArgs.push_back(Args.MakeArgString("-frounding-math"));

  if (!FPExceptionBehavior.empty())
    CmdArgs.push_back(Args.MakeArgString("-ffp-exception-behavior=" +
                      FPExceptionBehavior));

  ParseMRecip(D, Args, CmdArgs);

  // -ffast-math enables the __FAST_MATH__ preprocessor macro, but check for the
  // individual features enabled by -ffast-math instead of the option itself as
  // that's consistent with gcc's behaviour.
  if (!HonorINFs && !HonorNaNs && !MathErrno && AssociativeMath &&
      ReciprocalMath && !SignedZeros && !TrappingMath && !RoundingFPMath) {
    CmdArgs.push_back("-ffast-math");
    if (FPModel.equals("fast")) {
      if (FPContract.equals("fast"))
        // All set, do nothing.
        ;
      else if (FPContract.empty())
        // Enable -ffp-contract=fast
        CmdArgs.push_back(Args.MakeArgString("-ffp-contract=fast"));
      else
        D.Diag(clang::diag::warn_drv_overriding_flag_option)
          << "-ffp-model=fast"
          << Args.MakeArgString("-ffp-contract=" + FPContract);
    }
  }

  // Handle __FINITE_MATH_ONLY__ similarly.
  if (!HonorINFs && !HonorNaNs)
    CmdArgs.push_back("-ffinite-math-only");

  if (const Arg *A = Args.getLastArg(options::OPT_mfpmath_EQ)) {
    CmdArgs.push_back("-mfpmath");
    CmdArgs.push_back(A->getValue());
  }

  // Disable a codegen optimization for floating-point casts.
  if (Args.hasFlag(options::OPT_fno_strict_float_cast_overflow,
                   options::OPT_fstrict_float_cast_overflow, false))
    CmdArgs.push_back("-fno-strict-float-cast-overflow");
}

static void RenderAnalyzerOptions(const ArgList &Args, ArgStringList &CmdArgs,
                                  const llvm::Triple &Triple,
                                  const InputInfo &Input) {
  // Enable region store model by default.
  CmdArgs.push_back("-analyzer-store=region");

  // Treat blocks as analysis entry points.
  CmdArgs.push_back("-analyzer-opt-analyze-nested-blocks");

  // Add default argument set.
  if (!Args.hasArg(options::OPT__analyzer_no_default_checks)) {
    CmdArgs.push_back("-analyzer-checker=core");
    CmdArgs.push_back("-analyzer-checker=apiModeling");

    if (!Triple.isWindowsMSVCEnvironment()) {
      CmdArgs.push_back("-analyzer-checker=unix");
    } else {
      // Enable "unix" checkers that also work on Windows.
      CmdArgs.push_back("-analyzer-checker=unix.API");
      CmdArgs.push_back("-analyzer-checker=unix.Malloc");
      CmdArgs.push_back("-analyzer-checker=unix.MallocSizeof");
      CmdArgs.push_back("-analyzer-checker=unix.MismatchedDeallocator");
      CmdArgs.push_back("-analyzer-checker=unix.cstring.BadSizeArg");
      CmdArgs.push_back("-analyzer-checker=unix.cstring.NullArg");
    }

    // Disable some unix checkers for PS4.
    if (Triple.isPS4CPU()) {
      CmdArgs.push_back("-analyzer-disable-checker=unix.API");
      CmdArgs.push_back("-analyzer-disable-checker=unix.Vfork");
    }

    if (Triple.isOSDarwin()) {
      CmdArgs.push_back("-analyzer-checker=osx");
      CmdArgs.push_back(
          "-analyzer-checker=security.insecureAPI.decodeValueOfObjCType");
    }
    else if (Triple.isOSFuchsia())
      CmdArgs.push_back("-analyzer-checker=fuchsia");

    CmdArgs.push_back("-analyzer-checker=deadcode");

    if (types::isCXX(Input.getType()))
      CmdArgs.push_back("-analyzer-checker=cplusplus");

    if (!Triple.isPS4CPU()) {
      CmdArgs.push_back("-analyzer-checker=security.insecureAPI.UncheckedReturn");
      CmdArgs.push_back("-analyzer-checker=security.insecureAPI.getpw");
      CmdArgs.push_back("-analyzer-checker=security.insecureAPI.gets");
      CmdArgs.push_back("-analyzer-checker=security.insecureAPI.mktemp");
      CmdArgs.push_back("-analyzer-checker=security.insecureAPI.mkstemp");
      CmdArgs.push_back("-analyzer-checker=security.insecureAPI.vfork");
    }

    // Default nullability checks.
    CmdArgs.push_back("-analyzer-checker=nullability.NullPassedToNonnull");
    CmdArgs.push_back("-analyzer-checker=nullability.NullReturnedFromNonnull");
  }

  // Set the output format. The default is plist, for (lame) historical reasons.
  CmdArgs.push_back("-analyzer-output");
  if (Arg *A = Args.getLastArg(options::OPT__analyzer_output))
    CmdArgs.push_back(A->getValue());
  else
    CmdArgs.push_back("plist");

  // Disable the presentation of standard compiler warnings when using
  // --analyze.  We only want to show static analyzer diagnostics or frontend
  // errors.
  CmdArgs.push_back("-w");

  // Add -Xanalyzer arguments when running as analyzer.
  Args.AddAllArgValues(CmdArgs, options::OPT_Xanalyzer);
}

static void RenderSSPOptions(const ToolChain &TC, const ArgList &Args,
                             ArgStringList &CmdArgs, bool KernelOrKext) {
  const llvm::Triple &EffectiveTriple = TC.getEffectiveTriple();

  // NVPTX doesn't support stack protectors; from the compiler's perspective, it
  // doesn't even have a stack!
  if (EffectiveTriple.isNVPTX())
    return;

  // -stack-protector=0 is default.
  unsigned StackProtectorLevel = 0;
  unsigned DefaultStackProtectorLevel =
      TC.GetDefaultStackProtectorLevel(KernelOrKext);

  if (Arg *A = Args.getLastArg(options::OPT_fno_stack_protector,
                               options::OPT_fstack_protector_all,
                               options::OPT_fstack_protector_strong,
                               options::OPT_fstack_protector)) {
    if (A->getOption().matches(options::OPT_fstack_protector))
      StackProtectorLevel =
          std::max<unsigned>(LangOptions::SSPOn, DefaultStackProtectorLevel);
    else if (A->getOption().matches(options::OPT_fstack_protector_strong))
      StackProtectorLevel = LangOptions::SSPStrong;
    else if (A->getOption().matches(options::OPT_fstack_protector_all))
      StackProtectorLevel = LangOptions::SSPReq;
  } else {
    StackProtectorLevel = DefaultStackProtectorLevel;
  }

  if (StackProtectorLevel) {
    CmdArgs.push_back("-stack-protector");
    CmdArgs.push_back(Args.MakeArgString(Twine(StackProtectorLevel)));
  }

  // --param ssp-buffer-size=
  for (const Arg *A : Args.filtered(options::OPT__param)) {
    StringRef Str(A->getValue());
    if (Str.startswith("ssp-buffer-size=")) {
      if (StackProtectorLevel) {
        CmdArgs.push_back("-stack-protector-buffer-size");
        // FIXME: Verify the argument is a valid integer.
        CmdArgs.push_back(Args.MakeArgString(Str.drop_front(16)));
      }
      A->claim();
    }
  }
}

static void RenderSCPOptions(const ToolChain &TC, const ArgList &Args,
                             ArgStringList &CmdArgs) {
  const llvm::Triple &EffectiveTriple = TC.getEffectiveTriple();

  if (!EffectiveTriple.isOSLinux())
    return;

  if (!EffectiveTriple.isX86() && !EffectiveTriple.isSystemZ())
    return;

  if (Args.hasFlag(options::OPT_fstack_clash_protection,
                   options::OPT_fnostack_clash_protection, false))
    CmdArgs.push_back("-fstack-clash-protection");
}

static void RenderTrivialAutoVarInitOptions(const Driver &D,
                                            const ToolChain &TC,
                                            const ArgList &Args,
                                            ArgStringList &CmdArgs) {
  auto DefaultTrivialAutoVarInit = TC.GetDefaultTrivialAutoVarInit();
  StringRef TrivialAutoVarInit = "";

  for (const Arg *A : Args) {
    switch (A->getOption().getID()) {
    default:
      continue;
    case options::OPT_ftrivial_auto_var_init: {
      A->claim();
      StringRef Val = A->getValue();
      if (Val == "uninitialized" || Val == "zero" || Val == "pattern")
        TrivialAutoVarInit = Val;
      else
        D.Diag(diag::err_drv_unsupported_option_argument)
            << A->getOption().getName() << Val;
      break;
    }
    }
  }

  if (TrivialAutoVarInit.empty())
    switch (DefaultTrivialAutoVarInit) {
    case LangOptions::TrivialAutoVarInitKind::Uninitialized:
      break;
    case LangOptions::TrivialAutoVarInitKind::Pattern:
      TrivialAutoVarInit = "pattern";
      break;
    case LangOptions::TrivialAutoVarInitKind::Zero:
      TrivialAutoVarInit = "zero";
      break;
    }

  if (!TrivialAutoVarInit.empty()) {
    if (TrivialAutoVarInit == "zero" && !Args.hasArg(options::OPT_enable_trivial_var_init_zero))
      D.Diag(diag::err_drv_trivial_auto_var_init_zero_disabled);
    CmdArgs.push_back(
        Args.MakeArgString("-ftrivial-auto-var-init=" + TrivialAutoVarInit));
  }

  if (Arg *A =
          Args.getLastArg(options::OPT_ftrivial_auto_var_init_stop_after)) {
    if (!Args.hasArg(options::OPT_ftrivial_auto_var_init) ||
        StringRef(
            Args.getLastArg(options::OPT_ftrivial_auto_var_init)->getValue()) ==
            "uninitialized")
      D.Diag(diag::err_drv_trivial_auto_var_init_stop_after_missing_dependency);
    A->claim();
    StringRef Val = A->getValue();
    if (std::stoi(Val.str()) <= 0)
      D.Diag(diag::err_drv_trivial_auto_var_init_stop_after_invalid_value);
    CmdArgs.push_back(
        Args.MakeArgString("-ftrivial-auto-var-init-stop-after=" + Val));
  }
}

static void RenderOpenCLOptions(const ArgList &Args, ArgStringList &CmdArgs) {
  // cl-denorms-are-zero is not forwarded. It is translated into a generic flag
  // for denormal flushing handling based on the target.
  const unsigned ForwardedArguments[] = {
      options::OPT_cl_opt_disable,
      options::OPT_cl_strict_aliasing,
      options::OPT_cl_single_precision_constant,
      options::OPT_cl_finite_math_only,
      options::OPT_cl_kernel_arg_info,
      options::OPT_cl_unsafe_math_optimizations,
      options::OPT_cl_fast_relaxed_math,
      options::OPT_cl_mad_enable,
      options::OPT_cl_no_signed_zeros,
      options::OPT_cl_fp32_correctly_rounded_divide_sqrt,
      options::OPT_cl_uniform_work_group_size
  };

  if (Arg *A = Args.getLastArg(options::OPT_cl_std_EQ)) {
    std::string CLStdStr = std::string("-cl-std=") + A->getValue();
    CmdArgs.push_back(Args.MakeArgString(CLStdStr));
  }

  for (const auto &Arg : ForwardedArguments)
    if (const auto *A = Args.getLastArg(Arg))
      CmdArgs.push_back(Args.MakeArgString(A->getOption().getPrefixedName()));
}

static void RenderARCMigrateToolOptions(const Driver &D, const ArgList &Args,
                                        ArgStringList &CmdArgs) {
  bool ARCMTEnabled = false;
  if (!Args.hasArg(options::OPT_fno_objc_arc, options::OPT_fobjc_arc)) {
    if (const Arg *A = Args.getLastArg(options::OPT_ccc_arcmt_check,
                                       options::OPT_ccc_arcmt_modify,
                                       options::OPT_ccc_arcmt_migrate)) {
      ARCMTEnabled = true;
      switch (A->getOption().getID()) {
      default: llvm_unreachable("missed a case");
      case options::OPT_ccc_arcmt_check:
        CmdArgs.push_back("-arcmt-check");
        break;
      case options::OPT_ccc_arcmt_modify:
        CmdArgs.push_back("-arcmt-modify");
        break;
      case options::OPT_ccc_arcmt_migrate:
        CmdArgs.push_back("-arcmt-migrate");
        CmdArgs.push_back("-mt-migrate-directory");
        CmdArgs.push_back(A->getValue());

        Args.AddLastArg(CmdArgs, options::OPT_arcmt_migrate_report_output);
        Args.AddLastArg(CmdArgs, options::OPT_arcmt_migrate_emit_arc_errors);
        break;
      }
    }
  } else {
    Args.ClaimAllArgs(options::OPT_ccc_arcmt_check);
    Args.ClaimAllArgs(options::OPT_ccc_arcmt_modify);
    Args.ClaimAllArgs(options::OPT_ccc_arcmt_migrate);
  }

  if (const Arg *A = Args.getLastArg(options::OPT_ccc_objcmt_migrate)) {
    if (ARCMTEnabled)
      D.Diag(diag::err_drv_argument_not_allowed_with)
          << A->getAsString(Args) << "-ccc-arcmt-migrate";

    CmdArgs.push_back("-mt-migrate-directory");
    CmdArgs.push_back(A->getValue());

    if (!Args.hasArg(options::OPT_objcmt_migrate_literals,
                     options::OPT_objcmt_migrate_subscripting,
                     options::OPT_objcmt_migrate_property)) {
      // None specified, means enable them all.
      CmdArgs.push_back("-objcmt-migrate-literals");
      CmdArgs.push_back("-objcmt-migrate-subscripting");
      CmdArgs.push_back("-objcmt-migrate-property");
    } else {
      Args.AddLastArg(CmdArgs, options::OPT_objcmt_migrate_literals);
      Args.AddLastArg(CmdArgs, options::OPT_objcmt_migrate_subscripting);
      Args.AddLastArg(CmdArgs, options::OPT_objcmt_migrate_property);
    }
  } else {
    Args.AddLastArg(CmdArgs, options::OPT_objcmt_migrate_literals);
    Args.AddLastArg(CmdArgs, options::OPT_objcmt_migrate_subscripting);
    Args.AddLastArg(CmdArgs, options::OPT_objcmt_migrate_property);
    Args.AddLastArg(CmdArgs, options::OPT_objcmt_migrate_all);
    Args.AddLastArg(CmdArgs, options::OPT_objcmt_migrate_readonly_property);
    Args.AddLastArg(CmdArgs, options::OPT_objcmt_migrate_readwrite_property);
    Args.AddLastArg(CmdArgs, options::OPT_objcmt_migrate_property_dot_syntax);
    Args.AddLastArg(CmdArgs, options::OPT_objcmt_migrate_annotation);
    Args.AddLastArg(CmdArgs, options::OPT_objcmt_migrate_instancetype);
    Args.AddLastArg(CmdArgs, options::OPT_objcmt_migrate_nsmacros);
    Args.AddLastArg(CmdArgs, options::OPT_objcmt_migrate_protocol_conformance);
    Args.AddLastArg(CmdArgs, options::OPT_objcmt_atomic_property);
    Args.AddLastArg(CmdArgs, options::OPT_objcmt_returns_innerpointer_property);
    Args.AddLastArg(CmdArgs, options::OPT_objcmt_ns_nonatomic_iosonly);
    Args.AddLastArg(CmdArgs, options::OPT_objcmt_migrate_designated_init);
    Args.AddLastArg(CmdArgs, options::OPT_objcmt_whitelist_dir_path);
  }
}

static void RenderBuiltinOptions(const ToolChain &TC, const llvm::Triple &T,
                                 const ArgList &Args, ArgStringList &CmdArgs) {
  // -fbuiltin is default unless -mkernel is used.
  bool UseBuiltins =
      Args.hasFlag(options::OPT_fbuiltin, options::OPT_fno_builtin,
                   !Args.hasArg(options::OPT_mkernel));
  if (!UseBuiltins)
    CmdArgs.push_back("-fno-builtin");

  // -ffreestanding implies -fno-builtin.
  if (Args.hasArg(options::OPT_ffreestanding))
    UseBuiltins = false;

  // Process the -fno-builtin-* options.
  for (const auto &Arg : Args) {
    const Option &O = Arg->getOption();
    if (!O.matches(options::OPT_fno_builtin_))
      continue;

    Arg->claim();

    // If -fno-builtin is specified, then there's no need to pass the option to
    // the frontend.
    if (!UseBuiltins)
      continue;

    StringRef FuncName = Arg->getValue();
    CmdArgs.push_back(Args.MakeArgString("-fno-builtin-" + FuncName));
  }

  // le32-specific flags:
  //  -fno-math-builtin: clang should not convert math builtins to intrinsics
  //                     by default.
  if (TC.getArch() == llvm::Triple::le32)
    CmdArgs.push_back("-fno-math-builtin");
}

bool Driver::getDefaultModuleCachePath(SmallVectorImpl<char> &Result) {
  if (llvm::sys::path::cache_directory(Result)) {
    llvm::sys::path::append(Result, "clang");
    llvm::sys::path::append(Result, "ModuleCache");
    return true;
  }
  return false;
}

static void RenderModulesOptions(Compilation &C, const Driver &D,
                                 const ArgList &Args, const InputInfo &Input,
                                 const InputInfo &Output,
                                 ArgStringList &CmdArgs, bool &HaveModules) {
  // -fmodules enables the use of precompiled modules (off by default).
  // Users can pass -fno-cxx-modules to turn off modules support for
  // C++/Objective-C++ programs.
  bool HaveClangModules = false;
  if (Args.hasFlag(options::OPT_fmodules, options::OPT_fno_modules, false)) {
    bool AllowedInCXX = Args.hasFlag(options::OPT_fcxx_modules,
                                     options::OPT_fno_cxx_modules, true);
    if (AllowedInCXX || !types::isCXX(Input.getType())) {
      CmdArgs.push_back("-fmodules");
      HaveClangModules = true;
    }
  }

  HaveModules |= HaveClangModules;
  if (Args.hasArg(options::OPT_fmodules_ts)) {
    CmdArgs.push_back("-fmodules-ts");
    HaveModules = true;
  }

  // -fmodule-maps enables implicit reading of module map files. By default,
  // this is enabled if we are using Clang's flavor of precompiled modules.
  if (Args.hasFlag(options::OPT_fimplicit_module_maps,
                   options::OPT_fno_implicit_module_maps, HaveClangModules))
    CmdArgs.push_back("-fimplicit-module-maps");

  // -fmodules-decluse checks that modules used are declared so (off by default)
  if (Args.hasFlag(options::OPT_fmodules_decluse,
                   options::OPT_fno_modules_decluse, false))
    CmdArgs.push_back("-fmodules-decluse");

  // -fmodules-strict-decluse is like -fmodule-decluse, but also checks that
  // all #included headers are part of modules.
  if (Args.hasFlag(options::OPT_fmodules_strict_decluse,
                   options::OPT_fno_modules_strict_decluse, false))
    CmdArgs.push_back("-fmodules-strict-decluse");

  // -fno-implicit-modules turns off implicitly compiling modules on demand.
  bool ImplicitModules = false;
  if (!Args.hasFlag(options::OPT_fimplicit_modules,
                    options::OPT_fno_implicit_modules, HaveClangModules)) {
    if (HaveModules)
      CmdArgs.push_back("-fno-implicit-modules");
  } else if (HaveModules) {
    ImplicitModules = true;
    // -fmodule-cache-path specifies where our implicitly-built module files
    // should be written.
    SmallString<128> Path;
    if (Arg *A = Args.getLastArg(options::OPT_fmodules_cache_path))
      Path = A->getValue();

    bool HasPath = true;
    if (C.isForDiagnostics()) {
      // When generating crash reports, we want to emit the modules along with
      // the reproduction sources, so we ignore any provided module path.
      Path = Output.getFilename();
      llvm::sys::path::replace_extension(Path, ".cache");
      llvm::sys::path::append(Path, "modules");
    } else if (Path.empty()) {
      // No module path was provided: use the default.
      HasPath = Driver::getDefaultModuleCachePath(Path);
    }

    // `HasPath` will only be false if getDefaultModuleCachePath() fails.
    // That being said, that failure is unlikely and not caching is harmless.
    if (HasPath) {
      const char Arg[] = "-fmodules-cache-path=";
      Path.insert(Path.begin(), Arg, Arg + strlen(Arg));
      CmdArgs.push_back(Args.MakeArgString(Path));
    }
  }

  if (HaveModules) {
    // -fprebuilt-module-path specifies where to load the prebuilt module files.
    for (const Arg *A : Args.filtered(options::OPT_fprebuilt_module_path)) {
      CmdArgs.push_back(Args.MakeArgString(
          std::string("-fprebuilt-module-path=") + A->getValue()));
      A->claim();
    }
    if (Args.hasFlag(options::OPT_fmodules_validate_input_files_content,
                     options::OPT_fno_modules_validate_input_files_content,
                     false))
      CmdArgs.push_back("-fvalidate-ast-input-files-content");
  }

  // -fmodule-name specifies the module that is currently being built (or
  // used for header checking by -fmodule-maps).
  Args.AddLastArg(CmdArgs, options::OPT_fmodule_name_EQ);

  // -fmodule-map-file can be used to specify files containing module
  // definitions.
  Args.AddAllArgs(CmdArgs, options::OPT_fmodule_map_file);

  // -fbuiltin-module-map can be used to load the clang
  // builtin headers modulemap file.
  if (Args.hasArg(options::OPT_fbuiltin_module_map)) {
    SmallString<128> BuiltinModuleMap(D.ResourceDir);
    llvm::sys::path::append(BuiltinModuleMap, "include");
    llvm::sys::path::append(BuiltinModuleMap, "module.modulemap");
    if (llvm::sys::fs::exists(BuiltinModuleMap))
      CmdArgs.push_back(
          Args.MakeArgString("-fmodule-map-file=" + BuiltinModuleMap));
  }

  // The -fmodule-file=<name>=<file> form specifies the mapping of module
  // names to precompiled module files (the module is loaded only if used).
  // The -fmodule-file=<file> form can be used to unconditionally load
  // precompiled module files (whether used or not).
  if (HaveModules)
    Args.AddAllArgs(CmdArgs, options::OPT_fmodule_file);
  else
    Args.ClaimAllArgs(options::OPT_fmodule_file);

  // When building modules and generating crashdumps, we need to dump a module
  // dependency VFS alongside the output.
  if (HaveClangModules && C.isForDiagnostics()) {
    SmallString<128> VFSDir(Output.getFilename());
    llvm::sys::path::replace_extension(VFSDir, ".cache");
    // Add the cache directory as a temp so the crash diagnostics pick it up.
    C.addTempFile(Args.MakeArgString(VFSDir));

    llvm::sys::path::append(VFSDir, "vfs");
    CmdArgs.push_back("-module-dependency-dir");
    CmdArgs.push_back(Args.MakeArgString(VFSDir));
  }

  if (HaveClangModules)
    Args.AddLastArg(CmdArgs, options::OPT_fmodules_user_build_path);

  // Pass through all -fmodules-ignore-macro arguments.
  Args.AddAllArgs(CmdArgs, options::OPT_fmodules_ignore_macro);
  Args.AddLastArg(CmdArgs, options::OPT_fmodules_prune_interval);
  Args.AddLastArg(CmdArgs, options::OPT_fmodules_prune_after);

  Args.AddLastArg(CmdArgs, options::OPT_fbuild_session_timestamp);

  if (Arg *A = Args.getLastArg(options::OPT_fbuild_session_file)) {
    if (Args.hasArg(options::OPT_fbuild_session_timestamp))
      D.Diag(diag::err_drv_argument_not_allowed_with)
          << A->getAsString(Args) << "-fbuild-session-timestamp";

    llvm::sys::fs::file_status Status;
    if (llvm::sys::fs::status(A->getValue(), Status))
      D.Diag(diag::err_drv_no_such_file) << A->getValue();
    CmdArgs.push_back(
        Args.MakeArgString("-fbuild-session-timestamp=" +
                           Twine((uint64_t)Status.getLastModificationTime()
                                     .time_since_epoch()
                                     .count())));
  }

  if (Args.getLastArg(options::OPT_fmodules_validate_once_per_build_session)) {
    if (!Args.getLastArg(options::OPT_fbuild_session_timestamp,
                         options::OPT_fbuild_session_file))
      D.Diag(diag::err_drv_modules_validate_once_requires_timestamp);

    Args.AddLastArg(CmdArgs,
                    options::OPT_fmodules_validate_once_per_build_session);
  }

  if (Args.hasFlag(options::OPT_fmodules_validate_system_headers,
                   options::OPT_fno_modules_validate_system_headers,
                   ImplicitModules))
    CmdArgs.push_back("-fmodules-validate-system-headers");

  Args.AddLastArg(CmdArgs, options::OPT_fmodules_disable_diagnostic_validation);
}

static void RenderCharacterOptions(const ArgList &Args, const llvm::Triple &T,
                                   ArgStringList &CmdArgs) {
  // -fsigned-char is default.
  if (const Arg *A = Args.getLastArg(options::OPT_fsigned_char,
                                     options::OPT_fno_signed_char,
                                     options::OPT_funsigned_char,
                                     options::OPT_fno_unsigned_char)) {
    if (A->getOption().matches(options::OPT_funsigned_char) ||
        A->getOption().matches(options::OPT_fno_signed_char)) {
      CmdArgs.push_back("-fno-signed-char");
    }
  } else if (!isSignedCharDefault(T)) {
    CmdArgs.push_back("-fno-signed-char");
  }

  // The default depends on the language standard.
  Args.AddLastArg(CmdArgs, options::OPT_fchar8__t, options::OPT_fno_char8__t);

  if (const Arg *A = Args.getLastArg(options::OPT_fshort_wchar,
                                     options::OPT_fno_short_wchar)) {
    if (A->getOption().matches(options::OPT_fshort_wchar)) {
      CmdArgs.push_back("-fwchar-type=short");
      CmdArgs.push_back("-fno-signed-wchar");
    } else {
      bool IsARM = T.isARM() || T.isThumb() || T.isAArch64();
      CmdArgs.push_back("-fwchar-type=int");
      if (IsARM && !(T.isOSWindows() || T.isOSNetBSD() ||
                     T.isOSOpenBSD()))
        CmdArgs.push_back("-fno-signed-wchar");
      else
        CmdArgs.push_back("-fsigned-wchar");
    }
  }
}

static void RenderObjCOptions(const ToolChain &TC, const Driver &D,
                              const llvm::Triple &T, const ArgList &Args,
                              ObjCRuntime &Runtime, bool InferCovariantReturns,
                              const InputInfo &Input, ArgStringList &CmdArgs) {
  const llvm::Triple::ArchType Arch = TC.getArch();

  // -fobjc-dispatch-method is only relevant with the nonfragile-abi, and legacy
  // is the default. Except for deployment target of 10.5, next runtime is
  // always legacy dispatch and -fno-objc-legacy-dispatch gets ignored silently.
  if (Runtime.isNonFragile()) {
    if (!Args.hasFlag(options::OPT_fobjc_legacy_dispatch,
                      options::OPT_fno_objc_legacy_dispatch,
                      Runtime.isLegacyDispatchDefaultForArch(Arch))) {
      if (TC.UseObjCMixedDispatch())
        CmdArgs.push_back("-fobjc-dispatch-method=mixed");
      else
        CmdArgs.push_back("-fobjc-dispatch-method=non-legacy");
    }
  }

  // When ObjectiveC legacy runtime is in effect on MacOSX, turn on the option
  // to do Array/Dictionary subscripting by default.
  if (Arch == llvm::Triple::x86 && T.isMacOSX() &&
      Runtime.getKind() == ObjCRuntime::FragileMacOSX && Runtime.isNeXTFamily())
    CmdArgs.push_back("-fobjc-subscripting-legacy-runtime");

  // Allow -fno-objc-arr to trump -fobjc-arr/-fobjc-arc.
  // NOTE: This logic is duplicated in ToolChains.cpp.
  if (isObjCAutoRefCount(Args)) {
    TC.CheckObjCARC();

    CmdArgs.push_back("-fobjc-arc");

    // FIXME: It seems like this entire block, and several around it should be
    // wrapped in isObjC, but for now we just use it here as this is where it
    // was being used previously.
    if (types::isCXX(Input.getType()) && types::isObjC(Input.getType())) {
      if (TC.GetCXXStdlibType(Args) == ToolChain::CST_Libcxx)
        CmdArgs.push_back("-fobjc-arc-cxxlib=libc++");
      else
        CmdArgs.push_back("-fobjc-arc-cxxlib=libstdc++");
    }

    // Allow the user to enable full exceptions code emission.
    // We default off for Objective-C, on for Objective-C++.
    if (Args.hasFlag(options::OPT_fobjc_arc_exceptions,
                     options::OPT_fno_objc_arc_exceptions,
                     /*Default=*/types::isCXX(Input.getType())))
      CmdArgs.push_back("-fobjc-arc-exceptions");
  }

  // Silence warning for full exception code emission options when explicitly
  // set to use no ARC.
  if (Args.hasArg(options::OPT_fno_objc_arc)) {
    Args.ClaimAllArgs(options::OPT_fobjc_arc_exceptions);
    Args.ClaimAllArgs(options::OPT_fno_objc_arc_exceptions);
  }

  // Allow the user to control whether messages can be converted to runtime
  // functions.
  if (types::isObjC(Input.getType())) {
    auto *Arg = Args.getLastArg(
        options::OPT_fobjc_convert_messages_to_runtime_calls,
        options::OPT_fno_objc_convert_messages_to_runtime_calls);
    if (Arg &&
        Arg->getOption().matches(
            options::OPT_fno_objc_convert_messages_to_runtime_calls))
      CmdArgs.push_back("-fno-objc-convert-messages-to-runtime-calls");
  }

  // -fobjc-infer-related-result-type is the default, except in the Objective-C
  // rewriter.
  if (InferCovariantReturns)
    CmdArgs.push_back("-fno-objc-infer-related-result-type");

  // Pass down -fobjc-weak or -fno-objc-weak if present.
  if (types::isObjC(Input.getType())) {
    auto WeakArg =
        Args.getLastArg(options::OPT_fobjc_weak, options::OPT_fno_objc_weak);
    if (!WeakArg) {
      // nothing to do
    } else if (!Runtime.allowsWeak()) {
      if (WeakArg->getOption().matches(options::OPT_fobjc_weak))
        D.Diag(diag::err_objc_weak_unsupported);
    } else {
      WeakArg->render(Args, CmdArgs);
    }
  }
}

static void RenderDiagnosticsOptions(const Driver &D, const ArgList &Args,
                                     ArgStringList &CmdArgs) {
  bool CaretDefault = true;
  bool ColumnDefault = true;

  if (const Arg *A = Args.getLastArg(options::OPT__SLASH_diagnostics_classic,
                                     options::OPT__SLASH_diagnostics_column,
                                     options::OPT__SLASH_diagnostics_caret)) {
    switch (A->getOption().getID()) {
    case options::OPT__SLASH_diagnostics_caret:
      CaretDefault = true;
      ColumnDefault = true;
      break;
    case options::OPT__SLASH_diagnostics_column:
      CaretDefault = false;
      ColumnDefault = true;
      break;
    case options::OPT__SLASH_diagnostics_classic:
      CaretDefault = false;
      ColumnDefault = false;
      break;
    }
  }

  // -fcaret-diagnostics is default.
  if (!Args.hasFlag(options::OPT_fcaret_diagnostics,
                    options::OPT_fno_caret_diagnostics, CaretDefault))
    CmdArgs.push_back("-fno-caret-diagnostics");

  // -fdiagnostics-fixit-info is default, only pass non-default.
  if (!Args.hasFlag(options::OPT_fdiagnostics_fixit_info,
                    options::OPT_fno_diagnostics_fixit_info))
    CmdArgs.push_back("-fno-diagnostics-fixit-info");

  // Enable -fdiagnostics-show-option by default.
  if (!Args.hasFlag(options::OPT_fdiagnostics_show_option,
                    options::OPT_fno_diagnostics_show_option, true))
    CmdArgs.push_back("-fno-diagnostics-show-option");

  if (const Arg *A =
          Args.getLastArg(options::OPT_fdiagnostics_show_category_EQ)) {
    CmdArgs.push_back("-fdiagnostics-show-category");
    CmdArgs.push_back(A->getValue());
  }

  if (Args.hasFlag(options::OPT_fdiagnostics_show_hotness,
                   options::OPT_fno_diagnostics_show_hotness, false))
    CmdArgs.push_back("-fdiagnostics-show-hotness");

  if (const Arg *A =
          Args.getLastArg(options::OPT_fdiagnostics_hotness_threshold_EQ)) {
    std::string Opt =
        std::string("-fdiagnostics-hotness-threshold=") + A->getValue();
    CmdArgs.push_back(Args.MakeArgString(Opt));
  }

  if (const Arg *A = Args.getLastArg(options::OPT_fdiagnostics_format_EQ)) {
    CmdArgs.push_back("-fdiagnostics-format");
    CmdArgs.push_back(A->getValue());
  }

  if (const Arg *A = Args.getLastArg(
          options::OPT_fdiagnostics_show_note_include_stack,
          options::OPT_fno_diagnostics_show_note_include_stack)) {
    const Option &O = A->getOption();
    if (O.matches(options::OPT_fdiagnostics_show_note_include_stack))
      CmdArgs.push_back("-fdiagnostics-show-note-include-stack");
    else
      CmdArgs.push_back("-fno-diagnostics-show-note-include-stack");
  }

  // Color diagnostics are parsed by the driver directly from argv and later
  // re-parsed to construct this job; claim any possible color diagnostic here
  // to avoid warn_drv_unused_argument and diagnose bad
  // OPT_fdiagnostics_color_EQ values.
  for (const Arg *A : Args) {
    const Option &O = A->getOption();
    if (!O.matches(options::OPT_fcolor_diagnostics) &&
        !O.matches(options::OPT_fdiagnostics_color) &&
        !O.matches(options::OPT_fno_color_diagnostics) &&
        !O.matches(options::OPT_fno_diagnostics_color) &&
        !O.matches(options::OPT_fdiagnostics_color_EQ))
      continue;

    if (O.matches(options::OPT_fdiagnostics_color_EQ)) {
      StringRef Value(A->getValue());
      if (Value != "always" && Value != "never" && Value != "auto")
        D.Diag(diag::err_drv_clang_unsupported)
            << ("-fdiagnostics-color=" + Value).str();
    }
    A->claim();
  }

  if (D.getDiags().getDiagnosticOptions().ShowColors)
    CmdArgs.push_back("-fcolor-diagnostics");

  if (Args.hasArg(options::OPT_fansi_escape_codes))
    CmdArgs.push_back("-fansi-escape-codes");

  if (!Args.hasFlag(options::OPT_fshow_source_location,
                    options::OPT_fno_show_source_location))
    CmdArgs.push_back("-fno-show-source-location");

  if (Args.hasArg(options::OPT_fdiagnostics_absolute_paths))
    CmdArgs.push_back("-fdiagnostics-absolute-paths");

  if (!Args.hasFlag(options::OPT_fshow_column, options::OPT_fno_show_column,
                    ColumnDefault))
    CmdArgs.push_back("-fno-show-column");

  if (!Args.hasFlag(options::OPT_fspell_checking,
                    options::OPT_fno_spell_checking))
    CmdArgs.push_back("-fno-spell-checking");
}

enum class DwarfFissionKind { None, Split, Single };

static DwarfFissionKind getDebugFissionKind(const Driver &D,
                                            const ArgList &Args, Arg *&Arg) {
  Arg =
      Args.getLastArg(options::OPT_gsplit_dwarf, options::OPT_gsplit_dwarf_EQ);
  if (!Arg)
    return DwarfFissionKind::None;

  if (Arg->getOption().matches(options::OPT_gsplit_dwarf))
    return DwarfFissionKind::Split;

  StringRef Value = Arg->getValue();
  if (Value == "split")
    return DwarfFissionKind::Split;
  if (Value == "single")
    return DwarfFissionKind::Single;

  D.Diag(diag::err_drv_unsupported_option_argument)
      << Arg->getOption().getName() << Arg->getValue();
  return DwarfFissionKind::None;
}

static void RenderDebugOptions(const ToolChain &TC, const Driver &D,
                               const llvm::Triple &T, const ArgList &Args,
                               bool EmitCodeView, ArgStringList &CmdArgs,
                               codegenoptions::DebugInfoKind &DebugInfoKind,
                               DwarfFissionKind &DwarfFission) {
  if (Args.hasFlag(options::OPT_fdebug_info_for_profiling,
                   options::OPT_fno_debug_info_for_profiling, false) &&
      checkDebugInfoOption(
          Args.getLastArg(options::OPT_fdebug_info_for_profiling), Args, D, TC))
    CmdArgs.push_back("-fdebug-info-for-profiling");

  // The 'g' groups options involve a somewhat intricate sequence of decisions
  // about what to pass from the driver to the frontend, but by the time they
  // reach cc1 they've been factored into three well-defined orthogonal choices:
  //  * what level of debug info to generate
  //  * what dwarf version to write
  //  * what debugger tuning to use
  // This avoids having to monkey around further in cc1 other than to disable
  // codeview if not running in a Windows environment. Perhaps even that
  // decision should be made in the driver as well though.
  llvm::DebuggerKind DebuggerTuning = TC.getDefaultDebuggerTuning();

  bool SplitDWARFInlining =
      Args.hasFlag(options::OPT_fsplit_dwarf_inlining,
                   options::OPT_fno_split_dwarf_inlining, false);

  Args.ClaimAllArgs(options::OPT_g_Group);

  Arg* SplitDWARFArg;
  DwarfFission = getDebugFissionKind(D, Args, SplitDWARFArg);

  if (DwarfFission != DwarfFissionKind::None &&
      !checkDebugInfoOption(SplitDWARFArg, Args, D, TC)) {
    DwarfFission = DwarfFissionKind::None;
    SplitDWARFInlining = false;
  }

  if (const Arg *A =
          Args.getLastArg(options::OPT_g_Group, options::OPT_gsplit_dwarf,
                          options::OPT_gsplit_dwarf_EQ)) {
    DebugInfoKind = codegenoptions::LimitedDebugInfo;

    // If the last option explicitly specified a debug-info level, use it.
    if (checkDebugInfoOption(A, Args, D, TC) &&
        A->getOption().matches(options::OPT_gN_Group)) {
      DebugInfoKind = DebugLevelToInfoKind(*A);
      // For -g0 or -gline-tables-only, drop -gsplit-dwarf. This gets a bit more
      // complicated if you've disabled inline info in the skeleton CUs
      // (SplitDWARFInlining) - then there's value in composing split-dwarf and
      // line-tables-only, so let those compose naturally in that case.
      if (DebugInfoKind == codegenoptions::NoDebugInfo ||
          DebugInfoKind == codegenoptions::DebugDirectivesOnly ||
          (DebugInfoKind == codegenoptions::DebugLineTablesOnly &&
           SplitDWARFInlining))
        DwarfFission = DwarfFissionKind::None;
    }
  }

  // If a debugger tuning argument appeared, remember it.
  if (const Arg *A =
          Args.getLastArg(options::OPT_gTune_Group, options::OPT_ggdbN_Group)) {
    if (checkDebugInfoOption(A, Args, D, TC)) {
      if (A->getOption().matches(options::OPT_glldb))
        DebuggerTuning = llvm::DebuggerKind::LLDB;
      else if (A->getOption().matches(options::OPT_gsce))
        DebuggerTuning = llvm::DebuggerKind::SCE;
      else
        DebuggerTuning = llvm::DebuggerKind::GDB;
    }
  }

  // If a -gdwarf argument appeared, remember it.
  const Arg *GDwarfN = Args.getLastArg(
      options::OPT_gdwarf_2, options::OPT_gdwarf_3, options::OPT_gdwarf_4,
      options::OPT_gdwarf_5, options::OPT_gdwarf);
  bool EmitDwarf = false;
  if (GDwarfN) {
    if (checkDebugInfoOption(GDwarfN, Args, D, TC))
      EmitDwarf = true;
    else
      GDwarfN = nullptr;
  }

  if (const Arg *A = Args.getLastArg(options::OPT_gcodeview)) {
    if (checkDebugInfoOption(A, Args, D, TC))
      EmitCodeView = true;
  }

  // If the user asked for debug info but did not explicitly specify -gcodeview
  // or -gdwarf, ask the toolchain for the default format.
  if (!EmitCodeView && !EmitDwarf &&
      DebugInfoKind != codegenoptions::NoDebugInfo) {
    switch (TC.getDefaultDebugFormat()) {
    case codegenoptions::DIF_CodeView:
      EmitCodeView = true;
      break;
    case codegenoptions::DIF_DWARF:
      EmitDwarf = true;
      break;
    }
  }

  unsigned DWARFVersion = 0;
  unsigned DefaultDWARFVersion = ParseDebugDefaultVersion(TC, Args);
  if (EmitDwarf) {
    // Start with the platform default DWARF version
    DWARFVersion = TC.GetDefaultDwarfVersion();
    assert(DWARFVersion && "toolchain default DWARF version must be nonzero");

    // If the user specified a default DWARF version, that takes precedence
    // over the platform default.
    if (DefaultDWARFVersion)
      DWARFVersion = DefaultDWARFVersion;

    // Override with a user-specified DWARF version
    if (GDwarfN)
      if (auto ExplicitVersion = DwarfVersionNum(GDwarfN->getSpelling()))
        DWARFVersion = ExplicitVersion;
  }

  // -gline-directives-only supported only for the DWARF debug info.
  if (DWARFVersion == 0 && DebugInfoKind == codegenoptions::DebugDirectivesOnly)
    DebugInfoKind = codegenoptions::NoDebugInfo;

  // We ignore flag -gstrict-dwarf for now.
  // And we handle flag -grecord-gcc-switches later with DWARFDebugFlags.
  Args.ClaimAllArgs(options::OPT_g_flags_Group);

  // Column info is included by default for everything except SCE and
  // CodeView. Clang doesn't track end columns, just starting columns, which,
  // in theory, is fine for CodeView (and PDB).  In practice, however, the
  // Microsoft debuggers don't handle missing end columns well, so it's better
  // not to include any column info.
  if (const Arg *A = Args.getLastArg(options::OPT_gcolumn_info))
    (void)checkDebugInfoOption(A, Args, D, TC);
  if (Args.hasFlag(options::OPT_gcolumn_info, options::OPT_gno_column_info,
                   /*Default=*/!EmitCodeView &&
                       DebuggerTuning != llvm::DebuggerKind::SCE))
    CmdArgs.push_back("-dwarf-column-info");

  // FIXME: Move backend command line options to the module.
  // If -gline-tables-only or -gline-directives-only is the last option it wins.
  if (const Arg *A = Args.getLastArg(options::OPT_gmodules))
    if (checkDebugInfoOption(A, Args, D, TC)) {
      if (DebugInfoKind != codegenoptions::DebugLineTablesOnly &&
          DebugInfoKind != codegenoptions::DebugDirectivesOnly) {
        DebugInfoKind = codegenoptions::LimitedDebugInfo;
        CmdArgs.push_back("-dwarf-ext-refs");
        CmdArgs.push_back("-fmodule-format=obj");
      }
    }

  if (T.isOSBinFormatELF() && !SplitDWARFInlining)
    CmdArgs.push_back("-fno-split-dwarf-inlining");

  // After we've dealt with all combinations of things that could
  // make DebugInfoKind be other than None or DebugLineTablesOnly,
  // figure out if we need to "upgrade" it to standalone debug info.
  // We parse these two '-f' options whether or not they will be used,
  // to claim them even if you wrote "-fstandalone-debug -gline-tables-only"
  bool NeedFullDebug = Args.hasFlag(
      options::OPT_fstandalone_debug, options::OPT_fno_standalone_debug,
      DebuggerTuning == llvm::DebuggerKind::LLDB ||
          TC.GetDefaultStandaloneDebug());
  if (const Arg *A = Args.getLastArg(options::OPT_fstandalone_debug))
    (void)checkDebugInfoOption(A, Args, D, TC);
  if (DebugInfoKind == codegenoptions::LimitedDebugInfo && NeedFullDebug)
    DebugInfoKind = codegenoptions::FullDebugInfo;

  if (Args.hasFlag(options::OPT_gembed_source, options::OPT_gno_embed_source,
                   false)) {
    // Source embedding is a vendor extension to DWARF v5. By now we have
    // checked if a DWARF version was stated explicitly, and have otherwise
    // fallen back to the target default, so if this is still not at least 5
    // we emit an error.
    const Arg *A = Args.getLastArg(options::OPT_gembed_source);
    if (DWARFVersion < 5)
      D.Diag(diag::err_drv_argument_only_allowed_with)
          << A->getAsString(Args) << "-gdwarf-5";
    else if (checkDebugInfoOption(A, Args, D, TC))
      CmdArgs.push_back("-gembed-source");
  }

  if (EmitCodeView) {
    CmdArgs.push_back("-gcodeview");

    // Emit codeview type hashes if requested.
    if (Args.hasFlag(options::OPT_gcodeview_ghash,
                     options::OPT_gno_codeview_ghash, false)) {
      CmdArgs.push_back("-gcodeview-ghash");
    }
  }

  // Omit inline line tables if requested.
  if (Args.hasFlag(options::OPT_gno_inline_line_tables,
                   options::OPT_ginline_line_tables, false)) {
    CmdArgs.push_back("-gno-inline-line-tables");
  }

  // Adjust the debug info kind for the given toolchain.
  TC.adjustDebugInfoKind(DebugInfoKind, Args);

  // When emitting remarks, we need at least debug lines in the output.
  if (willEmitRemarks(Args) &&
      DebugInfoKind <= codegenoptions::DebugDirectivesOnly)
    DebugInfoKind = codegenoptions::DebugLineTablesOnly;

  RenderDebugEnablingArgs(Args, CmdArgs, DebugInfoKind, DWARFVersion,
                          DebuggerTuning);

  // -fdebug-macro turns on macro debug info generation.
  if (Args.hasFlag(options::OPT_fdebug_macro, options::OPT_fno_debug_macro,
                   false))
    if (checkDebugInfoOption(Args.getLastArg(options::OPT_fdebug_macro), Args,
                             D, TC))
      CmdArgs.push_back("-debug-info-macro");

  // -ggnu-pubnames turns on gnu style pubnames in the backend.
  const auto *PubnamesArg =
      Args.getLastArg(options::OPT_ggnu_pubnames, options::OPT_gno_gnu_pubnames,
                      options::OPT_gpubnames, options::OPT_gno_pubnames);
  if (DwarfFission != DwarfFissionKind::None ||
      (PubnamesArg && checkDebugInfoOption(PubnamesArg, Args, D, TC)))
    if (!PubnamesArg ||
        (!PubnamesArg->getOption().matches(options::OPT_gno_gnu_pubnames) &&
         !PubnamesArg->getOption().matches(options::OPT_gno_pubnames)))
      CmdArgs.push_back(PubnamesArg && PubnamesArg->getOption().matches(
                                           options::OPT_gpubnames)
                            ? "-gpubnames"
                            : "-ggnu-pubnames");

  if (Args.hasFlag(options::OPT_fdebug_ranges_base_address,
                   options::OPT_fno_debug_ranges_base_address, false)) {
    CmdArgs.push_back("-fdebug-ranges-base-address");
  }

  // -gdwarf-aranges turns on the emission of the aranges section in the
  // backend.
  // Always enabled for SCE tuning.
  bool NeedAranges = DebuggerTuning == llvm::DebuggerKind::SCE;
  if (const Arg *A = Args.getLastArg(options::OPT_gdwarf_aranges))
    NeedAranges = checkDebugInfoOption(A, Args, D, TC) || NeedAranges;
  if (NeedAranges) {
    CmdArgs.push_back("-mllvm");
    CmdArgs.push_back("-generate-arange-section");
  }

  if (Args.hasFlag(options::OPT_fforce_dwarf_frame,
                   options::OPT_fno_force_dwarf_frame, false))
    CmdArgs.push_back("-fforce-dwarf-frame");

  if (Args.hasFlag(options::OPT_fdebug_types_section,
                   options::OPT_fno_debug_types_section, false)) {
    if (!T.isOSBinFormatELF()) {
      D.Diag(diag::err_drv_unsupported_opt_for_target)
          << Args.getLastArg(options::OPT_fdebug_types_section)
                 ->getAsString(Args)
          << T.getTriple();
    } else if (checkDebugInfoOption(
                   Args.getLastArg(options::OPT_fdebug_types_section), Args, D,
                   TC)) {
      CmdArgs.push_back("-mllvm");
      CmdArgs.push_back("-generate-type-units");
    }
  }

  // Decide how to render forward declarations of template instantiations.
  // SCE wants full descriptions, others just get them in the name.
  if (DebuggerTuning == llvm::DebuggerKind::SCE)
    CmdArgs.push_back("-debug-forward-template-params");

  // Do we need to explicitly import anonymous namespaces into the parent
  // scope?
  if (DebuggerTuning == llvm::DebuggerKind::SCE)
    CmdArgs.push_back("-dwarf-explicit-import");

  RenderDebugInfoCompressionArgs(Args, CmdArgs, D, TC);
}

void Clang::ConstructJob(Compilation &C, const JobAction &JA,
                         const InputInfo &Output, const InputInfoList &Inputs,
                         const ArgList &Args, const char *LinkingOutput) const {
  const auto &TC = getToolChain();
  const llvm::Triple &RawTriple = TC.getTriple();
  const llvm::Triple &Triple = TC.getEffectiveTriple();
  const std::string &TripleStr = Triple.getTriple();

  bool KernelOrKext =
      Args.hasArg(options::OPT_mkernel, options::OPT_fapple_kext);
  const Driver &D = TC.getDriver();
  ArgStringList CmdArgs;

  // Check number of inputs for sanity. We need at least one input.
  assert(Inputs.size() >= 1 && "Must have at least one input.");
  // CUDA/HIP compilation may have multiple inputs (source file + results of
  // device-side compilations).
  // OpenMP device jobs take the host IR as a second input.
  // SYCL host jobs accept the integration header from the device-side
  // compilation as a second input.
  // Module precompilation accepts a list of header files to include as part
  // of the module.
  // All other jobs are expected to have exactly one input.
  bool IsCuda = JA.isOffloading(Action::OFK_Cuda);
  bool IsHIP = JA.isOffloading(Action::OFK_HIP);
  bool IsOpenMPDevice = JA.isDeviceOffloading(Action::OFK_OpenMP);
  bool IsSYCLOffloadDevice = JA.isDeviceOffloading(Action::OFK_SYCL);
  bool IsSYCL = JA.isOffloading(Action::OFK_SYCL);
  bool IsHeaderModulePrecompile = isa<HeaderModulePrecompileJobAction>(JA);
  assert((IsCuda || IsHIP || (IsOpenMPDevice && Inputs.size() == 2) || IsSYCL ||
          IsHeaderModulePrecompile || Inputs.size() == 1) &&
         "Unable to handle multiple inputs.");

  // A header module compilation doesn't have a main input file, so invent a
  // fake one as a placeholder.
  const char *ModuleName = [&]{
    auto *ModuleNameArg = Args.getLastArg(options::OPT_fmodule_name_EQ);
    return ModuleNameArg ? ModuleNameArg->getValue() : "";
  }();
  InputInfo HeaderModuleInput(Inputs[0].getType(), ModuleName, ModuleName);

  const InputInfo &Input =
      IsHeaderModulePrecompile ? HeaderModuleInput : Inputs[0];

  InputInfoList ModuleHeaderInputs;
  const InputInfo *CudaDeviceInput = nullptr;
  const InputInfo *OpenMPDeviceInput = nullptr;
  const InputInfo *SYCLDeviceInput = nullptr;
  for (const InputInfo &I : Inputs) {
    if (&I == &Input) {
      // This is the primary input.
    } else if (IsHeaderModulePrecompile &&
               types::getPrecompiledType(I.getType()) == types::TY_PCH) {
      types::ID Expected = HeaderModuleInput.getType();
      if (I.getType() != Expected) {
        D.Diag(diag::err_drv_module_header_wrong_kind)
            << I.getFilename() << types::getTypeName(I.getType())
            << types::getTypeName(Expected);
      }
      ModuleHeaderInputs.push_back(I);
    } else if ((IsCuda || IsHIP) && !CudaDeviceInput) {
      CudaDeviceInput = &I;
    } else if (IsOpenMPDevice && !OpenMPDeviceInput) {
      OpenMPDeviceInput = &I;
    } else if (IsSYCL && !SYCLDeviceInput) {
      SYCLDeviceInput = &I;
    } else {
      llvm_unreachable("unexpectedly given multiple inputs");
    }
  }

  const llvm::Triple *AuxTriple =
      (IsSYCL || IsCuda) ? TC.getAuxTriple() : nullptr;
  bool IsWindowsMSVC = RawTriple.isWindowsMSVCEnvironment();
  bool IsIAMCU = RawTriple.isOSIAMCU();
  bool IsSYCLDevice = (RawTriple.getEnvironment() == llvm::Triple::SYCLDevice);
  // Using just the sycldevice environment is not enough to determine usage
  // of the device triple when considering fat static archives.  The
  // compilation path requires the host object to be fed into the partial link
  // step, and being part of the SYCL tool chain causes the incorrect target.
  // FIXME - Is it possible to retain host environment when on a target
  // device toolchain.
  bool UseSYCLTriple = IsSYCLDevice && (!IsSYCL || IsSYCLOffloadDevice);

  // Adjust IsWindowsXYZ for CUDA/HIP compilations.  Even when compiling in
  // device mode (i.e., getToolchain().getTriple() is NVPTX/AMDGCN, not
  // Windows), we need to pass Windows-specific flags to cc1.
  if (IsCuda || IsHIP)
    IsWindowsMSVC |= AuxTriple && AuxTriple->isWindowsMSVCEnvironment();

  // C++ is not supported for IAMCU.
  if (IsIAMCU && types::isCXX(Input.getType()))
    D.Diag(diag::err_drv_clang_unsupported) << "C++ for IAMCU";

  // Invoke ourselves in -cc1 mode.
  //
  // FIXME: Implement custom jobs for internal actions.
  CmdArgs.push_back("-cc1");

  // Add the "effective" target triple.
  CmdArgs.push_back("-triple");
  if (!UseSYCLTriple && IsSYCLDevice) {
    // Do not use device triple when we know the device is not SYCL
    // FIXME: We override the toolchain triple in this instance to address a
    // disconnect with fat static archives.  We should have a cleaner way of
    // using the Host environment when on a device toolchain.
    std::string NormalizedTriple =
        llvm::Triple(llvm::sys::getProcessTriple()).normalize();
    CmdArgs.push_back(Args.MakeArgString(NormalizedTriple));
  } else
    CmdArgs.push_back(Args.MakeArgString(TripleStr));

  if (const Arg *MJ = Args.getLastArg(options::OPT_MJ)) {
    DumpCompilationDatabase(C, MJ->getValue(), TripleStr, Output, Input, Args);
    Args.ClaimAllArgs(options::OPT_MJ);
  } else if (const Arg *GenCDBFragment =
                 Args.getLastArg(options::OPT_gen_cdb_fragment_path)) {
    DumpCompilationDatabaseFragmentToDir(GenCDBFragment->getValue(), C,
                                         TripleStr, Output, Input, Args);
    Args.ClaimAllArgs(options::OPT_gen_cdb_fragment_path);
  }

  if (IsCuda || IsHIP) {
    // We have to pass the triple of the host if compiling for a CUDA/HIP device
    // and vice-versa.
    std::string NormalizedTriple;
    if (JA.isDeviceOffloading(Action::OFK_Cuda) ||
        JA.isDeviceOffloading(Action::OFK_HIP))
      NormalizedTriple = C.getSingleOffloadToolChain<Action::OFK_Host>()
                             ->getTriple()
                             .normalize();
    else {
      // Host-side compilation.
      NormalizedTriple =
          (IsCuda ? C.getSingleOffloadToolChain<Action::OFK_Cuda>()
                  : C.getSingleOffloadToolChain<Action::OFK_HIP>())
              ->getTriple()
              .normalize();
      if (IsCuda) {
        // We need to figure out which CUDA version we're compiling for, as that
        // determines how we load and launch GPU kernels.
        auto *CTC = static_cast<const toolchains::CudaToolChain *>(
            C.getSingleOffloadToolChain<Action::OFK_Cuda>());
        assert(CTC && "Expected valid CUDA Toolchain.");
        if (CTC && CTC->CudaInstallation.version() != CudaVersion::UNKNOWN)
          CmdArgs.push_back(Args.MakeArgString(
              Twine("-target-sdk-version=") +
              CudaVersionToString(CTC->CudaInstallation.version())));
      }
    }
    CmdArgs.push_back("-aux-triple");
    CmdArgs.push_back(Args.MakeArgString(NormalizedTriple));
  }

  Arg *SYCLStdArg = Args.getLastArg(options::OPT_sycl_std_EQ);

  if (UseSYCLTriple) {
<<<<<<< HEAD
    // We want to compile sycl kernels.
    CmdArgs.push_back("-fsycl");
=======
>>>>>>> dfb95af7
    CmdArgs.push_back("-fsycl-is-device");
    CmdArgs.push_back("-fdeclare-spirv-builtins");

    if (Args.hasFlag(options::OPT_fsycl_esimd, options::OPT_fno_sycl_esimd,
                     false))
      CmdArgs.push_back("-fsycl-explicit-simd");
    // Pass the triple of host when doing SYCL
    auto AuxT = llvm::Triple(llvm::sys::getProcessTriple());
    std::string NormalizedTriple = AuxT.normalize();
    CmdArgs.push_back("-aux-triple");
    CmdArgs.push_back(Args.MakeArgString(NormalizedTriple));

    bool IsMSVC = AuxT.isWindowsMSVCEnvironment();
<<<<<<< HEAD
=======
    if (types::isCXX(Input.getType())) {
      // Take the given -std option otherwise default to c++11 the minimum C++
      // version supported in SYCL
      if (Arg *A = Args.getLastArg(options::OPT_std_EQ))
        CmdArgs.push_back(Args.MakeArgString(std::string("-std=")
                          + A->getValue()));
      else
        CmdArgs.push_back(IsMSVC ? "-std=c++14" : "-std=c++11");
    }
>>>>>>> dfb95af7
    if (IsMSVC) {
      CmdArgs.push_back("-fms-extensions");
      CmdArgs.push_back("-fms-compatibility");
      CmdArgs.push_back("-fdelayed-template-parsing");
      VersionTuple MSVT = TC.computeMSVCVersion(&D, Args);
      if (!MSVT.empty())
        CmdArgs.push_back(Args.MakeArgString("-fms-compatibility-version=" +
                                             MSVT.getAsString()));
      else {
        const char *LowestMSVCSupported =
            "191025017"; // VS2017 v15.0 (initial release)
        CmdArgs.push_back(Args.MakeArgString(
            Twine("-fms-compatibility-version=") + LowestMSVCSupported));
      }
    }

    if (Args.hasFlag(options::OPT_fsycl_allow_func_ptr,
                     options::OPT_fno_sycl_allow_func_ptr, false)) {
      CmdArgs.push_back("-fsycl-allow-func-ptr");
    }

<<<<<<< HEAD
    if (!SYCLStdArg) {
      // The user had not pass SYCL version, thus we'll employ no-sycl-strict
      // to allow address-space unqualified pointers in function params/return
      // along with marking the same function with explicit SYCL_EXTERNAL
      CmdArgs.push_back("-Wno-sycl-strict");
=======
    if (Args.hasFlag(options::OPT_fsycl_allow_virtual,
                     options::OPT_fno_sycl_allow_virtual, false)) {
      CmdArgs.push_back("-fsycl-allow-virtual");
    }

    if (Args.hasFlag(options::OPT_fsycl_allow_variadic_func,
                     options::OPT_fno_sycl_allow_variadic_func, false)) {
      CmdArgs.push_back("-fsycl-allow-variadic-func");
>>>>>>> dfb95af7
    }
  }

  if (IsSYCL) {
    if (SYCLStdArg) {
      SYCLStdArg->render(Args, CmdArgs);
      CmdArgs.push_back("-fsycl-std-layout-kernel-params");
    } else {
      // Ensure the default version in SYCL mode is 1.2.1 (aka 2017)
      CmdArgs.push_back("-sycl-std=2017");
    }
  }

  // \todo Extend this to use getOffloadToolChains<Action::OFK_SYCL> and loop
  // over to check for the Xilinx triple or even better make this reliant on the
  // triple of the thing currently being compiled. To do this we would need to
  // remove the reliance on a host side definition (__SYCL_XILINX_ONLY__)
  // inside of InitPreprocessor.cpp
  if (IsSYCL
      && C.getSingleOffloadToolChain<Action::OFK_SYCL>()
          ->getTriple().isXilinxFPGA())
    CmdArgs.push_back("-fsycl-xocc");


  if (IsOpenMPDevice) {
    // We have to pass the triple of the host if compiling for an OpenMP device.
    std::string NormalizedTriple =
        C.getSingleOffloadToolChain<Action::OFK_Host>()
            ->getTriple()
            .normalize();
    CmdArgs.push_back("-aux-triple");
    CmdArgs.push_back(Args.MakeArgString(NormalizedTriple));
  }

  if (Triple.isOSWindows() && (Triple.getArch() == llvm::Triple::arm ||
                               Triple.getArch() == llvm::Triple::thumb)) {
    unsigned Offset = Triple.getArch() == llvm::Triple::arm ? 4 : 6;
    unsigned Version;
    Triple.getArchName().substr(Offset).getAsInteger(10, Version);
    if (Version < 7)
      D.Diag(diag::err_target_unsupported_arch) << Triple.getArchName()
                                                << TripleStr;
  }

  // Push all default warning arguments that are specific to
  // the given target.  These come before user provided warning options
  // are provided.
  TC.addClangWarningOptions(CmdArgs);

  // Select the appropriate action.
  RewriteKind rewriteKind = RK_None;

  // If CollectArgsForIntegratedAssembler() isn't called below, claim the args
  // it claims when not running an assembler. Otherwise, clang would emit
  // "argument unused" warnings for assembler flags when e.g. adding "-E" to
  // flags while debugging something. That'd be somewhat inconvenient, and it's
  // also inconsistent with most other flags -- we don't warn on
  // -ffunction-sections not being used in -E mode either for example, even
  // though it's not really used either.
  if (!isa<AssembleJobAction>(JA)) {
    // The args claimed here should match the args used in
    // CollectArgsForIntegratedAssembler().
    if (TC.useIntegratedAs()) {
      Args.ClaimAllArgs(options::OPT_mrelax_all);
      Args.ClaimAllArgs(options::OPT_mno_relax_all);
      Args.ClaimAllArgs(options::OPT_mincremental_linker_compatible);
      Args.ClaimAllArgs(options::OPT_mno_incremental_linker_compatible);
      switch (C.getDefaultToolChain().getArch()) {
      case llvm::Triple::arm:
      case llvm::Triple::armeb:
      case llvm::Triple::thumb:
      case llvm::Triple::thumbeb:
        Args.ClaimAllArgs(options::OPT_mimplicit_it_EQ);
        break;
      default:
        break;
      }
    }
    Args.ClaimAllArgs(options::OPT_Wa_COMMA);
    Args.ClaimAllArgs(options::OPT_Xassembler);
  }

  if (isa<AnalyzeJobAction>(JA)) {
    assert(JA.getType() == types::TY_Plist && "Invalid output type.");
    CmdArgs.push_back("-analyze");
  } else if (isa<MigrateJobAction>(JA)) {
    CmdArgs.push_back("-migrate");
  } else if (isa<PreprocessJobAction>(JA)) {
    if (Output.getType() == types::TY_Dependencies)
      CmdArgs.push_back("-Eonly");
    else {
      CmdArgs.push_back("-E");
      if (Args.hasArg(options::OPT_rewrite_objc) &&
          !Args.hasArg(options::OPT_g_Group))
        CmdArgs.push_back("-P");
    }
  } else if (isa<AssembleJobAction>(JA)) {
    if (IsSYCLOffloadDevice && IsSYCLDevice) {
      CmdArgs.push_back("-emit-llvm-bc");
    } else {
      CmdArgs.push_back("-emit-obj");
      CollectArgsForIntegratedAssembler(C, Args, CmdArgs, D);
    }

    // Also ignore explicit -force_cpusubtype_ALL option.
    (void)Args.hasArg(options::OPT_force__cpusubtype__ALL);
  } else if (isa<PrecompileJobAction>(JA)) {
    if (JA.getType() == types::TY_Nothing)
      CmdArgs.push_back("-fsyntax-only");
    else if (JA.getType() == types::TY_ModuleFile)
      CmdArgs.push_back(IsHeaderModulePrecompile
                            ? "-emit-header-module"
                            : "-emit-module-interface");
    else
      CmdArgs.push_back("-emit-pch");
  } else if (isa<VerifyPCHJobAction>(JA)) {
    CmdArgs.push_back("-verify-pch");
  } else {
    assert((isa<CompileJobAction>(JA) || isa<BackendJobAction>(JA)) &&
           "Invalid action for clang tool.");
    if (JA.getType() == types::TY_Nothing ||
        JA.getType() == types::TY_SYCL_Header) {
      CmdArgs.push_back("-fsyntax-only");
    } else if (JA.getType() == types::TY_LLVM_IR ||
               JA.getType() == types::TY_LTO_IR) {
      CmdArgs.push_back("-emit-llvm");
    } else if (JA.getType() == types::TY_LLVM_BC ||
               JA.getType() == types::TY_LTO_BC) {
      CmdArgs.push_back("-emit-llvm-bc");
    } else if (JA.getType() == types::TY_IFS ||
               JA.getType() == types::TY_IFS_CPP) {
      StringRef ArgStr =
          Args.hasArg(options::OPT_interface_stub_version_EQ)
              ? Args.getLastArgValue(options::OPT_interface_stub_version_EQ)
              : "experimental-ifs-v2";
      CmdArgs.push_back("-emit-interface-stubs");
      CmdArgs.push_back(
          Args.MakeArgString(Twine("-interface-stub-version=") + ArgStr.str()));
    } else if (JA.getType() == types::TY_PP_Asm) {
      CmdArgs.push_back("-S");
    } else if (JA.getType() == types::TY_AST) {
      CmdArgs.push_back("-emit-pch");
    } else if (JA.getType() == types::TY_ModuleFile) {
      CmdArgs.push_back("-module-file-info");
    } else if (JA.getType() == types::TY_RewrittenObjC) {
      CmdArgs.push_back("-rewrite-objc");
      rewriteKind = RK_NonFragile;
    } else if (JA.getType() == types::TY_RewrittenLegacyObjC) {
      CmdArgs.push_back("-rewrite-objc");
      rewriteKind = RK_Fragile;
    } else {
      assert(JA.getType() == types::TY_PP_Asm && "Unexpected output type!");
    }

    // Preserve use-list order by default when emitting bitcode, so that
    // loading the bitcode up in 'opt' or 'llc' and running passes gives the
    // same result as running passes here.  For LTO, we don't need to preserve
    // the use-list order, since serialization to bitcode is part of the flow.
    if (JA.getType() == types::TY_LLVM_BC)
      CmdArgs.push_back("-emit-llvm-uselists");

    // Device-side jobs do not support LTO.
    bool isDeviceOffloadAction = !(JA.isDeviceOffloading(Action::OFK_None) ||
                                   JA.isDeviceOffloading(Action::OFK_Host));

    if (D.isUsingLTO() && !isDeviceOffloadAction) {
      Args.AddLastArg(CmdArgs, options::OPT_flto, options::OPT_flto_EQ);
      CmdArgs.push_back("-flto-unit");
    }
  }

  if (const Arg *A = Args.getLastArg(options::OPT_fthinlto_index_EQ)) {
    if (!types::isLLVMIR(Input.getType()))
      D.Diag(diag::err_drv_arg_requires_bitcode_input) << A->getAsString(Args);
    Args.AddLastArg(CmdArgs, options::OPT_fthinlto_index_EQ);
  }

  if (Args.getLastArg(options::OPT_fthin_link_bitcode_EQ))
    Args.AddLastArg(CmdArgs, options::OPT_fthin_link_bitcode_EQ);

  if (Args.getLastArg(options::OPT_save_temps_EQ))
    Args.AddLastArg(CmdArgs, options::OPT_save_temps_EQ);

  // Embed-bitcode option.
  // Only white-listed flags below are allowed to be embedded.
  if (C.getDriver().embedBitcodeInObject() && !C.getDriver().isUsingLTO() &&
      (isa<BackendJobAction>(JA) || isa<AssembleJobAction>(JA))) {
    // Add flags implied by -fembed-bitcode.
    Args.AddLastArg(CmdArgs, options::OPT_fembed_bitcode_EQ);
    // Disable all llvm IR level optimizations.
    CmdArgs.push_back("-disable-llvm-passes");

    // Render target options.
    TC.addClangTargetOptions(Args, CmdArgs, JA.getOffloadingDeviceKind());

    // reject options that shouldn't be supported in bitcode
    // also reject kernel/kext
    static const constexpr unsigned kBitcodeOptionBlacklist[] = {
        options::OPT_mkernel,
        options::OPT_fapple_kext,
        options::OPT_ffunction_sections,
        options::OPT_fno_function_sections,
        options::OPT_fdata_sections,
        options::OPT_fno_data_sections,
        options::OPT_fbasic_block_sections_EQ,
        options::OPT_funique_internal_linkage_names,
        options::OPT_fno_unique_internal_linkage_names,
        options::OPT_funique_section_names,
        options::OPT_fno_unique_section_names,
        options::OPT_funique_basic_block_section_names,
        options::OPT_fno_unique_basic_block_section_names,
        options::OPT_mrestrict_it,
        options::OPT_mno_restrict_it,
        options::OPT_mstackrealign,
        options::OPT_mno_stackrealign,
        options::OPT_mstack_alignment,
        options::OPT_mcmodel_EQ,
        options::OPT_mlong_calls,
        options::OPT_mno_long_calls,
        options::OPT_ggnu_pubnames,
        options::OPT_gdwarf_aranges,
        options::OPT_fdebug_types_section,
        options::OPT_fno_debug_types_section,
        options::OPT_fdwarf_directory_asm,
        options::OPT_fno_dwarf_directory_asm,
        options::OPT_mrelax_all,
        options::OPT_mno_relax_all,
        options::OPT_ftrap_function_EQ,
        options::OPT_ffixed_r9,
        options::OPT_mfix_cortex_a53_835769,
        options::OPT_mno_fix_cortex_a53_835769,
        options::OPT_ffixed_x18,
        options::OPT_mglobal_merge,
        options::OPT_mno_global_merge,
        options::OPT_mred_zone,
        options::OPT_mno_red_zone,
        options::OPT_Wa_COMMA,
        options::OPT_Xassembler,
        options::OPT_mllvm,
    };
    for (const auto &A : Args)
      if (llvm::find(kBitcodeOptionBlacklist, A->getOption().getID()) !=
          std::end(kBitcodeOptionBlacklist))
        D.Diag(diag::err_drv_unsupported_embed_bitcode) << A->getSpelling();

    // Render the CodeGen options that need to be passed.
    if (!Args.hasFlag(options::OPT_foptimize_sibling_calls,
                      options::OPT_fno_optimize_sibling_calls))
      CmdArgs.push_back("-mdisable-tail-calls");

    RenderFloatingPointOptions(TC, D, isOptimizationLevelFast(Args), Args,
                               CmdArgs, JA);

    // Render ABI arguments
    switch (TC.getArch()) {
    default: break;
    case llvm::Triple::arm:
    case llvm::Triple::armeb:
    case llvm::Triple::thumbeb:
      RenderARMABI(Triple, Args, CmdArgs);
      break;
    case llvm::Triple::aarch64:
    case llvm::Triple::aarch64_32:
    case llvm::Triple::aarch64_be:
      RenderAArch64ABI(Triple, Args, CmdArgs);
      break;
    }

    // Optimization level for CodeGen.
    if (const Arg *A = Args.getLastArg(options::OPT_O_Group)) {
      if (A->getOption().matches(options::OPT_O4)) {
        CmdArgs.push_back("-O3");
        D.Diag(diag::warn_O4_is_O3);
      } else {
        A->render(Args, CmdArgs);
      }
    }

    // Input/Output file.
    if (Output.getType() == types::TY_Dependencies) {
      // Handled with other dependency code.
    } else if (Output.isFilename()) {
      CmdArgs.push_back("-o");
      CmdArgs.push_back(Output.getFilename());
    } else {
      assert(Output.isNothing() && "Input output.");
    }

    for (const auto &II : Inputs) {
      addDashXForInput(Args, II, CmdArgs);
      if (II.isFilename())
        CmdArgs.push_back(II.getFilename());
      else
        II.getInputArg().renderAsInput(Args, CmdArgs);
    }

    C.addCommand(std::make_unique<Command>(JA, *this, D.getClangProgramPath(),
                                            CmdArgs, Inputs));
    return;
  }

  if (C.getDriver().embedBitcodeMarkerOnly() && !C.getDriver().isUsingLTO())
    CmdArgs.push_back("-fembed-bitcode=marker");

  // We normally speed up the clang process a bit by skipping destructors at
  // exit, but when we're generating diagnostics we can rely on some of the
  // cleanup.
  if (!C.isForDiagnostics())
    CmdArgs.push_back("-disable-free");

#ifdef NDEBUG
  const bool IsAssertBuild = false;
#else
  const bool IsAssertBuild = true;
#endif

  // Disable the verification pass in -asserts builds.
  if (!IsAssertBuild)
    CmdArgs.push_back("-disable-llvm-verifier");

  // Discard value names in assert builds unless otherwise specified.
  if (Args.hasFlag(options::OPT_fdiscard_value_names,
                   options::OPT_fno_discard_value_names, !IsAssertBuild)) {
    if (Args.hasArg(options::OPT_fdiscard_value_names) &&
        (std::any_of(Inputs.begin(), Inputs.end(),
                     [](const clang::driver::InputInfo &II) {
                       return types::isLLVMIR(II.getType());
                     }))) {
      D.Diag(diag::warn_ignoring_fdiscard_for_bitcode);
    }
    CmdArgs.push_back("-discard-value-names");
  }

  // Set the main file name, so that debug info works even with
  // -save-temps.
  CmdArgs.push_back("-main-file-name");
  CmdArgs.push_back(getBaseInputName(Args, Input));

  // Some flags which affect the language (via preprocessor
  // defines).
  if (Args.hasArg(options::OPT_static))
    CmdArgs.push_back("-static-define");

  if (Args.hasArg(options::OPT_municode))
    CmdArgs.push_back("-DUNICODE");

  if (isa<AnalyzeJobAction>(JA))
    RenderAnalyzerOptions(Args, CmdArgs, Triple, Input);

  if (isa<AnalyzeJobAction>(JA) ||
      (isa<PreprocessJobAction>(JA) && Args.hasArg(options::OPT__analyze)))
    CmdArgs.push_back("-setup-static-analyzer");

  // Enable compatilibily mode to avoid analyzer-config related errors.
  // Since we can't access frontend flags through hasArg, let's manually iterate
  // through them.
  bool FoundAnalyzerConfig = false;
  for (auto Arg : Args.filtered(options::OPT_Xclang))
    if (StringRef(Arg->getValue()) == "-analyzer-config") {
      FoundAnalyzerConfig = true;
      break;
    }
  if (!FoundAnalyzerConfig)
    for (auto Arg : Args.filtered(options::OPT_Xanalyzer))
      if (StringRef(Arg->getValue()) == "-analyzer-config") {
        FoundAnalyzerConfig = true;
        break;
      }
  if (FoundAnalyzerConfig)
    CmdArgs.push_back("-analyzer-config-compatibility-mode=true");

  CheckCodeGenerationOptions(D, Args);

  unsigned FunctionAlignment = ParseFunctionAlignment(TC, Args);
  assert(FunctionAlignment <= 31 && "function alignment will be truncated!");
  if (FunctionAlignment) {
    CmdArgs.push_back("-function-alignment");
    CmdArgs.push_back(Args.MakeArgString(std::to_string(FunctionAlignment)));
  }

  llvm::Reloc::Model RelocationModel;
  unsigned PICLevel;
  bool IsPIE;
  std::tie(RelocationModel, PICLevel, IsPIE) = ParsePICArgs(TC, Args);

  bool IsROPI = RelocationModel == llvm::Reloc::ROPI ||
                RelocationModel == llvm::Reloc::ROPI_RWPI;
  bool IsRWPI = RelocationModel == llvm::Reloc::RWPI ||
                RelocationModel == llvm::Reloc::ROPI_RWPI;

  if (Args.hasArg(options::OPT_mcmse) &&
      !Args.hasArg(options::OPT_fallow_unsupported)) {
    if (IsROPI)
      D.Diag(diag::err_cmse_pi_are_incompatible) << IsROPI;
    if (IsRWPI)
      D.Diag(diag::err_cmse_pi_are_incompatible) << !IsRWPI;
  }

  if (IsROPI && types::isCXX(Input.getType()) &&
      !Args.hasArg(options::OPT_fallow_unsupported))
    D.Diag(diag::err_drv_ropi_incompatible_with_cxx);

  const char *RMName = RelocationModelName(RelocationModel);
  if (RMName) {
    CmdArgs.push_back("-mrelocation-model");
    CmdArgs.push_back(RMName);
  }
  if (PICLevel > 0) {
    CmdArgs.push_back("-pic-level");
    CmdArgs.push_back(PICLevel == 1 ? "1" : "2");
    if (IsPIE)
      CmdArgs.push_back("-pic-is-pie");
  }

  if (RelocationModel == llvm::Reloc::ROPI ||
      RelocationModel == llvm::Reloc::ROPI_RWPI)
    CmdArgs.push_back("-fropi");
  if (RelocationModel == llvm::Reloc::RWPI ||
      RelocationModel == llvm::Reloc::ROPI_RWPI)
    CmdArgs.push_back("-frwpi");

  if (Arg *A = Args.getLastArg(options::OPT_meabi)) {
    CmdArgs.push_back("-meabi");
    CmdArgs.push_back(A->getValue());
  }

  // The default is -fno-semantic-interposition. We render it just because we
  // require explicit -fno-semantic-interposition to infer dso_local.
  if (Arg *A = Args.getLastArg(options::OPT_fsemantic_interposition,
                               options::OPT_fno_semantic_interposition))
    if (RelocationModel != llvm::Reloc::Static && !IsPIE)
      A->render(Args, CmdArgs);

  {
    std::string Model;
    if (Arg *A = Args.getLastArg(options::OPT_mthread_model)) {
      if (!TC.isThreadModelSupported(A->getValue()))
        D.Diag(diag::err_drv_invalid_thread_model_for_target)
            << A->getValue() << A->getAsString(Args);
      Model = A->getValue();
    } else
      Model = TC.getThreadModel();
    if (Model != "posix") {
      CmdArgs.push_back("-mthread-model");
      CmdArgs.push_back(Args.MakeArgString(Model));
    }
  }

  Args.AddLastArg(CmdArgs, options::OPT_fveclib);

  if (Args.hasFlag(options::OPT_fmerge_all_constants,
                   options::OPT_fno_merge_all_constants, false))
    CmdArgs.push_back("-fmerge-all-constants");

  if (Args.hasFlag(options::OPT_fno_delete_null_pointer_checks,
                   options::OPT_fdelete_null_pointer_checks, false))
    CmdArgs.push_back("-fno-delete-null-pointer-checks");

  // LLVM Code Generator Options.

  if (Args.hasArg(options::OPT_frewrite_map_file) ||
      Args.hasArg(options::OPT_frewrite_map_file_EQ)) {
    for (const Arg *A : Args.filtered(options::OPT_frewrite_map_file,
                                      options::OPT_frewrite_map_file_EQ)) {
      StringRef Map = A->getValue();
      if (!llvm::sys::fs::exists(Map)) {
        D.Diag(diag::err_drv_no_such_file) << Map;
      } else {
        CmdArgs.push_back("-frewrite-map-file");
        CmdArgs.push_back(A->getValue());
        A->claim();
      }
    }
  }

  if (Arg *A = Args.getLastArg(options::OPT_Wframe_larger_than_EQ)) {
    StringRef v = A->getValue();
    CmdArgs.push_back("-mllvm");
    CmdArgs.push_back(Args.MakeArgString("-warn-stack-size=" + v));
    A->claim();
  }

  if (!Args.hasFlag(options::OPT_fjump_tables, options::OPT_fno_jump_tables,
                    true))
    CmdArgs.push_back("-fno-jump-tables");

  if (Args.hasFlag(options::OPT_fprofile_sample_accurate,
                   options::OPT_fno_profile_sample_accurate, false))
    CmdArgs.push_back("-fprofile-sample-accurate");

  if (!Args.hasFlag(options::OPT_fpreserve_as_comments,
                    options::OPT_fno_preserve_as_comments, true))
    CmdArgs.push_back("-fno-preserve-as-comments");

  if (Arg *A = Args.getLastArg(options::OPT_mregparm_EQ)) {
    CmdArgs.push_back("-mregparm");
    CmdArgs.push_back(A->getValue());
  }

  if (Arg *A = Args.getLastArg(options::OPT_maix_struct_return,
                               options::OPT_msvr4_struct_return)) {
    if (TC.getArch() != llvm::Triple::ppc) {
      D.Diag(diag::err_drv_unsupported_opt_for_target)
          << A->getSpelling() << RawTriple.str();
    } else if (A->getOption().matches(options::OPT_maix_struct_return)) {
      CmdArgs.push_back("-maix-struct-return");
    } else {
      assert(A->getOption().matches(options::OPT_msvr4_struct_return));
      CmdArgs.push_back("-msvr4-struct-return");
    }
  }

  if (Arg *A = Args.getLastArg(options::OPT_fpcc_struct_return,
                               options::OPT_freg_struct_return)) {
    if (TC.getArch() != llvm::Triple::x86) {
      D.Diag(diag::err_drv_unsupported_opt_for_target)
          << A->getSpelling() << RawTriple.str();
    } else if (A->getOption().matches(options::OPT_fpcc_struct_return)) {
      CmdArgs.push_back("-fpcc-struct-return");
    } else {
      assert(A->getOption().matches(options::OPT_freg_struct_return));
      CmdArgs.push_back("-freg-struct-return");
    }
  }

  if (Args.hasFlag(options::OPT_mrtd, options::OPT_mno_rtd, false))
    CmdArgs.push_back("-fdefault-calling-conv=stdcall");

  if (Args.hasArg(options::OPT_fenable_matrix)) {
    // enable-matrix is needed by both the LangOpts and by LLVM.
    CmdArgs.push_back("-fenable-matrix");
    CmdArgs.push_back("-mllvm");
    CmdArgs.push_back("-enable-matrix");
  }

  CodeGenOptions::FramePointerKind FPKeepKind =
                  getFramePointerKind(Args, RawTriple);
  const char *FPKeepKindStr = nullptr;
  switch (FPKeepKind) {
  case CodeGenOptions::FramePointerKind::None:
    FPKeepKindStr = "-mframe-pointer=none";
    break;
  case CodeGenOptions::FramePointerKind::NonLeaf:
    FPKeepKindStr = "-mframe-pointer=non-leaf";
    break;
  case CodeGenOptions::FramePointerKind::All:
    FPKeepKindStr = "-mframe-pointer=all";
    break;
  }
  assert(FPKeepKindStr && "unknown FramePointerKind");
  CmdArgs.push_back(FPKeepKindStr);

  if (!Args.hasFlag(options::OPT_fzero_initialized_in_bss,
                    options::OPT_fno_zero_initialized_in_bss))
    CmdArgs.push_back("-mno-zero-initialized-in-bss");

  bool OFastEnabled = isOptimizationLevelFast(Args);
  // If -Ofast is the optimization level, then -fstrict-aliasing should be
  // enabled.  This alias option is being used to simplify the hasFlag logic.
  OptSpecifier StrictAliasingAliasOption =
      OFastEnabled ? options::OPT_Ofast : options::OPT_fstrict_aliasing;
  // We turn strict aliasing off by default if we're in CL mode, since MSVC
  // doesn't do any TBAA.
  bool TBAAOnByDefault = !D.IsCLMode();
  if (!Args.hasFlag(options::OPT_fstrict_aliasing, StrictAliasingAliasOption,
                    options::OPT_fno_strict_aliasing, TBAAOnByDefault))
    CmdArgs.push_back("-relaxed-aliasing");
  if (!Args.hasFlag(options::OPT_fstruct_path_tbaa,
                    options::OPT_fno_struct_path_tbaa))
    CmdArgs.push_back("-no-struct-path-tbaa");
  if (Args.hasFlag(options::OPT_fstrict_enums, options::OPT_fno_strict_enums,
                   false))
    CmdArgs.push_back("-fstrict-enums");
  if (!Args.hasFlag(options::OPT_fstrict_return, options::OPT_fno_strict_return,
                    true))
    CmdArgs.push_back("-fno-strict-return");
  if (Args.hasFlag(options::OPT_fallow_editor_placeholders,
                   options::OPT_fno_allow_editor_placeholders, false))
    CmdArgs.push_back("-fallow-editor-placeholders");
  if (Args.hasFlag(options::OPT_fstrict_vtable_pointers,
                   options::OPT_fno_strict_vtable_pointers,
                   false))
    CmdArgs.push_back("-fstrict-vtable-pointers");
  if (Args.hasFlag(options::OPT_fforce_emit_vtables,
                   options::OPT_fno_force_emit_vtables,
                   false))
    CmdArgs.push_back("-fforce-emit-vtables");
  if (!Args.hasFlag(options::OPT_foptimize_sibling_calls,
                    options::OPT_fno_optimize_sibling_calls))
    CmdArgs.push_back("-mdisable-tail-calls");
  if (Args.hasFlag(options::OPT_fno_escaping_block_tail_calls,
                   options::OPT_fescaping_block_tail_calls, false))
    CmdArgs.push_back("-fno-escaping-block-tail-calls");

  Args.AddLastArg(CmdArgs, options::OPT_ffine_grained_bitfield_accesses,
                  options::OPT_fno_fine_grained_bitfield_accesses);

  // Handle segmented stacks.
  if (Args.hasArg(options::OPT_fsplit_stack))
    CmdArgs.push_back("-split-stacks");

  RenderFloatingPointOptions(TC, D, OFastEnabled, Args, CmdArgs, JA);

  if (Arg *A = Args.getLastArg(options::OPT_mdouble_EQ)) {
    if (TC.getArch() == llvm::Triple::avr)
      A->render(Args, CmdArgs);
    else
      D.Diag(diag::err_drv_unsupported_opt_for_target)
          << A->getAsString(Args) << TripleStr;
  }

  if (Arg *A = Args.getLastArg(options::OPT_LongDouble_Group)) {
    if (TC.getTriple().isX86())
      A->render(Args, CmdArgs);
    else if ((TC.getArch() == llvm::Triple::ppc || TC.getTriple().isPPC64()) &&
             (A->getOption().getID() != options::OPT_mlong_double_80))
      A->render(Args, CmdArgs);
    else
      D.Diag(diag::err_drv_unsupported_opt_for_target)
          << A->getAsString(Args) << TripleStr;
  }

  // Decide whether to use verbose asm. Verbose assembly is the default on
  // toolchains which have the integrated assembler on by default.
  bool IsIntegratedAssemblerDefault = TC.IsIntegratedAssemblerDefault();
  if (!Args.hasFlag(options::OPT_fverbose_asm, options::OPT_fno_verbose_asm,
                    IsIntegratedAssemblerDefault))
    CmdArgs.push_back("-fno-verbose-asm");

  if (!TC.useIntegratedAs())
    CmdArgs.push_back("-no-integrated-as");

  if (Args.hasArg(options::OPT_fdebug_pass_structure)) {
    CmdArgs.push_back("-mdebug-pass");
    CmdArgs.push_back("Structure");
  }
  if (Args.hasArg(options::OPT_fdebug_pass_arguments)) {
    CmdArgs.push_back("-mdebug-pass");
    CmdArgs.push_back("Arguments");
  }

  // Enable -mconstructor-aliases except on darwin, where we have to work around
  // a linker bug (see <rdar://problem/7651567>), and CUDA device code, where
  // aliases aren't supported. Similarly, aliases aren't yet supported for AIX.
  if (!RawTriple.isOSDarwin() && !RawTriple.isNVPTX() && !RawTriple.isOSAIX())
    CmdArgs.push_back("-mconstructor-aliases");

  // Darwin's kernel doesn't support guard variables; just die if we
  // try to use them.
  if (KernelOrKext && RawTriple.isOSDarwin())
    CmdArgs.push_back("-fforbid-guard-variables");

  if (Args.hasFlag(options::OPT_mms_bitfields, options::OPT_mno_ms_bitfields,
                   Triple.isWindowsGNUEnvironment())) {
    CmdArgs.push_back("-mms-bitfields");
  }

  if (Args.hasFlag(options::OPT_mpie_copy_relocations,
                   options::OPT_mno_pie_copy_relocations,
                   false)) {
    CmdArgs.push_back("-mpie-copy-relocations");
  }

  if (Args.hasFlag(options::OPT_fno_plt, options::OPT_fplt, false)) {
    CmdArgs.push_back("-fno-plt");
  }

  // -fhosted is default.
  // TODO: Audit uses of KernelOrKext and see where it'd be more appropriate to
  // use Freestanding.
  bool Freestanding =
      Args.hasFlag(options::OPT_ffreestanding, options::OPT_fhosted, false) ||
      KernelOrKext;
  if (Freestanding)
    CmdArgs.push_back("-ffreestanding");

  // This is a coarse approximation of what llvm-gcc actually does, both
  // -fasynchronous-unwind-tables and -fnon-call-exceptions interact in more
  // complicated ways.
  bool AsynchronousUnwindTables =
      Args.hasFlag(options::OPT_fasynchronous_unwind_tables,
                   options::OPT_fno_asynchronous_unwind_tables,
                   (TC.IsUnwindTablesDefault(Args) ||
                    TC.getSanitizerArgs().needsUnwindTables()) &&
                       !Freestanding);
  if (Args.hasFlag(options::OPT_funwind_tables, options::OPT_fno_unwind_tables,
                   AsynchronousUnwindTables))
    CmdArgs.push_back("-munwind-tables");

  // Prepare `-aux-target-cpu` and `-aux-target-feature` unless
  // `--gpu-use-aux-triple-only` is specified.
  if (!Args.getLastArg(options::OPT_gpu_use_aux_triple_only) &&
      ((IsCuda && JA.isDeviceOffloading(Action::OFK_Cuda)) ||
       (IsSYCL && IsSYCLOffloadDevice) ||
       (IsHIP && JA.isDeviceOffloading(Action::OFK_HIP)))) {
    const ArgList &HostArgs =
        C.getArgsForToolChain(nullptr, StringRef(), Action::OFK_None);
    std::string HostCPU =
        getCPUName(HostArgs, *TC.getAuxTriple(), /*FromAs*/ false);
    if (!HostCPU.empty()) {
      CmdArgs.push_back("-aux-target-cpu");
      CmdArgs.push_back(Args.MakeArgString(HostCPU));
    }
    getTargetFeatures(D, *TC.getAuxTriple(), HostArgs, CmdArgs,
                      /*ForAS*/ false, /*IsAux*/ true);
  }

  TC.addClangTargetOptions(Args, CmdArgs, JA.getOffloadingDeviceKind());

  // FIXME: Handle -mtune=.
  (void)Args.hasArg(options::OPT_mtune_EQ);

  if (Arg *A = Args.getLastArg(options::OPT_mcmodel_EQ)) {
    StringRef CM = A->getValue();
    if (CM == "small" || CM == "kernel" || CM == "medium" || CM == "large" ||
        CM == "tiny")
      A->render(Args, CmdArgs);
    else
      D.Diag(diag::err_drv_invalid_argument_to_option)
          << CM << A->getOption().getName();
  }

  if (Arg *A = Args.getLastArg(options::OPT_mtls_size_EQ)) {
    StringRef Value = A->getValue();
    unsigned TLSSize = 0;
    Value.getAsInteger(10, TLSSize);
    if (!Triple.isAArch64() || !Triple.isOSBinFormatELF())
      D.Diag(diag::err_drv_unsupported_opt_for_target)
          << A->getOption().getName() << TripleStr;
    if (TLSSize != 12 && TLSSize != 24 && TLSSize != 32 && TLSSize != 48)
      D.Diag(diag::err_drv_invalid_int_value)
          << A->getOption().getName() << Value;
    Args.AddLastArg(CmdArgs, options::OPT_mtls_size_EQ);
  }

  // Add the target cpu
  std::string CPU = getCPUName(Args, Triple, /*FromAs*/ false);
  if (!CPU.empty()) {
    CmdArgs.push_back("-target-cpu");
    CmdArgs.push_back(Args.MakeArgString(CPU));
  }

  RenderTargetOptions(Triple, Args, KernelOrKext, CmdArgs);

  // These two are potentially updated by AddClangCLArgs.
  codegenoptions::DebugInfoKind DebugInfoKind = codegenoptions::NoDebugInfo;
  bool EmitCodeView = false;

  // Add clang-cl arguments.
  types::ID InputType = Input.getType();
  if (D.IsCLMode())
    AddClangCLArgs(Args, InputType, CmdArgs, &DebugInfoKind, &EmitCodeView);

  DwarfFissionKind DwarfFission;
  RenderDebugOptions(TC, D, RawTriple, Args, EmitCodeView, CmdArgs,
                     DebugInfoKind, DwarfFission);

  // Add the split debug info name to the command lines here so we
  // can propagate it to the backend.
  bool SplitDWARF = (DwarfFission != DwarfFissionKind::None) &&
                    TC.getTriple().isOSBinFormatELF() &&
                    (isa<AssembleJobAction>(JA) || isa<CompileJobAction>(JA) ||
                     isa<BackendJobAction>(JA));
  if (SplitDWARF) {
    const char *SplitDWARFOut = SplitDebugName(Args, Input, Output);
    CmdArgs.push_back("-split-dwarf-file");
    CmdArgs.push_back(SplitDWARFOut);
    if (DwarfFission == DwarfFissionKind::Split) {
      CmdArgs.push_back("-split-dwarf-output");
      CmdArgs.push_back(SplitDWARFOut);
    }
  }

  // Pass the linker version in use.
  if (Arg *A = Args.getLastArg(options::OPT_mlinker_version_EQ)) {
    CmdArgs.push_back("-target-linker-version");
    CmdArgs.push_back(A->getValue());
  }

  // Explicitly error on some things we know we don't support and can't just
  // ignore.
  if (!Args.hasArg(options::OPT_fallow_unsupported)) {
    Arg *Unsupported;
    if (types::isCXX(InputType) && RawTriple.isOSDarwin() &&
        TC.getArch() == llvm::Triple::x86) {
      if ((Unsupported = Args.getLastArg(options::OPT_fapple_kext)) ||
          (Unsupported = Args.getLastArg(options::OPT_mkernel)))
        D.Diag(diag::err_drv_clang_unsupported_opt_cxx_darwin_i386)
            << Unsupported->getOption().getName();
    }
    // The faltivec option has been superseded by the maltivec option.
    if ((Unsupported = Args.getLastArg(options::OPT_faltivec)))
      D.Diag(diag::err_drv_clang_unsupported_opt_faltivec)
          << Unsupported->getOption().getName()
          << "please use -maltivec and include altivec.h explicitly";
    if ((Unsupported = Args.getLastArg(options::OPT_fno_altivec)))
      D.Diag(diag::err_drv_clang_unsupported_opt_faltivec)
          << Unsupported->getOption().getName() << "please use -mno-altivec";
  }

  Args.AddAllArgs(CmdArgs, options::OPT_v);

  if (Args.getLastArg(options::OPT_H)) {
    CmdArgs.push_back("-H");
    CmdArgs.push_back("-sys-header-deps");
  }

  if (D.CCPrintHeaders && !D.CCGenDiagnostics) {
    CmdArgs.push_back("-header-include-file");
    CmdArgs.push_back(D.CCPrintHeadersFilename ? D.CCPrintHeadersFilename
                                               : "-");
    CmdArgs.push_back("-sys-header-deps");
  }
  Args.AddLastArg(CmdArgs, options::OPT_P);
  Args.AddLastArg(CmdArgs, options::OPT_print_ivar_layout);

  if (D.CCLogDiagnostics && !D.CCGenDiagnostics) {
    CmdArgs.push_back("-diagnostic-log-file");
    CmdArgs.push_back(D.CCLogDiagnosticsFilename ? D.CCLogDiagnosticsFilename
                                                 : "-");
  }

  // Give the gen diagnostics more chances to succeed, by avoiding intentional
  // crashes.
  if (D.CCGenDiagnostics)
    CmdArgs.push_back("-disable-pragma-debug-crash");

  bool UseSeparateSections = isUseSeparateSections(Triple);

  if (Args.hasFlag(options::OPT_ffunction_sections,
                   options::OPT_fno_function_sections, UseSeparateSections)) {
    CmdArgs.push_back("-ffunction-sections");
  }

  if (Arg *A = Args.getLastArg(options::OPT_fbasic_block_sections_EQ)) {
    StringRef Val = A->getValue();
    if (Val != "all" && Val != "labels" && Val != "none" &&
        !(Val.startswith("list=") && llvm::sys::fs::exists(Val.substr(5))))
      D.Diag(diag::err_drv_invalid_value)
          << A->getAsString(Args) << A->getValue();
    else
      A->render(Args, CmdArgs);
  }

  if (Args.hasFlag(options::OPT_fdata_sections, options::OPT_fno_data_sections,
                   UseSeparateSections)) {
    CmdArgs.push_back("-fdata-sections");
  }

  if (!Args.hasFlag(options::OPT_funique_section_names,
                    options::OPT_fno_unique_section_names, true))
    CmdArgs.push_back("-fno-unique-section-names");

  if (Args.hasFlag(options::OPT_funique_internal_linkage_names,
                   options::OPT_fno_unique_internal_linkage_names, false))
    CmdArgs.push_back("-funique-internal-linkage-names");

  if (Args.hasFlag(options::OPT_funique_basic_block_section_names,
                   options::OPT_fno_unique_basic_block_section_names, false))
    CmdArgs.push_back("-funique-basic-block-section-names");

  Args.AddLastArg(CmdArgs, options::OPT_finstrument_functions,
                  options::OPT_finstrument_functions_after_inlining,
                  options::OPT_finstrument_function_entry_bare);

  // NVPTX doesn't support PGO or coverage. There's no runtime support for
  // sampling, overhead of call arc collection is way too high and there's no
  // way to collect the output.
  if (!Triple.isNVPTX())
    addPGOAndCoverageFlags(TC, C, D, Output, Args, CmdArgs);

  Args.AddLastArg(CmdArgs, options::OPT_fclang_abi_compat_EQ);

  // Add runtime flag for PS4 when PGO, coverage, or sanitizers are enabled.
  if (RawTriple.isPS4CPU() &&
      !Args.hasArg(options::OPT_nostdlib, options::OPT_nodefaultlibs)) {
    PS4cpu::addProfileRTArgs(TC, Args, CmdArgs);
    PS4cpu::addSanitizerArgs(TC, CmdArgs);
  }

  // Pass options for controlling the default header search paths.
  if (Args.hasArg(options::OPT_nostdinc)) {
    CmdArgs.push_back("-nostdsysteminc");
    CmdArgs.push_back("-nobuiltininc");
  } else {
    if (Args.hasArg(options::OPT_nostdlibinc))
      CmdArgs.push_back("-nostdsysteminc");
    Args.AddLastArg(CmdArgs, options::OPT_nostdincxx);
    Args.AddLastArg(CmdArgs, options::OPT_nobuiltininc);
  }

  // Pass the path to compiler resource files.
  CmdArgs.push_back("-resource-dir");
  CmdArgs.push_back(D.ResourceDir.c_str());

  Args.AddLastArg(CmdArgs, options::OPT_working_directory);

  RenderARCMigrateToolOptions(D, Args, CmdArgs);

  // Add preprocessing options like -I, -D, etc. if we are using the
  // preprocessor.
  //
  // FIXME: Support -fpreprocessed
  if (types::getPreprocessedType(InputType) != types::TY_INVALID)
    AddPreprocessingOptions(C, JA, D, Args, CmdArgs, Output, Inputs);

  // Don't warn about "clang -c -DPIC -fPIC test.i" because libtool.m4 assumes
  // that "The compiler can only warn and ignore the option if not recognized".
  // When building with ccache, it will pass -D options to clang even on
  // preprocessed inputs and configure concludes that -fPIC is not supported.
  Args.ClaimAllArgs(options::OPT_D);

  // Manually translate -O4 to -O3; let clang reject others.
  if (Arg *A = Args.getLastArg(options::OPT_O_Group)) {
    if (A->getOption().matches(options::OPT_O4)) {
      CmdArgs.push_back("-O3");
      D.Diag(diag::warn_O4_is_O3);
    } else {
      A->render(Args, CmdArgs);
    }
  }

  // Warn about ignored options to clang.
  for (const Arg *A :
       Args.filtered(options::OPT_clang_ignored_gcc_optimization_f_Group)) {
    D.Diag(diag::warn_ignored_gcc_optimization) << A->getAsString(Args);
    A->claim();
  }

  for (const Arg *A :
       Args.filtered(options::OPT_clang_ignored_legacy_options_Group)) {
    D.Diag(diag::warn_ignored_clang_option) << A->getAsString(Args);
    A->claim();
  }

  claimNoWarnArgs(Args);

  Args.AddAllArgs(CmdArgs, options::OPT_R_Group);

  Args.AddAllArgs(CmdArgs, options::OPT_W_Group);
  if (Args.hasFlag(options::OPT_pedantic, options::OPT_no_pedantic, false))
    CmdArgs.push_back("-pedantic");
  Args.AddLastArg(CmdArgs, options::OPT_pedantic_errors);
  Args.AddLastArg(CmdArgs, options::OPT_w);

  // Fixed point flags
  if (Args.hasFlag(options::OPT_ffixed_point, options::OPT_fno_fixed_point,
                   /*Default=*/false))
    Args.AddLastArg(CmdArgs, options::OPT_ffixed_point);

  // Handle -{std, ansi, trigraphs} -- take the last of -{std, ansi}
  // (-ansi is equivalent to -std=c89 or -std=c++98).
  //
  // If a std is supplied, only add -trigraphs if it follows the
  // option.
  bool ImplyVCPPCXXVer = false;
  const Arg *Std = Args.getLastArg(options::OPT_std_EQ, options::OPT_ansi);
  if (Std) {
    if (Std->getOption().matches(options::OPT_ansi))
      if (types::isCXX(InputType))
        CmdArgs.push_back("-std=c++98");
      else
        CmdArgs.push_back("-std=c89");
    else
      Std->render(Args, CmdArgs);

    // If -f(no-)trigraphs appears after the language standard flag, honor it.
    if (Arg *A = Args.getLastArg(options::OPT_std_EQ, options::OPT_ansi,
                                 options::OPT_ftrigraphs,
                                 options::OPT_fno_trigraphs))
      if (A != Std)
        A->render(Args, CmdArgs);
  } else {
    // Honor -std-default.
    //
    // FIXME: Clang doesn't correctly handle -std= when the input language
    // doesn't match. For the time being just ignore this for C++ inputs;
    // eventually we want to do all the standard defaulting here instead of
    // splitting it between the driver and clang -cc1.
    if (!types::isCXX(InputType))
      Args.AddAllArgsTranslated(CmdArgs, options::OPT_std_default_EQ, "-std=",
                                /*Joined=*/true);
    else if (IsWindowsMSVC)
      ImplyVCPPCXXVer = true;
    else if (IsSYCL)
      // For DPC++, we default to -std=c++17 for all compilations.  Use of -std
      // on the command line will override.
      CmdArgs.push_back("-std=c++17");

    Args.AddLastArg(CmdArgs, options::OPT_ftrigraphs,
                    options::OPT_fno_trigraphs);
  }

  // GCC's behavior for -Wwrite-strings is a bit strange:
  //  * In C, this "warning flag" changes the types of string literals from
  //    'char[N]' to 'const char[N]', and thus triggers an unrelated warning
  //    for the discarded qualifier.
  //  * In C++, this is just a normal warning flag.
  //
  // Implementing this warning correctly in C is hard, so we follow GCC's
  // behavior for now. FIXME: Directly diagnose uses of a string literal as
  // a non-const char* in C, rather than using this crude hack.
  if (!types::isCXX(InputType)) {
    // FIXME: This should behave just like a warning flag, and thus should also
    // respect -Weverything, -Wno-everything, -Werror=write-strings, and so on.
    Arg *WriteStrings =
        Args.getLastArg(options::OPT_Wwrite_strings,
                        options::OPT_Wno_write_strings, options::OPT_w);
    if (WriteStrings &&
        WriteStrings->getOption().matches(options::OPT_Wwrite_strings))
      CmdArgs.push_back("-fconst-strings");
  }

  // GCC provides a macro definition '__DEPRECATED' when -Wdeprecated is active
  // during C++ compilation, which it is by default. GCC keeps this define even
  // in the presence of '-w', match this behavior bug-for-bug.
  if (types::isCXX(InputType) &&
      Args.hasFlag(options::OPT_Wdeprecated, options::OPT_Wno_deprecated,
                   true)) {
    CmdArgs.push_back("-fdeprecated-macro");
  }

  // Translate GCC's misnamer '-fasm' arguments to '-fgnu-keywords'.
  if (Arg *Asm = Args.getLastArg(options::OPT_fasm, options::OPT_fno_asm)) {
    if (Asm->getOption().matches(options::OPT_fasm))
      CmdArgs.push_back("-fgnu-keywords");
    else
      CmdArgs.push_back("-fno-gnu-keywords");
  }

  if (ShouldDisableDwarfDirectory(Args, TC))
    CmdArgs.push_back("-fno-dwarf-directory-asm");

  if (!ShouldEnableAutolink(Args, TC, JA))
    CmdArgs.push_back("-fno-autolink");

  // Add in -fdebug-compilation-dir if necessary.
  addDebugCompDirArg(Args, CmdArgs, D.getVFS());

  addDebugPrefixMapArg(D, Args, CmdArgs);

  if (Arg *A = Args.getLastArg(options::OPT_ftemplate_depth_,
                               options::OPT_ftemplate_depth_EQ)) {
    CmdArgs.push_back("-ftemplate-depth");
    CmdArgs.push_back(A->getValue());
  }

  if (Arg *A = Args.getLastArg(options::OPT_foperator_arrow_depth_EQ)) {
    CmdArgs.push_back("-foperator-arrow-depth");
    CmdArgs.push_back(A->getValue());
  }

  if (Arg *A = Args.getLastArg(options::OPT_fconstexpr_depth_EQ)) {
    CmdArgs.push_back("-fconstexpr-depth");
    CmdArgs.push_back(A->getValue());
  }

  if (Arg *A = Args.getLastArg(options::OPT_fconstexpr_steps_EQ)) {
    CmdArgs.push_back("-fconstexpr-steps");
    CmdArgs.push_back(A->getValue());
  }

  if (Args.hasArg(options::OPT_fexperimental_new_constant_interpreter))
    CmdArgs.push_back("-fexperimental-new-constant-interpreter");

  if (Arg *A = Args.getLastArg(options::OPT_fbracket_depth_EQ)) {
    CmdArgs.push_back("-fbracket-depth");
    CmdArgs.push_back(A->getValue());
  }

  if (Arg *A = Args.getLastArg(options::OPT_Wlarge_by_value_copy_EQ,
                               options::OPT_Wlarge_by_value_copy_def)) {
    if (A->getNumValues()) {
      StringRef bytes = A->getValue();
      CmdArgs.push_back(Args.MakeArgString("-Wlarge-by-value-copy=" + bytes));
    } else
      CmdArgs.push_back("-Wlarge-by-value-copy=64"); // default value
  }

  if (Args.hasArg(options::OPT_relocatable_pch))
    CmdArgs.push_back("-relocatable-pch");

  if (const Arg *A = Args.getLastArg(options::OPT_fcf_runtime_abi_EQ)) {
    static const char *kCFABIs[] = {
      "standalone", "objc", "swift", "swift-5.0", "swift-4.2", "swift-4.1",
    };

    if (find(kCFABIs, StringRef(A->getValue())) == std::end(kCFABIs))
      D.Diag(diag::err_drv_invalid_cf_runtime_abi) << A->getValue();
    else
      A->render(Args, CmdArgs);
  }

  if (Arg *A = Args.getLastArg(options::OPT_fconstant_string_class_EQ)) {
    CmdArgs.push_back("-fconstant-string-class");
    CmdArgs.push_back(A->getValue());
  }

  if (Arg *A = Args.getLastArg(options::OPT_ftabstop_EQ)) {
    CmdArgs.push_back("-ftabstop");
    CmdArgs.push_back(A->getValue());
  }

  if (Args.hasFlag(options::OPT_fstack_size_section,
                   options::OPT_fno_stack_size_section, RawTriple.isPS4()))
    CmdArgs.push_back("-fstack-size-section");

  CmdArgs.push_back("-ferror-limit");
  if (Arg *A = Args.getLastArg(options::OPT_ferror_limit_EQ))
    CmdArgs.push_back(A->getValue());
  else
    CmdArgs.push_back("19");

  if (Arg *A = Args.getLastArg(options::OPT_fmacro_backtrace_limit_EQ)) {
    CmdArgs.push_back("-fmacro-backtrace-limit");
    CmdArgs.push_back(A->getValue());
  }

  if (Arg *A = Args.getLastArg(options::OPT_ftemplate_backtrace_limit_EQ)) {
    CmdArgs.push_back("-ftemplate-backtrace-limit");
    CmdArgs.push_back(A->getValue());
  }

  if (Arg *A = Args.getLastArg(options::OPT_fconstexpr_backtrace_limit_EQ)) {
    CmdArgs.push_back("-fconstexpr-backtrace-limit");
    CmdArgs.push_back(A->getValue());
  }

  if (Arg *A = Args.getLastArg(options::OPT_fspell_checking_limit_EQ)) {
    CmdArgs.push_back("-fspell-checking-limit");
    CmdArgs.push_back(A->getValue());
  }

  // Pass -fmessage-length=.
  unsigned MessageLength = 0;
  if (Arg *A = Args.getLastArg(options::OPT_fmessage_length_EQ)) {
    StringRef V(A->getValue());
    if (V.getAsInteger(0, MessageLength))
      D.Diag(diag::err_drv_invalid_argument_to_option)
          << V << A->getOption().getName();
  } else {
    // If -fmessage-length=N was not specified, determine whether this is a
    // terminal and, if so, implicitly define -fmessage-length appropriately.
    MessageLength = llvm::sys::Process::StandardErrColumns();
  }
  if (MessageLength != 0)
    CmdArgs.push_back(
        Args.MakeArgString("-fmessage-length=" + Twine(MessageLength)));

  // -fvisibility= and -fvisibility-ms-compat are of a piece.
  if (const Arg *A = Args.getLastArg(options::OPT_fvisibility_EQ,
                                     options::OPT_fvisibility_ms_compat)) {
    if (A->getOption().matches(options::OPT_fvisibility_EQ)) {
      CmdArgs.push_back("-fvisibility");
      CmdArgs.push_back(A->getValue());
    } else {
      assert(A->getOption().matches(options::OPT_fvisibility_ms_compat));
      CmdArgs.push_back("-fvisibility");
      CmdArgs.push_back("hidden");
      CmdArgs.push_back("-ftype-visibility");
      CmdArgs.push_back("default");
    }
  }

  Args.AddLastArg(CmdArgs, options::OPT_fvisibility_inlines_hidden);
  Args.AddLastArg(CmdArgs, options::OPT_fvisibility_global_new_delete_hidden);

  Args.AddLastArg(CmdArgs, options::OPT_ftlsmodel_EQ);

  // Forward -f (flag) options which we can pass directly.
  Args.AddLastArg(CmdArgs, options::OPT_femit_all_decls);
  Args.AddLastArg(CmdArgs, options::OPT_fheinous_gnu_extensions);
  Args.AddLastArg(CmdArgs, options::OPT_fdigraphs, options::OPT_fno_digraphs);
  Args.AddLastArg(CmdArgs, options::OPT_fno_operator_names);
  Args.AddLastArg(CmdArgs, options::OPT_femulated_tls,
                  options::OPT_fno_emulated_tls);

  // AltiVec-like language extensions aren't relevant for assembling.
  if (!isa<PreprocessJobAction>(JA) || Output.getType() != types::TY_PP_Asm)
    Args.AddLastArg(CmdArgs, options::OPT_fzvector);

  Args.AddLastArg(CmdArgs, options::OPT_fdiagnostics_show_template_tree);
  Args.AddLastArg(CmdArgs, options::OPT_fno_elide_type);

  // Forward flags for OpenMP. We don't do this if the current action is an
  // device offloading action other than OpenMP.
  if (Args.hasFlag(options::OPT_fopenmp, options::OPT_fopenmp_EQ,
                   options::OPT_fno_openmp, false) &&
      (JA.isDeviceOffloading(Action::OFK_None) ||
       JA.isDeviceOffloading(Action::OFK_OpenMP))) {
    switch (D.getOpenMPRuntime(Args)) {
    case Driver::OMPRT_OMP:
    case Driver::OMPRT_IOMP5:
      // Clang can generate useful OpenMP code for these two runtime libraries.
      CmdArgs.push_back("-fopenmp");

      // If no option regarding the use of TLS in OpenMP codegeneration is
      // given, decide a default based on the target. Otherwise rely on the
      // options and pass the right information to the frontend.
      if (!Args.hasFlag(options::OPT_fopenmp_use_tls,
                        options::OPT_fnoopenmp_use_tls, /*Default=*/true))
        CmdArgs.push_back("-fnoopenmp-use-tls");
      Args.AddLastArg(CmdArgs, options::OPT_fopenmp_simd,
                      options::OPT_fno_openmp_simd);
      Args.AddAllArgs(CmdArgs, options::OPT_fopenmp_enable_irbuilder);
      Args.AddAllArgs(CmdArgs, options::OPT_fopenmp_version_EQ);
      Args.AddAllArgs(CmdArgs, options::OPT_fopenmp_cuda_number_of_sm_EQ);
      Args.AddAllArgs(CmdArgs, options::OPT_fopenmp_cuda_blocks_per_sm_EQ);
      Args.AddAllArgs(CmdArgs,
                      options::OPT_fopenmp_cuda_teams_reduction_recs_num_EQ);
      if (Args.hasFlag(options::OPT_fopenmp_optimistic_collapse,
                       options::OPT_fno_openmp_optimistic_collapse,
                       /*Default=*/false))
        CmdArgs.push_back("-fopenmp-optimistic-collapse");

      // When in OpenMP offloading mode with NVPTX target, forward
      // cuda-mode flag
      if (Args.hasFlag(options::OPT_fopenmp_cuda_mode,
                       options::OPT_fno_openmp_cuda_mode, /*Default=*/false))
        CmdArgs.push_back("-fopenmp-cuda-mode");

      // When in OpenMP offloading mode with NVPTX target, forward
      // cuda-parallel-target-regions flag
      if (Args.hasFlag(options::OPT_fopenmp_cuda_parallel_target_regions,
                       options::OPT_fno_openmp_cuda_parallel_target_regions,
                       /*Default=*/true))
        CmdArgs.push_back("-fopenmp-cuda-parallel-target-regions");

      // When in OpenMP offloading mode with NVPTX target, check if full runtime
      // is required.
      if (Args.hasFlag(options::OPT_fopenmp_cuda_force_full_runtime,
                       options::OPT_fno_openmp_cuda_force_full_runtime,
                       /*Default=*/false))
        CmdArgs.push_back("-fopenmp-cuda-force-full-runtime");
      break;
    default:
      // By default, if Clang doesn't know how to generate useful OpenMP code
      // for a specific runtime library, we just don't pass the '-fopenmp' flag
      // down to the actual compilation.
      // FIXME: It would be better to have a mode which *only* omits IR
      // generation based on the OpenMP support so that we get consistent
      // semantic analysis, etc.
      break;
    }
  } else {
    Args.AddLastArg(CmdArgs, options::OPT_fopenmp_simd,
                    options::OPT_fno_openmp_simd);
    Args.AddAllArgs(CmdArgs, options::OPT_fopenmp_version_EQ);
  }

  const SanitizerArgs &Sanitize = TC.getSanitizerArgs();
  Sanitize.addArgs(TC, Args, CmdArgs, InputType);

  const XRayArgs &XRay = TC.getXRayArgs();
  XRay.addArgs(TC, Args, CmdArgs, InputType);

  if (Arg *A = Args.getLastArg(options::OPT_fpatchable_function_entry_EQ)) {
    StringRef S0 = A->getValue(), S = S0;
    unsigned Size, Offset = 0;
    if (!Triple.isAArch64() && Triple.getArch() != llvm::Triple::x86 &&
        Triple.getArch() != llvm::Triple::x86_64)
      D.Diag(diag::err_drv_unsupported_opt_for_target)
          << A->getAsString(Args) << TripleStr;
    else if (S.consumeInteger(10, Size) ||
             (!S.empty() && (!S.consume_front(",") ||
                             S.consumeInteger(10, Offset) || !S.empty())))
      D.Diag(diag::err_drv_invalid_argument_to_option)
          << S0 << A->getOption().getName();
    else if (Size < Offset)
      D.Diag(diag::err_drv_unsupported_fpatchable_function_entry_argument);
    else {
      CmdArgs.push_back(Args.MakeArgString(A->getSpelling() + Twine(Size)));
      CmdArgs.push_back(Args.MakeArgString(
          "-fpatchable-function-entry-offset=" + Twine(Offset)));
    }
  }

  if (TC.SupportsProfiling()) {
    Args.AddLastArg(CmdArgs, options::OPT_pg);

    llvm::Triple::ArchType Arch = TC.getArch();
    if (Arg *A = Args.getLastArg(options::OPT_mfentry)) {
      if (Arch == llvm::Triple::systemz || TC.getTriple().isX86())
        A->render(Args, CmdArgs);
      else
        D.Diag(diag::err_drv_unsupported_opt_for_target)
            << A->getAsString(Args) << TripleStr;
    }
    if (Arg *A = Args.getLastArg(options::OPT_mnop_mcount)) {
      if (Arch == llvm::Triple::systemz)
        A->render(Args, CmdArgs);
      else
        D.Diag(diag::err_drv_unsupported_opt_for_target)
            << A->getAsString(Args) << TripleStr;
    }
    if (Arg *A = Args.getLastArg(options::OPT_mrecord_mcount)) {
      if (Arch == llvm::Triple::systemz)
        A->render(Args, CmdArgs);
      else
        D.Diag(diag::err_drv_unsupported_opt_for_target)
            << A->getAsString(Args) << TripleStr;
    }
  }

  if (Args.getLastArg(options::OPT_fapple_kext) ||
      (Args.hasArg(options::OPT_mkernel) && types::isCXX(InputType)))
    CmdArgs.push_back("-fapple-kext");

  Args.AddLastArg(CmdArgs, options::OPT_flax_vector_conversions_EQ);
  Args.AddLastArg(CmdArgs, options::OPT_fobjc_sender_dependent_dispatch);
  Args.AddLastArg(CmdArgs, options::OPT_fdiagnostics_print_source_range_info);
  Args.AddLastArg(CmdArgs, options::OPT_fdiagnostics_parseable_fixits);
  Args.AddLastArg(CmdArgs, options::OPT_ftime_report);
  Args.AddLastArg(CmdArgs, options::OPT_ftime_trace);
  Args.AddLastArg(CmdArgs, options::OPT_ftime_trace_granularity_EQ);
  Args.AddLastArg(CmdArgs, options::OPT_ftrapv);
  Args.AddLastArg(CmdArgs, options::OPT_malign_double);
  Args.AddLastArg(CmdArgs, options::OPT_fno_temp_file);

  if (Arg *A = Args.getLastArg(options::OPT_ftrapv_handler_EQ)) {
    CmdArgs.push_back("-ftrapv-handler");
    CmdArgs.push_back(A->getValue());
  }

  Args.AddLastArg(CmdArgs, options::OPT_ftrap_function_EQ);

  // -fno-strict-overflow implies -fwrapv if it isn't disabled, but
  // -fstrict-overflow won't turn off an explicitly enabled -fwrapv.
  if (Arg *A = Args.getLastArg(options::OPT_fwrapv, options::OPT_fno_wrapv)) {
    if (A->getOption().matches(options::OPT_fwrapv))
      CmdArgs.push_back("-fwrapv");
  } else if (Arg *A = Args.getLastArg(options::OPT_fstrict_overflow,
                                      options::OPT_fno_strict_overflow)) {
    if (A->getOption().matches(options::OPT_fno_strict_overflow))
      CmdArgs.push_back("-fwrapv");
  }

  if (Arg *A = Args.getLastArg(options::OPT_freroll_loops,
                               options::OPT_fno_reroll_loops))
    if (A->getOption().matches(options::OPT_freroll_loops))
      CmdArgs.push_back("-freroll-loops");

  Args.AddLastArg(CmdArgs, options::OPT_fwritable_strings);
  Args.AddLastArg(CmdArgs, options::OPT_funroll_loops,
                  options::OPT_fno_unroll_loops);

  Args.AddLastArg(CmdArgs, options::OPT_pthread);

  if (Args.hasFlag(options::OPT_mspeculative_load_hardening,
                   options::OPT_mno_speculative_load_hardening, false))
    CmdArgs.push_back(Args.MakeArgString("-mspeculative-load-hardening"));

  RenderSSPOptions(TC, Args, CmdArgs, KernelOrKext);
  RenderSCPOptions(TC, Args, CmdArgs);
  RenderTrivialAutoVarInitOptions(D, TC, Args, CmdArgs);

  // Translate -mstackrealign
  if (Args.hasFlag(options::OPT_mstackrealign, options::OPT_mno_stackrealign,
                   false))
    CmdArgs.push_back(Args.MakeArgString("-mstackrealign"));

  if (Args.hasArg(options::OPT_mstack_alignment)) {
    StringRef alignment = Args.getLastArgValue(options::OPT_mstack_alignment);
    CmdArgs.push_back(Args.MakeArgString("-mstack-alignment=" + alignment));
  }

  if (Args.hasArg(options::OPT_mstack_probe_size)) {
    StringRef Size = Args.getLastArgValue(options::OPT_mstack_probe_size);

    if (!Size.empty())
      CmdArgs.push_back(Args.MakeArgString("-mstack-probe-size=" + Size));
    else
      CmdArgs.push_back("-mstack-probe-size=0");
  }

  if (!Args.hasFlag(options::OPT_mstack_arg_probe,
                    options::OPT_mno_stack_arg_probe, true))
    CmdArgs.push_back(Args.MakeArgString("-mno-stack-arg-probe"));

  if (Arg *A = Args.getLastArg(options::OPT_mrestrict_it,
                               options::OPT_mno_restrict_it)) {
    if (A->getOption().matches(options::OPT_mrestrict_it)) {
      CmdArgs.push_back("-mllvm");
      CmdArgs.push_back("-arm-restrict-it");
    } else {
      CmdArgs.push_back("-mllvm");
      CmdArgs.push_back("-arm-no-restrict-it");
    }
  } else if (Triple.isOSWindows() &&
             (Triple.getArch() == llvm::Triple::arm ||
              Triple.getArch() == llvm::Triple::thumb)) {
    // Windows on ARM expects restricted IT blocks
    CmdArgs.push_back("-mllvm");
    CmdArgs.push_back("-arm-restrict-it");
  }

  // Forward -cl options to -cc1
  RenderOpenCLOptions(Args, CmdArgs);

  // Forward -sycl-std option to -cc1
  Args.AddLastArg(CmdArgs, options::OPT_sycl_std_EQ);

  if (Args.hasFlag(options::OPT_fhip_new_launch_api,
                   options::OPT_fno_hip_new_launch_api, false))
    CmdArgs.push_back("-fhip-new-launch-api");

  if (Arg *A = Args.getLastArg(options::OPT_fcf_protection_EQ)) {
    CmdArgs.push_back(
        Args.MakeArgString(Twine("-fcf-protection=") + A->getValue()));
  }

  // Forward -f options with positive and negative forms; we translate
  // these by hand.
  if (Arg *A = getLastProfileSampleUseArg(Args)) {
    auto *PGOArg = Args.getLastArg(
        options::OPT_fprofile_generate, options::OPT_fprofile_generate_EQ,
        options::OPT_fcs_profile_generate, options::OPT_fcs_profile_generate_EQ,
        options::OPT_fprofile_use, options::OPT_fprofile_use_EQ);
    if (PGOArg)
      D.Diag(diag::err_drv_argument_not_allowed_with)
          << "SampleUse with PGO options";

    StringRef fname = A->getValue();
    if (!llvm::sys::fs::exists(fname))
      D.Diag(diag::err_drv_no_such_file) << fname;
    else
      A->render(Args, CmdArgs);
  }
  Args.AddLastArg(CmdArgs, options::OPT_fprofile_remapping_file_EQ);

  RenderBuiltinOptions(TC, RawTriple, Args, CmdArgs);

  if (!Args.hasFlag(options::OPT_fassume_sane_operator_new,
                    options::OPT_fno_assume_sane_operator_new))
    CmdArgs.push_back("-fno-assume-sane-operator-new");

  // -fblocks=0 is default.
  if (Args.hasFlag(options::OPT_fblocks, options::OPT_fno_blocks,
                   TC.IsBlocksDefault()) ||
      (Args.hasArg(options::OPT_fgnu_runtime) &&
       Args.hasArg(options::OPT_fobjc_nonfragile_abi) &&
       !Args.hasArg(options::OPT_fno_blocks))) {
    CmdArgs.push_back("-fblocks");

    if (!Args.hasArg(options::OPT_fgnu_runtime) && !TC.hasBlocksRuntime())
      CmdArgs.push_back("-fblocks-runtime-optional");
  }

  // -fencode-extended-block-signature=1 is default.
  if (TC.IsEncodeExtendedBlockSignatureDefault())
    CmdArgs.push_back("-fencode-extended-block-signature");

  if (Args.hasFlag(options::OPT_fcoroutines_ts, options::OPT_fno_coroutines_ts,
                   false) &&
      types::isCXX(InputType)) {
    CmdArgs.push_back("-fcoroutines-ts");
  }

  Args.AddLastArg(CmdArgs, options::OPT_fdouble_square_bracket_attributes,
                  options::OPT_fno_double_square_bracket_attributes);

  // -faccess-control is default.
  if (Args.hasFlag(options::OPT_fno_access_control,
                   options::OPT_faccess_control, false))
    CmdArgs.push_back("-fno-access-control");

  // -felide-constructors is the default.
  if (Args.hasFlag(options::OPT_fno_elide_constructors,
                   options::OPT_felide_constructors, false))
    CmdArgs.push_back("-fno-elide-constructors");

  ToolChain::RTTIMode RTTIMode = TC.getRTTIMode();

  if (KernelOrKext || (types::isCXX(InputType) &&
                       (RTTIMode == ToolChain::RM_Disabled)))
    CmdArgs.push_back("-fno-rtti");

  // -fshort-enums=0 is default for all architectures except Hexagon.
  if (Args.hasFlag(options::OPT_fshort_enums, options::OPT_fno_short_enums,
                   TC.getArch() == llvm::Triple::hexagon))
    CmdArgs.push_back("-fshort-enums");

  RenderCharacterOptions(Args, AuxTriple ? *AuxTriple : RawTriple, CmdArgs);

  // -fuse-cxa-atexit is default.
  if (!Args.hasFlag(
          options::OPT_fuse_cxa_atexit, options::OPT_fno_use_cxa_atexit,
          !RawTriple.isOSAIX() && !RawTriple.isOSWindows() &&
              TC.getArch() != llvm::Triple::xcore &&
              ((RawTriple.getVendor() != llvm::Triple::MipsTechnologies) ||
               RawTriple.hasEnvironment())) ||
      KernelOrKext)
    CmdArgs.push_back("-fno-use-cxa-atexit");

  if (Args.hasFlag(options::OPT_fregister_global_dtors_with_atexit,
                   options::OPT_fno_register_global_dtors_with_atexit,
                   RawTriple.isOSDarwin() && !KernelOrKext))
    CmdArgs.push_back("-fregister-global-dtors-with-atexit");

  // -fno-use-line-directives is default.
  if (Args.hasFlag(options::OPT_fuse_line_directives,
                   options::OPT_fno_use_line_directives, false))
    CmdArgs.push_back("-fuse-line-directives");

  // -fms-extensions=0 is default.
  if (Args.hasFlag(options::OPT_fms_extensions, options::OPT_fno_ms_extensions,
                   IsWindowsMSVC))
    CmdArgs.push_back("-fms-extensions");

  // -fms-compatibility=0 is default.
  bool IsMSVCCompat = Args.hasFlag(
      options::OPT_fms_compatibility, options::OPT_fno_ms_compatibility,
      (IsWindowsMSVC && Args.hasFlag(options::OPT_fms_extensions,
                                     options::OPT_fno_ms_extensions, true)));
  if (IsMSVCCompat)
    CmdArgs.push_back("-fms-compatibility");

  // Handle -fgcc-version, if present.
  VersionTuple GNUCVer;
  if (Arg *A = Args.getLastArg(options::OPT_fgnuc_version_EQ)) {
    // Check that the version has 1 to 3 components and the minor and patch
    // versions fit in two decimal digits.
    StringRef Val = A->getValue();
    Val = Val.empty() ? "0" : Val; // Treat "" as 0 or disable.
    bool Invalid = GNUCVer.tryParse(Val);
    unsigned Minor = GNUCVer.getMinor().getValueOr(0);
    unsigned Patch = GNUCVer.getSubminor().getValueOr(0);
    if (Invalid || GNUCVer.getBuild() || Minor >= 100 || Patch >= 100) {
      D.Diag(diag::err_drv_invalid_value)
          << A->getAsString(Args) << A->getValue();
    }
  } else if (!IsMSVCCompat) {
    // Imitate GCC 4.2.1 by default if -fms-compatibility is not in effect.
    GNUCVer = VersionTuple(4, 2, 1);
  }
  if (!GNUCVer.empty()) {
    CmdArgs.push_back(
        Args.MakeArgString("-fgnuc-version=" + GNUCVer.getAsString()));
  }

  VersionTuple MSVT = TC.computeMSVCVersion(&D, Args);
  if (!MSVT.empty())
    CmdArgs.push_back(
        Args.MakeArgString("-fms-compatibility-version=" + MSVT.getAsString()));

  bool IsMSVC2015Compatible = MSVT.getMajor() >= 19;
  if (ImplyVCPPCXXVer) {
    StringRef LanguageStandard;
    if (const Arg *StdArg = Args.getLastArg(options::OPT__SLASH_std)) {
      Std = StdArg;
      LanguageStandard = llvm::StringSwitch<StringRef>(StdArg->getValue())
                             .Case("c++14", "-std=c++14")
                             .Case("c++17", "-std=c++17")
                             .Case("c++latest", "-std=c++2a")
                             .Default("");
      if (LanguageStandard.empty())
        D.Diag(clang::diag::warn_drv_unused_argument)
            << StdArg->getAsString(Args);
    }

    if (LanguageStandard.empty()) {
      if (IsMSVC2015Compatible)
        if (IsSYCL)
          // For DPC++, C++17 is the default.
          LanguageStandard = "-std=c++17";
        else
          LanguageStandard = "-std=c++14";
      else
        LanguageStandard = "-std=c++11";
    }

    CmdArgs.push_back(LanguageStandard.data());
  }

  // -fno-borland-extensions is default.
  if (Args.hasFlag(options::OPT_fborland_extensions,
                   options::OPT_fno_borland_extensions, false))
    CmdArgs.push_back("-fborland-extensions");

  // -fno-declspec is default, except for PS4.
  if (Args.hasFlag(options::OPT_fdeclspec, options::OPT_fno_declspec,
                   RawTriple.isPS4()))
    CmdArgs.push_back("-fdeclspec");
  else if (Args.hasArg(options::OPT_fno_declspec))
    CmdArgs.push_back("-fno-declspec"); // Explicitly disabling __declspec.

  // -fthreadsafe-static is default, except for MSVC compatibility versions less
  // than 19.
  if (!Args.hasFlag(options::OPT_fthreadsafe_statics,
                    options::OPT_fno_threadsafe_statics,
                    !IsWindowsMSVC || IsMSVC2015Compatible))
    CmdArgs.push_back("-fno-threadsafe-statics");

  // -fno-delayed-template-parsing is default, except when targeting MSVC.
  // Many old Windows SDK versions require this to parse.
  // FIXME: MSVC introduced /Zc:twoPhase- to disable this behavior in their
  // compiler. We should be able to disable this by default at some point.
  if (Args.hasFlag(options::OPT_fdelayed_template_parsing,
                   options::OPT_fno_delayed_template_parsing, IsWindowsMSVC))
    CmdArgs.push_back("-fdelayed-template-parsing");

  // -fgnu-keywords default varies depending on language; only pass if
  // specified.
  Args.AddLastArg(CmdArgs, options::OPT_fgnu_keywords,
                  options::OPT_fno_gnu_keywords);

  if (Args.hasFlag(options::OPT_fgnu89_inline, options::OPT_fno_gnu89_inline,
                   false))
    CmdArgs.push_back("-fgnu89-inline");

  if (Args.hasArg(options::OPT_fno_inline))
    CmdArgs.push_back("-fno-inline");

  Args.AddLastArg(CmdArgs, options::OPT_finline_functions,
                  options::OPT_finline_hint_functions,
                  options::OPT_fno_inline_functions);

  // FIXME: Find a better way to determine whether the language has modules
  // support by default, or just assume that all languages do.
  bool HaveModules =
      Std && (Std->containsValue("c++2a") || Std->containsValue("c++latest"));
  RenderModulesOptions(C, D, Args, Input, Output, CmdArgs, HaveModules);

  if (Args.hasFlag(options::OPT_fpch_validate_input_files_content,
                   options::OPT_fno_pch_validate_input_files_content, false))
    CmdArgs.push_back("-fvalidate-ast-input-files-content");
  if (Args.hasFlag(options::OPT_fpch_instantiate_templates,
                   options::OPT_fno_pch_instantiate_templates, false))
    CmdArgs.push_back("-fpch-instantiate-templates");

  Args.AddLastArg(CmdArgs, options::OPT_fexperimental_new_pass_manager,
                  options::OPT_fno_experimental_new_pass_manager);

  ObjCRuntime Runtime = AddObjCRuntimeArgs(Args, Inputs, CmdArgs, rewriteKind);
  RenderObjCOptions(TC, D, RawTriple, Args, Runtime, rewriteKind != RK_None,
                    Input, CmdArgs);

  if (Args.hasFlag(options::OPT_fapplication_extension,
                   options::OPT_fno_application_extension, false))
    CmdArgs.push_back("-fapplication-extension");

  // Handle GCC-style exception args.
  if (!C.getDriver().IsCLMode())
    addExceptionArgs(Args, InputType, TC, KernelOrKext, Runtime, CmdArgs);

  // Handle exception personalities
  Arg *A = Args.getLastArg(
      options::OPT_fsjlj_exceptions, options::OPT_fseh_exceptions,
      options::OPT_fdwarf_exceptions, options::OPT_fwasm_exceptions);
  if (A) {
    const Option &Opt = A->getOption();
    if (Opt.matches(options::OPT_fsjlj_exceptions))
      CmdArgs.push_back("-fsjlj-exceptions");
    if (Opt.matches(options::OPT_fseh_exceptions))
      CmdArgs.push_back("-fseh-exceptions");
    if (Opt.matches(options::OPT_fdwarf_exceptions))
      CmdArgs.push_back("-fdwarf-exceptions");
    if (Opt.matches(options::OPT_fwasm_exceptions))
      CmdArgs.push_back("-fwasm-exceptions");
  } else {
    switch (TC.GetExceptionModel(Args)) {
    default:
      break;
    case llvm::ExceptionHandling::DwarfCFI:
      CmdArgs.push_back("-fdwarf-exceptions");
      break;
    case llvm::ExceptionHandling::SjLj:
      CmdArgs.push_back("-fsjlj-exceptions");
      break;
    case llvm::ExceptionHandling::WinEH:
      CmdArgs.push_back("-fseh-exceptions");
      break;
    }
  }

  // C++ "sane" operator new.
  if (!Args.hasFlag(options::OPT_fassume_sane_operator_new,
                    options::OPT_fno_assume_sane_operator_new))
    CmdArgs.push_back("-fno-assume-sane-operator-new");

  // -frelaxed-template-template-args is off by default, as it is a severe
  // breaking change until a corresponding change to template partial ordering
  // is provided.
  if (Args.hasFlag(options::OPT_frelaxed_template_template_args,
                   options::OPT_fno_relaxed_template_template_args, false))
    CmdArgs.push_back("-frelaxed-template-template-args");

  // -fsized-deallocation is off by default, as it is an ABI-breaking change for
  // most platforms.
  if (Args.hasFlag(options::OPT_fsized_deallocation,
                   options::OPT_fno_sized_deallocation, false))
    CmdArgs.push_back("-fsized-deallocation");

  // -faligned-allocation is on by default in C++17 onwards and otherwise off
  // by default.
  if (Arg *A = Args.getLastArg(options::OPT_faligned_allocation,
                               options::OPT_fno_aligned_allocation,
                               options::OPT_faligned_new_EQ)) {
    if (A->getOption().matches(options::OPT_fno_aligned_allocation))
      CmdArgs.push_back("-fno-aligned-allocation");
    else
      CmdArgs.push_back("-faligned-allocation");
  }

  // The default new alignment can be specified using a dedicated option or via
  // a GCC-compatible option that also turns on aligned allocation.
  if (Arg *A = Args.getLastArg(options::OPT_fnew_alignment_EQ,
                               options::OPT_faligned_new_EQ))
    CmdArgs.push_back(
        Args.MakeArgString(Twine("-fnew-alignment=") + A->getValue()));

  // -fconstant-cfstrings is default, and may be subject to argument translation
  // on Darwin.
  if (!Args.hasFlag(options::OPT_fconstant_cfstrings,
                    options::OPT_fno_constant_cfstrings) ||
      !Args.hasFlag(options::OPT_mconstant_cfstrings,
                    options::OPT_mno_constant_cfstrings))
    CmdArgs.push_back("-fno-constant-cfstrings");

  // -fno-pascal-strings is default, only pass non-default.
  if (Args.hasFlag(options::OPT_fpascal_strings,
                   options::OPT_fno_pascal_strings, false))
    CmdArgs.push_back("-fpascal-strings");

  // Honor -fpack-struct= and -fpack-struct, if given. Note that
  // -fno-pack-struct doesn't apply to -fpack-struct=.
  if (Arg *A = Args.getLastArg(options::OPT_fpack_struct_EQ)) {
    std::string PackStructStr = "-fpack-struct=";
    PackStructStr += A->getValue();
    CmdArgs.push_back(Args.MakeArgString(PackStructStr));
  } else if (Args.hasFlag(options::OPT_fpack_struct,
                          options::OPT_fno_pack_struct, false)) {
    CmdArgs.push_back("-fpack-struct=1");
  }

  // Handle -fmax-type-align=N and -fno-type-align
  bool SkipMaxTypeAlign = Args.hasArg(options::OPT_fno_max_type_align);
  if (Arg *A = Args.getLastArg(options::OPT_fmax_type_align_EQ)) {
    if (!SkipMaxTypeAlign) {
      std::string MaxTypeAlignStr = "-fmax-type-align=";
      MaxTypeAlignStr += A->getValue();
      CmdArgs.push_back(Args.MakeArgString(MaxTypeAlignStr));
    }
  } else if (RawTriple.isOSDarwin()) {
    if (!SkipMaxTypeAlign) {
      std::string MaxTypeAlignStr = "-fmax-type-align=16";
      CmdArgs.push_back(Args.MakeArgString(MaxTypeAlignStr));
    }
  }

  if (!Args.hasFlag(options::OPT_Qy, options::OPT_Qn, true))
    CmdArgs.push_back("-Qn");

  // -fno-common is the default, set -fcommon only when that flag is set.
  if (Args.hasFlag(options::OPT_fcommon, options::OPT_fno_common, false))
    CmdArgs.push_back("-fcommon");

  // -fsigned-bitfields is default, and clang doesn't yet support
  // -funsigned-bitfields.
  if (!Args.hasFlag(options::OPT_fsigned_bitfields,
                    options::OPT_funsigned_bitfields))
    D.Diag(diag::warn_drv_clang_unsupported)
        << Args.getLastArg(options::OPT_funsigned_bitfields)->getAsString(Args);

  // -fsigned-bitfields is default, and clang doesn't support -fno-for-scope.
  if (!Args.hasFlag(options::OPT_ffor_scope, options::OPT_fno_for_scope))
    D.Diag(diag::err_drv_clang_unsupported)
        << Args.getLastArg(options::OPT_fno_for_scope)->getAsString(Args);

  // -finput_charset=UTF-8 is default. Reject others
  if (Arg *inputCharset = Args.getLastArg(options::OPT_finput_charset_EQ)) {
    StringRef value = inputCharset->getValue();
    if (!value.equals_lower("utf-8"))
      D.Diag(diag::err_drv_invalid_value) << inputCharset->getAsString(Args)
                                          << value;
  }

  // -fexec_charset=UTF-8 is default. Reject others
  if (Arg *execCharset = Args.getLastArg(options::OPT_fexec_charset_EQ)) {
    StringRef value = execCharset->getValue();
    if (!value.equals_lower("utf-8"))
      D.Diag(diag::err_drv_invalid_value) << execCharset->getAsString(Args)
                                          << value;
  }

  RenderDiagnosticsOptions(D, Args, CmdArgs);

  // -fno-asm-blocks is default.
  if (Args.hasFlag(options::OPT_fasm_blocks, options::OPT_fno_asm_blocks,
                   false))
    CmdArgs.push_back("-fasm-blocks");

  // -fgnu-inline-asm is default.
  if (!Args.hasFlag(options::OPT_fgnu_inline_asm,
                    options::OPT_fno_gnu_inline_asm, true))
    CmdArgs.push_back("-fno-gnu-inline-asm");

  // Enable vectorization per default according to the optimization level
  // selected. For optimization levels that want vectorization we use the alias
  // option to simplify the hasFlag logic.
  bool EnableVec = shouldEnableVectorizerAtOLevel(Args, false);
  OptSpecifier VectorizeAliasOption =
      EnableVec ? options::OPT_O_Group : options::OPT_fvectorize;
  if (Args.hasFlag(options::OPT_fvectorize, VectorizeAliasOption,
                   options::OPT_fno_vectorize, EnableVec))
    CmdArgs.push_back("-vectorize-loops");

  // -fslp-vectorize is enabled based on the optimization level selected.
  bool EnableSLPVec = shouldEnableVectorizerAtOLevel(Args, true);
  OptSpecifier SLPVectAliasOption =
      EnableSLPVec ? options::OPT_O_Group : options::OPT_fslp_vectorize;
  if (Args.hasFlag(options::OPT_fslp_vectorize, SLPVectAliasOption,
                   options::OPT_fno_slp_vectorize, EnableSLPVec))
    CmdArgs.push_back("-vectorize-slp");

  ParseMPreferVectorWidth(D, Args, CmdArgs);

  Args.AddLastArg(CmdArgs, options::OPT_fshow_overloads_EQ);
  Args.AddLastArg(CmdArgs,
                  options::OPT_fsanitize_undefined_strip_path_components_EQ);

  // -fdollars-in-identifiers default varies depending on platform and
  // language; only pass if specified.
  if (Arg *A = Args.getLastArg(options::OPT_fdollars_in_identifiers,
                               options::OPT_fno_dollars_in_identifiers)) {
    if (A->getOption().matches(options::OPT_fdollars_in_identifiers))
      CmdArgs.push_back("-fdollars-in-identifiers");
    else
      CmdArgs.push_back("-fno-dollars-in-identifiers");
  }

  // -funit-at-a-time is default, and we don't support -fno-unit-at-a-time for
  // practical purposes.
  if (Arg *A = Args.getLastArg(options::OPT_funit_at_a_time,
                               options::OPT_fno_unit_at_a_time)) {
    if (A->getOption().matches(options::OPT_fno_unit_at_a_time))
      D.Diag(diag::warn_drv_clang_unsupported) << A->getAsString(Args);
  }

  if (Args.hasFlag(options::OPT_fapple_pragma_pack,
                   options::OPT_fno_apple_pragma_pack, false))
    CmdArgs.push_back("-fapple-pragma-pack");

  // Remarks can be enabled with any of the `-f.*optimization-record.*` flags.
  if (willEmitRemarks(Args) && checkRemarksOptions(D, Args, Triple))
    renderRemarksOptions(Args, CmdArgs, Triple, Input, Output, JA);

  bool RewriteImports = Args.hasFlag(options::OPT_frewrite_imports,
                                     options::OPT_fno_rewrite_imports, false);
  if (RewriteImports)
    CmdArgs.push_back("-frewrite-imports");

  // Enable rewrite includes if the user's asked for it or if we're generating
  // diagnostics.
  // TODO: Once -module-dependency-dir works with -frewrite-includes it'd be
  // nice to enable this when doing a crashdump for modules as well.
  if (Args.hasFlag(options::OPT_frewrite_includes,
                   options::OPT_fno_rewrite_includes, false) ||
      (C.isForDiagnostics() && !HaveModules))
    CmdArgs.push_back("-frewrite-includes");

  // Only allow -traditional or -traditional-cpp outside in preprocessing modes.
  if (Arg *A = Args.getLastArg(options::OPT_traditional,
                               options::OPT_traditional_cpp)) {
    if (isa<PreprocessJobAction>(JA))
      CmdArgs.push_back("-traditional-cpp");
    else
      D.Diag(diag::err_drv_clang_unsupported) << A->getAsString(Args);
  }

  Args.AddLastArg(CmdArgs, options::OPT_dM);
  Args.AddLastArg(CmdArgs, options::OPT_dD);

  Args.AddLastArg(CmdArgs, options::OPT_fmax_tokens_EQ);

  // Handle serialized diagnostics.
  if (Arg *A = Args.getLastArg(options::OPT__serialize_diags)) {
    CmdArgs.push_back("-serialize-diagnostic-file");
    CmdArgs.push_back(Args.MakeArgString(A->getValue()));
  }

  if (Args.hasArg(options::OPT_fretain_comments_from_system_headers))
    CmdArgs.push_back("-fretain-comments-from-system-headers");

  // Forward -fcomment-block-commands to -cc1.
  Args.AddAllArgs(CmdArgs, options::OPT_fcomment_block_commands);
  // Forward -fparse-all-comments to -cc1.
  Args.AddAllArgs(CmdArgs, options::OPT_fparse_all_comments);

  // Turn -fplugin=name.so into -load name.so
  for (const Arg *A : Args.filtered(options::OPT_fplugin_EQ)) {
    CmdArgs.push_back("-load");
    CmdArgs.push_back(A->getValue());
    A->claim();
  }

  // Forward -fpass-plugin=name.so to -cc1.
  for (const Arg *A : Args.filtered(options::OPT_fpass_plugin_EQ)) {
    CmdArgs.push_back(
        Args.MakeArgString(Twine("-fpass-plugin=") + A->getValue()));
    A->claim();
  }

  // Setup statistics file output.
  SmallString<128> StatsFile = getStatsFileName(Args, Output, Input, D);
  if (!StatsFile.empty())
    CmdArgs.push_back(Args.MakeArgString(Twine("-stats-file=") + StatsFile));

  // Forward -Xclang arguments to -cc1, and -mllvm arguments to the LLVM option
  // parser.
  // -finclude-default-header flag is for preprocessor,
  // do not pass it to other cc1 commands when save-temps is enabled
  if (C.getDriver().isSaveTempsEnabled() &&
      !isa<PreprocessJobAction>(JA)) {
    for (auto Arg : Args.filtered(options::OPT_Xclang)) {
      Arg->claim();
      if (StringRef(Arg->getValue()) != "-finclude-default-header")
        CmdArgs.push_back(Arg->getValue());
    }
  }
  else {
    Args.AddAllArgValues(CmdArgs, options::OPT_Xclang);
  }
  for (const Arg *A : Args.filtered(options::OPT_mllvm)) {
    A->claim();

    // We translate this by hand to the -cc1 argument, since nightly test uses
    // it and developers have been trained to spell it with -mllvm. Both
    // spellings are now deprecated and should be removed.
    if (StringRef(A->getValue(0)) == "-disable-llvm-optzns") {
      CmdArgs.push_back("-disable-llvm-optzns");
    } else {
      A->render(Args, CmdArgs);
    }
  }

  // With -save-temps, we want to save the unoptimized bitcode output from the
  // CompileJobAction, use -disable-llvm-passes to get pristine IR generated
  // by the frontend.
  // When -fembed-bitcode is enabled, optimized bitcode is emitted because it
  // has slightly different breakdown between stages.
  // FIXME: -fembed-bitcode -save-temps will save optimized bitcode instead of
  // pristine IR generated by the frontend. Ideally, a new compile action should
  // be added so both IR can be captured.
  if ((C.getDriver().isSaveTempsEnabled() ||
       JA.isHostOffloading(Action::OFK_OpenMP)) &&
      !(C.getDriver().embedBitcodeInObject() && !C.getDriver().isUsingLTO()) &&
      isa<CompileJobAction>(JA))
    CmdArgs.push_back("-disable-llvm-passes");

  Args.AddAllArgs(CmdArgs, options::OPT_undef);

  const char *Exec = D.getClangProgramPath();

  // Optionally embed the -cc1 level arguments into the debug info or a
  // section, for build analysis.
  // Also record command line arguments into the debug info if
  // -grecord-gcc-switches options is set on.
  // By default, -gno-record-gcc-switches is set on and no recording.
  auto GRecordSwitches =
      Args.hasFlag(options::OPT_grecord_command_line,
                   options::OPT_gno_record_command_line, false);
  auto FRecordSwitches =
      Args.hasFlag(options::OPT_frecord_command_line,
                   options::OPT_fno_record_command_line, false);
  if (FRecordSwitches && !Triple.isOSBinFormatELF())
    D.Diag(diag::err_drv_unsupported_opt_for_target)
        << Args.getLastArg(options::OPT_frecord_command_line)->getAsString(Args)
        << TripleStr;
  if (TC.UseDwarfDebugFlags() || GRecordSwitches || FRecordSwitches) {
    ArgStringList OriginalArgs;
    for (const auto &Arg : Args)
      Arg->render(Args, OriginalArgs);

    SmallString<256> Flags;
    EscapeSpacesAndBackslashes(Exec, Flags);
    for (const char *OriginalArg : OriginalArgs) {
      SmallString<128> EscapedArg;
      EscapeSpacesAndBackslashes(OriginalArg, EscapedArg);
      Flags += " ";
      Flags += EscapedArg;
    }
    auto FlagsArgString = Args.MakeArgString(Flags);
    if (TC.UseDwarfDebugFlags() || GRecordSwitches) {
      CmdArgs.push_back("-dwarf-debug-flags");
      CmdArgs.push_back(FlagsArgString);
    }
    if (FRecordSwitches) {
      CmdArgs.push_back("-record-command-line");
      CmdArgs.push_back(FlagsArgString);
    }
  }

  // Host-side cuda compilation receives all device-side outputs in a single
  // fatbin as Inputs[1]. Include the binary with -fcuda-include-gpubinary.
  if ((IsCuda || IsHIP) && CudaDeviceInput) {
      CmdArgs.push_back("-fcuda-include-gpubinary");
      CmdArgs.push_back(CudaDeviceInput->getFilename());
      if (Args.hasFlag(options::OPT_fgpu_rdc, options::OPT_fno_gpu_rdc, false))
        CmdArgs.push_back("-fgpu-rdc");
  }

  if (IsCuda) {
    if (Args.hasFlag(options::OPT_fcuda_short_ptr,
                     options::OPT_fno_cuda_short_ptr, false))
      CmdArgs.push_back("-fcuda-short-ptr");
  }

  if (IsSYCL) {
    // Host-side SYCL compilation receives the integration header file as
    // Inputs[1].  Include the header with -include
    if (!IsSYCLOffloadDevice && SYCLDeviceInput) {
      SmallString<128> RealPath;
#if defined(_WIN32)
      // Fixup the header path name in case there are discrepancies in the
      // string used for the temporary directory environment variable and
      // actual path expectations.
      //
      // While generating the driver commands, we're most often working
      // with non-existing files. The Unix implementation of LLVM's real_path
      // returns an empty path for a non-existing file if it's expected to be
      // placed in the current directory. This becomes a problem when we're
      // saving intermediate compilation results via -save-temps.
      // Since the header file path fix-up is Windows-specific, the real_path
      // call is not necessary for a Unix-based OS (case-sensitive filesystem).
      llvm::sys::fs::real_path(SYCLDeviceInput->getFilename(), RealPath);
#else  // _WIN32
      RealPath.assign(StringRef(SYCLDeviceInput->getFilename()));
#endif // _WIN32
      const char *IntHeaderPath = Args.MakeArgString(RealPath);
      CmdArgs.push_back("-include");
      CmdArgs.push_back(IntHeaderPath);
      // When creating dependency information, filter out the generated
      // header file.
      CmdArgs.push_back("-dependency-filter");
      CmdArgs.push_back(IntHeaderPath);
      // Let the FE know we are doing a SYCL offload compilation, but we are
      // doing the host pass.
      CmdArgs.push_back("-fsycl");
      CmdArgs.push_back("-fsycl-is-host");

      if (Args.hasFlag(options::OPT_fsycl_esimd, options::OPT_fno_sycl_esimd,
                       false))
        CmdArgs.push_back("-fsycl-explicit-simd");
    }
    if (IsSYCLOffloadDevice && JA.getType() == types::TY_SYCL_Header) {
      // Generating a SYCL Header
      SmallString<128> HeaderOpt("-fsycl-int-header=");
      HeaderOpt += Output.getFilename();
      CmdArgs.push_back(Args.MakeArgString(HeaderOpt));
    }
    if (Args.hasArg(options::OPT_fsycl_unnamed_lambda))
      CmdArgs.push_back("-fsycl-unnamed-lambda");
  }

  if (IsHIP)
    CmdArgs.push_back("-fcuda-allow-variadic-functions");

  // OpenMP offloading device jobs take the argument -fopenmp-host-ir-file-path
  // to specify the result of the compile phase on the host, so the meaningful
  // device declarations can be identified. Also, -fopenmp-is-device is passed
  // along to tell the frontend that it is generating code for a device, so that
  // only the relevant declarations are emitted.
  if (IsOpenMPDevice) {
    CmdArgs.push_back("-fopenmp-is-device");
    if (OpenMPDeviceInput) {
      CmdArgs.push_back("-fopenmp-host-ir-file-path");
      CmdArgs.push_back(Args.MakeArgString(OpenMPDeviceInput->getFilename()));
    }
  }

  // For all the host OpenMP offloading compile jobs we need to pass the targets
  // information using -fopenmp-targets= option.
  if (JA.isHostOffloading(Action::OFK_OpenMP)) {
    SmallString<128> TargetInfo("-fopenmp-targets=");

    Arg *Tgts = Args.getLastArg(options::OPT_fopenmp_targets_EQ);
    assert(Tgts && Tgts->getNumValues() &&
           "OpenMP offloading has to have targets specified.");
    for (unsigned i = 0; i < Tgts->getNumValues(); ++i) {
      if (i)
        TargetInfo += ',';
      // We need to get the string from the triple because it may be not exactly
      // the same as the one we get directly from the arguments.
      llvm::Triple T(Tgts->getValue(i));
      TargetInfo += T.getTriple();
    }
    CmdArgs.push_back(Args.MakeArgString(TargetInfo.str()));
  }

  // For all the host SYCL offloading compile jobs we need to pass the targets
  // information using -fsycl-targets= option.
  if (isa<CompileJobAction>(JA) && JA.isHostOffloading(Action::OFK_SYCL)) {
    SmallString<128> TargetInfo("-fsycl-targets=");

    if (Arg *Tgts = Args.getLastArg(options::OPT_fsycl_targets_EQ)) {
      for (unsigned i = 0; i < Tgts->getNumValues(); ++i) {
        if (i)
          TargetInfo += ',';
        // We need to get the string from the triple because it may be not
        // exactly the same as the one we get directly from the arguments.
        llvm::Triple T(Tgts->getValue(i));
        TargetInfo += T.getTriple();
      }
    } else
      // Use the default.
      TargetInfo += C.getDriver().MakeSYCLDeviceTriple().normalize();
    CmdArgs.push_back(Args.MakeArgString(TargetInfo.str()));
  }

  bool VirtualFunctionElimination =
      Args.hasFlag(options::OPT_fvirtual_function_elimination,
                   options::OPT_fno_virtual_function_elimination, false);
  if (VirtualFunctionElimination) {
    // VFE requires full LTO (currently, this might be relaxed to allow ThinLTO
    // in the future).
    if (D.getLTOMode() != LTOK_Full)
      D.Diag(diag::err_drv_argument_only_allowed_with)
          << "-fvirtual-function-elimination"
          << "-flto=full";

    CmdArgs.push_back("-fvirtual-function-elimination");
  }

  // VFE requires whole-program-vtables, and enables it by default.
  bool WholeProgramVTables = Args.hasFlag(
      options::OPT_fwhole_program_vtables,
      options::OPT_fno_whole_program_vtables, VirtualFunctionElimination);
  if (VirtualFunctionElimination && !WholeProgramVTables) {
    D.Diag(diag::err_drv_argument_not_allowed_with)
        << "-fno-whole-program-vtables"
        << "-fvirtual-function-elimination";
  }

  if (WholeProgramVTables) {
    if (!D.isUsingLTO())
      D.Diag(diag::err_drv_argument_only_allowed_with)
          << "-fwhole-program-vtables"
          << "-flto";
    CmdArgs.push_back("-fwhole-program-vtables");
  }

  bool DefaultsSplitLTOUnit =
      (WholeProgramVTables || Sanitize.needsLTO()) &&
      (D.getLTOMode() == LTOK_Full || TC.canSplitThinLTOUnit());
  bool SplitLTOUnit =
      Args.hasFlag(options::OPT_fsplit_lto_unit,
                   options::OPT_fno_split_lto_unit, DefaultsSplitLTOUnit);
  if (Sanitize.needsLTO() && !SplitLTOUnit)
    D.Diag(diag::err_drv_argument_not_allowed_with) << "-fno-split-lto-unit"
                                                    << "-fsanitize=cfi";
  if (SplitLTOUnit)
    CmdArgs.push_back("-fsplit-lto-unit");

  if (Arg *A = Args.getLastArg(options::OPT_fglobal_isel,
                               options::OPT_fno_global_isel)) {
    CmdArgs.push_back("-mllvm");
    if (A->getOption().matches(options::OPT_fglobal_isel)) {
      CmdArgs.push_back("-global-isel=1");

      // GISel is on by default on AArch64 -O0, so don't bother adding
      // the fallback remarks for it. Other combinations will add a warning of
      // some kind.
      bool IsArchSupported = Triple.getArch() == llvm::Triple::aarch64;
      bool IsOptLevelSupported = false;

      Arg *A = Args.getLastArg(options::OPT_O_Group);
      if (Triple.getArch() == llvm::Triple::aarch64) {
        if (!A || A->getOption().matches(options::OPT_O0))
          IsOptLevelSupported = true;
      }
      if (!IsArchSupported || !IsOptLevelSupported) {
        CmdArgs.push_back("-mllvm");
        CmdArgs.push_back("-global-isel-abort=2");

        if (!IsArchSupported)
          D.Diag(diag::warn_drv_global_isel_incomplete) << Triple.getArchName();
        else
          D.Diag(diag::warn_drv_global_isel_incomplete_opt);
      }
    } else {
      CmdArgs.push_back("-global-isel=0");
    }
  }

  if (Args.hasArg(options::OPT_forder_file_instrumentation)) {
     CmdArgs.push_back("-forder-file-instrumentation");
     // Enable order file instrumentation when ThinLTO is not on. When ThinLTO is
     // on, we need to pass these flags as linker flags and that will be handled
     // outside of the compiler.
     if (!D.isUsingLTO()) {
       CmdArgs.push_back("-mllvm");
       CmdArgs.push_back("-enable-order-file-instrumentation");
     }
  }

  if (Arg *A = Args.getLastArg(options::OPT_fforce_enable_int128,
                               options::OPT_fno_force_enable_int128)) {
    if (A->getOption().matches(options::OPT_fforce_enable_int128))
      CmdArgs.push_back("-fforce-enable-int128");
  }

  if (Args.hasFlag(options::OPT_fkeep_static_consts,
                   options::OPT_fno_keep_static_consts, false))
    CmdArgs.push_back("-fkeep-static-consts");

  if (Args.hasFlag(options::OPT_fcomplete_member_pointers,
                   options::OPT_fno_complete_member_pointers, false))
    CmdArgs.push_back("-fcomplete-member-pointers");

  if (!Args.hasFlag(options::OPT_fcxx_static_destructors,
                    options::OPT_fno_cxx_static_destructors, true))
    CmdArgs.push_back("-fno-c++-static-destructors");

  if (Arg *A = Args.getLastArg(options::OPT_moutline,
                               options::OPT_mno_outline)) {
    if (A->getOption().matches(options::OPT_moutline)) {
      // We only support -moutline in AArch64 and ARM targets right now. If
      // we're not compiling for these, emit a warning and ignore the flag.
      // Otherwise, add the proper mllvm flags.
      if (!(Triple.isARM() || Triple.isThumb() ||
            Triple.getArch() == llvm::Triple::aarch64 ||
            Triple.getArch() == llvm::Triple::aarch64_32)) {
        D.Diag(diag::warn_drv_moutline_unsupported_opt) << Triple.getArchName();
      } else {
        CmdArgs.push_back("-mllvm");
        CmdArgs.push_back("-enable-machine-outliner");
      }
    } else {
      // Disable all outlining behaviour.
      CmdArgs.push_back("-mllvm");
      CmdArgs.push_back("-enable-machine-outliner=never");
    }
  }

  if (Args.hasFlag(options::OPT_faddrsig, options::OPT_fno_addrsig,
                   (TC.getTriple().isOSBinFormatELF() ||
                    TC.getTriple().isOSBinFormatCOFF()) &&
                      !TC.getTriple().isPS4() &&
                      !TC.getTriple().isOSNetBSD() &&
                      !Distro(D.getVFS(), TC.getTriple()).IsGentoo() &&
                      !TC.getTriple().isAndroid() &&
                       TC.useIntegratedAs()))
    CmdArgs.push_back("-faddrsig");

  if (Arg *A = Args.getLastArg(options::OPT_fsymbol_partition_EQ)) {
    std::string Str = A->getAsString(Args);
    if (!TC.getTriple().isOSBinFormatELF())
      D.Diag(diag::err_drv_unsupported_opt_for_target)
          << Str << TC.getTripleString();
    CmdArgs.push_back(Args.MakeArgString(Str));
  }

  // Add the "-o out -x type src.c" flags last. This is done primarily to make
  // the -cc1 command easier to edit when reproducing compiler crashes.
  if (Output.getType() == types::TY_Dependencies) {
    // Handled with other dependency code.
  } else if (Output.isFilename()) {
    if (Output.getType() == clang::driver::types::TY_IFS_CPP ||
        Output.getType() == clang::driver::types::TY_IFS) {
      SmallString<128> OutputFilename(Output.getFilename());
      llvm::sys::path::replace_extension(OutputFilename, "ifs");
      CmdArgs.push_back("-o");
      CmdArgs.push_back(Args.MakeArgString(OutputFilename));
    } else {
      CmdArgs.push_back("-o");
      CmdArgs.push_back(Output.getFilename());
    }
  } else {
    assert(Output.isNothing() && "Invalid output.");
  }

  addDashXForInput(Args, Input, CmdArgs);

  ArrayRef<InputInfo> FrontendInputs = Input;
  if (IsHeaderModulePrecompile)
    FrontendInputs = ModuleHeaderInputs;
  else if (Input.isNothing())
    FrontendInputs = {};

  for (const InputInfo &Input : FrontendInputs) {
    if (Input.isFilename())
      CmdArgs.push_back(Input.getFilename());
    else
      Input.getInputArg().renderAsInput(Args, CmdArgs);
  }

  // Finally add the compile command to the compilation.
  if (Args.hasArg(options::OPT__SLASH_fallback) &&
      Output.getType() == types::TY_Object &&
      (InputType == types::TY_C || InputType == types::TY_CXX)) {
    auto CLCommand =
        getCLFallback()->GetCommand(C, JA, Output, Inputs, Args, LinkingOutput);
    C.addCommand(std::make_unique<FallbackCommand>(
        JA, *this, Exec, CmdArgs, Inputs, std::move(CLCommand)));
  } else if (Args.hasArg(options::OPT__SLASH_fallback) &&
             isa<PrecompileJobAction>(JA)) {
    // In /fallback builds, run the main compilation even if the pch generation
    // fails, so that the main compilation's fallback to cl.exe runs.
    C.addCommand(std::make_unique<ForceSuccessCommand>(JA, *this, Exec,
                                                        CmdArgs, Inputs));
  } else if (D.CC1Main && !D.CCGenDiagnostics) {
    // Invoke the CC1 directly in this process
    C.addCommand(
        std::make_unique<CC1Command>(JA, *this, Exec, CmdArgs, Inputs));
  } else {
    C.addCommand(std::make_unique<Command>(JA, *this, Exec, CmdArgs, Inputs));
  }

  // Make the compile command echo its inputs for /showFilenames.
  if (Output.getType() == types::TY_Object &&
      Args.hasFlag(options::OPT__SLASH_showFilenames,
                   options::OPT__SLASH_showFilenames_, false)) {
    C.getJobs().getJobs().back()->PrintInputFilenames = true;
  }

  if (Arg *A = Args.getLastArg(options::OPT_pg))
    if (FPKeepKind == CodeGenOptions::FramePointerKind::None &&
        !Args.hasArg(options::OPT_mfentry))
      D.Diag(diag::err_drv_argument_not_allowed_with) << "-fomit-frame-pointer"
                                                      << A->getAsString(Args);

  // Claim some arguments which clang supports automatically.

  // -fpch-preprocess is used with gcc to add a special marker in the output to
  // include the PCH file.
  Args.ClaimAllArgs(options::OPT_fpch_preprocess);

  // Claim some arguments which clang doesn't support, but we don't
  // care to warn the user about.
  Args.ClaimAllArgs(options::OPT_clang_ignored_f_Group);
  Args.ClaimAllArgs(options::OPT_clang_ignored_m_Group);

  // Disable warnings for clang -E -emit-llvm foo.c
  Args.ClaimAllArgs(options::OPT_emit_llvm);
}

Clang::Clang(const ToolChain &TC)
    // CAUTION! The first constructor argument ("clang") is not arbitrary,
    // as it is for other tools. Some operations on a Tool actually test
    // whether that tool is Clang based on the Tool's Name as a string.
    : Tool("clang", "clang frontend", TC, RF_Full) {}

Clang::~Clang() {}

/// Add options related to the Objective-C runtime/ABI.
///
/// Returns true if the runtime is non-fragile.
ObjCRuntime Clang::AddObjCRuntimeArgs(const ArgList &args,
                                      const InputInfoList &inputs,
                                      ArgStringList &cmdArgs,
                                      RewriteKind rewriteKind) const {
  // Look for the controlling runtime option.
  Arg *runtimeArg =
      args.getLastArg(options::OPT_fnext_runtime, options::OPT_fgnu_runtime,
                      options::OPT_fobjc_runtime_EQ);

  // Just forward -fobjc-runtime= to the frontend.  This supercedes
  // options about fragility.
  if (runtimeArg &&
      runtimeArg->getOption().matches(options::OPT_fobjc_runtime_EQ)) {
    ObjCRuntime runtime;
    StringRef value = runtimeArg->getValue();
    if (runtime.tryParse(value)) {
      getToolChain().getDriver().Diag(diag::err_drv_unknown_objc_runtime)
          << value;
    }
    if ((runtime.getKind() == ObjCRuntime::GNUstep) &&
        (runtime.getVersion() >= VersionTuple(2, 0)))
      if (!getToolChain().getTriple().isOSBinFormatELF() &&
          !getToolChain().getTriple().isOSBinFormatCOFF()) {
        getToolChain().getDriver().Diag(
            diag::err_drv_gnustep_objc_runtime_incompatible_binary)
          << runtime.getVersion().getMajor();
      }

    runtimeArg->render(args, cmdArgs);
    return runtime;
  }

  // Otherwise, we'll need the ABI "version".  Version numbers are
  // slightly confusing for historical reasons:
  //   1 - Traditional "fragile" ABI
  //   2 - Non-fragile ABI, version 1
  //   3 - Non-fragile ABI, version 2
  unsigned objcABIVersion = 1;
  // If -fobjc-abi-version= is present, use that to set the version.
  if (Arg *abiArg = args.getLastArg(options::OPT_fobjc_abi_version_EQ)) {
    StringRef value = abiArg->getValue();
    if (value == "1")
      objcABIVersion = 1;
    else if (value == "2")
      objcABIVersion = 2;
    else if (value == "3")
      objcABIVersion = 3;
    else
      getToolChain().getDriver().Diag(diag::err_drv_clang_unsupported) << value;
  } else {
    // Otherwise, determine if we are using the non-fragile ABI.
    bool nonFragileABIIsDefault =
        (rewriteKind == RK_NonFragile ||
         (rewriteKind == RK_None &&
          getToolChain().IsObjCNonFragileABIDefault()));
    if (args.hasFlag(options::OPT_fobjc_nonfragile_abi,
                     options::OPT_fno_objc_nonfragile_abi,
                     nonFragileABIIsDefault)) {
// Determine the non-fragile ABI version to use.
#ifdef DISABLE_DEFAULT_NONFRAGILEABI_TWO
      unsigned nonFragileABIVersion = 1;
#else
      unsigned nonFragileABIVersion = 2;
#endif

      if (Arg *abiArg =
              args.getLastArg(options::OPT_fobjc_nonfragile_abi_version_EQ)) {
        StringRef value = abiArg->getValue();
        if (value == "1")
          nonFragileABIVersion = 1;
        else if (value == "2")
          nonFragileABIVersion = 2;
        else
          getToolChain().getDriver().Diag(diag::err_drv_clang_unsupported)
              << value;
      }

      objcABIVersion = 1 + nonFragileABIVersion;
    } else {
      objcABIVersion = 1;
    }
  }

  // We don't actually care about the ABI version other than whether
  // it's non-fragile.
  bool isNonFragile = objcABIVersion != 1;

  // If we have no runtime argument, ask the toolchain for its default runtime.
  // However, the rewriter only really supports the Mac runtime, so assume that.
  ObjCRuntime runtime;
  if (!runtimeArg) {
    switch (rewriteKind) {
    case RK_None:
      runtime = getToolChain().getDefaultObjCRuntime(isNonFragile);
      break;
    case RK_Fragile:
      runtime = ObjCRuntime(ObjCRuntime::FragileMacOSX, VersionTuple());
      break;
    case RK_NonFragile:
      runtime = ObjCRuntime(ObjCRuntime::MacOSX, VersionTuple());
      break;
    }

    // -fnext-runtime
  } else if (runtimeArg->getOption().matches(options::OPT_fnext_runtime)) {
    // On Darwin, make this use the default behavior for the toolchain.
    if (getToolChain().getTriple().isOSDarwin()) {
      runtime = getToolChain().getDefaultObjCRuntime(isNonFragile);

      // Otherwise, build for a generic macosx port.
    } else {
      runtime = ObjCRuntime(ObjCRuntime::MacOSX, VersionTuple());
    }

    // -fgnu-runtime
  } else {
    assert(runtimeArg->getOption().matches(options::OPT_fgnu_runtime));
    // Legacy behaviour is to target the gnustep runtime if we are in
    // non-fragile mode or the GCC runtime in fragile mode.
    if (isNonFragile)
      runtime = ObjCRuntime(ObjCRuntime::GNUstep, VersionTuple(2, 0));
    else
      runtime = ObjCRuntime(ObjCRuntime::GCC, VersionTuple());
  }

  if (llvm::any_of(inputs, [](const InputInfo &input) {
        return types::isObjC(input.getType());
      }))
    cmdArgs.push_back(
        args.MakeArgString("-fobjc-runtime=" + runtime.getAsString()));
  return runtime;
}

static bool maybeConsumeDash(const std::string &EH, size_t &I) {
  bool HaveDash = (I + 1 < EH.size() && EH[I + 1] == '-');
  I += HaveDash;
  return !HaveDash;
}

namespace {
struct EHFlags {
  bool Synch = false;
  bool Asynch = false;
  bool NoUnwindC = false;
};
} // end anonymous namespace

/// /EH controls whether to run destructor cleanups when exceptions are
/// thrown.  There are three modifiers:
/// - s: Cleanup after "synchronous" exceptions, aka C++ exceptions.
/// - a: Cleanup after "asynchronous" exceptions, aka structured exceptions.
///      The 'a' modifier is unimplemented and fundamentally hard in LLVM IR.
/// - c: Assume that extern "C" functions are implicitly nounwind.
/// The default is /EHs-c-, meaning cleanups are disabled.
static EHFlags parseClangCLEHFlags(const Driver &D, const ArgList &Args) {
  EHFlags EH;

  std::vector<std::string> EHArgs =
      Args.getAllArgValues(options::OPT__SLASH_EH);
  for (auto EHVal : EHArgs) {
    for (size_t I = 0, E = EHVal.size(); I != E; ++I) {
      switch (EHVal[I]) {
      case 'a':
        EH.Asynch = maybeConsumeDash(EHVal, I);
        if (EH.Asynch)
          EH.Synch = false;
        continue;
      case 'c':
        EH.NoUnwindC = maybeConsumeDash(EHVal, I);
        continue;
      case 's':
        EH.Synch = maybeConsumeDash(EHVal, I);
        if (EH.Synch)
          EH.Asynch = false;
        continue;
      default:
        break;
      }
      D.Diag(clang::diag::err_drv_invalid_value) << "/EH" << EHVal;
      break;
    }
  }
  // The /GX, /GX- flags are only processed if there are not /EH flags.
  // The default is that /GX is not specified.
  if (EHArgs.empty() &&
      Args.hasFlag(options::OPT__SLASH_GX, options::OPT__SLASH_GX_,
                   /*Default=*/false)) {
    EH.Synch = true;
    EH.NoUnwindC = true;
  }

  return EH;
}

void Clang::AddClangCLArgs(const ArgList &Args, types::ID InputType,
                           ArgStringList &CmdArgs,
                           codegenoptions::DebugInfoKind *DebugInfoKind,
                           bool *EmitCodeView) const {
  unsigned RTOptionID = options::OPT__SLASH_MT;
  bool isNVPTX = getToolChain().getTriple().isNVPTX();

  if (Args.hasArg(options::OPT__SLASH_LDd))
    // The /LDd option implies /MTd. The dependent lib part can be overridden,
    // but defining _DEBUG is sticky.
    RTOptionID = options::OPT__SLASH_MTd;

  if (Arg *A = Args.getLastArg(options::OPT__SLASH_M_Group))
    RTOptionID = A->getOption().getID();

  StringRef FlagForCRT;
  switch (RTOptionID) {
  case options::OPT__SLASH_MD:
    if (Args.hasArg(options::OPT__SLASH_LDd))
      CmdArgs.push_back("-D_DEBUG");
    CmdArgs.push_back("-D_MT");
    CmdArgs.push_back("-D_DLL");
    FlagForCRT = "--dependent-lib=msvcrt";
    break;
  case options::OPT__SLASH_MDd:
    CmdArgs.push_back("-D_DEBUG");
    CmdArgs.push_back("-D_MT");
    CmdArgs.push_back("-D_DLL");
    FlagForCRT = "--dependent-lib=msvcrtd";
    break;
  case options::OPT__SLASH_MT:
    if (Args.hasArg(options::OPT__SLASH_LDd))
      CmdArgs.push_back("-D_DEBUG");
    CmdArgs.push_back("-D_MT");
    CmdArgs.push_back("-flto-visibility-public-std");
    FlagForCRT = "--dependent-lib=libcmt";
    break;
  case options::OPT__SLASH_MTd:
    CmdArgs.push_back("-D_DEBUG");
    CmdArgs.push_back("-D_MT");
    CmdArgs.push_back("-flto-visibility-public-std");
    FlagForCRT = "--dependent-lib=libcmtd";
    break;
  default:
    llvm_unreachable("Unexpected option ID.");
  }

  if (Args.hasArg(options::OPT__SLASH_Zl)) {
    CmdArgs.push_back("-D_VC_NODEFAULTLIB");
  } else {
    CmdArgs.push_back(FlagForCRT.data());

    // This provides POSIX compatibility (maps 'open' to '_open'), which most
    // users want.  The /Za flag to cl.exe turns this off, but it's not
    // implemented in clang.
    CmdArgs.push_back("--dependent-lib=oldnames");
  }

  if (Arg *ShowIncludes =
          Args.getLastArg(options::OPT__SLASH_showIncludes,
                          options::OPT__SLASH_showIncludes_user)) {
    CmdArgs.push_back("--show-includes");
    if (ShowIncludes->getOption().matches(options::OPT__SLASH_showIncludes))
      CmdArgs.push_back("-sys-header-deps");
  }

  // This controls whether or not we emit RTTI data for polymorphic types.
  if (Args.hasFlag(options::OPT__SLASH_GR_, options::OPT__SLASH_GR,
                   /*Default=*/false))
    CmdArgs.push_back("-fno-rtti-data");

  // This controls whether or not we emit stack-protector instrumentation.
  // In MSVC, Buffer Security Check (/GS) is on by default.
  if (!isNVPTX && Args.hasFlag(options::OPT__SLASH_GS, options::OPT__SLASH_GS_,
                               /*Default=*/true)) {
    CmdArgs.push_back("-stack-protector");
    CmdArgs.push_back(Args.MakeArgString(Twine(LangOptions::SSPStrong)));
  }

  // Emit CodeView if -Z7, -Zd, or -gline-tables-only are present.
  if (Arg *DebugInfoArg =
          Args.getLastArg(options::OPT__SLASH_Z7, options::OPT__SLASH_Zd,
                          options::OPT_gline_tables_only)) {
    *EmitCodeView = true;
    if (DebugInfoArg->getOption().matches(options::OPT__SLASH_Z7))
      *DebugInfoKind = codegenoptions::LimitedDebugInfo;
    else
      *DebugInfoKind = codegenoptions::DebugLineTablesOnly;
  } else {
    *EmitCodeView = false;
  }

  const Driver &D = getToolChain().getDriver();
  EHFlags EH = parseClangCLEHFlags(D, Args);
  if (!isNVPTX && (EH.Synch || EH.Asynch)) {
    if (types::isCXX(InputType))
      CmdArgs.push_back("-fcxx-exceptions");
    CmdArgs.push_back("-fexceptions");
  }
  if (types::isCXX(InputType) && EH.Synch && EH.NoUnwindC)
    CmdArgs.push_back("-fexternc-nounwind");

  // /EP should expand to -E -P.
  if (Args.hasArg(options::OPT__SLASH_EP)) {
    CmdArgs.push_back("-E");
    CmdArgs.push_back("-P");
  }

  unsigned VolatileOptionID;
  if (getToolChain().getTriple().isX86())
    VolatileOptionID = options::OPT__SLASH_volatile_ms;
  else
    VolatileOptionID = options::OPT__SLASH_volatile_iso;

  if (Arg *A = Args.getLastArg(options::OPT__SLASH_volatile_Group))
    VolatileOptionID = A->getOption().getID();

  if (VolatileOptionID == options::OPT__SLASH_volatile_ms)
    CmdArgs.push_back("-fms-volatile");

 if (Args.hasFlag(options::OPT__SLASH_Zc_dllexportInlines_,
                  options::OPT__SLASH_Zc_dllexportInlines,
                  false)) {
   if (Args.hasArg(options::OPT__SLASH_fallback)) {
     D.Diag(clang::diag::err_drv_dllexport_inlines_and_fallback);
   } else {
    CmdArgs.push_back("-fno-dllexport-inlines");
   }
 }

  Arg *MostGeneralArg = Args.getLastArg(options::OPT__SLASH_vmg);
  Arg *BestCaseArg = Args.getLastArg(options::OPT__SLASH_vmb);
  if (MostGeneralArg && BestCaseArg)
    D.Diag(clang::diag::err_drv_argument_not_allowed_with)
        << MostGeneralArg->getAsString(Args) << BestCaseArg->getAsString(Args);

  if (MostGeneralArg) {
    Arg *SingleArg = Args.getLastArg(options::OPT__SLASH_vms);
    Arg *MultipleArg = Args.getLastArg(options::OPT__SLASH_vmm);
    Arg *VirtualArg = Args.getLastArg(options::OPT__SLASH_vmv);

    Arg *FirstConflict = SingleArg ? SingleArg : MultipleArg;
    Arg *SecondConflict = VirtualArg ? VirtualArg : MultipleArg;
    if (FirstConflict && SecondConflict && FirstConflict != SecondConflict)
      D.Diag(clang::diag::err_drv_argument_not_allowed_with)
          << FirstConflict->getAsString(Args)
          << SecondConflict->getAsString(Args);

    if (SingleArg)
      CmdArgs.push_back("-fms-memptr-rep=single");
    else if (MultipleArg)
      CmdArgs.push_back("-fms-memptr-rep=multiple");
    else
      CmdArgs.push_back("-fms-memptr-rep=virtual");
  }

  // Parse the default calling convention options.
  if (Arg *CCArg =
          Args.getLastArg(options::OPT__SLASH_Gd, options::OPT__SLASH_Gr,
                          options::OPT__SLASH_Gz, options::OPT__SLASH_Gv,
                          options::OPT__SLASH_Gregcall)) {
    unsigned DCCOptId = CCArg->getOption().getID();
    const char *DCCFlag = nullptr;
    bool ArchSupported = !isNVPTX;
    llvm::Triple::ArchType Arch = getToolChain().getArch();
    switch (DCCOptId) {
    case options::OPT__SLASH_Gd:
      DCCFlag = "-fdefault-calling-conv=cdecl";
      break;
    case options::OPT__SLASH_Gr:
      ArchSupported = Arch == llvm::Triple::x86;
      DCCFlag = "-fdefault-calling-conv=fastcall";
      break;
    case options::OPT__SLASH_Gz:
      ArchSupported = Arch == llvm::Triple::x86;
      DCCFlag = "-fdefault-calling-conv=stdcall";
      break;
    case options::OPT__SLASH_Gv:
      ArchSupported = Arch == llvm::Triple::x86 || Arch == llvm::Triple::x86_64;
      DCCFlag = "-fdefault-calling-conv=vectorcall";
      break;
    case options::OPT__SLASH_Gregcall:
      ArchSupported = Arch == llvm::Triple::x86 || Arch == llvm::Triple::x86_64;
      DCCFlag = "-fdefault-calling-conv=regcall";
      break;
    }

    // MSVC doesn't warn if /Gr or /Gz is used on x64, so we don't either.
    if (ArchSupported && DCCFlag)
      CmdArgs.push_back(DCCFlag);
  }

  Args.AddLastArg(CmdArgs, options::OPT_vtordisp_mode_EQ);

  if (!Args.hasArg(options::OPT_fdiagnostics_format_EQ)) {
    CmdArgs.push_back("-fdiagnostics-format");
    if (Args.hasArg(options::OPT__SLASH_fallback))
      CmdArgs.push_back("msvc-fallback");
    else
      CmdArgs.push_back("msvc");
  }

  if (Arg *A = Args.getLastArg(options::OPT__SLASH_guard)) {
    StringRef GuardArgs = A->getValue();
    // The only valid options are "cf", "cf,nochecks", and "cf-".
    if (GuardArgs.equals_lower("cf")) {
      // Emit CFG instrumentation and the table of address-taken functions.
      CmdArgs.push_back("-cfguard");
    } else if (GuardArgs.equals_lower("cf,nochecks")) {
      // Emit only the table of address-taken functions.
      CmdArgs.push_back("-cfguard-no-checks");
    } else if (GuardArgs.equals_lower("cf-")) {
      // Do nothing, but we might want to emit a security warning in future.
    } else {
      D.Diag(diag::err_drv_invalid_value) << A->getSpelling() << GuardArgs;
    }
  }
}

visualstudio::Compiler *Clang::getCLFallback() const {
  if (!CLFallback)
    CLFallback.reset(new visualstudio::Compiler(getToolChain()));
  return CLFallback.get();
}


const char *Clang::getBaseInputName(const ArgList &Args,
                                    const InputInfo &Input) {
  return Args.MakeArgString(llvm::sys::path::filename(Input.getBaseInput()));
}

const char *Clang::getBaseInputStem(const ArgList &Args,
                                    const InputInfoList &Inputs) {
  const char *Str = getBaseInputName(Args, Inputs[0]);

  if (const char *End = strrchr(Str, '.'))
    return Args.MakeArgString(std::string(Str, End));

  return Str;
}

const char *Clang::getDependencyFileName(const ArgList &Args,
                                         const InputInfoList &Inputs) {
  // FIXME: Think about this more.

  if (Arg *OutputOpt =
          Args.getLastArg(options::OPT_o, options::OPT__SLASH_Fo)) {
    SmallString<128> OutputArgument(OutputOpt->getValue());
    if (llvm::sys::path::is_separator(OutputArgument.back()))
      // If the argument is a directory, output to BaseName in that dir.
      llvm::sys::path::append(OutputArgument, getBaseInputStem(Args, Inputs));
    llvm::sys::path::replace_extension(OutputArgument, llvm::Twine('d'));
    return Args.MakeArgString(OutputArgument);
  }

  return Args.MakeArgString(Twine(getBaseInputStem(Args, Inputs)) + ".d");
}

// Begin ClangAs

void ClangAs::AddMIPSTargetArgs(const ArgList &Args,
                                ArgStringList &CmdArgs) const {
  StringRef CPUName;
  StringRef ABIName;
  const llvm::Triple &Triple = getToolChain().getTriple();
  mips::getMipsCPUAndABI(Args, Triple, CPUName, ABIName);

  CmdArgs.push_back("-target-abi");
  CmdArgs.push_back(ABIName.data());
}

void ClangAs::AddX86TargetArgs(const ArgList &Args,
                               ArgStringList &CmdArgs) const {
  addX86AlignBranchArgs(getToolChain().getDriver(), Args, CmdArgs,
                        /*IsLTO=*/false);

  if (Arg *A = Args.getLastArg(options::OPT_masm_EQ)) {
    StringRef Value = A->getValue();
    if (Value == "intel" || Value == "att") {
      CmdArgs.push_back("-mllvm");
      CmdArgs.push_back(Args.MakeArgString("-x86-asm-syntax=" + Value));
    } else {
      getToolChain().getDriver().Diag(diag::err_drv_unsupported_option_argument)
          << A->getOption().getName() << Value;
    }
  }
}

void ClangAs::AddRISCVTargetArgs(const ArgList &Args,
                               ArgStringList &CmdArgs) const {
  const llvm::Triple &Triple = getToolChain().getTriple();
  StringRef ABIName = riscv::getRISCVABI(Args, Triple);

  CmdArgs.push_back("-target-abi");
  CmdArgs.push_back(ABIName.data());
}

void ClangAs::ConstructJob(Compilation &C, const JobAction &JA,
                           const InputInfo &Output, const InputInfoList &Inputs,
                           const ArgList &Args,
                           const char *LinkingOutput) const {
  ArgStringList CmdArgs;

  assert(Inputs.size() == 1 && "Unexpected number of inputs.");
  const InputInfo &Input = Inputs[0];

  const llvm::Triple &Triple = getToolChain().getEffectiveTriple();
  const std::string &TripleStr = Triple.getTriple();
  const auto &D = getToolChain().getDriver();

  // Don't warn about "clang -w -c foo.s"
  Args.ClaimAllArgs(options::OPT_w);
  // and "clang -emit-llvm -c foo.s"
  Args.ClaimAllArgs(options::OPT_emit_llvm);

  claimNoWarnArgs(Args);

  // Invoke ourselves in -cc1as mode.
  //
  // FIXME: Implement custom jobs for internal actions.
  CmdArgs.push_back("-cc1as");

  // Add the "effective" target triple.
  CmdArgs.push_back("-triple");
  CmdArgs.push_back(Args.MakeArgString(TripleStr));

  // Set the output mode, we currently only expect to be used as a real
  // assembler.
  CmdArgs.push_back("-filetype");
  CmdArgs.push_back("obj");

  // Set the main file name, so that debug info works even with
  // -save-temps or preprocessed assembly.
  CmdArgs.push_back("-main-file-name");
  CmdArgs.push_back(Clang::getBaseInputName(Args, Input));

  // Add the target cpu
  std::string CPU = getCPUName(Args, Triple, /*FromAs*/ true);
  if (!CPU.empty()) {
    CmdArgs.push_back("-target-cpu");
    CmdArgs.push_back(Args.MakeArgString(CPU));
  }

  // Add the target features
  getTargetFeatures(D, Triple, Args, CmdArgs, true);

  // Ignore explicit -force_cpusubtype_ALL option.
  (void)Args.hasArg(options::OPT_force__cpusubtype__ALL);

  // Pass along any -I options so we get proper .include search paths.
  Args.AddAllArgs(CmdArgs, options::OPT_I_Group);

  // Determine the original source input.
  const Action *SourceAction = &JA;
  while (SourceAction->getKind() != Action::InputClass) {
    assert(!SourceAction->getInputs().empty() && "unexpected root action!");
    SourceAction = SourceAction->getInputs()[0];
  }

  // Forward -g and handle debug info related flags, assuming we are dealing
  // with an actual assembly file.
  bool WantDebug = false;
  unsigned DwarfVersion = 0;
  Args.ClaimAllArgs(options::OPT_g_Group);
  if (Arg *A = Args.getLastArg(options::OPT_g_Group)) {
    WantDebug = !A->getOption().matches(options::OPT_g0) &&
                !A->getOption().matches(options::OPT_ggdb0);
    if (WantDebug)
      DwarfVersion = DwarfVersionNum(A->getSpelling());
  }

  unsigned DefaultDwarfVersion = ParseDebugDefaultVersion(getToolChain(), Args);
  if (DwarfVersion == 0)
    DwarfVersion = DefaultDwarfVersion;

  if (DwarfVersion == 0)
    DwarfVersion = getToolChain().GetDefaultDwarfVersion();

  codegenoptions::DebugInfoKind DebugInfoKind = codegenoptions::NoDebugInfo;

  if (SourceAction->getType() == types::TY_Asm ||
      SourceAction->getType() == types::TY_PP_Asm) {
    // You might think that it would be ok to set DebugInfoKind outside of
    // the guard for source type, however there is a test which asserts
    // that some assembler invocation receives no -debug-info-kind,
    // and it's not clear whether that test is just overly restrictive.
    DebugInfoKind = (WantDebug ? codegenoptions::LimitedDebugInfo
                               : codegenoptions::NoDebugInfo);
    // Add the -fdebug-compilation-dir flag if needed.
    addDebugCompDirArg(Args, CmdArgs, C.getDriver().getVFS());

    addDebugPrefixMapArg(getToolChain().getDriver(), Args, CmdArgs);

    // Set the AT_producer to the clang version when using the integrated
    // assembler on assembly source files.
    CmdArgs.push_back("-dwarf-debug-producer");
    CmdArgs.push_back(Args.MakeArgString(getClangFullVersion()));

    // And pass along -I options
    Args.AddAllArgs(CmdArgs, options::OPT_I);
  }
  RenderDebugEnablingArgs(Args, CmdArgs, DebugInfoKind, DwarfVersion,
                          llvm::DebuggerKind::Default);
  RenderDebugInfoCompressionArgs(Args, CmdArgs, D, getToolChain());


  // Handle -fPIC et al -- the relocation-model affects the assembler
  // for some targets.
  llvm::Reloc::Model RelocationModel;
  unsigned PICLevel;
  bool IsPIE;
  std::tie(RelocationModel, PICLevel, IsPIE) =
      ParsePICArgs(getToolChain(), Args);

  const char *RMName = RelocationModelName(RelocationModel);
  if (RMName) {
    CmdArgs.push_back("-mrelocation-model");
    CmdArgs.push_back(RMName);
  }

  // Optionally embed the -cc1as level arguments into the debug info, for build
  // analysis.
  if (getToolChain().UseDwarfDebugFlags()) {
    ArgStringList OriginalArgs;
    for (const auto &Arg : Args)
      Arg->render(Args, OriginalArgs);

    SmallString<256> Flags;
    const char *Exec = getToolChain().getDriver().getClangProgramPath();
    EscapeSpacesAndBackslashes(Exec, Flags);
    for (const char *OriginalArg : OriginalArgs) {
      SmallString<128> EscapedArg;
      EscapeSpacesAndBackslashes(OriginalArg, EscapedArg);
      Flags += " ";
      Flags += EscapedArg;
    }
    CmdArgs.push_back("-dwarf-debug-flags");
    CmdArgs.push_back(Args.MakeArgString(Flags));
  }

  // FIXME: Add -static support, once we have it.

  // Add target specific flags.
  switch (getToolChain().getArch()) {
  default:
    break;

  case llvm::Triple::mips:
  case llvm::Triple::mipsel:
  case llvm::Triple::mips64:
  case llvm::Triple::mips64el:
    AddMIPSTargetArgs(Args, CmdArgs);
    break;

  case llvm::Triple::x86:
  case llvm::Triple::x86_64:
    AddX86TargetArgs(Args, CmdArgs);
    break;

  case llvm::Triple::arm:
  case llvm::Triple::armeb:
  case llvm::Triple::thumb:
  case llvm::Triple::thumbeb:
    // This isn't in AddARMTargetArgs because we want to do this for assembly
    // only, not C/C++.
    if (Args.hasFlag(options::OPT_mdefault_build_attributes,
                     options::OPT_mno_default_build_attributes, true)) {
        CmdArgs.push_back("-mllvm");
        CmdArgs.push_back("-arm-add-build-attributes");
    }
    break;

  case llvm::Triple::riscv32:
  case llvm::Triple::riscv64:
    AddRISCVTargetArgs(Args, CmdArgs);
    break;
  }

  // Consume all the warning flags. Usually this would be handled more
  // gracefully by -cc1 (warning about unknown warning flags, etc) but -cc1as
  // doesn't handle that so rather than warning about unused flags that are
  // actually used, we'll lie by omission instead.
  // FIXME: Stop lying and consume only the appropriate driver flags
  Args.ClaimAllArgs(options::OPT_W_Group);

  CollectArgsForIntegratedAssembler(C, Args, CmdArgs,
                                    getToolChain().getDriver());

  Args.AddAllArgs(CmdArgs, options::OPT_mllvm);

  assert(Output.isFilename() && "Unexpected lipo output.");
  CmdArgs.push_back("-o");
  CmdArgs.push_back(Output.getFilename());

  const llvm::Triple &T = getToolChain().getTriple();
  Arg *A;
  if (getDebugFissionKind(D, Args, A) == DwarfFissionKind::Split &&
      T.isOSBinFormatELF()) {
    CmdArgs.push_back("-split-dwarf-output");
    CmdArgs.push_back(SplitDebugName(Args, Input, Output));
  }

  assert(Input.isFilename() && "Invalid input.");
  CmdArgs.push_back(Input.getFilename());

  const char *Exec = getToolChain().getDriver().getClangProgramPath();
  C.addCommand(std::make_unique<Command>(JA, *this, Exec, CmdArgs, Inputs));
}

// Begin OffloadBundler

void OffloadBundler::ConstructJob(Compilation &C, const JobAction &JA,
                                  const InputInfo &Output,
                                  const InputInfoList &Inputs,
                                  const llvm::opt::ArgList &TCArgs,
                                  const char *LinkingOutput) const {
  // The version with only one output is expected to refer to a bundling job.
  assert(isa<OffloadBundlingJobAction>(JA) && "Expecting bundling job!");

  // The bundling command looks like this:
  // clang-offload-bundler -type=bc
  //   -targets=host-triple,openmp-triple1,openmp-triple2
  //   -outputs=input_file
  //   -inputs=unbundle_file_host,unbundle_file_tgt1,unbundle_file_tgt2"

  ArgStringList CmdArgs;

  // Get the type.
  CmdArgs.push_back(TCArgs.MakeArgString(
      Twine("-type=") + types::getTypeTempSuffix(Output.getType())));

  assert(JA.getInputs().size() == Inputs.size() &&
         "Not have inputs for all dependence actions??");

  // Get the targets.
  SmallString<128> Triples;
  Triples += "-targets=";
  for (unsigned I = 0; I < Inputs.size(); ++I) {
    if (I)
      Triples += ',';

    // Find ToolChain for this input.
    Action::OffloadKind CurKind = Action::OFK_Host;
    const ToolChain *CurTC = &getToolChain();
    const Action *CurDep = JA.getInputs()[I];

    if (const auto *OA = dyn_cast<OffloadAction>(CurDep)) {
      CurTC = nullptr;
      OA->doOnEachDependence([&](Action *A, const ToolChain *TC, const char *) {
        assert(CurTC == nullptr && "Expected one dependence!");
        CurKind = A->getOffloadingDeviceKind();
        CurTC = TC;
      });
    }
    Triples += Action::GetOffloadKindName(CurKind);
    Triples += '-';
    Triples += CurTC->getTriple().normalize();
    if (CurKind == Action::OFK_HIP && CurDep->getOffloadingArch()) {
      Triples += '-';
      Triples += CurDep->getOffloadingArch();
    }
  }
  bool IsFPGADepBundle = (TCArgs.hasArg(options::OPT_fintelfpga) &&
                          Output.getType() == types::TY_Object);
  // For -fintelfpga, when bundling objects we also want to bundle up the
  // named dependency file.
  // TODO - We are currently using the target triple inputs to slot a location
  // of the dependency information into the bundle.  It would be good to
  // separate this out to an explicit option in the bundler for the dependency
  // file as it does not match the type being bundled.
  if (IsFPGADepBundle) {
    Triples += ',';
    Triples += Action::GetOffloadKindName(Action::OFK_SYCL);
    Triples += '-';
    Triples += llvm::Triple::getArchTypeName(llvm::Triple::fpga_dep);
  }
  CmdArgs.push_back(TCArgs.MakeArgString(Triples));

  // Get bundled file command.
  CmdArgs.push_back(
      TCArgs.MakeArgString(Twine("-outputs=") + Output.getFilename()));

  // Get unbundled files command.
  SmallString<128> UB;
  UB += "-inputs=";
  for (unsigned I = 0; I < Inputs.size(); ++I) {
    if (I)
      UB += ',';

    // Find ToolChain for this input.
    const ToolChain *CurTC = &getToolChain();
    if (const auto *OA = dyn_cast<OffloadAction>(JA.getInputs()[I])) {
      CurTC = nullptr;
      OA->doOnEachDependence([&](Action *, const ToolChain *TC, const char *) {
        assert(CurTC == nullptr && "Expected one dependence!");
        CurTC = TC;
      });
    }
    UB += CurTC->getInputFilename(Inputs[I]);
  }
  // For -fintelfpga, when bundling objects we also want to bundle up the
  // named dependency file.
  if (IsFPGADepBundle) {
    const char *BaseName = Clang::getBaseInputName(TCArgs, Inputs[0]);
    SmallString<128> DepFile(C.getDriver().getFPGATempDepFile(BaseName));
    if (!DepFile.empty()) {
      UB += ',';
      UB += DepFile;
    }
  }
  CmdArgs.push_back(TCArgs.MakeArgString(UB));

  // All the inputs are encoded as commands.
  C.addCommand(std::make_unique<Command>(
      JA, *this,
      TCArgs.MakeArgString(getToolChain().GetProgramPath(getShortName())),
      CmdArgs, None));
}

void OffloadBundler::ConstructJobMultipleOutputs(
    Compilation &C, const JobAction &JA, const InputInfoList &Outputs,
    const InputInfoList &Inputs, const llvm::opt::ArgList &TCArgs,
    const char *LinkingOutput) const {
  // The version with multiple outputs is expected to refer to a unbundling job.
  auto &UA = cast<OffloadUnbundlingJobAction>(JA);

  // The unbundling command looks like this:
  // clang-offload-bundler -type=bc
  //   -targets=host-triple,openmp-triple1,openmp-triple2
  //   -inputs=input_file
  //   -outputs=unbundle_file_host,unbundle_file_tgt1,unbundle_file_tgt2"
  //   -unbundle

  ArgStringList CmdArgs;
  InputInfo Input = Inputs.front();
  const char *TypeArg = types::getTypeTempSuffix(Input.getType());
  const char *InputFileName = Input.getFilename();
  bool IsMSVCEnv =
      C.getDefaultToolChain().getTriple().isWindowsMSVCEnvironment();
  types::ID InputType(Input.getType());
  bool IsFPGADepUnbundle = (JA.getType() == types::TY_FPGA_Dependencies);
  bool IsArchiveUnbundle =
      (!IsMSVCEnv && C.getDriver().getOffloadStaticLibSeen() &&
       (types::isArchive(InputType) || InputType == types::TY_Object));

  if (IsArchiveUnbundle)
    TypeArg = "oo";
  else if (InputType == types::TY_FPGA_AOCX ||
           InputType == types::TY_FPGA_AOCR) {
    // Override type with archive object
    if (getToolChain().getTriple().getSubArch() ==
        llvm::Triple::SPIRSubArch_fpga)
      TypeArg = "ao";
    else
      TypeArg = "aoo";
  }
  if (InputType == types::TY_FPGA_AOCO ||
      (IsMSVCEnv && types::isArchive(InputType)))
    TypeArg = "aoo";
  if (IsFPGADepUnbundle)
    TypeArg = "o";

  // Get the type.
  CmdArgs.push_back(TCArgs.MakeArgString(Twine("-type=") + TypeArg));

  // Get the targets.
  SmallString<128> Triples;
  Triples += "-targets=";
  auto DepInfo = UA.getDependentActionsInfo();
  for (unsigned I = 0, J = 0; I < DepInfo.size(); ++I) {
    auto &Dep = DepInfo[I];
    // FPGA device triples are 'transformed' for the bundler when creating
    // aocx or aocr type bundles.  Also, we only do a specific target
    // unbundling, skipping the host side or device side.
    if (types::isFPGA(InputType)) {
      if (getToolChain().getTriple().getSubArch() ==
              llvm::Triple::SPIRSubArch_fpga &&
          Dep.DependentOffloadKind == Action::OFK_SYCL) {
        llvm::Triple TT;
        TT.setArchName(types::getTypeName(InputType));
        TT.setVendorName("intel");
        TT.setOS(getToolChain().getTriple().getOS());
        TT.setEnvironment(llvm::Triple::SYCLDevice);
        Triples += "sycl-";
        Triples += TT.normalize();
      } else if (getToolChain().getTriple().getSubArch() !=
                     llvm::Triple::SPIRSubArch_fpga &&
                 Dep.DependentOffloadKind == Action::OFK_Host) {
        Triples += Action::GetOffloadKindName(Dep.DependentOffloadKind);
        Triples += '-';
        Triples += Dep.DependentToolChain->getTriple().normalize();
      }
      continue;
    } else if (InputType == types::TY_Archive || IsArchiveUnbundle ||
               (TCArgs.hasArg(options::OPT_fintelfpga) &&
                TCArgs.hasArg(options::OPT_fsycl_link_EQ))) {
      // Do not extract host part if we are unbundling archive on Windows
      // because it is not needed. Static offload libraries are added to the
      // host link command just as normal libraries.  Do not extract the host
      // part from -fintelfpga -fsycl-link unbundles either, as the full obj
      // is used in the final link
      if (Dep.DependentOffloadKind == Action::OFK_Host)
        continue;
    }
    if (J++)
      Triples += ',';
    Triples += Action::GetOffloadKindName(Dep.DependentOffloadKind);
    Triples += '-';
    Triples += Dep.DependentToolChain->getTriple().normalize();
    if (Dep.DependentOffloadKind == Action::OFK_HIP &&
        !Dep.DependentBoundArch.empty()) {
      Triples += '-';
      Triples += Dep.DependentBoundArch;
    }
  }
  if (IsFPGADepUnbundle) {
    // TODO - We are currently using the target triple inputs to slot a location
    // of the dependency information into the bundle.  It would be good to
    // separate this out to an explicit option in the bundler for the dependency
    // file as it does not match the type being bundled.
    Triples += Action::GetOffloadKindName(Action::OFK_SYCL);
    Triples += '-';
    Triples += llvm::Triple::getArchTypeName(llvm::Triple::fpga_dep);
  }
  CmdArgs.push_back(TCArgs.MakeArgString(Triples));

  // Get bundled file command.
  CmdArgs.push_back(
      TCArgs.MakeArgString(Twine("-inputs=") + InputFileName));

  // Get unbundled files command.
  SmallString<128> UB;
  UB += "-outputs=";
  // When dealing with -fintelfpga, there is an additional unbundle step
  // that occurs for the dependency file.  In that case, do not use the
  // dependent information, but just the output file.
  if (IsFPGADepUnbundle)
    UB += Outputs[0].getFilename();
  else {
    for (unsigned I = 0; I < Outputs.size(); ++I) {
      if (I)
        UB += ',';
      UB += DepInfo[I].DependentToolChain->getInputFilename(Outputs[I]);
    }
  }
  CmdArgs.push_back(TCArgs.MakeArgString(UB));
  CmdArgs.push_back("-unbundle");

  // All the inputs are encoded as commands.
  C.addCommand(std::make_unique<Command>(
      JA, *this,
      TCArgs.MakeArgString(getToolChain().GetProgramPath(getShortName())),
      CmdArgs, None));
}

// Begin OffloadWrapper

void OffloadWrapper::ConstructJob(Compilation &C, const JobAction &JA,
                                  const InputInfo &Output,
                                  const InputInfoList &Inputs,
                                  const llvm::opt::ArgList &TCArgs,
                                  const char *LinkingOutput) const {
  // Construct offload-wrapper command.  Also calls llc to generate the
  // object that is fed to the linker from the wrapper generated bc file
  assert(isa<OffloadWrapperJobAction>(JA) && "Expecting wrapping job!");

  Action::OffloadKind OffloadingKind = JA.getOffloadingDeviceKind();
  if (OffloadingKind == Action::OFK_SYCL) {
    // The wrapper command looks like this:
    // clang-offload-wrapper
    //   -o=<outputfile>.bc
    //   -host=x86_64-pc-linux-gnu -kind=sycl
    //   -format=spirv <inputfile1>.spv <manifest1>(optional)
    //   -format=spirv <inputfile2>.spv <manifest2>(optional)
    //  ...
    ArgStringList WrapperArgs;

    std::string OutTmpName = C.getDriver().GetTemporaryPath("wrapper", "bc");
    const char *WrapperFileName =
        C.addTempFile(C.getArgs().MakeArgString(OutTmpName));
    SmallString<128> OutOpt("-o=");
    OutOpt += WrapperFileName;
    WrapperArgs.push_back(C.getArgs().MakeArgString(OutOpt));

    SmallString<128> HostTripleOpt("-host=");
    HostTripleOpt += getToolChain().getAuxTriple()->str();
    WrapperArgs.push_back(C.getArgs().MakeArgString(HostTripleOpt));

    llvm::Triple TT = getToolChain().getTriple();
    SmallString<128> TargetTripleOpt = TT.getArchName();
    // When wrapping an FPGA device binary, we need to be sure to apply the
    // appropriate triple that corresponds (fpga_aoc[xr]-intel-<os>-sycldevice)
    // to the target triple setting.
    if (TT.getSubArch() == llvm::Triple::SPIRSubArch_fpga &&
        TCArgs.hasArg(options::OPT_fsycl_link_EQ)) {
      auto *A = C.getInputArgs().getLastArg(options::OPT_fsycl_link_EQ);
      TT.setArchName((A->getValue() == StringRef("early")) ? "fpga_aocr"
                                                           : "fpga_aocx");
      TT.setVendorName("intel");
      TT.setEnvironment(llvm::Triple::SYCLDevice);
      TargetTripleOpt = TT.str();
      // When wrapping an FPGA aocx binary to archive, do not emit registration
      // functions
      if (A->getValue() == StringRef("image"))
        WrapperArgs.push_back(C.getArgs().MakeArgString("--emit-reg-funcs=0"));
    }
    // Grab any Target specific options that need to be added to the wrapper
    // information.
    ArgStringList BuildArgs;
    auto createArgString = [&](const char *Opt) {
      if (BuildArgs.empty())
        return;
      SmallString<128> AL;
      for (const char *A : BuildArgs) {
        if (AL.empty()) {
          AL = A;
          continue;
        }
        AL += " ";
        AL += A;
      }
      WrapperArgs.push_back(C.getArgs().MakeArgString(Twine(Opt) + AL));
    };
    const toolchains::SYCLToolChain &TC =
              static_cast<const toolchains::SYCLToolChain &>(getToolChain());
    // TODO: Consider separating the mechanisms for:
    // - passing standard-defined options to AOT/JIT compilation steps;
    // - passing AOT-compiler specific options.
    // This would allow retaining standard language options in the
    // image descriptor, while excluding tool-specific options that
    // have been known to confuse RT implementations.
    if (TC.getTriple().getSubArch() == llvm::Triple::NoSubArch) {
      // Only store compile/link opts in the image descriptor for the SPIR-V
      // target; AOT compilation has already been performed otherwise.
      TC.TranslateBackendTargetArgs(TCArgs, BuildArgs);
      createArgString("-compile-opts=");
      BuildArgs.clear();
      TC.TranslateLinkerTargetArgs(TCArgs, BuildArgs);
      createArgString("-link-opts=");
    }

    WrapperArgs.push_back(
        C.getArgs().MakeArgString(Twine("-target=") + TargetTripleOpt));

    // TODO forcing offload kind is a simplification which assumes wrapper used
    // only with SYCL. Device binary format (-format=xxx) option should also
    // come from the command line and/or the native compiler. Should be fixed
    // together with supporting AOT in the driver. If format is not set, the
    // default is "none" which means runtime must try to determine it
    // automatically.
    StringRef Kind = Action::GetOffloadKindName(OffloadingKind);
    WrapperArgs.push_back(
        C.getArgs().MakeArgString(Twine("-kind=") + Twine(Kind)));

    assert((Inputs.size() > 0) && "no inputs for clang-offload-wrapper");
    assert(((Inputs[0].getType() != types::TY_Tempfiletable) ||
            (Inputs.size() == 1)) &&
           "wrong usage of clang-offload-wrapper with SYCL");
    const InputInfo &I = Inputs[0];
    assert(I.isFilename() && "Invalid input.");

    if (I.getType() == types::TY_Tempfiletable)
      // wrapper actual input files are passed via the batch job file table:
      WrapperArgs.push_back(C.getArgs().MakeArgString("-batch"));
    WrapperArgs.push_back(C.getArgs().MakeArgString(I.getFilename()));

    auto Cmd = std::make_unique<Command>(
        JA, *this,
        TCArgs.MakeArgString(getToolChain().GetProgramPath(getShortName())),
        WrapperArgs, None);
    C.addCommand(std::move(Cmd));

    // Construct llc command.
    // The output is an object file
    ArgStringList LlcArgs{"-filetype=obj", "-o", Output.getFilename(),
                          WrapperFileName};
    llvm::Reloc::Model RelocationModel;
    unsigned PICLevel;
    bool IsPIE;
    std::tie(RelocationModel, PICLevel, IsPIE) =
        ParsePICArgs(getToolChain(), TCArgs);
    if (PICLevel > 0) {
      LlcArgs.push_back("-relocation-model=pic");
    }
    if (IsPIE) {
      LlcArgs.push_back("-enable-pie");
    }
    SmallString<128> LlcPath(C.getDriver().Dir);
    llvm::sys::path::append(LlcPath, "llc");
    const char *Llc = C.getArgs().MakeArgString(LlcPath);
    C.addCommand(std::make_unique<Command>(JA, *this, Llc, LlcArgs, None));
    return;
  } // end of SYCL flavor of offload wrapper command creation

  ArgStringList CmdArgs;

  const llvm::Triple &Triple = getToolChain().getEffectiveTriple();

  // Add the "effective" target triple.
  CmdArgs.push_back("-host");
  CmdArgs.push_back(TCArgs.MakeArgString(Triple.getTriple()));

  // Add the output file name.
  assert(Output.isFilename() && "Invalid output.");
  CmdArgs.push_back("-o");
  CmdArgs.push_back(TCArgs.MakeArgString(Output.getFilename()));

  assert(JA.getInputs().size() == Inputs.size() &&
         "Not have inputs for all dependence actions??");

  // Add offload targets and inputs.
  for (unsigned I = 0; I < Inputs.size(); ++I) {
    // Get input's Offload Kind and ToolChain.
    const auto *OA = cast<OffloadAction>(JA.getInputs()[I]);
    assert(OA->hasSingleDeviceDependence(/*DoNotConsiderHostActions=*/true) &&
           "Expected one device dependence!");
    Action::OffloadKind DeviceKind = Action::OFK_None;
    const ToolChain *DeviceTC = nullptr;
    OA->doOnEachDependence([&](Action *A, const ToolChain *TC, const char *) {
      DeviceKind = A->getOffloadingDeviceKind();
      DeviceTC = TC;
    });

    // And add it to the offload targets.
    CmdArgs.push_back(C.getArgs().MakeArgString(
        Twine("-kind=") + Action::GetOffloadKindName(DeviceKind)));
    CmdArgs.push_back(TCArgs.MakeArgString(Twine("-target=") +
                                           DeviceTC->getTriple().normalize()));

    // Add input.
    assert(Inputs[I].isFilename() && "Invalid input.");
    CmdArgs.push_back(TCArgs.MakeArgString(Inputs[I].getFilename()));
  }

  C.addCommand(std::make_unique<Command>(
      JA, *this,
      TCArgs.MakeArgString(getToolChain().GetProgramPath(getShortName())),
      CmdArgs, Inputs));
}

// Begin SPIRVTranslator

void SPIRVTranslator::ConstructJob(Compilation &C, const JobAction &JA,
                                  const InputInfo &Output,
                                  const InputInfoList &Inputs,
                                  const llvm::opt::ArgList &TCArgs,
                                  const char *LinkingOutput) const {
  // Construct llvm-spirv command.
  assert(isa<SPIRVTranslatorJobAction>(JA) && "Expecting Translator job!");

  // The translator command looks like this:
  // llvm-spirv -o <file>.spv <file>.bc
  ArgStringList ForeachArgs;
  ArgStringList TranslatorArgs;

  TranslatorArgs.push_back("-o");
  TranslatorArgs.push_back(Output.getFilename());
  if (getToolChain().getTriple().isSYCLDeviceEnvironment()) {
    TranslatorArgs.push_back("-spirv-max-version=1.1");
    std::string ExtArg("-spirv-ext=+all");
    // Disable SPV_INTEL_usm_storage_classes by default since it adds new
    // storage classes that represent global_device and global_host address
    // spaces, which are not supported for all targets. With the extension
    // disable the storage classes will be lowered to CrossWorkgroup storage
    // class that is mapped to just global address space.
    if (!(getToolChain().getTriple().getSubArch() ==
              llvm::Triple::SPIRSubArch_fpga &&
          TCArgs.hasArg(options::OPT_fsycl_enable_usm_address_spaces)))
      ExtArg += ",-SPV_INTEL_usm_storage_classes";
    TranslatorArgs.push_back(TCArgs.MakeArgString(ExtArg));
  }
  for (auto I : Inputs) {
    std::string Filename(I.getFilename());
    if (I.getType() == types::TY_Tempfilelist) {
      ForeachArgs.push_back(
          C.getArgs().MakeArgString("--in-file-list=" + Filename));
      ForeachArgs.push_back(
          C.getArgs().MakeArgString("--in-replace=" + Filename));
      ForeachArgs.push_back(
          C.getArgs().MakeArgString("--out-ext=spv"));
    }
    TranslatorArgs.push_back(C.getArgs().MakeArgString(Filename));
  }

  auto Cmd = std::make_unique<Command>(JA, *this,
      TCArgs.MakeArgString(getToolChain().GetProgramPath(getShortName())),
      TranslatorArgs, None);

  if (!ForeachArgs.empty()) {
    // Construct llvm-foreach command.
    // The llvm-foreach command looks like this:
    // llvm-foreach a.list --out-replace=out "cp {} out"
    // --out-file-list=list
    std::string OutputFileName(Output.getFilename());
    ForeachArgs.push_back(
        TCArgs.MakeArgString("--out-file-list=" + OutputFileName));
    ForeachArgs.push_back(
        TCArgs.MakeArgString("--out-replace=" + OutputFileName));
    ForeachArgs.push_back(TCArgs.MakeArgString("--"));
    ForeachArgs.push_back(TCArgs.MakeArgString(Cmd->getExecutable()));

    for (auto &Arg : Cmd->getArguments())
      ForeachArgs.push_back(Arg);

    SmallString<128> ForeachPath(C.getDriver().Dir);
    llvm::sys::path::append(ForeachPath, "llvm-foreach");
    const char *Foreach = C.getArgs().MakeArgString(ForeachPath);
    C.addCommand(std::make_unique<Command>(JA, *this, Foreach, ForeachArgs, None));
  } else
    C.addCommand(std::move(Cmd));
}

void SPIRCheck::ConstructJob(Compilation &C, const JobAction &JA,
                             const InputInfo &Output,
                             const InputInfoList &Inputs,
                             const llvm::opt::ArgList &TCArgs,
                             const char *LinkingOutput) const {
  // Construct llvm-no-spir-kernel command.
  assert(isa<SPIRCheckJobAction>(JA) && "Expecting SPIR Check job!");

  // The spir check command looks like this:
  // llvm-no-spir-kernel <file>.bc
  // Upon success, we just move ahead.  Error means the check failed and
  // we need to exit.  The expected output is the input as this is just an
  // intermediate check with no functional change.
  ArgStringList CheckArgs;
  assert(Inputs.size() == 1 && "Unexpected number of inputs to the tool");
  const InputInfo &InputFile = Inputs.front();
  CheckArgs.push_back(InputFile.getFilename());

  // Add output file, which is just a copy of the input to better fit in the
  // toolchain flow.
  CheckArgs.push_back("-o");
  CheckArgs.push_back(Output.getFilename());
  auto Cmd = std::make_unique<Command>(
      JA, *this,
      TCArgs.MakeArgString(getToolChain().GetProgramPath(getShortName())),
      CheckArgs, None);

  if (getToolChain().getTriple().getSubArch() ==
      llvm::Triple::SPIRSubArch_fpga) {
    const char *Msg = TCArgs.MakeArgString(
        Twine("The FPGA image does not include all device kernels from ") +
        Twine(InputFile.getBaseInput()) +
        Twine(". Please re-generate the image"));
    Cmd->addDiagForErrorCode(/*ErrorCode*/ 1, Msg);
  }

  C.addCommand(std::move(Cmd));
}

static void addArgs(ArgStringList &DstArgs, const llvm::opt::ArgList &Alloc,
                    ArrayRef<StringRef> SrcArgs) {
  for (const auto Arg : SrcArgs) {
    DstArgs.push_back(Alloc.MakeArgString(Arg));
  }
}

// sycl-post-link tool normally outputs a file table (see the tool sources for
// format description) which lists all the other output files associated with
// the device LLVMIR bitcode. This is basically a triple of bitcode, symbols
// and specialization constant files. Single LLVM IR output can be generated as
// well under an option.
//
void SYCLPostLink::ConstructJob(Compilation &C, const JobAction &JA,
                             const InputInfo &Output,
                             const InputInfoList &Inputs,
                             const llvm::opt::ArgList &TCArgs,
                             const char *LinkingOutput) const {
  // Construct sycl-post-link command.
  assert(isa<SYCLPostLinkJobAction>(JA) && "Expecting SYCL post link job!");
  ArgStringList CmdArgs;

  // See if device code splitting is requested
  if (Arg *A = TCArgs.getLastArg(options::OPT_fsycl_device_code_split_EQ)) {
    if (StringRef(A->getValue()) == "per_kernel")
      addArgs(CmdArgs, TCArgs, {"-split=kernel"});
    else if (StringRef(A->getValue()) == "per_source")
      addArgs(CmdArgs, TCArgs, {"-split=source"});
    else
      // split must be off
      assert(StringRef(A->getValue()) == "off");
  }
  // OPT_fsycl_device_code_split is not checked as it is an alias to
  // -fsycl-device-code-split=per_source

  if (JA.getType() == types::TY_LLVM_BC) {
    // single file output requested - this means only perform necessary IR
    // transformations (like specialization constant intrinsic lowering) and
    // output LLVMIR
    addArgs(CmdArgs, TCArgs, {"-ir-output-only"});
  } else {
    assert(JA.getType() == types::TY_Tempfiletable);
    // Symbol file and specialization constant info generation is mandatory -
    // add options unconditionally
    addArgs(CmdArgs, TCArgs, {"-symbols"});
  }
  // specialization constants processing is mandatory
  auto *SYCLPostLink = llvm::dyn_cast<SYCLPostLinkJobAction>(&JA);
  if (SYCLPostLink && SYCLPostLink->getRTSetsSpecConstants())
    addArgs(CmdArgs, TCArgs, {"-spec-const=rt"});
  else
    addArgs(CmdArgs, TCArgs, {"-spec-const=default"});

  // Add output file table file option
  assert(Output.isFilename() && "output must be a filename");
  addArgs(CmdArgs, TCArgs, {"-o", Output.getFilename()});

  // Add input file
  assert(Inputs.size() == 1 && Inputs.front().isFilename() &&
         "single input file expected");
  addArgs(CmdArgs, TCArgs, {Inputs.front().getFilename()});
  std::string OutputFileName(Output.getFilename());

  // All the inputs are encoded as commands.
  C.addCommand(std::make_unique<Command>(
      JA, *this,
      TCArgs.MakeArgString(getToolChain().GetProgramPath(getShortName())),
      CmdArgs, Inputs));
}

// Transforms the abstract representation (JA + Inputs + Outputs) of a file
// table transformation action to concrete command line (job) with actual
// inputs/outputs/options, and adds it to given compilation object.
void FileTableTform::ConstructJob(Compilation &C, const JobAction &JA,
                                  const InputInfo &Output,
                                  const InputInfoList &Inputs,
                                  const llvm::opt::ArgList &TCArgs,
                                  const char *LinkingOutput) const {

  const auto &TformJob = *llvm::dyn_cast<FileTableTformJobAction>(&JA);
  ArgStringList CmdArgs;

  // don't try to assert here whether the number of inputs is OK, argumnets are
  // OK, etc. - better invoke the tool and see good error diagnostics

  // 1) add transformations
  for (const auto &Tf : TformJob.getTforms()) {
    switch (Tf.TheKind) {
    case FileTableTformJobAction::Tform::EXTRACT:
    case FileTableTformJobAction::Tform::EXTRACT_DROP_TITLE: {
      SmallString<128> Arg("-extract=");
      Arg += Tf.TheArgs[0];

      for (unsigned I = 1; I < Tf.TheArgs.size(); ++I) {
        Arg += ",";
        Arg += Tf.TheArgs[I];
      }
      addArgs(CmdArgs, TCArgs, {Arg});

      if (Tf.TheKind == FileTableTformJobAction::Tform::EXTRACT_DROP_TITLE)
        addArgs(CmdArgs, TCArgs, {"-drop_titles"});
      break;
    }
    case FileTableTformJobAction::Tform::REPLACE: {
      assert(Tf.TheArgs.size() == 2 && "from/to column names expected");
      SmallString<128> Arg("-replace=");
      Arg += Tf.TheArgs[0];
      Arg += ",";
      Arg += Tf.TheArgs[1];
      addArgs(CmdArgs, TCArgs, {Arg});
      break;
    }
    default:
      llvm_unreachable("unknown file table transformation kind");
    }
  }
  // 2) add output option
  assert(Output.isFilename() && "table tform output must be a file");
  addArgs(CmdArgs, TCArgs, {"-o", Output.getFilename()});

  // 3) add inputs
  for (const auto &Input : Inputs) {
    assert(Input.isFilename() && "table tform input must be a file");
    addArgs(CmdArgs, TCArgs, {Input.getFilename()});
  }
  // 4) finally construct and add a command to the compilation
  C.addCommand(std::make_unique<Command>(
      JA, *this,
      TCArgs.MakeArgString(getToolChain().GetProgramPath(getShortName())),
      CmdArgs, Inputs));
}

// For Linux, we have initial support for fat archives (archives which
// contain bundled objects). We will perform partial linking against the
// specific offload target archives which will be sent to the unbundler to
// produce a list of target objects.
void PartialLink::ConstructJob(Compilation &C, const JobAction &JA,
                               const InputInfo &Output,
                               const InputInfoList &Inputs,
                               const llvm::opt::ArgList &TCArgs,
                               const char *LinkingOutput) const {
  // Construct simple partial link command.
  assert(isa<PartialLinkJobAction>(JA) && "Expecting Partial Link job!");

  // The partial linking command resembles this:
  // ld -r -o <output> <inputs>
  ArgStringList LinkArgs;
  LinkArgs.push_back("-r");
  LinkArgs.push_back("-o");
  LinkArgs.push_back(Output.getFilename());

  const ToolChain *HTC = C.getSingleOffloadToolChain<Action::OFK_Host>();
  // Add crt objects
  LinkArgs.push_back(TCArgs.MakeArgString(HTC->GetFilePath("crt1.o")));
  LinkArgs.push_back(TCArgs.MakeArgString(HTC->GetFilePath("crti.o")));
  // Add -L<dir> search directories.
  TCArgs.AddAllArgs(LinkArgs, options::OPT_L);
  HTC->AddFilePathLibArgs(TCArgs, LinkArgs);

  // Input files consist of fat libraries and the object(s) to be unbundled.
  // We add the needed --whole-archive/--no-whole-archive when appropriate.
  bool IsWholeArchive = false;
  for (const auto &I : Inputs) {
    if (I.getType() == types::TY_WholeArchive && !IsWholeArchive) {
      LinkArgs.push_back("--whole-archive");
      IsWholeArchive = true;
    } else if (I.getType() == types::TY_Archive && IsWholeArchive) {
      LinkArgs.push_back("--no-whole-archive");
      IsWholeArchive = false;
    }
    LinkArgs.push_back(I.getFilename());
  }
  // Disable whole archive if it was enabled for the previous inputs.
  if (IsWholeArchive)
    LinkArgs.push_back("--no-whole-archive");

  // Add crt objects
  LinkArgs.push_back(TCArgs.MakeArgString(HTC->GetFilePath("crtn.o")));
  const char *Exec = TCArgs.MakeArgString(getToolChain().GetLinkerPath());
  C.addCommand(std::make_unique<Command>(JA, *this, Exec, LinkArgs, Inputs));
}<|MERGE_RESOLUTION|>--- conflicted
+++ resolved
@@ -3660,6 +3660,9 @@
                                bool EmitCodeView, ArgStringList &CmdArgs,
                                codegenoptions::DebugInfoKind &DebugInfoKind,
                                DwarfFissionKind &DwarfFission) {
+  if (T.isXilinxFPGA())
+    return;
+
   if (Args.hasFlag(options::OPT_fdebug_info_for_profiling,
                    options::OPT_fno_debug_info_for_profiling, false) &&
       checkDebugInfoOption(
@@ -4091,13 +4094,11 @@
   Arg *SYCLStdArg = Args.getLastArg(options::OPT_sycl_std_EQ);
 
   if (UseSYCLTriple) {
-<<<<<<< HEAD
     // We want to compile sycl kernels.
     CmdArgs.push_back("-fsycl");
-=======
->>>>>>> dfb95af7
     CmdArgs.push_back("-fsycl-is-device");
     CmdArgs.push_back("-fdeclare-spirv-builtins");
+    CmdArgs.push_back("-fsycl-xocc");
 
     if (Args.hasFlag(options::OPT_fsycl_esimd, options::OPT_fno_sycl_esimd,
                      false))
@@ -4109,18 +4110,6 @@
     CmdArgs.push_back(Args.MakeArgString(NormalizedTriple));
 
     bool IsMSVC = AuxT.isWindowsMSVCEnvironment();
-<<<<<<< HEAD
-=======
-    if (types::isCXX(Input.getType())) {
-      // Take the given -std option otherwise default to c++11 the minimum C++
-      // version supported in SYCL
-      if (Arg *A = Args.getLastArg(options::OPT_std_EQ))
-        CmdArgs.push_back(Args.MakeArgString(std::string("-std=")
-                          + A->getValue()));
-      else
-        CmdArgs.push_back(IsMSVC ? "-std=c++14" : "-std=c++11");
-    }
->>>>>>> dfb95af7
     if (IsMSVC) {
       CmdArgs.push_back("-fms-extensions");
       CmdArgs.push_back("-fms-compatibility");
@@ -4142,22 +4131,21 @@
       CmdArgs.push_back("-fsycl-allow-func-ptr");
     }
 
-<<<<<<< HEAD
+    if (Args.hasFlag(options::OPT_fsycl_allow_virtual,
+                     options::OPT_fno_sycl_allow_virtual, false)) {
+      CmdArgs.push_back("-fsycl-allow-virtual");
+    }
+
+    if (Args.hasFlag(options::OPT_fsycl_allow_variadic_func,
+                     options::OPT_fno_sycl_allow_variadic_func, false)) {
+      CmdArgs.push_back("-fsycl-allow-variadic-func");
+    }
+
     if (!SYCLStdArg) {
       // The user had not pass SYCL version, thus we'll employ no-sycl-strict
       // to allow address-space unqualified pointers in function params/return
       // along with marking the same function with explicit SYCL_EXTERNAL
       CmdArgs.push_back("-Wno-sycl-strict");
-=======
-    if (Args.hasFlag(options::OPT_fsycl_allow_virtual,
-                     options::OPT_fno_sycl_allow_virtual, false)) {
-      CmdArgs.push_back("-fsycl-allow-virtual");
-    }
-
-    if (Args.hasFlag(options::OPT_fsycl_allow_variadic_func,
-                     options::OPT_fno_sycl_allow_variadic_func, false)) {
-      CmdArgs.push_back("-fsycl-allow-variadic-func");
->>>>>>> dfb95af7
     }
   }
 
@@ -4170,17 +4158,6 @@
       CmdArgs.push_back("-sycl-std=2017");
     }
   }
-
-  // \todo Extend this to use getOffloadToolChains<Action::OFK_SYCL> and loop
-  // over to check for the Xilinx triple or even better make this reliant on the
-  // triple of the thing currently being compiled. To do this we would need to
-  // remove the reliance on a host side definition (__SYCL_XILINX_ONLY__)
-  // inside of InitPreprocessor.cpp
-  if (IsSYCL
-      && C.getSingleOffloadToolChain<Action::OFK_SYCL>()
-          ->getTriple().isXilinxFPGA())
-    CmdArgs.push_back("-fsycl-xocc");
-
 
   if (IsOpenMPDevice) {
     // We have to pass the triple of the host if compiling for an OpenMP device.
