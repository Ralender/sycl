--- conflicted
+++ resolved
@@ -3549,8 +3549,14 @@
   }
 
   if (UseSYCLTriple) {
-    // We want to compile sycl kernels.
-<<<<<<< HEAD
+    CmdArgs.push_back("-fsycl-is-device");
+    // Pass the triple of host when doing SYCL
+    auto AuxT = llvm::Triple(llvm::sys::getProcessTriple());
+    std::string NormalizedTriple = AuxT.normalize();
+    CmdArgs.push_back("-aux-triple");
+    CmdArgs.push_back(Args.MakeArgString(NormalizedTriple));
+
+    bool IsMSVC = AuxT.isWindowsMSVCEnvironment();
     if (types::isCXX(Input.getType())) {
       // Take the given -std option otherwise default to c++11 the minimum C++
       // version supported in SYCL
@@ -3558,21 +3564,8 @@
         CmdArgs.push_back(Args.MakeArgString(std::string("-std=")
                           + A->getValue()));
       else
-        CmdArgs.push_back("-std=c++11");
-    }
-
-=======
->>>>>>> ecedb434
-    CmdArgs.push_back("-fsycl-is-device");
-    // Pass the triple of host when doing SYCL
-    auto AuxT = llvm::Triple(llvm::sys::getProcessTriple());
-    std::string NormalizedTriple = AuxT.normalize();
-    CmdArgs.push_back("-aux-triple");
-    CmdArgs.push_back(Args.MakeArgString(NormalizedTriple));
-
-    bool IsMSVC = AuxT.isWindowsMSVCEnvironment();
-    if (types::isCXX(Input.getType()))
-      CmdArgs.push_back(IsMSVC ? "-std=c++14" : "-std=c++11");
+        CmdArgs.push_back(IsMSVC ? "-std=c++14" : "-std=c++11");
+    }
     if (IsMSVC) {
       CmdArgs.push_back("-fms-extensions");
       VersionTuple MSVT = TC.computeMSVCVersion(&D, Args);
@@ -3604,7 +3597,13 @@
     }
   }
 
-<<<<<<< HEAD
+  if (Arg *A = Args.getLastArg(options::OPT_sycl_std_EQ)) {
+    A->render(Args, CmdArgs);
+  } else if (IsSYCL) {
+    // Ensure the default version in SYCL mode is 1.2.1
+    CmdArgs.push_back("-sycl-std=1.2.1");
+  }
+
   // \todo Extend this to use getOffloadToolChains<Action::OFK_SYCL> and loop
   // over to check for the Xilinx triple or even better make this reliant on the
   // triple of the thing currently being compiled. To do this we would need to
@@ -3614,14 +3613,7 @@
       && C.getSingleOffloadToolChain<Action::OFK_SYCL>()
           ->getTriple().isXilinxFPGA())
     CmdArgs.push_back("-fsycl-xocc");
-=======
-  if (Arg *A = Args.getLastArg(options::OPT_sycl_std_EQ)) {
-    A->render(Args, CmdArgs);
-  } else if (IsSYCL) {
-    // Ensure the default version in SYCL mode is 1.2.1
-    CmdArgs.push_back("-sycl-std=1.2.1");
-  }
->>>>>>> ecedb434
+
 
   if (IsOpenMPDevice) {
     // We have to pass the triple of the host if compiling for an OpenMP device.
