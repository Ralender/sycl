--- conflicted
+++ resolved
@@ -4116,6 +4116,12 @@
                      return Elem.second->getTriple().isXilinxFPGA();
                    }))
     IsSYCLXOCC = true;
+  bool IsSYCLAIE = false;
+  if (llvm::any_of(llvm::make_range(C.getOffloadToolChains<Action::OFK_SYCL>()),
+                   [](const auto &Elem) {
+                     return Elem.second->getTriple().isXilinxAIE();
+                   }))
+    IsSYCLXOCC = true;
 
   if (UseSYCLTriple) {
     // We want to compile sycl kernels.
@@ -4173,30 +4179,21 @@
     }
   }
 
-<<<<<<< HEAD
-  // TODO: Extend this to use getOffloadToolChains<Action::OFK_SYCL> and loop
-  // over to check for the Xilinx triple or even better make this reliant on the
-  // triple of the thing currently being compiled. To do this we would need to
-  // remove the reliance on a host side definition (__SYCL_XILINX_ONLY__) &&
-  // (__SYCL_XILINX_AIE__) inside of InitPreprocessor.cpp
-  //
-  // Perhaps we could also pass the Xilinx FPGA/AIE device triple as an
-  // auxiliary triple to the host compilation instead and it would also fulfil
-  // the same purpose, but this is perhaps not very extendible for multi-target
-  // compilation.
-  if (IsSYCL
-      && C.getSingleOffloadToolChain<Action::OFK_SYCL>()
-          ->getTriple().isXilinxFPGA())
-    CmdArgs.push_back("-fsycl-xocc");
-
-  if (IsSYCL
-      && C.getSingleOffloadToolChain<Action::OFK_SYCL>()
-          ->getTriple().isXilinxAIE())
-    CmdArgs.push_back("-fsycl-aie");
-=======
   if (IsSYCL) {
+    // TODO: Extend this to use getOffloadToolChains<Action::OFK_SYCL> and loop
+    // over to check for the Xilinx triple or even better make this reliant on the
+    // triple of the thing currently being compiled. To do this we would need to
+    // remove the reliance on a host side definition (__SYCL_XILINX_ONLY__) &&
+    // (__SYCL_XILINX_AIE__) inside of InitPreprocessor.cpp
+    //
+    // Perhaps we could also pass the Xilinx FPGA/AIE device triple as an
+    // auxiliary triple to the host compilation instead and it would also fulfil
+    // the same purpose, but this is perhaps not very extendible for multi-target
+    // compilation.
     if (IsSYCLXOCC)
       CmdArgs.push_back("-fsycl-xocc");
+    if (IsSYCLAIE)
+      CmdArgs.push_back("-fsycl-aie");
     if (SYCLStdArg) {
       SYCLStdArg->render(Args, CmdArgs);
       CmdArgs.push_back("-fsycl-std-layout-kernel-params");
@@ -4205,7 +4202,6 @@
       CmdArgs.push_back("-sycl-std=2017");
     }
   }
->>>>>>> 2cdbf729
 
   if (IsOpenMPDevice) {
     // We have to pass the triple of the host if compiling for an OpenMP device.
@@ -7512,67 +7508,6 @@
                                   const char *LinkingOutput) const {
   // Construct offload-wrapper command.  Also calls llc to generate the
   // object that is fed to the linker from the wrapper generated bc file
-<<<<<<< HEAD
-  assert(isa<OffloadWrappingJobAction>(JA) && "Expecting wrapping job!");
-
-  // The wrapper command looks like this:
-  // clang-offload-wrapper
-  //   -o=<outputfile>.bc
-  //   -host=x86_64-pc-linux-gnu -kind=sycl
-  //   -format=spirv <inputfile1>.spv <manifest1>(optional)
-  //   -format=spirv <inputfile2>.spv <manifest2>(optional)
-  //  ...
-  ArgStringList WrapperArgs;
-
-  std::string OutTmpName = C.getDriver().GetTemporaryPath("wrapper", "bc");
-  const char * WrapperFileName =
-      C.addTempFile(C.getArgs().MakeArgString(OutTmpName));
-  SmallString<128> OutOpt("-o=");
-  OutOpt += WrapperFileName;
-  WrapperArgs.push_back(C.getArgs().MakeArgString(OutOpt));
-
-  SmallString<128> HostTripleOpt("-host=");
-  HostTripleOpt += getToolChain().getAuxTriple()->str();
-  WrapperArgs.push_back(C.getArgs().MakeArgString(HostTripleOpt));
-  // When wrapping an FPGA device binary, we need to be sure to apply the
-  // appropriate triple that corresponds (fpga_aoc[xr]-intel-<os>-sycldevice)
-  // to the target triple setting.
-  if (getToolChain().getTriple().getSubArch() ==
-          llvm::Triple::SPIRSubArch_fpga &&
-      TCArgs.hasArg(options::OPT_fsycl_link_EQ)) {
-    llvm::Triple TT;
-    auto *A = C.getInputArgs().getLastArg(options::OPT_fsycl_link_EQ);
-    TT.setArchName((A->getValue() == StringRef("early")) ? "fpga_aocr"
-                                                         : "fpga_aocx");
-    TT.setVendorName("intel");
-    TT.setOS(llvm::Triple(llvm::sys::getProcessTriple()).getOS());
-    TT.setEnvironment(llvm::Triple::SYCLDevice);
-    SmallString<128> TargetTripleOpt("-target=");
-    TargetTripleOpt += TT.str();
-    WrapperArgs.push_back(C.getArgs().MakeArgString(TargetTripleOpt));
-  }
-
-  // Intel do something similar upstream at the moment for AoT FPGAs
-  // We're using this to indicate to the wrapper that the file being passed to
-  // it for offload wrapping needs to be handled specially. i.e unbundle and
-  // wrap into multiple images. As currently we concatenate all images into one
-  // from our script and fire it along the pipeline.
-  if (getToolChain().getTriple().isXilinxAIE()) {
-    SmallString<128> TargetTripleOpt("-target=");
-    TargetTripleOpt += getToolChain().getTriple().str();
-    WrapperArgs.push_back(C.getArgs().MakeArgString(TargetTripleOpt));
-  }
-
-  // TODO forcing offload kind is a simplification which assumes wrapper used
-  // only with SYCL. Device binary format (-format=xxx) option should also come
-  // from the command line and/or the native compiler. Should be fixed together
-  // with supporting AOT in the driver.
-  // If format is not set, the default is "none" which means runtime must try
-  // to determine it automatically.
-  StringRef Kind = Action::GetOffloadKindName(JA.getOffloadingDeviceKind());
-  WrapperArgs.push_back(
-      C.getArgs().MakeArgString(Twine("-kind=") + Twine(Kind)));
-=======
   assert(isa<OffloadWrapperJobAction>(JA) && "Expecting wrapping job!");
 
   Action::OffloadKind OffloadingKind = JA.getOffloadingDeviceKind();
@@ -7703,7 +7638,6 @@
          JA, *this, ResponseFileSupport::None(), Llc, LlcArgs, None));
     return;
   } // end of SYCL flavor of offload wrapper command creation
->>>>>>> 2cdbf729
 
   ArgStringList CmdArgs;
 
