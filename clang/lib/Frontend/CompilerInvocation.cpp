//===- CompilerInvocation.cpp ---------------------------------------------===//
//
// Part of the LLVM Project, under the Apache License v2.0 with LLVM Exceptions.
// See https://llvm.org/LICENSE.txt for license information.
// SPDX-License-Identifier: Apache-2.0 WITH LLVM-exception
//
//===----------------------------------------------------------------------===//

#include "clang/Frontend/CompilerInvocation.h"
#include "TestModuleFileExtension.h"
#include "clang/Basic/Builtins.h"
#include "clang/Basic/CharInfo.h"
#include "clang/Basic/CodeGenOptions.h"
#include "clang/Basic/CommentOptions.h"
#include "clang/Basic/DebugInfoOptions.h"
#include "clang/Basic/Diagnostic.h"
#include "clang/Basic/DiagnosticOptions.h"
#include "clang/Basic/FileSystemOptions.h"
#include "clang/Basic/LLVM.h"
#include "clang/Basic/LangOptions.h"
#include "clang/Basic/LangStandard.h"
#include "clang/Basic/ObjCRuntime.h"
#include "clang/Basic/Sanitizers.h"
#include "clang/Basic/SourceLocation.h"
#include "clang/Basic/TargetOptions.h"
#include "clang/Basic/Version.h"
#include "clang/Basic/Visibility.h"
#include "clang/Basic/XRayInstr.h"
#include "clang/Config/config.h"
#include "clang/Driver/Driver.h"
#include "clang/Driver/DriverDiagnostic.h"
#include "clang/Driver/Options.h"
#include "clang/Frontend/CommandLineSourceLoc.h"
#include "clang/Frontend/DependencyOutputOptions.h"
#include "clang/Frontend/FrontendDiagnostic.h"
#include "clang/Frontend/FrontendOptions.h"
#include "clang/Frontend/FrontendPluginRegistry.h"
#include "clang/Frontend/MigratorOptions.h"
#include "clang/Frontend/PreprocessorOutputOptions.h"
#include "clang/Frontend/Utils.h"
#include "clang/Lex/HeaderSearchOptions.h"
#include "clang/Lex/PreprocessorOptions.h"
#include "clang/Sema/CodeCompleteOptions.h"
#include "clang/Serialization/ASTBitCodes.h"
#include "clang/Serialization/ModuleFileExtension.h"
#include "clang/StaticAnalyzer/Core/AnalyzerOptions.h"
#include "llvm/ADT/APInt.h"
#include "llvm/ADT/ArrayRef.h"
#include "llvm/ADT/CachedHashString.h"
#include "llvm/ADT/FloatingPointMode.h"
#include "llvm/ADT/Hashing.h"
#include "llvm/ADT/None.h"
#include "llvm/ADT/Optional.h"
#include "llvm/ADT/SmallString.h"
#include "llvm/ADT/SmallVector.h"
#include "llvm/ADT/StringRef.h"
#include "llvm/ADT/StringSwitch.h"
#include "llvm/ADT/Triple.h"
#include "llvm/ADT/Twine.h"
#include "llvm/IR/DebugInfoMetadata.h"
#include "llvm/Linker/Linker.h"
#include "llvm/MC/MCTargetOptions.h"
#include "llvm/Option/Arg.h"
#include "llvm/Option/ArgList.h"
#include "llvm/Option/OptSpecifier.h"
#include "llvm/Option/OptTable.h"
#include "llvm/Option/Option.h"
#include "llvm/ProfileData/InstrProfReader.h"
#include "llvm/Support/CodeGen.h"
#include "llvm/Support/Compiler.h"
#include "llvm/Support/Error.h"
#include "llvm/Support/ErrorHandling.h"
#include "llvm/Support/ErrorOr.h"
#include "llvm/Support/FileSystem.h"
#include "llvm/Support/Host.h"
#include "llvm/Support/MathExtras.h"
#include "llvm/Support/MemoryBuffer.h"
#include "llvm/Support/Path.h"
#include "llvm/Support/Process.h"
#include "llvm/Support/Regex.h"
#include "llvm/Support/VersionTuple.h"
#include "llvm/Support/VirtualFileSystem.h"
#include "llvm/Support/raw_ostream.h"
#include "llvm/Target/TargetOptions.h"
#include <algorithm>
#include <atomic>
#include <cassert>
#include <cstddef>
#include <cstring>
#include <memory>
#include <string>
#include <tuple>
#include <utility>
#include <vector>

using namespace clang;
using namespace driver;
using namespace options;
using namespace llvm::opt;

//===----------------------------------------------------------------------===//
// Initialization.
//===----------------------------------------------------------------------===//

CompilerInvocationBase::CompilerInvocationBase()
    : LangOpts(new LangOptions()), TargetOpts(new TargetOptions()),
      DiagnosticOpts(new DiagnosticOptions()),
      HeaderSearchOpts(new HeaderSearchOptions()),
      PreprocessorOpts(new PreprocessorOptions()) {}

CompilerInvocationBase::CompilerInvocationBase(const CompilerInvocationBase &X)
    : LangOpts(new LangOptions(*X.getLangOpts())),
      TargetOpts(new TargetOptions(X.getTargetOpts())),
      DiagnosticOpts(new DiagnosticOptions(X.getDiagnosticOpts())),
      HeaderSearchOpts(new HeaderSearchOptions(X.getHeaderSearchOpts())),
      PreprocessorOpts(new PreprocessorOptions(X.getPreprocessorOpts())) {}

CompilerInvocationBase::~CompilerInvocationBase() = default;

//===----------------------------------------------------------------------===//
// Normalizers
//===----------------------------------------------------------------------===//

#define SIMPLE_ENUM_VALUE_TABLE
#include "clang/Driver/Options.inc"
#undef SIMPLE_ENUM_VALUE_TABLE

static llvm::Optional<unsigned> normalizeSimpleEnum(OptSpecifier Opt,
                                                    unsigned TableIndex,
                                                    const ArgList &Args,
                                                    DiagnosticsEngine &Diags) {
  assert(TableIndex < SimpleEnumValueTablesSize);
  const SimpleEnumValueTable &Table = SimpleEnumValueTables[TableIndex];

  auto *Arg = Args.getLastArg(Opt);
  if (!Arg)
    return None;

  StringRef ArgValue = Arg->getValue();
  for (int I = 0, E = Table.Size; I != E; ++I)
    if (ArgValue == Table.Table[I].Name)
      return Table.Table[I].Value;

  Diags.Report(diag::err_drv_invalid_value)
      << Arg->getAsString(Args) << ArgValue;
  return None;
}

static const char *denormalizeSimpleEnum(CompilerInvocation::StringAllocator SA,
                                         unsigned TableIndex, unsigned Value) {
  assert(TableIndex < SimpleEnumValueTablesSize);
  const SimpleEnumValueTable &Table = SimpleEnumValueTables[TableIndex];
  for (int I = 0, E = Table.Size; I != E; ++I)
    if (Value == Table.Table[I].Value)
      return Table.Table[I].Name;

  llvm_unreachable("The simple enum value was not correctly defined in "
                   "the tablegen option description");
}

static const char *denormalizeString(CompilerInvocation::StringAllocator SA,
                                     unsigned TableIndex,
                                     const std::string &Value) {
  return SA(Value);
}

static Optional<std::string> normalizeTriple(OptSpecifier Opt, int TableIndex,
                                             const ArgList &Args,
                                             DiagnosticsEngine &Diags) {
  auto *Arg = Args.getLastArg(Opt);
  if (!Arg)
    return None;
  return llvm::Triple::normalize(Arg->getValue());
}

//===----------------------------------------------------------------------===//
// Deserialization (from args)
//===----------------------------------------------------------------------===//

static unsigned getOptimizationLevel(ArgList &Args, InputKind IK,
                                     DiagnosticsEngine &Diags) {
  unsigned DefaultOpt = llvm::CodeGenOpt::None;
  if ((IK.getLanguage() == Language::OpenCL &&
      !Args.hasArg(OPT_cl_opt_disable)) || Args.hasArg(OPT_fsycl_is_device))
    DefaultOpt = llvm::CodeGenOpt::Default;

  if (Arg *A = Args.getLastArg(options::OPT_O_Group)) {
    if (A->getOption().matches(options::OPT_O0))
      return llvm::CodeGenOpt::None;

    if (A->getOption().matches(options::OPT_Ofast))
      return llvm::CodeGenOpt::Aggressive;

    assert(A->getOption().matches(options::OPT_O));

    StringRef S(A->getValue());
    if (S == "s" || S == "z")
      return llvm::CodeGenOpt::Default;

    if (S == "g")
      return llvm::CodeGenOpt::Less;

    return getLastArgIntValue(Args, OPT_O, DefaultOpt, Diags);
  }

  return DefaultOpt;
}

static unsigned getOptimizationLevelSize(ArgList &Args) {
  if (Arg *A = Args.getLastArg(options::OPT_O_Group)) {
    if (A->getOption().matches(options::OPT_O)) {
      switch (A->getValue()[0]) {
      default:
        return 0;
      case 's':
        return 1;
      case 'z':
        return 2;
      }
    }
  }
  return 0;
}

static void addDiagnosticArgs(ArgList &Args, OptSpecifier Group,
                              OptSpecifier GroupWithValue,
                              std::vector<std::string> &Diagnostics) {
  for (auto *A : Args.filtered(Group)) {
    if (A->getOption().getKind() == Option::FlagClass) {
      // The argument is a pure flag (such as OPT_Wall or OPT_Wdeprecated). Add
      // its name (minus the "W" or "R" at the beginning) to the warning list.
      Diagnostics.push_back(
          std::string(A->getOption().getName().drop_front(1)));
    } else if (A->getOption().matches(GroupWithValue)) {
      // This is -Wfoo= or -Rfoo=, where foo is the name of the diagnostic group.
      Diagnostics.push_back(
          std::string(A->getOption().getName().drop_front(1).rtrim("=-")));
    } else {
      // Otherwise, add its value (for OPT_W_Joined and similar).
      for (const auto *Arg : A->getValues())
        Diagnostics.emplace_back(Arg);
    }
  }
}

// Parse the Static Analyzer configuration. If \p Diags is set to nullptr,
// it won't verify the input.
static void parseAnalyzerConfigs(AnalyzerOptions &AnOpts,
                                 DiagnosticsEngine *Diags);

static void getAllNoBuiltinFuncValues(ArgList &Args,
                                      std::vector<std::string> &Funcs) {
  SmallVector<const char *, 8> Values;
  for (const auto &Arg : Args) {
    const Option &O = Arg->getOption();
    if (O.matches(options::OPT_fno_builtin_)) {
      const char *FuncName = Arg->getValue();
      if (Builtin::Context::isBuiltinFunc(FuncName))
        Values.push_back(FuncName);
    }
  }
  Funcs.insert(Funcs.end(), Values.begin(), Values.end());
}

static bool ParseAnalyzerArgs(AnalyzerOptions &Opts, ArgList &Args,
                              DiagnosticsEngine &Diags) {
  bool Success = true;
  if (Arg *A = Args.getLastArg(OPT_analyzer_store)) {
    StringRef Name = A->getValue();
    AnalysisStores Value = llvm::StringSwitch<AnalysisStores>(Name)
#define ANALYSIS_STORE(NAME, CMDFLAG, DESC, CREATFN) \
      .Case(CMDFLAG, NAME##Model)
#include "clang/StaticAnalyzer/Core/Analyses.def"
      .Default(NumStores);
    if (Value == NumStores) {
      Diags.Report(diag::err_drv_invalid_value)
        << A->getAsString(Args) << Name;
      Success = false;
    } else {
      Opts.AnalysisStoreOpt = Value;
    }
  }

  if (Arg *A = Args.getLastArg(OPT_analyzer_constraints)) {
    StringRef Name = A->getValue();
    AnalysisConstraints Value = llvm::StringSwitch<AnalysisConstraints>(Name)
#define ANALYSIS_CONSTRAINTS(NAME, CMDFLAG, DESC, CREATFN) \
      .Case(CMDFLAG, NAME##Model)
#include "clang/StaticAnalyzer/Core/Analyses.def"
      .Default(NumConstraints);
    if (Value == NumConstraints) {
      Diags.Report(diag::err_drv_invalid_value)
        << A->getAsString(Args) << Name;
      Success = false;
    } else {
      Opts.AnalysisConstraintsOpt = Value;
    }
  }

  if (Arg *A = Args.getLastArg(OPT_analyzer_output)) {
    StringRef Name = A->getValue();
    AnalysisDiagClients Value = llvm::StringSwitch<AnalysisDiagClients>(Name)
#define ANALYSIS_DIAGNOSTICS(NAME, CMDFLAG, DESC, CREATFN) \
      .Case(CMDFLAG, PD_##NAME)
#include "clang/StaticAnalyzer/Core/Analyses.def"
      .Default(NUM_ANALYSIS_DIAG_CLIENTS);
    if (Value == NUM_ANALYSIS_DIAG_CLIENTS) {
      Diags.Report(diag::err_drv_invalid_value)
        << A->getAsString(Args) << Name;
      Success = false;
    } else {
      Opts.AnalysisDiagOpt = Value;
    }
  }

  if (Arg *A = Args.getLastArg(OPT_analyzer_purge)) {
    StringRef Name = A->getValue();
    AnalysisPurgeMode Value = llvm::StringSwitch<AnalysisPurgeMode>(Name)
#define ANALYSIS_PURGE(NAME, CMDFLAG, DESC) \
      .Case(CMDFLAG, NAME)
#include "clang/StaticAnalyzer/Core/Analyses.def"
      .Default(NumPurgeModes);
    if (Value == NumPurgeModes) {
      Diags.Report(diag::err_drv_invalid_value)
        << A->getAsString(Args) << Name;
      Success = false;
    } else {
      Opts.AnalysisPurgeOpt = Value;
    }
  }

  if (Arg *A = Args.getLastArg(OPT_analyzer_inlining_mode)) {
    StringRef Name = A->getValue();
    AnalysisInliningMode Value = llvm::StringSwitch<AnalysisInliningMode>(Name)
#define ANALYSIS_INLINING_MODE(NAME, CMDFLAG, DESC) \
      .Case(CMDFLAG, NAME)
#include "clang/StaticAnalyzer/Core/Analyses.def"
      .Default(NumInliningModes);
    if (Value == NumInliningModes) {
      Diags.Report(diag::err_drv_invalid_value)
        << A->getAsString(Args) << Name;
      Success = false;
    } else {
      Opts.InliningMode = Value;
    }
  }

  Opts.ShowCheckerHelp = Args.hasArg(OPT_analyzer_checker_help);
  Opts.ShowCheckerHelpAlpha = Args.hasArg(OPT_analyzer_checker_help_alpha);
  Opts.ShowCheckerHelpDeveloper =
      Args.hasArg(OPT_analyzer_checker_help_developer);

  Opts.ShowCheckerOptionList = Args.hasArg(OPT_analyzer_checker_option_help);
  Opts.ShowCheckerOptionAlphaList =
      Args.hasArg(OPT_analyzer_checker_option_help_alpha);
  Opts.ShowCheckerOptionDeveloperList =
      Args.hasArg(OPT_analyzer_checker_option_help_developer);

  Opts.ShowConfigOptionsList = Args.hasArg(OPT_analyzer_config_help);
  Opts.ShowEnabledCheckerList = Args.hasArg(OPT_analyzer_list_enabled_checkers);
  Opts.ShouldEmitErrorsOnInvalidConfigValue =
      /* negated */!llvm::StringSwitch<bool>(
                   Args.getLastArgValue(OPT_analyzer_config_compatibility_mode))
        .Case("true", true)
        .Case("false", false)
        .Default(false);
  Opts.DisableAllCheckers = Args.hasArg(OPT_analyzer_disable_all_checks);

  Opts.visualizeExplodedGraphWithGraphViz =
    Args.hasArg(OPT_analyzer_viz_egraph_graphviz);
  Opts.DumpExplodedGraphTo =
      std::string(Args.getLastArgValue(OPT_analyzer_dump_egraph));
  Opts.NoRetryExhausted = Args.hasArg(OPT_analyzer_disable_retry_exhausted);
  Opts.AnalyzerWerror = Args.hasArg(OPT_analyzer_werror);
  Opts.AnalyzeAll = Args.hasArg(OPT_analyzer_opt_analyze_headers);
  Opts.AnalyzerDisplayProgress = Args.hasArg(OPT_analyzer_display_progress);
  Opts.AnalyzeNestedBlocks =
    Args.hasArg(OPT_analyzer_opt_analyze_nested_blocks);
  Opts.AnalyzeSpecificFunction =
      std::string(Args.getLastArgValue(OPT_analyze_function));
  Opts.UnoptimizedCFG = Args.hasArg(OPT_analysis_UnoptimizedCFG);
  Opts.TrimGraph = Args.hasArg(OPT_trim_egraph);
  Opts.maxBlockVisitOnPath =
      getLastArgIntValue(Args, OPT_analyzer_max_loop, 4, Diags);
  Opts.PrintStats = Args.hasArg(OPT_analyzer_stats);
  Opts.InlineMaxStackDepth =
      getLastArgIntValue(Args, OPT_analyzer_inline_max_stack_depth,
                         Opts.InlineMaxStackDepth, Diags);

  Opts.CheckersAndPackages.clear();
  for (const Arg *A :
       Args.filtered(OPT_analyzer_checker, OPT_analyzer_disable_checker)) {
    A->claim();
    bool IsEnabled = A->getOption().getID() == OPT_analyzer_checker;
    // We can have a list of comma separated checker names, e.g:
    // '-analyzer-checker=cocoa,unix'
    StringRef CheckerAndPackageList = A->getValue();
    SmallVector<StringRef, 16> CheckersAndPackages;
    CheckerAndPackageList.split(CheckersAndPackages, ",");
    for (const StringRef &CheckerOrPackage : CheckersAndPackages)
      Opts.CheckersAndPackages.emplace_back(std::string(CheckerOrPackage),
                                            IsEnabled);
  }

  // Go through the analyzer configuration options.
  for (const auto *A : Args.filtered(OPT_analyzer_config)) {

    // We can have a list of comma separated config names, e.g:
    // '-analyzer-config key1=val1,key2=val2'
    StringRef configList = A->getValue();
    SmallVector<StringRef, 4> configVals;
    configList.split(configVals, ",");
    for (const auto &configVal : configVals) {
      StringRef key, val;
      std::tie(key, val) = configVal.split("=");
      if (val.empty()) {
        Diags.Report(SourceLocation(),
                     diag::err_analyzer_config_no_value) << configVal;
        Success = false;
        break;
      }
      if (val.find('=') != StringRef::npos) {
        Diags.Report(SourceLocation(),
                     diag::err_analyzer_config_multiple_values)
          << configVal;
        Success = false;
        break;
      }

      // TODO: Check checker options too, possibly in CheckerRegistry.
      // Leave unknown non-checker configs unclaimed.
      if (!key.contains(":") && Opts.isUnknownAnalyzerConfig(key)) {
        if (Opts.ShouldEmitErrorsOnInvalidConfigValue)
          Diags.Report(diag::err_analyzer_config_unknown) << key;
        continue;
      }

      A->claim();
      Opts.Config[key] = std::string(val);
    }
  }

  if (Opts.ShouldEmitErrorsOnInvalidConfigValue)
    parseAnalyzerConfigs(Opts, &Diags);
  else
    parseAnalyzerConfigs(Opts, nullptr);

  llvm::raw_string_ostream os(Opts.FullCompilerInvocation);
  for (unsigned i = 0; i < Args.getNumInputArgStrings(); ++i) {
    if (i != 0)
      os << " ";
    os << Args.getArgString(i);
  }
  os.flush();

  return Success;
}

static StringRef getStringOption(AnalyzerOptions::ConfigTable &Config,
                                 StringRef OptionName, StringRef DefaultVal) {
  return Config.insert({OptionName, std::string(DefaultVal)}).first->second;
}

static void initOption(AnalyzerOptions::ConfigTable &Config,
                       DiagnosticsEngine *Diags,
                       StringRef &OptionField, StringRef Name,
                       StringRef DefaultVal) {
  // String options may be known to invalid (e.g. if the expected string is a
  // file name, but the file does not exist), those will have to be checked in
  // parseConfigs.
  OptionField = getStringOption(Config, Name, DefaultVal);
}

static void initOption(AnalyzerOptions::ConfigTable &Config,
                       DiagnosticsEngine *Diags,
                       bool &OptionField, StringRef Name, bool DefaultVal) {
  auto PossiblyInvalidVal = llvm::StringSwitch<Optional<bool>>(
                 getStringOption(Config, Name, (DefaultVal ? "true" : "false")))
      .Case("true", true)
      .Case("false", false)
      .Default(None);

  if (!PossiblyInvalidVal) {
    if (Diags)
      Diags->Report(diag::err_analyzer_config_invalid_input)
        << Name << "a boolean";
    else
      OptionField = DefaultVal;
  } else
    OptionField = PossiblyInvalidVal.getValue();
}

static void initOption(AnalyzerOptions::ConfigTable &Config,
                       DiagnosticsEngine *Diags,
                       unsigned &OptionField, StringRef Name,
                       unsigned DefaultVal) {

  OptionField = DefaultVal;
  bool HasFailed = getStringOption(Config, Name, std::to_string(DefaultVal))
                     .getAsInteger(0, OptionField);
  if (Diags && HasFailed)
    Diags->Report(diag::err_analyzer_config_invalid_input)
      << Name << "an unsigned";
}

static void parseAnalyzerConfigs(AnalyzerOptions &AnOpts,
                                 DiagnosticsEngine *Diags) {
  // TODO: There's no need to store the entire configtable, it'd be plenty
  // enough tostore checker options.

#define ANALYZER_OPTION(TYPE, NAME, CMDFLAG, DESC, DEFAULT_VAL)                \
  initOption(AnOpts.Config, Diags, AnOpts.NAME, CMDFLAG, DEFAULT_VAL);

#define ANALYZER_OPTION_DEPENDS_ON_USER_MODE(TYPE, NAME, CMDFLAG, DESC,        \
                                           SHALLOW_VAL, DEEP_VAL)              \
  switch (AnOpts.getUserMode()) {                                              \
  case UMK_Shallow:                                                            \
    initOption(AnOpts.Config, Diags, AnOpts.NAME, CMDFLAG, SHALLOW_VAL);       \
    break;                                                                     \
  case UMK_Deep:                                                               \
    initOption(AnOpts.Config, Diags, AnOpts.NAME, CMDFLAG, DEEP_VAL);          \
    break;                                                                     \
  }                                                                            \

#include "clang/StaticAnalyzer/Core/AnalyzerOptions.def"
#undef ANALYZER_OPTION
#undef ANALYZER_OPTION_DEPENDS_ON_USER_MODE

  // At this point, AnalyzerOptions is configured. Let's validate some options.

  // FIXME: Here we try to validate the silenced checkers or packages are valid.
  // The current approach only validates the registered checkers which does not
  // contain the runtime enabled checkers and optimally we would validate both.
  if (!AnOpts.RawSilencedCheckersAndPackages.empty()) {
    std::vector<StringRef> Checkers =
        AnOpts.getRegisteredCheckers(/*IncludeExperimental=*/true);
    std::vector<StringRef> Packages =
        AnOpts.getRegisteredPackages(/*IncludeExperimental=*/true);

    SmallVector<StringRef, 16> CheckersAndPackages;
    AnOpts.RawSilencedCheckersAndPackages.split(CheckersAndPackages, ";");

    for (const StringRef &CheckerOrPackage : CheckersAndPackages) {
      if (Diags) {
        bool IsChecker = CheckerOrPackage.contains('.');
        bool IsValidName =
            IsChecker
                ? llvm::find(Checkers, CheckerOrPackage) != Checkers.end()
                : llvm::find(Packages, CheckerOrPackage) != Packages.end();

        if (!IsValidName)
          Diags->Report(diag::err_unknown_analyzer_checker_or_package)
              << CheckerOrPackage;
      }

      AnOpts.SilencedCheckersAndPackages.emplace_back(CheckerOrPackage);
    }
  }

  if (!Diags)
    return;

  if (AnOpts.ShouldTrackConditionsDebug && !AnOpts.ShouldTrackConditions)
    Diags->Report(diag::err_analyzer_config_invalid_input)
        << "track-conditions-debug" << "'track-conditions' to also be enabled";

  if (!AnOpts.CTUDir.empty() && !llvm::sys::fs::is_directory(AnOpts.CTUDir))
    Diags->Report(diag::err_analyzer_config_invalid_input) << "ctu-dir"
                                                           << "a filename";

  if (!AnOpts.ModelPath.empty() &&
      !llvm::sys::fs::is_directory(AnOpts.ModelPath))
    Diags->Report(diag::err_analyzer_config_invalid_input) << "model-path"
                                                           << "a filename";
}

static bool ParseMigratorArgs(MigratorOptions &Opts, ArgList &Args) {
  Opts.NoNSAllocReallocError = Args.hasArg(OPT_migrator_no_nsalloc_error);
  Opts.NoFinalizeRemoval = Args.hasArg(OPT_migrator_no_finalize_removal);
  return true;
}

static void ParseCommentArgs(CommentOptions &Opts, ArgList &Args) {
  Opts.BlockCommandNames = Args.getAllArgValues(OPT_fcomment_block_commands);
  Opts.ParseAllComments = Args.hasArg(OPT_fparse_all_comments);
}

/// Create a new Regex instance out of the string value in \p RpassArg.
/// It returns a pointer to the newly generated Regex instance.
static std::shared_ptr<llvm::Regex>
GenerateOptimizationRemarkRegex(DiagnosticsEngine &Diags, ArgList &Args,
                                Arg *RpassArg) {
  StringRef Val = RpassArg->getValue();
  std::string RegexError;
  std::shared_ptr<llvm::Regex> Pattern = std::make_shared<llvm::Regex>(Val);
  if (!Pattern->isValid(RegexError)) {
    Diags.Report(diag::err_drv_optimization_remark_pattern)
        << RegexError << RpassArg->getAsString(Args);
    Pattern.reset();
  }
  return Pattern;
}

static bool parseDiagnosticLevelMask(StringRef FlagName,
                                     const std::vector<std::string> &Levels,
                                     DiagnosticsEngine *Diags,
                                     DiagnosticLevelMask &M) {
  bool Success = true;
  for (const auto &Level : Levels) {
    DiagnosticLevelMask const PM =
      llvm::StringSwitch<DiagnosticLevelMask>(Level)
        .Case("note",    DiagnosticLevelMask::Note)
        .Case("remark",  DiagnosticLevelMask::Remark)
        .Case("warning", DiagnosticLevelMask::Warning)
        .Case("error",   DiagnosticLevelMask::Error)
        .Default(DiagnosticLevelMask::None);
    if (PM == DiagnosticLevelMask::None) {
      Success = false;
      if (Diags)
        Diags->Report(diag::err_drv_invalid_value) << FlagName << Level;
    }
    M = M | PM;
  }
  return Success;
}

static void parseSanitizerKinds(StringRef FlagName,
                                const std::vector<std::string> &Sanitizers,
                                DiagnosticsEngine &Diags, SanitizerSet &S) {
  for (const auto &Sanitizer : Sanitizers) {
    SanitizerMask K = parseSanitizerValue(Sanitizer, /*AllowGroups=*/false);
    if (K == SanitizerMask())
      Diags.Report(diag::err_drv_invalid_value) << FlagName << Sanitizer;
    else
      S.set(K, true);
  }
}

static void parseXRayInstrumentationBundle(StringRef FlagName, StringRef Bundle,
                                           ArgList &Args, DiagnosticsEngine &D,
                                           XRayInstrSet &S) {
  llvm::SmallVector<StringRef, 2> BundleParts;
  llvm::SplitString(Bundle, BundleParts, ",");
  for (const auto &B : BundleParts) {
    auto Mask = parseXRayInstrValue(B);
    if (Mask == XRayInstrKind::None)
      if (B != "none")
        D.Report(diag::err_drv_invalid_value) << FlagName << Bundle;
      else
        S.Mask = Mask;
    else if (Mask == XRayInstrKind::All)
      S.Mask = Mask;
    else
      S.set(Mask, true);
  }
}

// Set the profile kind for fprofile-instrument.
static void setPGOInstrumentor(CodeGenOptions &Opts, ArgList &Args,
                               DiagnosticsEngine &Diags) {
  Arg *A = Args.getLastArg(OPT_fprofile_instrument_EQ);
  if (A == nullptr)
    return;
  StringRef S = A->getValue();
  unsigned I = llvm::StringSwitch<unsigned>(S)
                   .Case("none", CodeGenOptions::ProfileNone)
                   .Case("clang", CodeGenOptions::ProfileClangInstr)
                   .Case("llvm", CodeGenOptions::ProfileIRInstr)
                   .Case("csllvm", CodeGenOptions::ProfileCSIRInstr)
                   .Default(~0U);
  if (I == ~0U) {
    Diags.Report(diag::err_drv_invalid_pgo_instrumentor) << A->getAsString(Args)
                                                         << S;
    return;
  }
  auto Instrumentor = static_cast<CodeGenOptions::ProfileInstrKind>(I);
  Opts.setProfileInstr(Instrumentor);
}

// Set the profile kind using fprofile-instrument-use-path.
static void setPGOUseInstrumentor(CodeGenOptions &Opts,
                                  const Twine &ProfileName) {
  auto ReaderOrErr = llvm::IndexedInstrProfReader::create(ProfileName);
  // In error, return silently and let Clang PGOUse report the error message.
  if (auto E = ReaderOrErr.takeError()) {
    llvm::consumeError(std::move(E));
    Opts.setProfileUse(CodeGenOptions::ProfileClangInstr);
    return;
  }
  std::unique_ptr<llvm::IndexedInstrProfReader> PGOReader =
    std::move(ReaderOrErr.get());
  if (PGOReader->isIRLevelProfile()) {
    if (PGOReader->hasCSIRLevelProfile())
      Opts.setProfileUse(CodeGenOptions::ProfileCSIRInstr);
    else
      Opts.setProfileUse(CodeGenOptions::ProfileIRInstr);
  } else
    Opts.setProfileUse(CodeGenOptions::ProfileClangInstr);
}

static bool ParseCodeGenArgs(CodeGenOptions &Opts, ArgList &Args, InputKind IK,
                             DiagnosticsEngine &Diags,
                             const TargetOptions &TargetOpts,
                             const FrontendOptions &FrontendOpts) {
  bool Success = true;
  llvm::Triple Triple = llvm::Triple(TargetOpts.Triple);

  unsigned OptimizationLevel = getOptimizationLevel(Args, IK, Diags);
  // TODO: This could be done in Driver
  unsigned MaxOptLevel = 3;
  if (OptimizationLevel > MaxOptLevel) {
    // If the optimization level is not supported, fall back on the default
    // optimization
    Diags.Report(diag::warn_drv_optimization_value)
        << Args.getLastArg(OPT_O)->getAsString(Args) << "-O" << MaxOptLevel;
    OptimizationLevel = MaxOptLevel;
  }
  Opts.OptimizationLevel = OptimizationLevel;

  // At O0 we want to fully disable inlining outside of cases marked with
  // 'alwaysinline' that are required for correctness.
  Opts.setInlining((Opts.OptimizationLevel == 0)
                       ? CodeGenOptions::OnlyAlwaysInlining
                       : CodeGenOptions::NormalInlining);
  // Explicit inlining flags can disable some or all inlining even at
  // optimization levels above zero.
  if (Arg *InlineArg = Args.getLastArg(
          options::OPT_finline_functions, options::OPT_finline_hint_functions,
          options::OPT_fno_inline_functions, options::OPT_fno_inline)) {
    if (Opts.OptimizationLevel > 0) {
      const Option &InlineOpt = InlineArg->getOption();
      if (InlineOpt.matches(options::OPT_finline_functions))
        Opts.setInlining(CodeGenOptions::NormalInlining);
      else if (InlineOpt.matches(options::OPT_finline_hint_functions))
        Opts.setInlining(CodeGenOptions::OnlyHintInlining);
      else
        Opts.setInlining(CodeGenOptions::OnlyAlwaysInlining);
    }
  }

  Opts.ExperimentalNewPassManager = Args.hasFlag(
      OPT_fexperimental_new_pass_manager, OPT_fno_experimental_new_pass_manager,
      /* Default */ ENABLE_EXPERIMENTAL_NEW_PASS_MANAGER);

  Opts.DebugPassManager =
      Args.hasFlag(OPT_fdebug_pass_manager, OPT_fno_debug_pass_manager,
                   /* Default */ false);

  if (Arg *A = Args.getLastArg(OPT_fveclib)) {
    StringRef Name = A->getValue();
    if (Name == "Accelerate")
      Opts.setVecLib(CodeGenOptions::Accelerate);
    else if (Name == "MASSV")
      Opts.setVecLib(CodeGenOptions::MASSV);
    else if (Name == "SVML")
      Opts.setVecLib(CodeGenOptions::SVML);
    else if (Name == "none")
      Opts.setVecLib(CodeGenOptions::NoLibrary);
    else
      Diags.Report(diag::err_drv_invalid_value) << A->getAsString(Args) << Name;
  }

  if (Arg *A = Args.getLastArg(OPT_debug_info_kind_EQ)) {
    unsigned Val =
        llvm::StringSwitch<unsigned>(A->getValue())
            .Case("line-tables-only", codegenoptions::DebugLineTablesOnly)
            .Case("line-directives-only", codegenoptions::DebugDirectivesOnly)
            .Case("constructor", codegenoptions::DebugInfoConstructor)
            .Case("limited", codegenoptions::LimitedDebugInfo)
            .Case("standalone", codegenoptions::FullDebugInfo)
            .Default(~0U);
    if (Val == ~0U)
      Diags.Report(diag::err_drv_invalid_value) << A->getAsString(Args)
                                                << A->getValue();
    else
      Opts.setDebugInfo(static_cast<codegenoptions::DebugInfoKind>(Val));
  }
  if (Arg *A = Args.getLastArg(OPT_debugger_tuning_EQ)) {
    unsigned Val = llvm::StringSwitch<unsigned>(A->getValue())
                       .Case("gdb", unsigned(llvm::DebuggerKind::GDB))
                       .Case("lldb", unsigned(llvm::DebuggerKind::LLDB))
                       .Case("sce", unsigned(llvm::DebuggerKind::SCE))
                       .Default(~0U);
    if (Val == ~0U)
      Diags.Report(diag::err_drv_invalid_value) << A->getAsString(Args)
                                                << A->getValue();
    else
      Opts.setDebuggerTuning(static_cast<llvm::DebuggerKind>(Val));
  }
  Opts.DwarfVersion = getLastArgIntValue(Args, OPT_dwarf_version_EQ, 0, Diags);
  Opts.DebugColumnInfo = Args.hasArg(OPT_dwarf_column_info);
  Opts.EmitCodeView = Args.hasArg(OPT_gcodeview);
  Opts.CodeViewGHash = Args.hasArg(OPT_gcodeview_ghash);
  Opts.MacroDebugInfo = Args.hasArg(OPT_debug_info_macro);
  Opts.WholeProgramVTables = Args.hasArg(OPT_fwhole_program_vtables);
  Opts.VirtualFunctionElimination =
      Args.hasArg(OPT_fvirtual_function_elimination);
  Opts.LTOVisibilityPublicStd = Args.hasArg(OPT_flto_visibility_public_std);
  Opts.SplitDwarfFile = std::string(Args.getLastArgValue(OPT_split_dwarf_file));
  Opts.SplitDwarfOutput =
      std::string(Args.getLastArgValue(OPT_split_dwarf_output));
  Opts.SplitDwarfInlining = !Args.hasArg(OPT_fno_split_dwarf_inlining);
  Opts.DebugTypeExtRefs = Args.hasArg(OPT_dwarf_ext_refs);
  Opts.DebugExplicitImport = Args.hasArg(OPT_dwarf_explicit_import);
  Opts.DebugFwdTemplateParams = Args.hasArg(OPT_debug_forward_template_params);
  Opts.EmbedSource = Args.hasArg(OPT_gembed_source);
  Opts.ForceDwarfFrameSection = Args.hasArg(OPT_fforce_dwarf_frame);

  for (const auto &Arg : Args.getAllArgValues(OPT_fdebug_prefix_map_EQ)) {
    auto Split = StringRef(Arg).split('=');
    Opts.DebugPrefixMap.insert(
        {std::string(Split.first), std::string(Split.second)});
  }

  if (const Arg *A =
          Args.getLastArg(OPT_emit_llvm_uselists, OPT_no_emit_llvm_uselists))
    Opts.EmitLLVMUseLists = A->getOption().getID() == OPT_emit_llvm_uselists;

  Opts.DisableLLVMPasses =
      Args.hasArg(OPT_disable_llvm_passes) ||
      (Args.hasArg(OPT_fsycl_is_device) && Triple.isSPIR() &&
       !Args.hasArg(OPT_fsycl_enable_optimizations));
  Opts.DisableLifetimeMarkers = Args.hasArg(OPT_disable_lifetimemarkers);

  const llvm::Triple::ArchType DebugEntryValueArchs[] = {
      llvm::Triple::x86, llvm::Triple::x86_64, llvm::Triple::aarch64,
      llvm::Triple::arm, llvm::Triple::armeb, llvm::Triple::mips,
      llvm::Triple::mipsel, llvm::Triple::mips64, llvm::Triple::mips64el};

  llvm::Triple T(TargetOpts.Triple);
  if (Opts.OptimizationLevel > 0 && Opts.hasReducedDebugInfo() &&
      llvm::is_contained(DebugEntryValueArchs, T.getArch()))
    Opts.EmitCallSiteInfo = true;

  Opts.DisableO0ImplyOptNone = Args.hasArg(OPT_disable_O0_optnone);
  Opts.DisableRedZone = Args.hasArg(OPT_disable_red_zone);
  Opts.IndirectTlsSegRefs = Args.hasArg(OPT_mno_tls_direct_seg_refs);
  Opts.ForbidGuardVariables = Args.hasArg(OPT_fforbid_guard_variables);
  Opts.UseRegisterSizedBitfieldAccess = Args.hasArg(
    OPT_fuse_register_sized_bitfield_access);
  Opts.RelaxedAliasing = Args.hasArg(OPT_relaxed_aliasing);
  Opts.StructPathTBAA = !Args.hasArg(OPT_no_struct_path_tbaa);
  Opts.NewStructPathTBAA = !Args.hasArg(OPT_no_struct_path_tbaa) &&
                           Args.hasArg(OPT_new_struct_path_tbaa);
  Opts.FineGrainedBitfieldAccesses =
      Args.hasFlag(OPT_ffine_grained_bitfield_accesses,
                   OPT_fno_fine_grained_bitfield_accesses, false);
  Opts.DwarfDebugFlags =
      std::string(Args.getLastArgValue(OPT_dwarf_debug_flags));
  Opts.RecordCommandLine =
      std::string(Args.getLastArgValue(OPT_record_command_line));
  Opts.MergeAllConstants = Args.hasArg(OPT_fmerge_all_constants);
  Opts.NoCommon = !Args.hasArg(OPT_fcommon);
  Opts.NoInlineLineTables = Args.hasArg(OPT_gno_inline_line_tables);
  Opts.NoImplicitFloat = Args.hasArg(OPT_no_implicit_float);
  Opts.OptimizeSize = getOptimizationLevelSize(Args);
  Opts.SimplifyLibCalls = !(Args.hasArg(OPT_fno_builtin) ||
                            Args.hasArg(OPT_ffreestanding));
  if (Opts.SimplifyLibCalls)
    getAllNoBuiltinFuncValues(Args, Opts.NoBuiltinFuncs);
  Opts.UnrollLoops =
      Args.hasFlag(OPT_funroll_loops, OPT_fno_unroll_loops,
                   (Opts.OptimizationLevel > 1));
  Opts.RerollLoops = Args.hasArg(OPT_freroll_loops);

  Opts.DisableIntegratedAS = Args.hasArg(OPT_fno_integrated_as);
  Opts.CallGraphProfile = !Opts.DisableIntegratedAS;
  Opts.Autolink = !Args.hasArg(OPT_fno_autolink);
  Opts.SampleProfileFile =
      std::string(Args.getLastArgValue(OPT_fprofile_sample_use_EQ));
  Opts.DebugInfoForProfiling = Args.hasFlag(
      OPT_fdebug_info_for_profiling, OPT_fno_debug_info_for_profiling, false);
  Opts.DebugNameTable = static_cast<unsigned>(
      Args.hasArg(OPT_ggnu_pubnames)
          ? llvm::DICompileUnit::DebugNameTableKind::GNU
          : Args.hasArg(OPT_gpubnames)
                ? llvm::DICompileUnit::DebugNameTableKind::Default
                : llvm::DICompileUnit::DebugNameTableKind::None);
  Opts.DebugRangesBaseAddress = Args.hasArg(OPT_fdebug_ranges_base_address);

  setPGOInstrumentor(Opts, Args, Diags);
  Opts.InstrProfileOutput =
      std::string(Args.getLastArgValue(OPT_fprofile_instrument_path_EQ));
  Opts.ProfileInstrumentUsePath =
      std::string(Args.getLastArgValue(OPT_fprofile_instrument_use_path_EQ));
  if (!Opts.ProfileInstrumentUsePath.empty())
    setPGOUseInstrumentor(Opts, Opts.ProfileInstrumentUsePath);
  Opts.ProfileRemappingFile =
      std::string(Args.getLastArgValue(OPT_fprofile_remapping_file_EQ));
  if (!Opts.ProfileRemappingFile.empty() && !Opts.ExperimentalNewPassManager) {
    Diags.Report(diag::err_drv_argument_only_allowed_with)
      << Args.getLastArg(OPT_fprofile_remapping_file_EQ)->getAsString(Args)
      << "-fexperimental-new-pass-manager";
  }

  Opts.CoverageMapping =
      Args.hasFlag(OPT_fcoverage_mapping, OPT_fno_coverage_mapping, false);
  Opts.DumpCoverageMapping = Args.hasArg(OPT_dump_coverage_mapping);
  Opts.AsmVerbose = !Args.hasArg(OPT_fno_verbose_asm);
  Opts.PreserveAsmComments = !Args.hasArg(OPT_fno_preserve_as_comments);
  Opts.AssumeSaneOperatorNew = !Args.hasArg(OPT_fno_assume_sane_operator_new);
  Opts.ObjCAutoRefCountExceptions = Args.hasArg(OPT_fobjc_arc_exceptions);
  Opts.CXAAtExit = !Args.hasArg(OPT_fno_use_cxa_atexit);
  Opts.RegisterGlobalDtorsWithAtExit =
      Args.hasArg(OPT_fregister_global_dtors_with_atexit);
  Opts.CXXCtorDtorAliases = Args.hasArg(OPT_mconstructor_aliases);
  Opts.CodeModel = TargetOpts.CodeModel;
  Opts.DebugPass = std::string(Args.getLastArgValue(OPT_mdebug_pass));

  // Handle -mframe-pointer option.
  if (Arg *A = Args.getLastArg(OPT_mframe_pointer_EQ)) {
    CodeGenOptions::FramePointerKind FP;
    StringRef Name = A->getValue();
    bool ValidFP = true;
    if (Name == "none")
      FP = CodeGenOptions::FramePointerKind::None;
    else if (Name == "non-leaf")
      FP = CodeGenOptions::FramePointerKind::NonLeaf;
    else if (Name == "all")
      FP = CodeGenOptions::FramePointerKind::All;
    else {
      Diags.Report(diag::err_drv_invalid_value) << A->getAsString(Args) << Name;
      Success = false;
      ValidFP = false;
    }
    if (ValidFP)
      Opts.setFramePointer(FP);
  }

  Opts.DisableFree = Args.hasArg(OPT_disable_free);
  Opts.DiscardValueNames = Args.hasArg(OPT_discard_value_names);
  Opts.DisableTailCalls = Args.hasArg(OPT_mdisable_tail_calls);
  Opts.NoEscapingBlockTailCalls =
      Args.hasArg(OPT_fno_escaping_block_tail_calls);
  Opts.FloatABI = std::string(Args.getLastArgValue(OPT_mfloat_abi));
  Opts.LessPreciseFPMAD = Args.hasArg(OPT_cl_mad_enable) ||
                          Args.hasArg(OPT_cl_unsafe_math_optimizations) ||
                          Args.hasArg(OPT_cl_fast_relaxed_math);
  Opts.LimitFloatPrecision =
      std::string(Args.getLastArgValue(OPT_mlimit_float_precision));
  Opts.CorrectlyRoundedDivSqrt =
      Args.hasArg(OPT_cl_fp32_correctly_rounded_divide_sqrt);
  Opts.UniformWGSize =
      Args.hasArg(OPT_cl_uniform_work_group_size);
  Opts.Reciprocals = Args.getAllArgValues(OPT_mrecip_EQ);
  Opts.StrictFloatCastOverflow =
      !Args.hasArg(OPT_fno_strict_float_cast_overflow);

  Opts.NoZeroInitializedInBSS = Args.hasArg(OPT_mno_zero_initialized_in_bss);
  Opts.NumRegisterParameters = getLastArgIntValue(Args, OPT_mregparm, 0, Diags);
  Opts.NoExecStack = Args.hasArg(OPT_mno_exec_stack);
  Opts.SmallDataLimit =
      getLastArgIntValue(Args, OPT_msmall_data_limit, 0, Diags);
  Opts.FatalWarnings = Args.hasArg(OPT_massembler_fatal_warnings);
  Opts.NoWarn = Args.hasArg(OPT_massembler_no_warn);
  Opts.EnableSegmentedStacks = Args.hasArg(OPT_split_stacks);
  Opts.RelaxAll = Args.hasArg(OPT_mrelax_all);
  Opts.IncrementalLinkerCompatible =
      Args.hasArg(OPT_mincremental_linker_compatible);
  Opts.PIECopyRelocations =
      Args.hasArg(OPT_mpie_copy_relocations);
  Opts.NoPLT = Args.hasArg(OPT_fno_plt);
  Opts.SaveTempLabels = Args.hasArg(OPT_msave_temp_labels);
  Opts.NoDwarfDirectoryAsm = Args.hasArg(OPT_fno_dwarf_directory_asm);
  Opts.SoftFloat = Args.hasArg(OPT_msoft_float);
  Opts.StrictEnums = Args.hasArg(OPT_fstrict_enums);
  Opts.StrictReturn = !Args.hasArg(OPT_fno_strict_return);
  Opts.StrictVTablePointers = Args.hasArg(OPT_fstrict_vtable_pointers);
  Opts.ForceEmitVTables = Args.hasArg(OPT_fforce_emit_vtables);
  Opts.UnwindTables = Args.hasArg(OPT_munwind_tables);
  Opts.ThreadModel =
      std::string(Args.getLastArgValue(OPT_mthread_model, "posix"));
  if (Opts.ThreadModel != "posix" && Opts.ThreadModel != "single")
    Diags.Report(diag::err_drv_invalid_value)
        << Args.getLastArg(OPT_mthread_model)->getAsString(Args)
        << Opts.ThreadModel;
  Opts.TrapFuncName = std::string(Args.getLastArgValue(OPT_ftrap_function_EQ));
  Opts.UseInitArray = !Args.hasArg(OPT_fno_use_init_array);

  Opts.BBSections =
      std::string(Args.getLastArgValue(OPT_fbasic_block_sections_EQ, "none"));

  // Basic Block Sections implies Function Sections.
  Opts.FunctionSections =
      Args.hasArg(OPT_ffunction_sections) ||
      (Opts.BBSections != "none" && Opts.BBSections != "labels");

  Opts.DataSections = Args.hasArg(OPT_fdata_sections);
  Opts.StackSizeSection = Args.hasArg(OPT_fstack_size_section);
  Opts.UniqueSectionNames = !Args.hasArg(OPT_fno_unique_section_names);
  Opts.UniqueBasicBlockSectionNames =
      Args.hasArg(OPT_funique_basic_block_section_names);
  Opts.UniqueInternalLinkageNames =
      Args.hasArg(OPT_funique_internal_linkage_names);

  Opts.MergeFunctions = Args.hasArg(OPT_fmerge_functions);

  Opts.NoUseJumpTables = Args.hasArg(OPT_fno_jump_tables);

  Opts.NullPointerIsValid = Args.hasArg(OPT_fno_delete_null_pointer_checks);

  Opts.ProfileSampleAccurate = Args.hasArg(OPT_fprofile_sample_accurate);

  Opts.PrepareForLTO = Args.hasArg(OPT_flto, OPT_flto_EQ);
  Opts.PrepareForThinLTO = false;
  if (Arg *A = Args.getLastArg(OPT_flto_EQ)) {
    StringRef S = A->getValue();
    if (S == "thin")
      Opts.PrepareForThinLTO = true;
    else if (S != "full")
      Diags.Report(diag::err_drv_invalid_value) << A->getAsString(Args) << S;
  }
  Opts.LTOUnit = Args.hasFlag(OPT_flto_unit, OPT_fno_lto_unit, false);
  Opts.EnableSplitLTOUnit = Args.hasArg(OPT_fsplit_lto_unit);
  if (Arg *A = Args.getLastArg(OPT_fthinlto_index_EQ)) {
    if (IK.getLanguage() != Language::LLVM_IR)
      Diags.Report(diag::err_drv_argument_only_allowed_with)
          << A->getAsString(Args) << "-x ir";
    Opts.ThinLTOIndexFile =
        std::string(Args.getLastArgValue(OPT_fthinlto_index_EQ));
  }
  if (Arg *A = Args.getLastArg(OPT_save_temps_EQ))
    Opts.SaveTempsFilePrefix =
        llvm::StringSwitch<std::string>(A->getValue())
            .Case("obj", FrontendOpts.OutputFile)
            .Default(llvm::sys::path::filename(FrontendOpts.OutputFile).str());

  Opts.ThinLinkBitcodeFile =
      std::string(Args.getLastArgValue(OPT_fthin_link_bitcode_EQ));

  Opts.MSVolatile = Args.hasArg(OPT_fms_volatile);

  Opts.VectorizeLoop = Args.hasArg(OPT_vectorize_loops);
  Opts.VectorizeSLP = Args.hasArg(OPT_vectorize_slp);

  Opts.PreferVectorWidth =
      std::string(Args.getLastArgValue(OPT_mprefer_vector_width_EQ));

  Opts.MainFileName = std::string(Args.getLastArgValue(OPT_main_file_name));
  Opts.VerifyModule = !Args.hasArg(OPT_disable_llvm_verifier);

  Opts.ControlFlowGuardNoChecks = Args.hasArg(OPT_cfguard_no_checks);
  Opts.ControlFlowGuard = Args.hasArg(OPT_cfguard);

  Opts.DisableGCov = Args.hasArg(OPT_test_coverage);
  Opts.EmitGcovArcs = Args.hasArg(OPT_femit_coverage_data);
  Opts.EmitGcovNotes = Args.hasArg(OPT_femit_coverage_notes);
  if (Opts.EmitGcovArcs || Opts.EmitGcovNotes) {
    Opts.CoverageDataFile =
        std::string(Args.getLastArgValue(OPT_coverage_data_file));
    Opts.CoverageNotesFile =
        std::string(Args.getLastArgValue(OPT_coverage_notes_file));
    Opts.ProfileFilterFiles =
        std::string(Args.getLastArgValue(OPT_fprofile_filter_files_EQ));
    Opts.ProfileExcludeFiles =
        std::string(Args.getLastArgValue(OPT_fprofile_exclude_files_EQ));
    if (Args.hasArg(OPT_coverage_version_EQ)) {
      StringRef CoverageVersion = Args.getLastArgValue(OPT_coverage_version_EQ);
      if (CoverageVersion.size() != 4) {
        Diags.Report(diag::err_drv_invalid_value)
            << Args.getLastArg(OPT_coverage_version_EQ)->getAsString(Args)
            << CoverageVersion;
      } else {
        memcpy(Opts.CoverageVersion, CoverageVersion.data(), 4);
      }
    }
  }
  // Handle -fembed-bitcode option.
  if (Arg *A = Args.getLastArg(OPT_fembed_bitcode_EQ)) {
    StringRef Name = A->getValue();
    unsigned Model = llvm::StringSwitch<unsigned>(Name)
        .Case("off", CodeGenOptions::Embed_Off)
        .Case("all", CodeGenOptions::Embed_All)
        .Case("bitcode", CodeGenOptions::Embed_Bitcode)
        .Case("marker", CodeGenOptions::Embed_Marker)
        .Default(~0U);
    if (Model == ~0U) {
      Diags.Report(diag::err_drv_invalid_value) << A->getAsString(Args) << Name;
      Success = false;
    } else
      Opts.setEmbedBitcode(
          static_cast<CodeGenOptions::EmbedBitcodeKind>(Model));
  }
  // FIXME: For backend options that are not yet recorded as function
  // attributes in the IR, keep track of them so we can embed them in a
  // separate data section and use them when building the bitcode.
  if (Opts.getEmbedBitcode() == CodeGenOptions::Embed_All) {
    for (const auto &A : Args) {
      // Do not encode output and input.
      if (A->getOption().getID() == options::OPT_o ||
          A->getOption().getID() == options::OPT_INPUT ||
          A->getOption().getID() == options::OPT_x ||
          A->getOption().getID() == options::OPT_fembed_bitcode ||
          (A->getOption().getGroup().isValid() &&
           A->getOption().getGroup().getID() == options::OPT_W_Group))
        continue;
      ArgStringList ASL;
      A->render(Args, ASL);
      for (const auto &arg : ASL) {
        StringRef ArgStr(arg);
        Opts.CmdArgs.insert(Opts.CmdArgs.end(), ArgStr.begin(), ArgStr.end());
        // using \00 to separate each commandline options.
        Opts.CmdArgs.push_back('\0');
      }
    }
  }

  Opts.PreserveVec3Type = Args.hasArg(OPT_fpreserve_vec3_type);
  Opts.InstrumentFunctions = Args.hasArg(OPT_finstrument_functions);
  Opts.InstrumentFunctionsAfterInlining =
      Args.hasArg(OPT_finstrument_functions_after_inlining);
  Opts.InstrumentFunctionEntryBare =
      Args.hasArg(OPT_finstrument_function_entry_bare);

  Opts.XRayInstrumentFunctions =
      Args.hasArg(OPT_fxray_instrument);
  Opts.XRayAlwaysEmitCustomEvents =
      Args.hasArg(OPT_fxray_always_emit_customevents);
  Opts.XRayAlwaysEmitTypedEvents =
      Args.hasArg(OPT_fxray_always_emit_typedevents);
  Opts.XRayInstructionThreshold =
      getLastArgIntValue(Args, OPT_fxray_instruction_threshold_EQ, 200, Diags);
  Opts.XRayIgnoreLoops = Args.hasArg(OPT_fxray_ignore_loops);
  Opts.XRayOmitFunctionIndex = Args.hasArg(OPT_fno_xray_function_index);

  auto XRayInstrBundles =
      Args.getAllArgValues(OPT_fxray_instrumentation_bundle);
  if (XRayInstrBundles.empty())
    Opts.XRayInstrumentationBundle.Mask = XRayInstrKind::All;
  else
    for (const auto &A : XRayInstrBundles)
      parseXRayInstrumentationBundle("-fxray-instrumentation-bundle=", A, Args,
                                     Diags, Opts.XRayInstrumentationBundle);

  Opts.PatchableFunctionEntryCount =
      getLastArgIntValue(Args, OPT_fpatchable_function_entry_EQ, 0, Diags);
  Opts.PatchableFunctionEntryOffset = getLastArgIntValue(
      Args, OPT_fpatchable_function_entry_offset_EQ, 0, Diags);
  Opts.InstrumentForProfiling = Args.hasArg(OPT_pg);
  Opts.CallFEntry = Args.hasArg(OPT_mfentry);
  Opts.MNopMCount = Args.hasArg(OPT_mnop_mcount);
  Opts.RecordMCount = Args.hasArg(OPT_mrecord_mcount);
  Opts.PackedStack = Args.hasArg(OPT_mpacked_stack);
  Opts.EmitOpenCLArgMetadata = Args.hasArg(OPT_cl_kernel_arg_info);

  if (const Arg *A = Args.getLastArg(OPT_fcf_protection_EQ)) {
    StringRef Name = A->getValue();
    if (Name == "full") {
      Opts.CFProtectionReturn = 1;
      Opts.CFProtectionBranch = 1;
    } else if (Name == "return")
      Opts.CFProtectionReturn = 1;
    else if (Name == "branch")
      Opts.CFProtectionBranch = 1;
    else if (Name != "none") {
      Diags.Report(diag::err_drv_invalid_value) << A->getAsString(Args) << Name;
      Success = false;
    }
  }

  if (const Arg *A = Args.getLastArg(OPT_compress_debug_sections,
                                     OPT_compress_debug_sections_EQ)) {
    if (A->getOption().getID() == OPT_compress_debug_sections) {
      // TODO: be more clever about the compression type auto-detection
      Opts.setCompressDebugSections(llvm::DebugCompressionType::GNU);
    } else {
      auto DCT = llvm::StringSwitch<llvm::DebugCompressionType>(A->getValue())
                     .Case("none", llvm::DebugCompressionType::None)
                     .Case("zlib", llvm::DebugCompressionType::Z)
                     .Case("zlib-gnu", llvm::DebugCompressionType::GNU)
                     .Default(llvm::DebugCompressionType::None);
      Opts.setCompressDebugSections(DCT);
    }
  }

  Opts.RelaxELFRelocations = Args.hasArg(OPT_mrelax_relocations);
  Opts.DebugCompilationDir =
      std::string(Args.getLastArgValue(OPT_fdebug_compilation_dir));
  for (auto *A :
       Args.filtered(OPT_mlink_bitcode_file, OPT_mlink_builtin_bitcode)) {
    CodeGenOptions::BitcodeFileToLink F;
    F.Filename = A->getValue();
    if (A->getOption().matches(OPT_mlink_builtin_bitcode)) {
      F.LinkFlags = llvm::Linker::Flags::LinkOnlyNeeded;
      // When linking CUDA bitcode, propagate function attributes so that
      // e.g. libdevice gets fast-math attrs if we're building with fast-math.
      F.PropagateAttrs = true;
      F.Internalize = true;
    }
    Opts.LinkBitcodeFiles.push_back(F);
  }
  Opts.SanitizeCoverageType =
      getLastArgIntValue(Args, OPT_fsanitize_coverage_type, 0, Diags);
  Opts.SanitizeCoverageIndirectCalls =
      Args.hasArg(OPT_fsanitize_coverage_indirect_calls);
  Opts.SanitizeCoverageTraceBB = Args.hasArg(OPT_fsanitize_coverage_trace_bb);
  Opts.SanitizeCoverageTraceCmp = Args.hasArg(OPT_fsanitize_coverage_trace_cmp);
  Opts.SanitizeCoverageTraceDiv = Args.hasArg(OPT_fsanitize_coverage_trace_div);
  Opts.SanitizeCoverageTraceGep = Args.hasArg(OPT_fsanitize_coverage_trace_gep);
  Opts.SanitizeCoverage8bitCounters =
      Args.hasArg(OPT_fsanitize_coverage_8bit_counters);
  Opts.SanitizeCoverageTracePC = Args.hasArg(OPT_fsanitize_coverage_trace_pc);
  Opts.SanitizeCoverageTracePCGuard =
      Args.hasArg(OPT_fsanitize_coverage_trace_pc_guard);
  Opts.SanitizeCoverageNoPrune = Args.hasArg(OPT_fsanitize_coverage_no_prune);
  Opts.SanitizeCoverageInline8bitCounters =
      Args.hasArg(OPT_fsanitize_coverage_inline_8bit_counters);
  Opts.SanitizeCoverageInlineBoolFlag =
      Args.hasArg(OPT_fsanitize_coverage_inline_bool_flag);
  Opts.SanitizeCoveragePCTable = Args.hasArg(OPT_fsanitize_coverage_pc_table);
  Opts.SanitizeCoverageStackDepth =
      Args.hasArg(OPT_fsanitize_coverage_stack_depth);
  Opts.SanitizeCoverageAllowlistFiles =
      Args.getAllArgValues(OPT_fsanitize_coverage_allowlist);
  Opts.SanitizeCoverageBlocklistFiles =
      Args.getAllArgValues(OPT_fsanitize_coverage_blocklist);
  Opts.SanitizeMemoryTrackOrigins =
      getLastArgIntValue(Args, OPT_fsanitize_memory_track_origins_EQ, 0, Diags);
  Opts.SanitizeMemoryUseAfterDtor =
      Args.hasFlag(OPT_fsanitize_memory_use_after_dtor,
                   OPT_fno_sanitize_memory_use_after_dtor,
                   false);
  Opts.SanitizeMinimalRuntime = Args.hasArg(OPT_fsanitize_minimal_runtime);
  Opts.SanitizeCfiCrossDso = Args.hasArg(OPT_fsanitize_cfi_cross_dso);
  Opts.SanitizeCfiICallGeneralizePointers =
      Args.hasArg(OPT_fsanitize_cfi_icall_generalize_pointers);
  Opts.SanitizeCfiCanonicalJumpTables =
      Args.hasArg(OPT_fsanitize_cfi_canonical_jump_tables);
  Opts.SanitizeStats = Args.hasArg(OPT_fsanitize_stats);
  if (Arg *A = Args.getLastArg(
          OPT_fsanitize_address_poison_custom_array_cookie,
          OPT_fno_sanitize_address_poison_custom_array_cookie)) {
    Opts.SanitizeAddressPoisonCustomArrayCookie =
        A->getOption().getID() ==
        OPT_fsanitize_address_poison_custom_array_cookie;
  }
  if (Arg *A = Args.getLastArg(OPT_fsanitize_address_use_after_scope,
                               OPT_fno_sanitize_address_use_after_scope)) {
    Opts.SanitizeAddressUseAfterScope =
        A->getOption().getID() == OPT_fsanitize_address_use_after_scope;
  }
  Opts.SanitizeAddressGlobalsDeadStripping =
      Args.hasArg(OPT_fsanitize_address_globals_dead_stripping);
  if (Arg *A = Args.getLastArg(OPT_fsanitize_address_use_odr_indicator,
                               OPT_fno_sanitize_address_use_odr_indicator)) {
    Opts.SanitizeAddressUseOdrIndicator =
        A->getOption().getID() == OPT_fsanitize_address_use_odr_indicator;
  }
  Opts.SSPBufferSize =
      getLastArgIntValue(Args, OPT_stack_protector_buffer_size, 8, Diags);
  Opts.StackRealignment = Args.hasArg(OPT_mstackrealign);
  if (Arg *A = Args.getLastArg(OPT_mstack_alignment)) {
    StringRef Val = A->getValue();
    unsigned StackAlignment = Opts.StackAlignment;
    Val.getAsInteger(10, StackAlignment);
    Opts.StackAlignment = StackAlignment;
  }

  if (Arg *A = Args.getLastArg(OPT_mstack_probe_size)) {
    StringRef Val = A->getValue();
    unsigned StackProbeSize = Opts.StackProbeSize;
    Val.getAsInteger(0, StackProbeSize);
    Opts.StackProbeSize = StackProbeSize;
  }

  Opts.NoStackArgProbe = Args.hasArg(OPT_mno_stack_arg_probe);

  Opts.StackClashProtector = Args.hasArg(OPT_fstack_clash_protection);

  if (Arg *A = Args.getLastArg(OPT_fobjc_dispatch_method_EQ)) {
    StringRef Name = A->getValue();
    unsigned Method = llvm::StringSwitch<unsigned>(Name)
      .Case("legacy", CodeGenOptions::Legacy)
      .Case("non-legacy", CodeGenOptions::NonLegacy)
      .Case("mixed", CodeGenOptions::Mixed)
      .Default(~0U);
    if (Method == ~0U) {
      Diags.Report(diag::err_drv_invalid_value) << A->getAsString(Args) << Name;
      Success = false;
    } else {
      Opts.setObjCDispatchMethod(
        static_cast<CodeGenOptions::ObjCDispatchMethodKind>(Method));
    }
  }


  if (Args.hasArg(OPT_fno_objc_convert_messages_to_runtime_calls))
    Opts.ObjCConvertMessagesToRuntimeCalls = 0;

  if (Args.getLastArg(OPT_femulated_tls) ||
      Args.getLastArg(OPT_fno_emulated_tls)) {
    Opts.ExplicitEmulatedTLS = true;
    Opts.EmulatedTLS =
        Args.hasFlag(OPT_femulated_tls, OPT_fno_emulated_tls, false);
  }

  if (Arg *A = Args.getLastArg(OPT_ftlsmodel_EQ)) {
    StringRef Name = A->getValue();
    unsigned Model = llvm::StringSwitch<unsigned>(Name)
        .Case("global-dynamic", CodeGenOptions::GeneralDynamicTLSModel)
        .Case("local-dynamic", CodeGenOptions::LocalDynamicTLSModel)
        .Case("initial-exec", CodeGenOptions::InitialExecTLSModel)
        .Case("local-exec", CodeGenOptions::LocalExecTLSModel)
        .Default(~0U);
    if (Model == ~0U) {
      Diags.Report(diag::err_drv_invalid_value) << A->getAsString(Args) << Name;
      Success = false;
    } else {
      Opts.setDefaultTLSModel(static_cast<CodeGenOptions::TLSModel>(Model));
    }
  }

  Opts.TLSSize = getLastArgIntValue(Args, OPT_mtls_size_EQ, 0, Diags);

  if (Arg *A = Args.getLastArg(OPT_fdenormal_fp_math_EQ)) {
    StringRef Val = A->getValue();
    Opts.FPDenormalMode = llvm::parseDenormalFPAttribute(Val);
    if (!Opts.FPDenormalMode.isValid())
      Diags.Report(diag::err_drv_invalid_value) << A->getAsString(Args) << Val;
  }

  if (Arg *A = Args.getLastArg(OPT_fdenormal_fp_math_f32_EQ)) {
    StringRef Val = A->getValue();
    Opts.FP32DenormalMode = llvm::parseDenormalFPAttribute(Val);
    if (!Opts.FP32DenormalMode.isValid())
      Diags.Report(diag::err_drv_invalid_value) << A->getAsString(Args) << Val;
  }

  // X86_32 has -fppc-struct-return and -freg-struct-return.
  // PPC32 has -maix-struct-return and -msvr4-struct-return.
  if (Arg *A =
          Args.getLastArg(OPT_fpcc_struct_return, OPT_freg_struct_return,
                          OPT_maix_struct_return, OPT_msvr4_struct_return)) {
    // TODO: We might want to consider enabling these options on AIX in the
    // future.
    if (T.isOSAIX())
      Diags.Report(diag::err_drv_unsupported_opt_for_target)
          << A->getSpelling() << T.str();

    const Option &O = A->getOption();
    if (O.matches(OPT_fpcc_struct_return) ||
        O.matches(OPT_maix_struct_return)) {
      Opts.setStructReturnConvention(CodeGenOptions::SRCK_OnStack);
    } else {
      assert(O.matches(OPT_freg_struct_return) ||
             O.matches(OPT_msvr4_struct_return));
      Opts.setStructReturnConvention(CodeGenOptions::SRCK_InRegs);
    }
  }

  Opts.DependentLibraries = Args.getAllArgValues(OPT_dependent_lib);
  Opts.LinkerOptions = Args.getAllArgValues(OPT_linker_option);
  bool NeedLocTracking = false;

  Opts.OptRecordFile = std::string(Args.getLastArgValue(OPT_opt_record_file));
  if (!Opts.OptRecordFile.empty())
    NeedLocTracking = true;

  if (Arg *A = Args.getLastArg(OPT_opt_record_passes)) {
    Opts.OptRecordPasses = A->getValue();
    NeedLocTracking = true;
  }

  if (Arg *A = Args.getLastArg(OPT_opt_record_format)) {
    Opts.OptRecordFormat = A->getValue();
    NeedLocTracking = true;
  }

  if (Arg *A = Args.getLastArg(OPT_Rpass_EQ)) {
    Opts.OptimizationRemarkPattern =
        GenerateOptimizationRemarkRegex(Diags, Args, A);
    NeedLocTracking = true;
  }

  if (Arg *A = Args.getLastArg(OPT_Rpass_missed_EQ)) {
    Opts.OptimizationRemarkMissedPattern =
        GenerateOptimizationRemarkRegex(Diags, Args, A);
    NeedLocTracking = true;
  }

  if (Arg *A = Args.getLastArg(OPT_Rpass_analysis_EQ)) {
    Opts.OptimizationRemarkAnalysisPattern =
        GenerateOptimizationRemarkRegex(Diags, Args, A);
    NeedLocTracking = true;
  }

  Opts.DiagnosticsWithHotness =
      Args.hasArg(options::OPT_fdiagnostics_show_hotness);
  bool UsingSampleProfile = !Opts.SampleProfileFile.empty();
  bool UsingProfile = UsingSampleProfile ||
      (Opts.getProfileUse() != CodeGenOptions::ProfileNone);

  if (Opts.DiagnosticsWithHotness && !UsingProfile &&
      // An IR file will contain PGO as metadata
      IK.getLanguage() != Language::LLVM_IR)
    Diags.Report(diag::warn_drv_diagnostics_hotness_requires_pgo)
        << "-fdiagnostics-show-hotness";

  Opts.DiagnosticsHotnessThreshold = getLastArgUInt64Value(
      Args, options::OPT_fdiagnostics_hotness_threshold_EQ, 0);
  if (Opts.DiagnosticsHotnessThreshold > 0 && !UsingProfile)
    Diags.Report(diag::warn_drv_diagnostics_hotness_requires_pgo)
        << "-fdiagnostics-hotness-threshold=";

  // If the user requested to use a sample profile for PGO, then the
  // backend will need to track source location information so the profile
  // can be incorporated into the IR.
  if (UsingSampleProfile)
    NeedLocTracking = true;

  // If the user requested a flag that requires source locations available in
  // the backend, make sure that the backend tracks source location information.
  if (NeedLocTracking && Opts.getDebugInfo() == codegenoptions::NoDebugInfo)
    Opts.setDebugInfo(codegenoptions::LocTrackingOnly);

  Opts.RewriteMapFiles = Args.getAllArgValues(OPT_frewrite_map_file);

  // Parse -fsanitize-recover= arguments.
  // FIXME: Report unrecoverable sanitizers incorrectly specified here.
  parseSanitizerKinds("-fsanitize-recover=",
                      Args.getAllArgValues(OPT_fsanitize_recover_EQ), Diags,
                      Opts.SanitizeRecover);
  parseSanitizerKinds("-fsanitize-trap=",
                      Args.getAllArgValues(OPT_fsanitize_trap_EQ), Diags,
                      Opts.SanitizeTrap);

  Opts.CudaGpuBinaryFileName =
      std::string(Args.getLastArgValue(OPT_fcuda_include_gpubinary));

  Opts.Backchain = Args.hasArg(OPT_mbackchain);

  Opts.EmitCheckPathComponentsToStrip = getLastArgIntValue(
      Args, OPT_fsanitize_undefined_strip_path_components_EQ, 0, Diags);

  Opts.EmitVersionIdentMetadata = Args.hasFlag(OPT_Qy, OPT_Qn, true);

  Opts.Addrsig = Args.hasArg(OPT_faddrsig);

  Opts.KeepStaticConsts = Args.hasArg(OPT_fkeep_static_consts);

  Opts.SpeculativeLoadHardening = Args.hasArg(OPT_mspeculative_load_hardening);

  Opts.DefaultFunctionAttrs = Args.getAllArgValues(OPT_default_function_attr);

  Opts.PassPlugins = Args.getAllArgValues(OPT_fpass_plugin_EQ);

  Opts.SymbolPartition =
      std::string(Args.getLastArgValue(OPT_fsymbol_partition_EQ));

  Opts.ForceAAPCSBitfieldLoad = Args.hasArg(OPT_ForceAAPCSBitfieldLoad);
  return Success;
}

static void ParseDependencyOutputArgs(DependencyOutputOptions &Opts,
                                      ArgList &Args) {
  Opts.OutputFile = std::string(Args.getLastArgValue(OPT_dependency_file));
  Opts.DependencyFilter =
      std::string(Args.getLastArgValue(OPT_dependency_filter));
  Opts.Targets = Args.getAllArgValues(OPT_MT);
  Opts.IncludeSystemHeaders = Args.hasArg(OPT_sys_header_deps);
  Opts.IncludeModuleFiles = Args.hasArg(OPT_module_file_deps);
  Opts.UsePhonyTargets = Args.hasArg(OPT_MP);
  Opts.ShowHeaderIncludes = Args.hasArg(OPT_H);
  Opts.HeaderIncludeOutputFile =
      std::string(Args.getLastArgValue(OPT_header_include_file));
  Opts.AddMissingHeaderDeps = Args.hasArg(OPT_MG);
  if (Args.hasArg(OPT_show_includes)) {
    // Writing both /showIncludes and preprocessor output to stdout
    // would produce interleaved output, so use stderr for /showIncludes.
    // This behaves the same as cl.exe, when /E, /EP or /P are passed.
    if (Args.hasArg(options::OPT_E) || Args.hasArg(options::OPT_P))
      Opts.ShowIncludesDest = ShowIncludesDestination::Stderr;
    else
      Opts.ShowIncludesDest = ShowIncludesDestination::Stdout;
  } else {
    Opts.ShowIncludesDest = ShowIncludesDestination::None;
  }
  Opts.DOTOutputFile = std::string(Args.getLastArgValue(OPT_dependency_dot));
  Opts.ModuleDependencyOutputDir =
      std::string(Args.getLastArgValue(OPT_module_dependency_dir));
  if (Args.hasArg(OPT_MV))
    Opts.OutputFormat = DependencyOutputFormat::NMake;
  // Add sanitizer blacklists as extra dependencies.
  // They won't be discovered by the regular preprocessor, so
  // we let make / ninja to know about this implicit dependency.
  if (!Args.hasArg(OPT_fno_sanitize_blacklist)) {
    for (const auto *A : Args.filtered(OPT_fsanitize_blacklist)) {
      StringRef Val = A->getValue();
      if (Val.find('=') == StringRef::npos)
        Opts.ExtraDeps.push_back(std::string(Val));
    }
    if (Opts.IncludeSystemHeaders) {
      for (const auto *A : Args.filtered(OPT_fsanitize_system_blacklist)) {
        StringRef Val = A->getValue();
        if (Val.find('=') == StringRef::npos)
          Opts.ExtraDeps.push_back(std::string(Val));
      }
    }
  }

  // Propagate the extra dependencies.
  for (const auto *A : Args.filtered(OPT_fdepfile_entry)) {
    Opts.ExtraDeps.push_back(A->getValue());
  }

  // Only the -fmodule-file=<file> form.
  for (const auto *A : Args.filtered(OPT_fmodule_file)) {
    StringRef Val = A->getValue();
    if (Val.find('=') == StringRef::npos)
      Opts.ExtraDeps.push_back(std::string(Val));
  }
}

static bool parseShowColorsArgs(const ArgList &Args, bool DefaultColor) {
  // Color diagnostics default to auto ("on" if terminal supports) in the driver
  // but default to off in cc1, needing an explicit OPT_fdiagnostics_color.
  // Support both clang's -f[no-]color-diagnostics and gcc's
  // -f[no-]diagnostics-colors[=never|always|auto].
  enum {
    Colors_On,
    Colors_Off,
    Colors_Auto
  } ShowColors = DefaultColor ? Colors_Auto : Colors_Off;
  for (auto *A : Args) {
    const Option &O = A->getOption();
    if (O.matches(options::OPT_fcolor_diagnostics) ||
        O.matches(options::OPT_fdiagnostics_color)) {
      ShowColors = Colors_On;
    } else if (O.matches(options::OPT_fno_color_diagnostics) ||
               O.matches(options::OPT_fno_diagnostics_color)) {
      ShowColors = Colors_Off;
    } else if (O.matches(options::OPT_fdiagnostics_color_EQ)) {
      StringRef Value(A->getValue());
      if (Value == "always")
        ShowColors = Colors_On;
      else if (Value == "never")
        ShowColors = Colors_Off;
      else if (Value == "auto")
        ShowColors = Colors_Auto;
    }
  }
  return ShowColors == Colors_On ||
         (ShowColors == Colors_Auto &&
          llvm::sys::Process::StandardErrHasColors());
}

static bool checkVerifyPrefixes(const std::vector<std::string> &VerifyPrefixes,
                                DiagnosticsEngine *Diags) {
  bool Success = true;
  for (const auto &Prefix : VerifyPrefixes) {
    // Every prefix must start with a letter and contain only alphanumeric
    // characters, hyphens, and underscores.
    auto BadChar = llvm::find_if(Prefix, [](char C) {
      return !isAlphanumeric(C) && C != '-' && C != '_';
    });
    if (BadChar != Prefix.end() || !isLetter(Prefix[0])) {
      Success = false;
      if (Diags) {
        Diags->Report(diag::err_drv_invalid_value) << "-verify=" << Prefix;
        Diags->Report(diag::note_drv_verify_prefix_spelling);
      }
    }
  }
  return Success;
}

bool clang::ParseDiagnosticArgs(DiagnosticOptions &Opts, ArgList &Args,
                                DiagnosticsEngine *Diags,
                                bool DefaultDiagColor) {
  bool Success = true;

  Opts.DiagnosticLogFile =
      std::string(Args.getLastArgValue(OPT_diagnostic_log_file));
  if (Arg *A =
          Args.getLastArg(OPT_diagnostic_serialized_file, OPT__serialize_diags))
    Opts.DiagnosticSerializationFile = A->getValue();
  Opts.IgnoreWarnings = Args.hasArg(OPT_w);
  Opts.NoRewriteMacros = Args.hasArg(OPT_Wno_rewrite_macros);
  Opts.Pedantic = Args.hasArg(OPT_pedantic);
  Opts.PedanticErrors = Args.hasArg(OPT_pedantic_errors);
  Opts.ShowCarets = !Args.hasArg(OPT_fno_caret_diagnostics);
  Opts.ShowColors = parseShowColorsArgs(Args, DefaultDiagColor);
  Opts.ShowColumn = !Args.hasArg(OPT_fno_show_column);
  Opts.ShowFixits = !Args.hasArg(OPT_fno_diagnostics_fixit_info);
  Opts.ShowLocation = !Args.hasArg(OPT_fno_show_source_location);
  Opts.AbsolutePath = Args.hasArg(OPT_fdiagnostics_absolute_paths);
  Opts.ShowOptionNames = !Args.hasArg(OPT_fno_diagnostics_show_option);

  llvm::sys::Process::UseANSIEscapeCodes(Args.hasArg(OPT_fansi_escape_codes));

  // Default behavior is to not to show note include stacks.
  Opts.ShowNoteIncludeStack = false;
  if (Arg *A = Args.getLastArg(OPT_fdiagnostics_show_note_include_stack,
                               OPT_fno_diagnostics_show_note_include_stack))
    if (A->getOption().matches(OPT_fdiagnostics_show_note_include_stack))
      Opts.ShowNoteIncludeStack = true;

  StringRef ShowOverloads =
    Args.getLastArgValue(OPT_fshow_overloads_EQ, "all");
  if (ShowOverloads == "best")
    Opts.setShowOverloads(Ovl_Best);
  else if (ShowOverloads == "all")
    Opts.setShowOverloads(Ovl_All);
  else {
    Success = false;
    if (Diags)
      Diags->Report(diag::err_drv_invalid_value)
      << Args.getLastArg(OPT_fshow_overloads_EQ)->getAsString(Args)
      << ShowOverloads;
  }

  StringRef ShowCategory =
    Args.getLastArgValue(OPT_fdiagnostics_show_category, "none");
  if (ShowCategory == "none")
    Opts.ShowCategories = 0;
  else if (ShowCategory == "id")
    Opts.ShowCategories = 1;
  else if (ShowCategory == "name")
    Opts.ShowCategories = 2;
  else {
    Success = false;
    if (Diags)
      Diags->Report(diag::err_drv_invalid_value)
      << Args.getLastArg(OPT_fdiagnostics_show_category)->getAsString(Args)
      << ShowCategory;
  }

  StringRef Format =
    Args.getLastArgValue(OPT_fdiagnostics_format, "clang");
  if (Format == "clang")
    Opts.setFormat(DiagnosticOptions::Clang);
  else if (Format == "msvc")
    Opts.setFormat(DiagnosticOptions::MSVC);
  else if (Format == "msvc-fallback") {
    Opts.setFormat(DiagnosticOptions::MSVC);
    Opts.CLFallbackMode = true;
  } else if (Format == "vi")
    Opts.setFormat(DiagnosticOptions::Vi);
  else {
    Success = false;
    if (Diags)
      Diags->Report(diag::err_drv_invalid_value)
      << Args.getLastArg(OPT_fdiagnostics_format)->getAsString(Args)
      << Format;
  }

  Opts.ShowSourceRanges = Args.hasArg(OPT_fdiagnostics_print_source_range_info);
  Opts.ShowParseableFixits = Args.hasArg(OPT_fdiagnostics_parseable_fixits);
  Opts.ShowPresumedLoc = !Args.hasArg(OPT_fno_diagnostics_use_presumed_location);
  Opts.VerifyDiagnostics = Args.hasArg(OPT_verify) || Args.hasArg(OPT_verify_EQ);
  Opts.VerifyPrefixes = Args.getAllArgValues(OPT_verify_EQ);
  if (Args.hasArg(OPT_verify))
    Opts.VerifyPrefixes.push_back("expected");
  // Keep VerifyPrefixes in its original order for the sake of diagnostics, and
  // then sort it to prepare for fast lookup using std::binary_search.
  if (!checkVerifyPrefixes(Opts.VerifyPrefixes, Diags)) {
    Opts.VerifyDiagnostics = false;
    Success = false;
  }
  else
    llvm::sort(Opts.VerifyPrefixes);
  DiagnosticLevelMask DiagMask = DiagnosticLevelMask::None;
  Success &= parseDiagnosticLevelMask("-verify-ignore-unexpected=",
    Args.getAllArgValues(OPT_verify_ignore_unexpected_EQ),
    Diags, DiagMask);
  if (Args.hasArg(OPT_verify_ignore_unexpected))
    DiagMask = DiagnosticLevelMask::All;
  Opts.setVerifyIgnoreUnexpected(DiagMask);
  Opts.ElideType = !Args.hasArg(OPT_fno_elide_type);
  Opts.ShowTemplateTree = Args.hasArg(OPT_fdiagnostics_show_template_tree);
  Opts.ErrorLimit = getLastArgIntValue(Args, OPT_ferror_limit, 0, Diags);
  Opts.MacroBacktraceLimit =
      getLastArgIntValue(Args, OPT_fmacro_backtrace_limit,
                         DiagnosticOptions::DefaultMacroBacktraceLimit, Diags);
  Opts.TemplateBacktraceLimit = getLastArgIntValue(
      Args, OPT_ftemplate_backtrace_limit,
      DiagnosticOptions::DefaultTemplateBacktraceLimit, Diags);
  Opts.ConstexprBacktraceLimit = getLastArgIntValue(
      Args, OPT_fconstexpr_backtrace_limit,
      DiagnosticOptions::DefaultConstexprBacktraceLimit, Diags);
  Opts.SpellCheckingLimit = getLastArgIntValue(
      Args, OPT_fspell_checking_limit,
      DiagnosticOptions::DefaultSpellCheckingLimit, Diags);
  Opts.SnippetLineLimit = getLastArgIntValue(
      Args, OPT_fcaret_diagnostics_max_lines,
      DiagnosticOptions::DefaultSnippetLineLimit, Diags);
  Opts.TabStop = getLastArgIntValue(Args, OPT_ftabstop,
                                    DiagnosticOptions::DefaultTabStop, Diags);
  if (Opts.TabStop == 0 || Opts.TabStop > DiagnosticOptions::MaxTabStop) {
    Opts.TabStop = DiagnosticOptions::DefaultTabStop;
    if (Diags)
      Diags->Report(diag::warn_ignoring_ftabstop_value)
      << Opts.TabStop << DiagnosticOptions::DefaultTabStop;
  }
  Opts.MessageLength =
      getLastArgIntValue(Args, OPT_fmessage_length_EQ, 0, Diags);
  addDiagnosticArgs(Args, OPT_W_Group, OPT_W_value_Group, Opts.Warnings);
  addDiagnosticArgs(Args, OPT_R_Group, OPT_R_value_Group, Opts.Remarks);

  return Success;
}

static void ParseFileSystemArgs(FileSystemOptions &Opts, ArgList &Args) {
  Opts.WorkingDir = std::string(Args.getLastArgValue(OPT_working_directory));
}

/// Parse the argument to the -ftest-module-file-extension
/// command-line argument.
///
/// \returns true on error, false on success.
static bool parseTestModuleFileExtensionArg(StringRef Arg,
                                            std::string &BlockName,
                                            unsigned &MajorVersion,
                                            unsigned &MinorVersion,
                                            bool &Hashed,
                                            std::string &UserInfo) {
  SmallVector<StringRef, 5> Args;
  Arg.split(Args, ':', 5);
  if (Args.size() < 5)
    return true;

  BlockName = std::string(Args[0]);
  if (Args[1].getAsInteger(10, MajorVersion)) return true;
  if (Args[2].getAsInteger(10, MinorVersion)) return true;
  if (Args[3].getAsInteger(2, Hashed)) return true;
  if (Args.size() > 4)
    UserInfo = std::string(Args[4]);
  return false;
}

static InputKind ParseFrontendArgs(FrontendOptions &Opts, ArgList &Args,
                                   DiagnosticsEngine &Diags,
                                   bool &IsHeaderFile) {
  Opts.ProgramAction = frontend::ParseSyntaxOnly;
  if (const Arg *A = Args.getLastArg(OPT_Action_Group)) {
    switch (A->getOption().getID()) {
    default:
      llvm_unreachable("Invalid option in group!");
    case OPT_ast_list:
      Opts.ProgramAction = frontend::ASTDeclList; break;
    case OPT_ast_dump_all_EQ:
    case OPT_ast_dump_EQ: {
      unsigned Val = llvm::StringSwitch<unsigned>(A->getValue())
                         .CaseLower("default", ADOF_Default)
                         .CaseLower("json", ADOF_JSON)
                         .Default(std::numeric_limits<unsigned>::max());

      if (Val != std::numeric_limits<unsigned>::max())
        Opts.ASTDumpFormat = static_cast<ASTDumpOutputFormat>(Val);
      else {
        Diags.Report(diag::err_drv_invalid_value)
            << A->getAsString(Args) << A->getValue();
        Opts.ASTDumpFormat = ADOF_Default;
      }
      LLVM_FALLTHROUGH;
    }
    case OPT_ast_dump:
    case OPT_ast_dump_all:
    case OPT_ast_dump_lookups:
    case OPT_ast_dump_decl_types:
      Opts.ProgramAction = frontend::ASTDump; break;
    case OPT_ast_print:
      Opts.ProgramAction = frontend::ASTPrint; break;
    case OPT_ast_view:
      Opts.ProgramAction = frontend::ASTView; break;
    case OPT_compiler_options_dump:
      Opts.ProgramAction = frontend::DumpCompilerOptions; break;
    case OPT_dump_raw_tokens:
      Opts.ProgramAction = frontend::DumpRawTokens; break;
    case OPT_dump_tokens:
      Opts.ProgramAction = frontend::DumpTokens; break;
    case OPT_S:
      Opts.ProgramAction = frontend::EmitAssembly; break;
    case OPT_emit_llvm_bc:
      Opts.ProgramAction = frontend::EmitBC; break;
    case OPT_emit_html:
      Opts.ProgramAction = frontend::EmitHTML; break;
    case OPT_emit_llvm:
      Opts.ProgramAction = frontend::EmitLLVM; break;
    case OPT_emit_llvm_only:
      Opts.ProgramAction = frontend::EmitLLVMOnly; break;
    case OPT_emit_codegen_only:
      Opts.ProgramAction = frontend::EmitCodeGenOnly; break;
    case OPT_emit_obj:
      Opts.ProgramAction = frontend::EmitObj; break;
    case OPT_fixit_EQ:
      Opts.FixItSuffix = A->getValue();
      LLVM_FALLTHROUGH;
    case OPT_fixit:
      Opts.ProgramAction = frontend::FixIt; break;
    case OPT_emit_module:
      Opts.ProgramAction = frontend::GenerateModule; break;
    case OPT_emit_module_interface:
      Opts.ProgramAction = frontend::GenerateModuleInterface; break;
    case OPT_emit_header_module:
      Opts.ProgramAction = frontend::GenerateHeaderModule; break;
    case OPT_emit_pch:
      Opts.ProgramAction = frontend::GeneratePCH; break;
    case OPT_emit_interface_stubs: {
      StringRef ArgStr =
          Args.hasArg(OPT_interface_stub_version_EQ)
              ? Args.getLastArgValue(OPT_interface_stub_version_EQ)
              : "experimental-ifs-v2";
      if (ArgStr == "experimental-yaml-elf-v1" ||
          ArgStr == "experimental-ifs-v1" ||
          ArgStr == "experimental-tapi-elf-v1") {
        std::string ErrorMessage =
            "Invalid interface stub format: " + ArgStr.str() +
            " is deprecated.";
        Diags.Report(diag::err_drv_invalid_value)
            << "Must specify a valid interface stub format type, ie: "
               "-interface-stub-version=experimental-ifs-v2"
            << ErrorMessage;
      } else if (!ArgStr.startswith("experimental-ifs-")) {
        std::string ErrorMessage =
            "Invalid interface stub format: " + ArgStr.str() + ".";
        Diags.Report(diag::err_drv_invalid_value)
            << "Must specify a valid interface stub format type, ie: "
               "-interface-stub-version=experimental-ifs-v2"
            << ErrorMessage;
      } else {
        Opts.ProgramAction = frontend::GenerateInterfaceStubs;
      }
      break;
    }
    case OPT_init_only:
      Opts.ProgramAction = frontend::InitOnly; break;
    case OPT_fsyntax_only:
      Opts.ProgramAction = frontend::ParseSyntaxOnly; break;
    case OPT_module_file_info:
      Opts.ProgramAction = frontend::ModuleFileInfo; break;
    case OPT_verify_pch:
      Opts.ProgramAction = frontend::VerifyPCH; break;
    case OPT_print_preamble:
      Opts.ProgramAction = frontend::PrintPreamble; break;
    case OPT_E:
      Opts.ProgramAction = frontend::PrintPreprocessedInput; break;
    case OPT_templight_dump:
      Opts.ProgramAction = frontend::TemplightDump; break;
    case OPT_rewrite_macros:
      Opts.ProgramAction = frontend::RewriteMacros; break;
    case OPT_rewrite_objc:
      Opts.ProgramAction = frontend::RewriteObjC; break;
    case OPT_rewrite_test:
      Opts.ProgramAction = frontend::RewriteTest; break;
    case OPT_analyze:
      Opts.ProgramAction = frontend::RunAnalysis; break;
    case OPT_migrate:
      Opts.ProgramAction = frontend::MigrateSource; break;
    case OPT_Eonly:
      Opts.ProgramAction = frontend::RunPreprocessorOnly; break;
    case OPT_print_dependency_directives_minimized_source:
      Opts.ProgramAction =
          frontend::PrintDependencyDirectivesSourceMinimizerOutput;
      break;
    }
  }

  if (const Arg* A = Args.getLastArg(OPT_plugin)) {
    Opts.Plugins.emplace_back(A->getValue(0));
    Opts.ProgramAction = frontend::PluginAction;
    Opts.ActionName = A->getValue();
  }
  Opts.AddPluginActions = Args.getAllArgValues(OPT_add_plugin);
  for (const auto *AA : Args.filtered(OPT_plugin_arg))
    Opts.PluginArgs[AA->getValue(0)].emplace_back(AA->getValue(1));

  for (const std::string &Arg :
         Args.getAllArgValues(OPT_ftest_module_file_extension_EQ)) {
    std::string BlockName;
    unsigned MajorVersion;
    unsigned MinorVersion;
    bool Hashed;
    std::string UserInfo;
    if (parseTestModuleFileExtensionArg(Arg, BlockName, MajorVersion,
                                        MinorVersion, Hashed, UserInfo)) {
      Diags.Report(diag::err_test_module_file_extension_format) << Arg;

      continue;
    }

    // Add the testing module file extension.
    Opts.ModuleFileExtensions.push_back(
        std::make_shared<TestModuleFileExtension>(
            BlockName, MajorVersion, MinorVersion, Hashed, UserInfo));
  }

  if (const Arg *A = Args.getLastArg(OPT_code_completion_at)) {
    Opts.CodeCompletionAt =
      ParsedSourceLocation::FromString(A->getValue());
    if (Opts.CodeCompletionAt.FileName.empty())
      Diags.Report(diag::err_drv_invalid_value)
        << A->getAsString(Args) << A->getValue();
  }
  Opts.DisableFree = Args.hasArg(OPT_disable_free);

  Opts.OutputFile = std::string(Args.getLastArgValue(OPT_o));
  Opts.Plugins = Args.getAllArgValues(OPT_load);
  Opts.RelocatablePCH = Args.hasArg(OPT_relocatable_pch);
  Opts.ShowHelp = Args.hasArg(OPT_help);
  Opts.ShowStats = Args.hasArg(OPT_print_stats);
  Opts.ShowTimers = Args.hasArg(OPT_ftime_report);
  Opts.PrintSupportedCPUs = Args.hasArg(OPT_print_supported_cpus);
  Opts.TimeTrace = Args.hasArg(OPT_ftime_trace);
  Opts.TimeTraceGranularity = getLastArgIntValue(
      Args, OPT_ftime_trace_granularity_EQ, Opts.TimeTraceGranularity, Diags);
  Opts.ShowVersion = Args.hasArg(OPT_version);
  Opts.ASTMergeFiles = Args.getAllArgValues(OPT_ast_merge);
  Opts.LLVMArgs = Args.getAllArgValues(OPT_mllvm);
  Opts.FixWhatYouCan = Args.hasArg(OPT_fix_what_you_can);
  Opts.FixOnlyWarnings = Args.hasArg(OPT_fix_only_warnings);
  Opts.FixAndRecompile = Args.hasArg(OPT_fixit_recompile);
  Opts.FixToTemporaries = Args.hasArg(OPT_fixit_to_temp);
  Opts.ASTDumpDecls = Args.hasArg(OPT_ast_dump, OPT_ast_dump_EQ);
  Opts.ASTDumpAll = Args.hasArg(OPT_ast_dump_all, OPT_ast_dump_all_EQ);
  Opts.ASTDumpFilter = std::string(Args.getLastArgValue(OPT_ast_dump_filter));
  Opts.ASTDumpLookups = Args.hasArg(OPT_ast_dump_lookups);
  Opts.ASTDumpDeclTypes = Args.hasArg(OPT_ast_dump_decl_types);
  Opts.UseGlobalModuleIndex = !Args.hasArg(OPT_fno_modules_global_index);
  Opts.GenerateGlobalModuleIndex = Opts.UseGlobalModuleIndex;
  Opts.ModuleMapFiles = Args.getAllArgValues(OPT_fmodule_map_file);
  // Only the -fmodule-file=<file> form.
  for (const auto *A : Args.filtered(OPT_fmodule_file)) {
    StringRef Val = A->getValue();
    if (Val.find('=') == StringRef::npos)
      Opts.ModuleFiles.push_back(std::string(Val));
  }
  Opts.ModulesEmbedFiles = Args.getAllArgValues(OPT_fmodules_embed_file_EQ);
  Opts.ModulesEmbedAllFiles = Args.hasArg(OPT_fmodules_embed_all_files);
  Opts.IncludeTimestamps = !Args.hasArg(OPT_fno_pch_timestamp);
  Opts.UseTemporary = !Args.hasArg(OPT_fno_temp_file);
  Opts.IsSystemModule = Args.hasArg(OPT_fsystem_module);

  if (Opts.ProgramAction != frontend::GenerateModule && Opts.IsSystemModule)
    Diags.Report(diag::err_drv_argument_only_allowed_with) << "-fsystem-module"
                                                           << "-emit-module";

  Opts.CodeCompleteOpts.IncludeMacros
    = Args.hasArg(OPT_code_completion_macros);
  Opts.CodeCompleteOpts.IncludeCodePatterns
    = Args.hasArg(OPT_code_completion_patterns);
  Opts.CodeCompleteOpts.IncludeGlobals
    = !Args.hasArg(OPT_no_code_completion_globals);
  Opts.CodeCompleteOpts.IncludeNamespaceLevelDecls
    = !Args.hasArg(OPT_no_code_completion_ns_level_decls);
  Opts.CodeCompleteOpts.IncludeBriefComments
    = Args.hasArg(OPT_code_completion_brief_comments);
  Opts.CodeCompleteOpts.IncludeFixIts
    = Args.hasArg(OPT_code_completion_with_fixits);

  Opts.OverrideRecordLayoutsFile =
      std::string(Args.getLastArgValue(OPT_foverride_record_layout_EQ));
  Opts.AuxTriple = std::string(Args.getLastArgValue(OPT_aux_triple));
  if (Args.hasArg(OPT_aux_target_cpu))
    Opts.AuxTargetCPU = std::string(Args.getLastArgValue(OPT_aux_target_cpu));
  if (Args.hasArg(OPT_aux_target_feature))
    Opts.AuxTargetFeatures = Args.getAllArgValues(OPT_aux_target_feature);
  Opts.StatsFile = std::string(Args.getLastArgValue(OPT_stats_file));

  if (const Arg *A = Args.getLastArg(OPT_arcmt_check,
                                     OPT_arcmt_modify,
                                     OPT_arcmt_migrate)) {
    switch (A->getOption().getID()) {
    default:
      llvm_unreachable("missed a case");
    case OPT_arcmt_check:
      Opts.ARCMTAction = FrontendOptions::ARCMT_Check;
      break;
    case OPT_arcmt_modify:
      Opts.ARCMTAction = FrontendOptions::ARCMT_Modify;
      break;
    case OPT_arcmt_migrate:
      Opts.ARCMTAction = FrontendOptions::ARCMT_Migrate;
      break;
    }
  }
  Opts.MTMigrateDir =
      std::string(Args.getLastArgValue(OPT_mt_migrate_directory));
  Opts.ARCMTMigrateReportOut =
      std::string(Args.getLastArgValue(OPT_arcmt_migrate_report_output));
  Opts.ARCMTMigrateEmitARCErrors
    = Args.hasArg(OPT_arcmt_migrate_emit_arc_errors);

  if (Args.hasArg(OPT_objcmt_migrate_literals))
    Opts.ObjCMTAction |= FrontendOptions::ObjCMT_Literals;
  if (Args.hasArg(OPT_objcmt_migrate_subscripting))
    Opts.ObjCMTAction |= FrontendOptions::ObjCMT_Subscripting;
  if (Args.hasArg(OPT_objcmt_migrate_property_dot_syntax))
    Opts.ObjCMTAction |= FrontendOptions::ObjCMT_PropertyDotSyntax;
  if (Args.hasArg(OPT_objcmt_migrate_property))
    Opts.ObjCMTAction |= FrontendOptions::ObjCMT_Property;
  if (Args.hasArg(OPT_objcmt_migrate_readonly_property))
    Opts.ObjCMTAction |= FrontendOptions::ObjCMT_ReadonlyProperty;
  if (Args.hasArg(OPT_objcmt_migrate_readwrite_property))
    Opts.ObjCMTAction |= FrontendOptions::ObjCMT_ReadwriteProperty;
  if (Args.hasArg(OPT_objcmt_migrate_annotation))
    Opts.ObjCMTAction |= FrontendOptions::ObjCMT_Annotation;
  if (Args.hasArg(OPT_objcmt_returns_innerpointer_property))
    Opts.ObjCMTAction |= FrontendOptions::ObjCMT_ReturnsInnerPointerProperty;
  if (Args.hasArg(OPT_objcmt_migrate_instancetype))
    Opts.ObjCMTAction |= FrontendOptions::ObjCMT_Instancetype;
  if (Args.hasArg(OPT_objcmt_migrate_nsmacros))
    Opts.ObjCMTAction |= FrontendOptions::ObjCMT_NsMacros;
  if (Args.hasArg(OPT_objcmt_migrate_protocol_conformance))
    Opts.ObjCMTAction |= FrontendOptions::ObjCMT_ProtocolConformance;
  if (Args.hasArg(OPT_objcmt_atomic_property))
    Opts.ObjCMTAction |= FrontendOptions::ObjCMT_AtomicProperty;
  if (Args.hasArg(OPT_objcmt_ns_nonatomic_iosonly))
    Opts.ObjCMTAction |= FrontendOptions::ObjCMT_NsAtomicIOSOnlyProperty;
  if (Args.hasArg(OPT_objcmt_migrate_designated_init))
    Opts.ObjCMTAction |= FrontendOptions::ObjCMT_DesignatedInitializer;
  if (Args.hasArg(OPT_objcmt_migrate_all))
    Opts.ObjCMTAction |= FrontendOptions::ObjCMT_MigrateDecls;

  Opts.ObjCMTWhiteListPath =
      std::string(Args.getLastArgValue(OPT_objcmt_whitelist_dir_path));

  if (Opts.ARCMTAction != FrontendOptions::ARCMT_None &&
      Opts.ObjCMTAction != FrontendOptions::ObjCMT_None) {
    Diags.Report(diag::err_drv_argument_not_allowed_with)
      << "ARC migration" << "ObjC migration";
  }

  InputKind DashX(Language::Unknown);
  if (const Arg *A = Args.getLastArg(OPT_x)) {
    StringRef XValue = A->getValue();

    // Parse suffixes: '<lang>(-header|[-module-map][-cpp-output])'.
    // FIXME: Supporting '<lang>-header-cpp-output' would be useful.
    bool Preprocessed = XValue.consume_back("-cpp-output");
    bool ModuleMap = XValue.consume_back("-module-map");
    IsHeaderFile =
        !Preprocessed && !ModuleMap && XValue.consume_back("-header");

    // Principal languages.
    DashX = llvm::StringSwitch<InputKind>(XValue)
                .Case("c", Language::C)
                .Case("cl", Language::OpenCL)
                .Case("cuda", Language::CUDA)
                .Case("hip", Language::HIP)
                .Case("c++", Language::CXX)
                .Case("objective-c", Language::ObjC)
                .Case("objective-c++", Language::ObjCXX)
                .Case("renderscript", Language::RenderScript)
                .Default(Language::Unknown);

    // "objc[++]-cpp-output" is an acceptable synonym for
    // "objective-c[++]-cpp-output".
    if (DashX.isUnknown() && Preprocessed && !IsHeaderFile && !ModuleMap)
      DashX = llvm::StringSwitch<InputKind>(XValue)
                  .Case("objc", Language::ObjC)
                  .Case("objc++", Language::ObjCXX)
                  .Default(Language::Unknown);

    // Some special cases cannot be combined with suffixes.
    if (DashX.isUnknown() && !Preprocessed && !ModuleMap && !IsHeaderFile)
      DashX = llvm::StringSwitch<InputKind>(XValue)
                  .Case("cpp-output", InputKind(Language::C).getPreprocessed())
                  .Case("assembler-with-cpp", Language::Asm)
                  .Cases("ast", "pcm",
                         InputKind(Language::Unknown, InputKind::Precompiled))
                  .Case("ir", Language::LLVM_IR)
                  .Default(Language::Unknown);

    if (DashX.isUnknown())
      Diags.Report(diag::err_drv_invalid_value)
        << A->getAsString(Args) << A->getValue();

    if (Preprocessed)
      DashX = DashX.getPreprocessed();
    if (ModuleMap)
      DashX = DashX.withFormat(InputKind::ModuleMap);
  }

  // '-' is the default input if none is given.
  std::vector<std::string> Inputs = Args.getAllArgValues(OPT_INPUT);
  Opts.Inputs.clear();
  if (Inputs.empty())
    Inputs.push_back("-");
  for (unsigned i = 0, e = Inputs.size(); i != e; ++i) {
    InputKind IK = DashX;
    if (IK.isUnknown()) {
      IK = FrontendOptions::getInputKindForExtension(
        StringRef(Inputs[i]).rsplit('.').second);
      // FIXME: Warn on this?
      if (IK.isUnknown())
        IK = Language::C;
      // FIXME: Remove this hack.
      if (i == 0)
        DashX = IK;
    }

    bool IsSystem = false;

    // The -emit-module action implicitly takes a module map.
    if (Opts.ProgramAction == frontend::GenerateModule &&
        IK.getFormat() == InputKind::Source) {
      IK = IK.withFormat(InputKind::ModuleMap);
      IsSystem = Opts.IsSystemModule;
    }

    Opts.Inputs.emplace_back(std::move(Inputs[i]), IK, IsSystem);
  }

  return DashX;
}

std::string CompilerInvocation::GetResourcesPath(const char *Argv0,
                                                 void *MainAddr) {
  std::string ClangExecutable =
      llvm::sys::fs::getMainExecutable(Argv0, MainAddr);
  return Driver::GetResourcesPath(ClangExecutable, CLANG_RESOURCE_DIR);
}

static void ParseHeaderSearchArgs(HeaderSearchOptions &Opts, ArgList &Args,
                                  const std::string &WorkingDir) {
  Opts.Sysroot = std::string(Args.getLastArgValue(OPT_isysroot, "/"));
  Opts.Verbose = Args.hasArg(OPT_v);
  Opts.UseBuiltinIncludes = !Args.hasArg(OPT_nobuiltininc);
  Opts.UseStandardSystemIncludes = !Args.hasArg(OPT_nostdsysteminc);
  Opts.UseStandardCXXIncludes = !Args.hasArg(OPT_nostdincxx);
  if (const Arg *A = Args.getLastArg(OPT_stdlib_EQ))
    Opts.UseLibcxx = (strcmp(A->getValue(), "libc++") == 0);
  Opts.ResourceDir = std::string(Args.getLastArgValue(OPT_resource_dir));

  // Canonicalize -fmodules-cache-path before storing it.
  SmallString<128> P(Args.getLastArgValue(OPT_fmodules_cache_path));
  if (!(P.empty() || llvm::sys::path::is_absolute(P))) {
    if (WorkingDir.empty())
      llvm::sys::fs::make_absolute(P);
    else
      llvm::sys::fs::make_absolute(WorkingDir, P);
  }
  llvm::sys::path::remove_dots(P);
  Opts.ModuleCachePath = std::string(P.str());

  Opts.ModuleUserBuildPath =
      std::string(Args.getLastArgValue(OPT_fmodules_user_build_path));
  // Only the -fmodule-file=<name>=<file> form.
  for (const auto *A : Args.filtered(OPT_fmodule_file)) {
    StringRef Val = A->getValue();
    if (Val.find('=') != StringRef::npos){
      auto Split = Val.split('=');
      Opts.PrebuiltModuleFiles.insert(
          {std::string(Split.first), std::string(Split.second)});
    }
  }
  for (const auto *A : Args.filtered(OPT_fprebuilt_module_path))
    Opts.AddPrebuiltModulePath(A->getValue());
  Opts.DisableModuleHash = Args.hasArg(OPT_fdisable_module_hash);
  Opts.ModulesHashContent = Args.hasArg(OPT_fmodules_hash_content);
  Opts.ModulesValidateDiagnosticOptions =
      !Args.hasArg(OPT_fmodules_disable_diagnostic_validation);
  Opts.ImplicitModuleMaps = Args.hasArg(OPT_fimplicit_module_maps);
  Opts.ModuleMapFileHomeIsCwd = Args.hasArg(OPT_fmodule_map_file_home_is_cwd);
  Opts.ModuleCachePruneInterval =
      getLastArgIntValue(Args, OPT_fmodules_prune_interval, 7 * 24 * 60 * 60);
  Opts.ModuleCachePruneAfter =
      getLastArgIntValue(Args, OPT_fmodules_prune_after, 31 * 24 * 60 * 60);
  Opts.ModulesValidateOncePerBuildSession =
      Args.hasArg(OPT_fmodules_validate_once_per_build_session);
  Opts.BuildSessionTimestamp =
      getLastArgUInt64Value(Args, OPT_fbuild_session_timestamp, 0);
  Opts.ModulesValidateSystemHeaders =
      Args.hasArg(OPT_fmodules_validate_system_headers);
  Opts.ValidateASTInputFilesContent =
      Args.hasArg(OPT_fvalidate_ast_input_files_content);
  if (const Arg *A = Args.getLastArg(OPT_fmodule_format_EQ))
    Opts.ModuleFormat = A->getValue();

  for (const auto *A : Args.filtered(OPT_fmodules_ignore_macro)) {
    StringRef MacroDef = A->getValue();
    Opts.ModulesIgnoreMacros.insert(
        llvm::CachedHashString(MacroDef.split('=').first));
  }

  // Add -I..., -F..., and -index-header-map options in order.
  bool IsIndexHeaderMap = false;
  bool IsSysrootSpecified =
      Args.hasArg(OPT__sysroot_EQ) || Args.hasArg(OPT_isysroot);
  for (const auto *A : Args.filtered(OPT_I, OPT_F, OPT_index_header_map)) {
    if (A->getOption().matches(OPT_index_header_map)) {
      // -index-header-map applies to the next -I or -F.
      IsIndexHeaderMap = true;
      continue;
    }

    frontend::IncludeDirGroup Group =
        IsIndexHeaderMap ? frontend::IndexHeaderMap : frontend::Angled;

    bool IsFramework = A->getOption().matches(OPT_F);
    std::string Path = A->getValue();

    if (IsSysrootSpecified && !IsFramework && A->getValue()[0] == '=') {
      SmallString<32> Buffer;
      llvm::sys::path::append(Buffer, Opts.Sysroot,
                              llvm::StringRef(A->getValue()).substr(1));
      Path = std::string(Buffer.str());
    }

    Opts.AddPath(Path, Group, IsFramework,
                 /*IgnoreSysroot*/ true);
    IsIndexHeaderMap = false;
  }

  // Add -iprefix/-iwithprefix/-iwithprefixbefore options.
  StringRef Prefix = ""; // FIXME: This isn't the correct default prefix.
  for (const auto *A :
       Args.filtered(OPT_iprefix, OPT_iwithprefix, OPT_iwithprefixbefore)) {
    if (A->getOption().matches(OPT_iprefix))
      Prefix = A->getValue();
    else if (A->getOption().matches(OPT_iwithprefix))
      Opts.AddPath(Prefix.str() + A->getValue(), frontend::After, false, true);
    else
      Opts.AddPath(Prefix.str() + A->getValue(), frontend::Angled, false, true);
  }

  for (const auto *A : Args.filtered(OPT_idirafter))
    Opts.AddPath(A->getValue(), frontend::After, false, true);
  for (const auto *A : Args.filtered(OPT_iquote))
    Opts.AddPath(A->getValue(), frontend::Quoted, false, true);
  for (const auto *A : Args.filtered(OPT_isystem, OPT_iwithsysroot))
    Opts.AddPath(A->getValue(), frontend::System, false,
                 !A->getOption().matches(OPT_iwithsysroot));
  for (const auto *A : Args.filtered(OPT_iframework))
    Opts.AddPath(A->getValue(), frontend::System, true, true);
  for (const auto *A : Args.filtered(OPT_iframeworkwithsysroot))
    Opts.AddPath(A->getValue(), frontend::System, /*IsFramework=*/true,
                 /*IgnoreSysRoot=*/false);

  // Add the paths for the various language specific isystem flags.
  for (const auto *A : Args.filtered(OPT_c_isystem))
    Opts.AddPath(A->getValue(), frontend::CSystem, false, true);
  for (const auto *A : Args.filtered(OPT_cxx_isystem))
    Opts.AddPath(A->getValue(), frontend::CXXSystem, false, true);
  for (const auto *A : Args.filtered(OPT_objc_isystem))
    Opts.AddPath(A->getValue(), frontend::ObjCSystem, false,true);
  for (const auto *A : Args.filtered(OPT_objcxx_isystem))
    Opts.AddPath(A->getValue(), frontend::ObjCXXSystem, false, true);

  // Add the internal paths from a driver that detects standard include paths.
  for (const auto *A :
       Args.filtered(OPT_internal_isystem, OPT_internal_externc_isystem)) {
    frontend::IncludeDirGroup Group = frontend::System;
    if (A->getOption().matches(OPT_internal_externc_isystem))
      Group = frontend::ExternCSystem;
    Opts.AddPath(A->getValue(), Group, false, true);
  }

  // Add the path prefixes which are implicitly treated as being system headers.
  for (const auto *A :
       Args.filtered(OPT_system_header_prefix, OPT_no_system_header_prefix))
    Opts.AddSystemHeaderPrefix(
        A->getValue(), A->getOption().matches(OPT_system_header_prefix));

  for (const auto *A : Args.filtered(OPT_ivfsoverlay))
    Opts.AddVFSOverlayFile(A->getValue());
}

void CompilerInvocation::setLangDefaults(LangOptions &Opts, InputKind IK,
                                         const llvm::Triple &T,
                                         PreprocessorOptions &PPOpts,
                                         LangStandard::Kind LangStd) {
  // Set some properties which depend solely on the input kind; it would be nice
  // to move these to the language standard, and have the driver resolve the
  // input kind + language standard.
  //
  // FIXME: Perhaps a better model would be for a single source file to have
  // multiple language standards (C / C++ std, ObjC std, OpenCL std, OpenMP std)
  // simultaneously active?
  if (IK.getLanguage() == Language::Asm) {
    Opts.AsmPreprocessor = 1;
  } else if (IK.isObjectiveC()) {
    Opts.ObjC = 1;
  }

  if (LangStd == LangStandard::lang_unspecified) {
    // Based on the base language, pick one.
    switch (IK.getLanguage()) {
    case Language::Unknown:
    case Language::LLVM_IR:
      llvm_unreachable("Invalid input kind!");
    case Language::OpenCL:
      LangStd = LangStandard::lang_opencl10;
      break;
    case Language::CUDA:
      LangStd = LangStandard::lang_cuda;
      break;
    case Language::Asm:
    case Language::C:
#if defined(CLANG_DEFAULT_STD_C)
      LangStd = CLANG_DEFAULT_STD_C;
#else
      // The PS4 uses C99 as the default C standard.
      if (T.isPS4())
        LangStd = LangStandard::lang_gnu99;
      else
        LangStd = LangStandard::lang_gnu17;
#endif
      break;
    case Language::ObjC:
#if defined(CLANG_DEFAULT_STD_C)
      LangStd = CLANG_DEFAULT_STD_C;
#else
      LangStd = LangStandard::lang_gnu11;
#endif
      break;
    case Language::CXX:
    case Language::ObjCXX:
#if defined(CLANG_DEFAULT_STD_CXX)
      LangStd = CLANG_DEFAULT_STD_CXX;
#else
      LangStd = LangStandard::lang_gnucxx14;
#endif
      break;
    case Language::RenderScript:
      LangStd = LangStandard::lang_c99;
      break;
    case Language::HIP:
      LangStd = LangStandard::lang_hip;
      break;
    }
  }

  const LangStandard &Std = LangStandard::getLangStandardForKind(LangStd);
  Opts.LineComment = Std.hasLineComments();
  Opts.C99 = Std.isC99();
  Opts.C11 = Std.isC11();
  Opts.C17 = Std.isC17();
  Opts.C2x = Std.isC2x();
  Opts.CPlusPlus = Std.isCPlusPlus();
  Opts.CPlusPlus11 = Std.isCPlusPlus11();
  Opts.CPlusPlus14 = Std.isCPlusPlus14();
  Opts.CPlusPlus17 = Std.isCPlusPlus17();
  Opts.CPlusPlus20 = Std.isCPlusPlus20();
  Opts.Digraphs = Std.hasDigraphs();
  Opts.GNUMode = Std.isGNUMode();
  Opts.GNUInline = !Opts.C99 && !Opts.CPlusPlus;
  Opts.GNUCVersion = 0;
  Opts.HexFloats = Std.hasHexFloats();
  Opts.ImplicitInt = Std.hasImplicitInt();

  // Set OpenCL Version.
  Opts.OpenCL = Std.isOpenCL();
  if (LangStd == LangStandard::lang_opencl10)
    Opts.OpenCLVersion = 100;
  else if (LangStd == LangStandard::lang_opencl11)
    Opts.OpenCLVersion = 110;
  else if (LangStd == LangStandard::lang_opencl12)
    Opts.OpenCLVersion = 120;
  else if (LangStd == LangStandard::lang_opencl20)
    Opts.OpenCLVersion = 200;
  else if (LangStd == LangStandard::lang_openclcpp)
    Opts.OpenCLCPlusPlusVersion = 100;

  // OpenCL has some additional defaults.
  if (Opts.OpenCL) {
    Opts.AltiVec = 0;
    Opts.ZVector = 0;
    Opts.setLaxVectorConversions(LangOptions::LaxVectorConversionKind::None);
    Opts.setDefaultFPContractMode(LangOptions::FPM_On);
    Opts.NativeHalfType = 1;
    Opts.NativeHalfArgsAndReturns = 1;
    Opts.OpenCLCPlusPlus = Opts.CPlusPlus;

    // Include default header file for OpenCL.
    if (Opts.IncludeDefaultHeader) {
      if (Opts.DeclareOpenCLBuiltins) {
        // Only include base header file for builtin types and constants.
        PPOpts.Includes.push_back("opencl-c-base.h");
      } else {
        PPOpts.Includes.push_back("opencl-c.h");
      }
    }
  }

  Opts.HIP = IK.getLanguage() == Language::HIP;
  Opts.CUDA = IK.getLanguage() == Language::CUDA || Opts.HIP;
  if (Opts.CUDA)
    // Set default FP_CONTRACT to FAST.
    Opts.setDefaultFPContractMode(LangOptions::FPM_Fast);

  Opts.RenderScript = IK.getLanguage() == Language::RenderScript;
  if (Opts.RenderScript) {
    Opts.NativeHalfType = 1;
    Opts.NativeHalfArgsAndReturns = 1;
  }

  // OpenCL and C++ both have bool, true, false keywords.
  Opts.Bool = Opts.OpenCL || Opts.CPlusPlus;

  // OpenCL has half keyword
  Opts.Half = Opts.OpenCL;

  // C++ has wchar_t keyword.
  Opts.WChar = Opts.CPlusPlus;

  Opts.GNUKeywords = Opts.GNUMode;
  Opts.CXXOperatorNames = Opts.CPlusPlus;

  Opts.AlignedAllocation = Opts.CPlusPlus17;

  Opts.DollarIdents = !Opts.AsmPreprocessor;

  // Enable [[]] attributes in C++11 and C2x by default.
  Opts.DoubleSquareBracketAttributes = Opts.CPlusPlus11 || Opts.C2x;
}

/// Attempt to parse a visibility value out of the given argument.
static Visibility parseVisibility(Arg *arg, ArgList &args,
                                  DiagnosticsEngine &diags) {
  StringRef value = arg->getValue();
  if (value == "default") {
    return DefaultVisibility;
  } else if (value == "hidden" || value == "internal") {
    return HiddenVisibility;
  } else if (value == "protected") {
    // FIXME: diagnose if target does not support protected visibility
    return ProtectedVisibility;
  }

  diags.Report(diag::err_drv_invalid_value)
    << arg->getAsString(args) << value;
  return DefaultVisibility;
}

/// Check if input file kind and language standard are compatible.
static bool IsInputCompatibleWithStandard(InputKind IK,
                                          const LangStandard &S) {
  switch (IK.getLanguage()) {
  case Language::Unknown:
  case Language::LLVM_IR:
    llvm_unreachable("should not parse language flags for this input");

  case Language::C:
  case Language::ObjC:
  case Language::RenderScript:
    return S.getLanguage() == Language::C;

  case Language::OpenCL:
    return S.getLanguage() == Language::OpenCL;

  case Language::CXX:
  case Language::ObjCXX:
    return S.getLanguage() == Language::CXX;

  case Language::CUDA:
    // FIXME: What -std= values should be permitted for CUDA compilations?
    return S.getLanguage() == Language::CUDA ||
           S.getLanguage() == Language::CXX;

  case Language::HIP:
    return S.getLanguage() == Language::CXX || S.getLanguage() == Language::HIP;

  case Language::Asm:
    // Accept (and ignore) all -std= values.
    // FIXME: The -std= value is not ignored; it affects the tokenization
    // and preprocessing rules if we're preprocessing this asm input.
    return true;
  }

  llvm_unreachable("unexpected input language");
}

/// Get language name for given input kind.
static const StringRef GetInputKindName(InputKind IK) {
  switch (IK.getLanguage()) {
  case Language::C:
    return "C";
  case Language::ObjC:
    return "Objective-C";
  case Language::CXX:
    return "C++";
  case Language::ObjCXX:
    return "Objective-C++";
  case Language::OpenCL:
    return "OpenCL";
  case Language::CUDA:
    return "CUDA";
  case Language::RenderScript:
    return "RenderScript";
  case Language::HIP:
    return "HIP";

  case Language::Asm:
    return "Asm";
  case Language::LLVM_IR:
    return "LLVM IR";

  case Language::Unknown:
    break;
  }
  llvm_unreachable("unknown input language");
}

static void ParseLangArgs(LangOptions &Opts, ArgList &Args, InputKind IK,
                          const TargetOptions &TargetOpts,
                          PreprocessorOptions &PPOpts,
                          DiagnosticsEngine &Diags) {
  // FIXME: Cleanup per-file based stuff.
  LangStandard::Kind LangStd = LangStandard::lang_unspecified;
  if (const Arg *A = Args.getLastArg(OPT_std_EQ)) {
    LangStd = LangStandard::getLangKind(A->getValue());
    if (LangStd == LangStandard::lang_unspecified) {
      Diags.Report(diag::err_drv_invalid_value)
        << A->getAsString(Args) << A->getValue();
      // Report supported standards with short description.
      for (unsigned KindValue = 0;
           KindValue != LangStandard::lang_unspecified;
           ++KindValue) {
        const LangStandard &Std = LangStandard::getLangStandardForKind(
          static_cast<LangStandard::Kind>(KindValue));
        if (IsInputCompatibleWithStandard(IK, Std)) {
          auto Diag = Diags.Report(diag::note_drv_use_standard);
          Diag << Std.getName() << Std.getDescription();
          unsigned NumAliases = 0;
#define LANGSTANDARD(id, name, lang, desc, features)
#define LANGSTANDARD_ALIAS(id, alias) \
          if (KindValue == LangStandard::lang_##id) ++NumAliases;
#define LANGSTANDARD_ALIAS_DEPR(id, alias)
#include "clang/Basic/LangStandards.def"
          Diag << NumAliases;
#define LANGSTANDARD(id, name, lang, desc, features)
#define LANGSTANDARD_ALIAS(id, alias) \
          if (KindValue == LangStandard::lang_##id) Diag << alias;
#define LANGSTANDARD_ALIAS_DEPR(id, alias)
#include "clang/Basic/LangStandards.def"
        }
      }
    } else {
      // Valid standard, check to make sure language and standard are
      // compatible.
      const LangStandard &Std = LangStandard::getLangStandardForKind(LangStd);
      if (!IsInputCompatibleWithStandard(IK, Std)) {
        Diags.Report(diag::err_drv_argument_not_allowed_with)
          << A->getAsString(Args) << GetInputKindName(IK);
      }
    }
  }

  if (Args.hasArg(OPT_fno_dllexport_inlines))
    Opts.DllExportInlines = false;

  if (const Arg *A = Args.getLastArg(OPT_fcf_protection_EQ)) {
    StringRef Name = A->getValue();
    if (Name == "full" || Name == "branch") {
      Opts.CFProtectionBranch = 1;
    }
  }
  // -cl-std only applies for OpenCL language standards.
  // Override the -std option in this case.
  if (const Arg *A = Args.getLastArg(OPT_cl_std_EQ)) {
    LangStandard::Kind OpenCLLangStd
      = llvm::StringSwitch<LangStandard::Kind>(A->getValue())
        .Cases("cl", "CL", LangStandard::lang_opencl10)
        .Cases("cl1.1", "CL1.1", LangStandard::lang_opencl11)
        .Cases("cl1.2", "CL1.2", LangStandard::lang_opencl12)
        .Cases("cl2.0", "CL2.0", LangStandard::lang_opencl20)
        .Cases("clc++", "CLC++", LangStandard::lang_openclcpp)
        .Default(LangStandard::lang_unspecified);

    if (OpenCLLangStd == LangStandard::lang_unspecified) {
      Diags.Report(diag::err_drv_invalid_value)
        << A->getAsString(Args) << A->getValue();
    }
    else
      LangStd = OpenCLLangStd;
  }

<<<<<<< HEAD
  // -sycl-std applies to any SYCL source, not only those containing kernels,
  // but also those using the SYCL API
  if(const Arg  *A = Args.getLastArg(OPT_sycl_std_EQ)) {
    Opts.setSYCLVersion(llvm::StringSwitch<LangOptions::SYCLVersionList>(A->getValue())
      .Cases("1.2.1",  "121", "sycl-1.2.1", LangOptions::SYCLVersionList::sycl_1_2_1)
      .Default(LangOptions::SYCLVersionList::undefined));

    if (Opts.getSYCLVersion() == LangOptions::SYCLVersionList::undefined) {
      // User has passed an invalid value to the flag, this is an error
      Diags.Report(diag::err_drv_invalid_value)
          << A->getAsString(Args) << A->getValue();
    }
  } else if (Args.hasArg(options::OPT_fsycl_is_device)
                         || Args.hasArg(options::OPT_fsycl_is_host)
                         || Args.hasArg(options::OPT_fsycl)) {
    Opts.setSYCLVersion(LangOptions::SYCLVersionList::sycl_1_2_1);
=======
  Opts.SYCL = Args.hasArg(options::OPT_fsycl);

  if (Opts.SYCL) {
    Opts.SYCLIsDevice = Args.hasArg(options::OPT_fsycl_is_device);
    Opts.SYCLIsHost = Args.hasArg(options::OPT_fsycl_is_host);
    Opts.SYCLAllowFuncPtr =
        Args.hasFlag(options::OPT_fsycl_allow_func_ptr,
                     options::OPT_fno_sycl_allow_func_ptr, false);
    Opts.SYCLStdLayoutKernelParams =
        Args.hasArg(options::OPT_fsycl_std_layout_kernel_params);
    Opts.SYCLUnnamedLambda = Args.hasArg(options::OPT_fsycl_unnamed_lambda);
    // -sycl-std applies to any SYCL source, not only those containing kernels,
    // but also those using the SYCL API
    if (const Arg *A = Args.getLastArg(OPT_sycl_std_EQ)) {
      Opts.SYCLVersion = llvm::StringSwitch<unsigned>(A->getValue())
                             .Cases("2017", "1.2.1", "121", "sycl-1.2.1", 2017)
                             .Default(0U);

      if (Opts.SYCLVersion == 0U) {
        // User has passed an invalid value to the flag, this is an error
        Diags.Report(diag::err_drv_invalid_value)
            << A->getAsString(Args) << A->getValue();
      }
    }
    Opts.SYCLExplicitSIMD = Args.hasArg(options::OPT_fsycl_esimd);
>>>>>>> 7ca17293
  }

  Opts.IncludeDefaultHeader = Args.hasArg(OPT_finclude_default_header);
  Opts.DeclareOpenCLBuiltins = Args.hasArg(OPT_fdeclare_opencl_builtins);
  Opts.DeclareSPIRVBuiltins = Args.hasArg(OPT_fdeclare_spirv_builtins);

  llvm::Triple T(TargetOpts.Triple);
  CompilerInvocation::setLangDefaults(Opts, IK, T, PPOpts, LangStd);

  // -cl-strict-aliasing needs to emit diagnostic in the case where CL > 1.0.
  // This option should be deprecated for CL > 1.0 because
  // this option was added for compatibility with OpenCL 1.0.
  if (Args.getLastArg(OPT_cl_strict_aliasing)
       && Opts.OpenCLVersion > 100) {
    Diags.Report(diag::warn_option_invalid_ocl_version)
        << Opts.getOpenCLVersionTuple().getAsString()
        << Args.getLastArg(OPT_cl_strict_aliasing)->getAsString(Args);
  }

  // We abuse '-f[no-]gnu-keywords' to force overriding all GNU-extension
  // keywords. This behavior is provided by GCC's poorly named '-fasm' flag,
  // while a subset (the non-C++ GNU keywords) is provided by GCC's
  // '-fgnu-keywords'. Clang conflates the two for simplicity under the single
  // name, as it doesn't seem a useful distinction.
  Opts.GNUKeywords = Args.hasFlag(OPT_fgnu_keywords, OPT_fno_gnu_keywords,
                                  Opts.GNUKeywords);

  Opts.Digraphs = Args.hasFlag(OPT_fdigraphs, OPT_fno_digraphs, Opts.Digraphs);

  if (Args.hasArg(OPT_fno_operator_names))
    Opts.CXXOperatorNames = 0;

  if (Args.hasArg(OPT_fcuda_is_device))
    Opts.CUDAIsDevice = 1;

  if (Args.hasArg(OPT_fcuda_allow_variadic_functions))
    Opts.CUDAAllowVariadicFunctions = 1;

  if (Args.hasArg(OPT_fno_cuda_host_device_constexpr))
    Opts.CUDAHostDeviceConstexpr = 0;

  if (Opts.CUDAIsDevice && Args.hasArg(OPT_fcuda_approx_transcendentals))
    Opts.CUDADeviceApproxTranscendentals = 1;

  Opts.GPURelocatableDeviceCode = Args.hasArg(OPT_fgpu_rdc);
  if (Args.hasArg(OPT_fgpu_allow_device_init)) {
    if (Opts.HIP)
      Opts.GPUAllowDeviceInit = 1;
    else
      Diags.Report(diag::warn_ignored_hip_only_option)
          << Args.getLastArg(OPT_fgpu_allow_device_init)->getAsString(Args);
  }
  Opts.HIPUseNewLaunchAPI = Args.hasArg(OPT_fhip_new_launch_api);
  if (Opts.HIP)
    Opts.GPUMaxThreadsPerBlock = getLastArgIntValue(
        Args, OPT_gpu_max_threads_per_block_EQ, Opts.GPUMaxThreadsPerBlock);
  else if (Args.hasArg(OPT_gpu_max_threads_per_block_EQ))
    Diags.Report(diag::warn_ignored_hip_only_option)
        << Args.getLastArg(OPT_gpu_max_threads_per_block_EQ)->getAsString(Args);

  Opts.SYCLIntHeader = std::string(Args.getLastArgValue(OPT_fsycl_int_header));

  if (Opts.ObjC) {
    if (Arg *arg = Args.getLastArg(OPT_fobjc_runtime_EQ)) {
      StringRef value = arg->getValue();
      if (Opts.ObjCRuntime.tryParse(value))
        Diags.Report(diag::err_drv_unknown_objc_runtime) << value;
    }

    if (Args.hasArg(OPT_fobjc_gc_only))
      Opts.setGC(LangOptions::GCOnly);
    else if (Args.hasArg(OPT_fobjc_gc))
      Opts.setGC(LangOptions::HybridGC);
    else if (Args.hasArg(OPT_fobjc_arc)) {
      Opts.ObjCAutoRefCount = 1;
      if (!Opts.ObjCRuntime.allowsARC())
        Diags.Report(diag::err_arc_unsupported_on_runtime);
    }

    // ObjCWeakRuntime tracks whether the runtime supports __weak, not
    // whether the feature is actually enabled.  This is predominantly
    // determined by -fobjc-runtime, but we allow it to be overridden
    // from the command line for testing purposes.
    if (Args.hasArg(OPT_fobjc_runtime_has_weak))
      Opts.ObjCWeakRuntime = 1;
    else
      Opts.ObjCWeakRuntime = Opts.ObjCRuntime.allowsWeak();

    // ObjCWeak determines whether __weak is actually enabled.
    // Note that we allow -fno-objc-weak to disable this even in ARC mode.
    if (auto weakArg = Args.getLastArg(OPT_fobjc_weak, OPT_fno_objc_weak)) {
      if (!weakArg->getOption().matches(OPT_fobjc_weak)) {
        assert(!Opts.ObjCWeak);
      } else if (Opts.getGC() != LangOptions::NonGC) {
        Diags.Report(diag::err_objc_weak_with_gc);
      } else if (!Opts.ObjCWeakRuntime) {
        Diags.Report(diag::err_objc_weak_unsupported);
      } else {
        Opts.ObjCWeak = 1;
      }
    } else if (Opts.ObjCAutoRefCount) {
      Opts.ObjCWeak = Opts.ObjCWeakRuntime;
    }

    if (Args.hasArg(OPT_fno_objc_infer_related_result_type))
      Opts.ObjCInferRelatedResultType = 0;

    if (Args.hasArg(OPT_fobjc_subscripting_legacy_runtime))
      Opts.ObjCSubscriptingLegacyRuntime =
        (Opts.ObjCRuntime.getKind() == ObjCRuntime::FragileMacOSX);
  }

  if (Arg *A = Args.getLastArg(options::OPT_fgnuc_version_EQ)) {
    // Check that the version has 1 to 3 components and the minor and patch
    // versions fit in two decimal digits.
    VersionTuple GNUCVer;
    bool Invalid = GNUCVer.tryParse(A->getValue());
    unsigned Major = GNUCVer.getMajor();
    unsigned Minor = GNUCVer.getMinor().getValueOr(0);
    unsigned Patch = GNUCVer.getSubminor().getValueOr(0);
    if (Invalid || GNUCVer.getBuild() || Minor >= 100 || Patch >= 100) {
      Diags.Report(diag::err_drv_invalid_value)
          << A->getAsString(Args) << A->getValue();
    }
    Opts.GNUCVersion = Major * 100 * 100 + Minor * 100 + Patch;
  }

  if (Args.hasArg(OPT_fgnu89_inline)) {
    if (Opts.CPlusPlus)
      Diags.Report(diag::err_drv_argument_not_allowed_with)
        << "-fgnu89-inline" << GetInputKindName(IK);
    else
      Opts.GNUInline = 1;
  }

  if (Args.hasArg(OPT_fapple_kext)) {
    if (!Opts.CPlusPlus)
      Diags.Report(diag::warn_c_kext);
    else
      Opts.AppleKext = 1;
  }

  if (Args.hasArg(OPT_print_ivar_layout))
    Opts.ObjCGCBitmapPrint = 1;

  if (Args.hasArg(OPT_fno_constant_cfstrings))
    Opts.NoConstantCFStrings = 1;
  if (const auto *A = Args.getLastArg(OPT_fcf_runtime_abi_EQ))
    Opts.CFRuntime =
        llvm::StringSwitch<LangOptions::CoreFoundationABI>(A->getValue())
            .Cases("unspecified", "standalone", "objc",
                   LangOptions::CoreFoundationABI::ObjectiveC)
            .Cases("swift", "swift-5.0",
                   LangOptions::CoreFoundationABI::Swift5_0)
            .Case("swift-4.2", LangOptions::CoreFoundationABI::Swift4_2)
            .Case("swift-4.1", LangOptions::CoreFoundationABI::Swift4_1)
            .Default(LangOptions::CoreFoundationABI::ObjectiveC);

  if (Args.hasArg(OPT_fzvector))
    Opts.ZVector = 1;

  if (Args.hasArg(OPT_pthread))
    Opts.POSIXThreads = 1;

  // The value-visibility mode defaults to "default".
  if (Arg *visOpt = Args.getLastArg(OPT_fvisibility)) {
    Opts.setValueVisibilityMode(parseVisibility(visOpt, Args, Diags));
  } else {
    Opts.setValueVisibilityMode(DefaultVisibility);
  }

  // The type-visibility mode defaults to the value-visibility mode.
  if (Arg *typeVisOpt = Args.getLastArg(OPT_ftype_visibility)) {
    Opts.setTypeVisibilityMode(parseVisibility(typeVisOpt, Args, Diags));
  } else {
    Opts.setTypeVisibilityMode(Opts.getValueVisibilityMode());
  }

  if (Args.hasArg(OPT_fvisibility_inlines_hidden))
    Opts.InlineVisibilityHidden = 1;

  if (Args.hasArg(OPT_fvisibility_global_new_delete_hidden))
    Opts.GlobalAllocationFunctionVisibilityHidden = 1;

  if (Args.hasArg(OPT_fapply_global_visibility_to_externs))
    Opts.SetVisibilityForExternDecls = 1;

  if (Args.hasArg(OPT_ftrapv)) {
    Opts.setSignedOverflowBehavior(LangOptions::SOB_Trapping);
    // Set the handler, if one is specified.
    Opts.OverflowHandler =
        std::string(Args.getLastArgValue(OPT_ftrapv_handler));
  }
  else if (Args.hasArg(OPT_fwrapv))
    Opts.setSignedOverflowBehavior(LangOptions::SOB_Defined);

  Opts.MSVCCompat = Args.hasArg(OPT_fms_compatibility);
  Opts.MicrosoftExt = Opts.MSVCCompat || Args.hasArg(OPT_fms_extensions);
  Opts.AsmBlocks = Args.hasArg(OPT_fasm_blocks) || Opts.MicrosoftExt;
  Opts.MSCompatibilityVersion = 0;
  if (const Arg *A = Args.getLastArg(OPT_fms_compatibility_version)) {
    VersionTuple VT;
    if (VT.tryParse(A->getValue()))
      Diags.Report(diag::err_drv_invalid_value) << A->getAsString(Args)
                                                << A->getValue();
    Opts.MSCompatibilityVersion = VT.getMajor() * 10000000 +
                                  VT.getMinor().getValueOr(0) * 100000 +
                                  VT.getSubminor().getValueOr(0);
  }

  // Mimicking gcc's behavior, trigraphs are only enabled if -trigraphs
  // is specified, or -std is set to a conforming mode.
  // Trigraphs are disabled by default in c++1z onwards.
  Opts.Trigraphs = !Opts.GNUMode && !Opts.MSVCCompat && !Opts.CPlusPlus17;
  Opts.Trigraphs =
      Args.hasFlag(OPT_ftrigraphs, OPT_fno_trigraphs, Opts.Trigraphs);

  Opts.DollarIdents = Args.hasFlag(OPT_fdollars_in_identifiers,
                                   OPT_fno_dollars_in_identifiers,
                                   Opts.DollarIdents);
  Opts.PascalStrings = Args.hasArg(OPT_fpascal_strings);
  Opts.setVtorDispMode(
      MSVtorDispMode(getLastArgIntValue(Args, OPT_vtordisp_mode_EQ, 1, Diags)));
  Opts.Borland = Args.hasArg(OPT_fborland_extensions);
  Opts.WritableStrings = Args.hasArg(OPT_fwritable_strings);
  Opts.ConstStrings = Args.hasFlag(OPT_fconst_strings, OPT_fno_const_strings,
                                   Opts.ConstStrings);
  if (Arg *A = Args.getLastArg(OPT_flax_vector_conversions_EQ)) {
    using LaxKind = LangOptions::LaxVectorConversionKind;
    if (auto Kind = llvm::StringSwitch<Optional<LaxKind>>(A->getValue())
                        .Case("none", LaxKind::None)
                        .Case("integer", LaxKind::Integer)
                        .Case("all", LaxKind::All)
                        .Default(llvm::None))
      Opts.setLaxVectorConversions(*Kind);
    else
      Diags.Report(diag::err_drv_invalid_value)
          << A->getAsString(Args) << A->getValue();
  }
  if (Args.hasArg(OPT_fno_threadsafe_statics))
    Opts.ThreadsafeStatics = 0;
  Opts.Exceptions = Args.hasArg(OPT_fexceptions);
  Opts.IgnoreExceptions = Args.hasArg(OPT_fignore_exceptions);
  Opts.ObjCExceptions = Args.hasArg(OPT_fobjc_exceptions);
  Opts.CXXExceptions = Args.hasArg(OPT_fcxx_exceptions);

  // -ffixed-point
  Opts.FixedPoint =
      Args.hasFlag(OPT_ffixed_point, OPT_fno_fixed_point, /*Default=*/false) &&
      !Opts.CPlusPlus;
  Opts.PaddingOnUnsignedFixedPoint =
      Args.hasFlag(OPT_fpadding_on_unsigned_fixed_point,
                   OPT_fno_padding_on_unsigned_fixed_point,
                   /*Default=*/false) &&
      Opts.FixedPoint;

  // Handle exception personalities
  Arg *A = Args.getLastArg(
      options::OPT_fsjlj_exceptions, options::OPT_fseh_exceptions,
      options::OPT_fdwarf_exceptions, options::OPT_fwasm_exceptions);
  if (A) {
    const Option &Opt = A->getOption();
    llvm::Triple T(TargetOpts.Triple);
    if (T.isWindowsMSVCEnvironment())
      Diags.Report(diag::err_fe_invalid_exception_model)
          << Opt.getName() << T.str();

    Opts.SjLjExceptions = Opt.matches(options::OPT_fsjlj_exceptions);
    Opts.SEHExceptions = Opt.matches(options::OPT_fseh_exceptions);
    Opts.DWARFExceptions = Opt.matches(options::OPT_fdwarf_exceptions);
    Opts.WasmExceptions = Opt.matches(options::OPT_fwasm_exceptions);
  }

  Opts.ExternCNoUnwind = Args.hasArg(OPT_fexternc_nounwind);
  Opts.TraditionalCPP = Args.hasArg(OPT_traditional_cpp);

  Opts.RTTI = Opts.CPlusPlus && !Args.hasArg(OPT_fno_rtti);
  Opts.RTTIData = Opts.RTTI && !Args.hasArg(OPT_fno_rtti_data);
  Opts.Blocks = Args.hasArg(OPT_fblocks) || (Opts.OpenCL
    && Opts.OpenCLVersion == 200);
  Opts.BlocksRuntimeOptional = Args.hasArg(OPT_fblocks_runtime_optional);
  Opts.Coroutines = Opts.CPlusPlus20 || Args.hasArg(OPT_fcoroutines_ts);

  Opts.ConvergentFunctions = Opts.OpenCL || (Opts.CUDA && Opts.CUDAIsDevice) ||
    Args.hasArg(OPT_fconvergent_functions);

  Opts.DoubleSquareBracketAttributes =
      Args.hasFlag(OPT_fdouble_square_bracket_attributes,
                   OPT_fno_double_square_bracket_attributes,
                   Opts.DoubleSquareBracketAttributes);

  Opts.CPlusPlusModules = Opts.CPlusPlus20;
  Opts.ModulesTS = Args.hasArg(OPT_fmodules_ts);
  Opts.Modules =
      Args.hasArg(OPT_fmodules) || Opts.ModulesTS || Opts.CPlusPlusModules;
  Opts.ModulesStrictDeclUse = Args.hasArg(OPT_fmodules_strict_decluse);
  Opts.ModulesDeclUse =
      Args.hasArg(OPT_fmodules_decluse) || Opts.ModulesStrictDeclUse;
  // FIXME: We only need this in C++ modules / Modules TS if we might textually
  // enter a different module (eg, when building a header unit).
  Opts.ModulesLocalVisibility =
      Args.hasArg(OPT_fmodules_local_submodule_visibility) || Opts.ModulesTS ||
      Opts.CPlusPlusModules;
  Opts.ModulesCodegen = Args.hasArg(OPT_fmodules_codegen);
  Opts.ModulesDebugInfo = Args.hasArg(OPT_fmodules_debuginfo);
  Opts.ModulesSearchAll = Opts.Modules &&
    !Args.hasArg(OPT_fno_modules_search_all) &&
    Args.hasArg(OPT_fmodules_search_all);
  Opts.ModulesErrorRecovery = !Args.hasArg(OPT_fno_modules_error_recovery);
  Opts.ImplicitModules = !Args.hasArg(OPT_fno_implicit_modules);
  Opts.CharIsSigned = Opts.OpenCL || !Args.hasArg(OPT_fno_signed_char);
  Opts.WChar = Opts.CPlusPlus && !Args.hasArg(OPT_fno_wchar);
  Opts.Char8 = Args.hasFlag(OPT_fchar8__t, OPT_fno_char8__t, Opts.CPlusPlus20);
  if (const Arg *A = Args.getLastArg(OPT_fwchar_type_EQ)) {
    Opts.WCharSize = llvm::StringSwitch<unsigned>(A->getValue())
                         .Case("char", 1)
                         .Case("short", 2)
                         .Case("int", 4)
                         .Default(0);
    if (Opts.WCharSize == 0)
      Diags.Report(diag::err_fe_invalid_wchar_type) << A->getValue();
  }
  Opts.WCharIsSigned = Args.hasFlag(OPT_fsigned_wchar, OPT_fno_signed_wchar, true);
  Opts.ShortEnums = Args.hasArg(OPT_fshort_enums);
  Opts.Freestanding = Args.hasArg(OPT_ffreestanding);
  Opts.NoBuiltin = Args.hasArg(OPT_fno_builtin) || Opts.Freestanding;
  if (!Opts.NoBuiltin)
    getAllNoBuiltinFuncValues(Args, Opts.NoBuiltinFuncs);
  Opts.NoMathBuiltin = Args.hasArg(OPT_fno_math_builtin);
  Opts.RelaxedTemplateTemplateArgs =
      Args.hasArg(OPT_frelaxed_template_template_args);
  Opts.SizedDeallocation = Args.hasArg(OPT_fsized_deallocation);
  Opts.AlignedAllocation =
      Args.hasFlag(OPT_faligned_allocation, OPT_fno_aligned_allocation,
                   Opts.AlignedAllocation);
  Opts.AlignedAllocationUnavailable =
      Opts.AlignedAllocation && Args.hasArg(OPT_aligned_alloc_unavailable);
  Opts.NewAlignOverride =
      getLastArgIntValue(Args, OPT_fnew_alignment_EQ, 0, Diags);
  if (Opts.NewAlignOverride && !llvm::isPowerOf2_32(Opts.NewAlignOverride)) {
    Arg *A = Args.getLastArg(OPT_fnew_alignment_EQ);
    Diags.Report(diag::err_fe_invalid_alignment) << A->getAsString(Args)
                                                 << A->getValue();
    Opts.NewAlignOverride = 0;
  }
  Opts.ConceptSatisfactionCaching =
      !Args.hasArg(OPT_fno_concept_satisfaction_caching);
  if (Args.hasArg(OPT_fconcepts_ts))
    Diags.Report(diag::warn_fe_concepts_ts_flag);
  // Recovery AST still heavily relies on dependent-type machinery.
  Opts.RecoveryAST =
      Args.hasFlag(OPT_frecovery_ast, OPT_fno_recovery_ast, Opts.CPlusPlus);
  Opts.RecoveryASTType =
      Args.hasFlag(OPT_frecovery_ast_type, OPT_fno_recovery_ast_type, false);
  Opts.HeinousExtensions = Args.hasArg(OPT_fheinous_gnu_extensions);
  Opts.AccessControl = !Args.hasArg(OPT_fno_access_control);
  Opts.ElideConstructors = !Args.hasArg(OPT_fno_elide_constructors);
  Opts.MathErrno = !Opts.OpenCL && Args.hasArg(OPT_fmath_errno);
  Opts.InstantiationDepth =
      getLastArgIntValue(Args, OPT_ftemplate_depth, 1024, Diags);
  Opts.ArrowDepth =
      getLastArgIntValue(Args, OPT_foperator_arrow_depth, 256, Diags);
  Opts.ConstexprCallDepth =
      getLastArgIntValue(Args, OPT_fconstexpr_depth, 512, Diags);
  Opts.ConstexprStepLimit =
      getLastArgIntValue(Args, OPT_fconstexpr_steps, 1048576, Diags);
  Opts.EnableNewConstInterp =
      Args.hasArg(OPT_fexperimental_new_constant_interpreter);
  Opts.BracketDepth = getLastArgIntValue(Args, OPT_fbracket_depth, 256, Diags);
  Opts.DelayedTemplateParsing = Args.hasArg(OPT_fdelayed_template_parsing);
  Opts.NumLargeByValueCopy =
      getLastArgIntValue(Args, OPT_Wlarge_by_value_copy_EQ, 0, Diags);
  Opts.MSBitfields = Args.hasArg(OPT_mms_bitfields);
  Opts.ObjCConstantStringClass =
      std::string(Args.getLastArgValue(OPT_fconstant_string_class));
  Opts.ObjCDefaultSynthProperties =
    !Args.hasArg(OPT_disable_objc_default_synthesize_properties);
  Opts.EncodeExtendedBlockSig =
    Args.hasArg(OPT_fencode_extended_block_signature);
  Opts.EmitAllDecls = Args.hasArg(OPT_femit_all_decls);
  Opts.PackStruct = getLastArgIntValue(Args, OPT_fpack_struct_EQ, 0, Diags);
  Opts.MaxTypeAlign = getLastArgIntValue(Args, OPT_fmax_type_align_EQ, 0, Diags);
  Opts.AlignDouble = Args.hasArg(OPT_malign_double);
  Opts.DoubleSize = getLastArgIntValue(Args, OPT_mdouble_EQ, 0, Diags);
  Opts.LongDoubleSize = Args.hasArg(OPT_mlong_double_128)
                            ? 128
                            : Args.hasArg(OPT_mlong_double_64) ? 64 : 0;
  Opts.PPCIEEELongDouble = Args.hasArg(OPT_mabi_EQ_ieeelongdouble);
  Opts.PICLevel = getLastArgIntValue(Args, OPT_pic_level, 0, Diags);
  Opts.ROPI = Args.hasArg(OPT_fropi);
  Opts.RWPI = Args.hasArg(OPT_frwpi);
  Opts.PIE = Args.hasArg(OPT_pic_is_pie);
  Opts.Static = Args.hasArg(OPT_static_define);
  Opts.DumpRecordLayoutsSimple = Args.hasArg(OPT_fdump_record_layouts_simple);
  Opts.DumpRecordLayouts = Opts.DumpRecordLayoutsSimple
                        || Args.hasArg(OPT_fdump_record_layouts);
  Opts.DumpVTableLayouts = Args.hasArg(OPT_fdump_vtable_layouts);
  Opts.SpellChecking = !Args.hasArg(OPT_fno_spell_checking);
  Opts.NoBitFieldTypeAlign = Args.hasArg(OPT_fno_bitfield_type_align);
  Opts.SinglePrecisionConstants = Args.hasArg(OPT_cl_single_precision_constant);
  Opts.FastRelaxedMath = Args.hasArg(OPT_cl_fast_relaxed_math);
  if (Opts.FastRelaxedMath)
    Opts.setDefaultFPContractMode(LangOptions::FPM_Fast);
  Opts.HexagonQdsp6Compat = Args.hasArg(OPT_mqdsp6_compat);
  Opts.FakeAddressSpaceMap = Args.hasArg(OPT_ffake_address_space_map);
  Opts.ParseUnknownAnytype = Args.hasArg(OPT_funknown_anytype);
  Opts.DebuggerSupport = Args.hasArg(OPT_fdebugger_support);
  Opts.DebuggerCastResultToId = Args.hasArg(OPT_fdebugger_cast_result_to_id);
  Opts.DebuggerObjCLiteral = Args.hasArg(OPT_fdebugger_objc_literal);
  Opts.ApplePragmaPack = Args.hasArg(OPT_fapple_pragma_pack);
  Opts.ModuleName = std::string(Args.getLastArgValue(OPT_fmodule_name_EQ));
  Opts.CurrentModule = Opts.ModuleName;
  Opts.AppExt = Args.hasArg(OPT_fapplication_extension);
  Opts.ModuleFeatures = Args.getAllArgValues(OPT_fmodule_feature);
  llvm::sort(Opts.ModuleFeatures);
  Opts.NativeHalfType |= Args.hasArg(OPT_fnative_half_type);
  Opts.NativeHalfArgsAndReturns |= Args.hasArg(OPT_fnative_half_arguments_and_returns);
  // Enable HalfArgsAndReturns if present in Args or if NativeHalfArgsAndReturns
  // is enabled.
  Opts.HalfArgsAndReturns = Args.hasArg(OPT_fallow_half_arguments_and_returns)
                            | Opts.NativeHalfArgsAndReturns;
  Opts.GNUAsm = !Args.hasArg(OPT_fno_gnu_inline_asm);
  Opts.Cmse = Args.hasArg(OPT_mcmse); // Armv8-M Security Extensions

  // __declspec is enabled by default for the PS4 by the driver, and also
  // enabled for Microsoft Extensions or Borland Extensions, here.
  //
  // FIXME: __declspec is also currently enabled for CUDA, but isn't really a
  // CUDA extension. However, it is required for supporting
  // __clang_cuda_builtin_vars.h, which uses __declspec(property). Once that has
  // been rewritten in terms of something more generic, remove the Opts.CUDA
  // term here.
  Opts.DeclSpecKeyword =
      Args.hasFlag(OPT_fdeclspec, OPT_fno_declspec,
                   (Opts.MicrosoftExt || Opts.Borland || Opts.CUDA));

  if (Arg *A = Args.getLastArg(OPT_faddress_space_map_mangling_EQ)) {
    switch (llvm::StringSwitch<unsigned>(A->getValue())
      .Case("target", LangOptions::ASMM_Target)
      .Case("no", LangOptions::ASMM_Off)
      .Case("yes", LangOptions::ASMM_On)
      .Default(255)) {
    default:
      Diags.Report(diag::err_drv_invalid_value)
        << "-faddress-space-map-mangling=" << A->getValue();
      break;
    case LangOptions::ASMM_Target:
      Opts.setAddressSpaceMapMangling(LangOptions::ASMM_Target);
      break;
    case LangOptions::ASMM_On:
      Opts.setAddressSpaceMapMangling(LangOptions::ASMM_On);
      break;
    case LangOptions::ASMM_Off:
      Opts.setAddressSpaceMapMangling(LangOptions::ASMM_Off);
      break;
    }
  }

  if (Arg *A = Args.getLastArg(OPT_fms_memptr_rep_EQ)) {
    LangOptions::PragmaMSPointersToMembersKind InheritanceModel =
        llvm::StringSwitch<LangOptions::PragmaMSPointersToMembersKind>(
            A->getValue())
            .Case("single",
                  LangOptions::PPTMK_FullGeneralitySingleInheritance)
            .Case("multiple",
                  LangOptions::PPTMK_FullGeneralityMultipleInheritance)
            .Case("virtual",
                  LangOptions::PPTMK_FullGeneralityVirtualInheritance)
            .Default(LangOptions::PPTMK_BestCase);
    if (InheritanceModel == LangOptions::PPTMK_BestCase)
      Diags.Report(diag::err_drv_invalid_value)
          << "-fms-memptr-rep=" << A->getValue();

    Opts.setMSPointerToMemberRepresentationMethod(InheritanceModel);
  }

  // Check for MS default calling conventions being specified.
  if (Arg *A = Args.getLastArg(OPT_fdefault_calling_conv_EQ)) {
    LangOptions::DefaultCallingConvention DefaultCC =
        llvm::StringSwitch<LangOptions::DefaultCallingConvention>(A->getValue())
            .Case("cdecl", LangOptions::DCC_CDecl)
            .Case("fastcall", LangOptions::DCC_FastCall)
            .Case("stdcall", LangOptions::DCC_StdCall)
            .Case("vectorcall", LangOptions::DCC_VectorCall)
            .Case("regcall", LangOptions::DCC_RegCall)
            .Default(LangOptions::DCC_None);
    if (DefaultCC == LangOptions::DCC_None)
      Diags.Report(diag::err_drv_invalid_value)
          << "-fdefault-calling-conv=" << A->getValue();

    llvm::Triple T(TargetOpts.Triple);
    llvm::Triple::ArchType Arch = T.getArch();
    bool emitError = (DefaultCC == LangOptions::DCC_FastCall ||
                      DefaultCC == LangOptions::DCC_StdCall) &&
                     Arch != llvm::Triple::x86;
    emitError |= (DefaultCC == LangOptions::DCC_VectorCall ||
                  DefaultCC == LangOptions::DCC_RegCall) &&
                 !T.isX86();
    if (emitError)
      Diags.Report(diag::err_drv_argument_not_allowed_with)
          << A->getSpelling() << T.getTriple();
    else
      Opts.setDefaultCallingConv(DefaultCC);
  }

  Opts.SemanticInterposition = Args.hasArg(OPT_fsemantic_interposition);
  // An explicit -fno-semantic-interposition infers dso_local.
  Opts.ExplicitNoSemanticInterposition =
      Args.hasArg(OPT_fno_semantic_interposition);

  // -mrtd option
  if (Arg *A = Args.getLastArg(OPT_mrtd)) {
    if (Opts.getDefaultCallingConv() != LangOptions::DCC_None)
      Diags.Report(diag::err_drv_argument_not_allowed_with)
          << A->getSpelling() << "-fdefault-calling-conv";
    else {
      llvm::Triple T(TargetOpts.Triple);
      if (T.getArch() != llvm::Triple::x86)
        Diags.Report(diag::err_drv_argument_not_allowed_with)
            << A->getSpelling() << T.getTriple();
      else
        Opts.setDefaultCallingConv(LangOptions::DCC_StdCall);
    }
  }

  // Check if -fopenmp is specified and set default version to 5.0.
  Opts.OpenMP = Args.hasArg(options::OPT_fopenmp) ? 50 : 0;
  // Check if -fopenmp-simd is specified.
  bool IsSimdSpecified =
      Args.hasFlag(options::OPT_fopenmp_simd, options::OPT_fno_openmp_simd,
                   /*Default=*/false);
  Opts.OpenMPSimd = !Opts.OpenMP && IsSimdSpecified;
  Opts.OpenMPUseTLS =
      Opts.OpenMP && !Args.hasArg(options::OPT_fnoopenmp_use_tls);
  Opts.OpenMPIsDevice =
      Opts.OpenMP && Args.hasArg(options::OPT_fopenmp_is_device);
  Opts.OpenMPIRBuilder =
      Opts.OpenMP && Args.hasArg(options::OPT_fopenmp_enable_irbuilder);
  bool IsTargetSpecified =
      Opts.OpenMPIsDevice || Args.hasArg(options::OPT_fopenmp_targets_EQ);

  if (Opts.OpenMP || Opts.OpenMPSimd) {
    if (int Version = getLastArgIntValue(
            Args, OPT_fopenmp_version_EQ,
            (IsSimdSpecified || IsTargetSpecified) ? 50 : Opts.OpenMP, Diags))
      Opts.OpenMP = Version;
    // Provide diagnostic when a given target is not expected to be an OpenMP
    // device or host.
    if (!Opts.OpenMPIsDevice) {
      switch (T.getArch()) {
      default:
        break;
      // Add unsupported host targets here:
      case llvm::Triple::nvptx:
      case llvm::Triple::nvptx64:
        Diags.Report(diag::err_drv_omp_host_target_not_supported)
            << TargetOpts.Triple;
        break;
      }
    }
  }

  // Set the flag to prevent the implementation from emitting device exception
  // handling code for those requiring so.
  if ((Opts.OpenMPIsDevice && (T.isNVPTX() || T.isAMDGCN())) ||
      Opts.OpenCLCPlusPlus) {
    Opts.Exceptions = 0;
    Opts.CXXExceptions = 0;
  }
  if (Opts.OpenMPIsDevice && T.isNVPTX()) {
    Opts.OpenMPCUDANumSMs =
        getLastArgIntValue(Args, options::OPT_fopenmp_cuda_number_of_sm_EQ,
                           Opts.OpenMPCUDANumSMs, Diags);
    Opts.OpenMPCUDABlocksPerSM =
        getLastArgIntValue(Args, options::OPT_fopenmp_cuda_blocks_per_sm_EQ,
                           Opts.OpenMPCUDABlocksPerSM, Diags);
    Opts.OpenMPCUDAReductionBufNum = getLastArgIntValue(
        Args, options::OPT_fopenmp_cuda_teams_reduction_recs_num_EQ,
        Opts.OpenMPCUDAReductionBufNum, Diags);
  }

  // Prevent auto-widening the representation of loop counters during an
  // OpenMP collapse clause.
  Opts.OpenMPOptimisticCollapse =
      Args.hasArg(options::OPT_fopenmp_optimistic_collapse) ? 1 : 0;

  // Get the OpenMP target triples if any.
  if (Arg *A = Args.getLastArg(options::OPT_fopenmp_targets_EQ)) {

    for (unsigned i = 0; i < A->getNumValues(); ++i) {
      llvm::Triple TT(A->getValue(i));

      if (TT.getArch() == llvm::Triple::UnknownArch ||
          !(TT.getArch() == llvm::Triple::aarch64 ||
            TT.getArch() == llvm::Triple::ppc ||
            TT.getArch() == llvm::Triple::ppc64 ||
            TT.getArch() == llvm::Triple::ppc64le ||
            TT.getArch() == llvm::Triple::nvptx ||
            TT.getArch() == llvm::Triple::nvptx64 ||
            TT.getArch() == llvm::Triple::amdgcn ||
            TT.getArch() == llvm::Triple::x86 ||
            TT.getArch() == llvm::Triple::x86_64))
        Diags.Report(diag::err_drv_invalid_omp_target) << A->getValue(i);
      else
        Opts.OMPTargetTriples.push_back(TT);
    }
  }

  // Get OpenMP host file path if any and report if a non existent file is
  // found
  if (Arg *A = Args.getLastArg(options::OPT_fopenmp_host_ir_file_path)) {
    Opts.OMPHostIRFile = A->getValue();
    if (!llvm::sys::fs::exists(Opts.OMPHostIRFile))
      Diags.Report(diag::err_drv_omp_host_ir_file_not_found)
          << Opts.OMPHostIRFile;
  }

<<<<<<< HEAD
  // SYCLXOCCDevice forces things like:
  // 1) The InitPreprocessor to define some Xilinx related macros which force
  //    alternate paths in the SYCL runtime
  // 2) The assembler stage of clang to emit llvm ir (-emit-llvm) rather than
  //     assembly (-S)
  Opts.SYCLXOCCDevice = Args.hasArg(options::OPT_fsycl_xocc);
  Opts.SYCLIsDevice   = Args.hasArg(options::OPT_fsycl_is_device);
  Opts.SYCLIsHost   = Args.hasArg(options::OPT_fsycl_is_host);
  Opts.SYCLAllowFuncPtr = Args.hasFlag(options::OPT_fsycl_allow_func_ptr,
                                  options::OPT_fno_sycl_allow_func_ptr, false);
  Opts.SYCLAllowVirtual = Args.hasFlag(options::OPT_fsycl_allow_virtual,
                                       options::OPT_fno_sycl_allow_virtual,
                                       false);
  // Variadic functions are on by default for XOCC compilation and off by default
  // for anything else..For example you have to specify that you wish variadics
  // off for xocc if you wish to emit diagnostics for them and you have to
  // specify if you wish no diagnostics for other devices.
  Opts.SYCLAllowVariadicFunc = Opts.SYCLXOCCDevice ?
    Args.hasFlag(options::OPT_fsycl_allow_variadic_func,
                 options::OPT_fno_sycl_allow_variadic_func) :
    Args.hasFlag(options::OPT_fsycl_allow_variadic_func,
                 options::OPT_fno_sycl_allow_variadic_func,
                 false);
  Opts.SYCLUnnamedLambda = Args.hasArg(options::OPT_fsycl_unnamed_lambda);

  // Set CUDA mode for OpenMP target NVPTX if specified in options
  Opts.OpenMPCUDAMode = Opts.OpenMPIsDevice && T.isNVPTX() &&
=======
  // Set CUDA mode for OpenMP target NVPTX/AMDGCN if specified in options
  Opts.OpenMPCUDAMode = Opts.OpenMPIsDevice && (T.isNVPTX() || T.isAMDGCN()) &&
>>>>>>> 7ca17293
                        Args.hasArg(options::OPT_fopenmp_cuda_mode);

  // Set CUDA support for parallel execution of target regions for OpenMP target
  // NVPTX/AMDGCN if specified in options.
  Opts.OpenMPCUDATargetParallel =
      Opts.OpenMPIsDevice && (T.isNVPTX() || T.isAMDGCN()) &&
      Args.hasArg(options::OPT_fopenmp_cuda_parallel_target_regions);

  // Set CUDA mode for OpenMP target NVPTX/AMDGCN if specified in options
  Opts.OpenMPCUDAForceFullRuntime =
      Opts.OpenMPIsDevice && (T.isNVPTX() || T.isAMDGCN()) &&
      Args.hasArg(options::OPT_fopenmp_cuda_force_full_runtime);

  // Record whether the __DEPRECATED define was requested.
  Opts.Deprecated = Args.hasFlag(OPT_fdeprecated_macro,
                                 OPT_fno_deprecated_macro,
                                 Opts.Deprecated);

  // FIXME: Eliminate this dependency.
  unsigned Opt = getOptimizationLevel(Args, IK, Diags),
       OptSize = getOptimizationLevelSize(Args);
  Opts.Optimize = Opt != 0;
  Opts.OptimizeSize = OptSize != 0;

  // This is the __NO_INLINE__ define, which just depends on things like the
  // optimization level and -fno-inline, not actually whether the backend has
  // inlining enabled.
  Opts.NoInlineDefine = !Opts.Optimize;
  if (Arg *InlineArg = Args.getLastArg(
          options::OPT_finline_functions, options::OPT_finline_hint_functions,
          options::OPT_fno_inline_functions, options::OPT_fno_inline))
    if (InlineArg->getOption().matches(options::OPT_fno_inline))
      Opts.NoInlineDefine = true;

  Opts.FastMath =
      Args.hasArg(OPT_ffast_math) || Args.hasArg(OPT_cl_fast_relaxed_math);
  Opts.FiniteMathOnly = Args.hasArg(OPT_ffinite_math_only) ||
                        Args.hasArg(OPT_ffast_math) ||
                        Args.hasArg(OPT_cl_finite_math_only) ||
                        Args.hasArg(OPT_cl_fast_relaxed_math);
  Opts.UnsafeFPMath = Args.hasArg(OPT_menable_unsafe_fp_math) ||
                      Args.hasArg(OPT_ffast_math) ||
                      Args.hasArg(OPT_cl_unsafe_math_optimizations) ||
                      Args.hasArg(OPT_cl_fast_relaxed_math);
  Opts.AllowFPReassoc = Args.hasArg(OPT_mreassociate) ||
                        Args.hasArg(OPT_menable_unsafe_fp_math) ||
                        Args.hasArg(OPT_ffast_math) ||
                        Args.hasArg(OPT_cl_unsafe_math_optimizations) ||
                        Args.hasArg(OPT_cl_fast_relaxed_math);
  Opts.NoHonorNaNs =
      Args.hasArg(OPT_menable_no_nans) || Args.hasArg(OPT_ffinite_math_only) ||
      Args.hasArg(OPT_ffast_math) || Args.hasArg(OPT_cl_finite_math_only) ||
      Args.hasArg(OPT_cl_fast_relaxed_math);
  Opts.NoHonorInfs = Args.hasArg(OPT_menable_no_infinities) ||
                     Args.hasArg(OPT_ffinite_math_only) ||
                     Args.hasArg(OPT_ffast_math) ||
                     Args.hasArg(OPT_cl_finite_math_only) ||
                     Args.hasArg(OPT_cl_fast_relaxed_math);
  Opts.NoSignedZero = Args.hasArg(OPT_fno_signed_zeros) ||
                      Args.hasArg(OPT_menable_unsafe_fp_math) ||
                      Args.hasArg(OPT_ffast_math) ||
                      Args.hasArg(OPT_cl_no_signed_zeros) ||
                      Args.hasArg(OPT_cl_unsafe_math_optimizations) ||
                      Args.hasArg(OPT_cl_fast_relaxed_math);
  Opts.AllowRecip = Args.hasArg(OPT_freciprocal_math) ||
                    Args.hasArg(OPT_menable_unsafe_fp_math) ||
                    Args.hasArg(OPT_ffast_math) ||
                    Args.hasArg(OPT_cl_unsafe_math_optimizations) ||
                    Args.hasArg(OPT_cl_fast_relaxed_math);
  // Currently there's no clang option to enable this individually
  Opts.ApproxFunc = Args.hasArg(OPT_menable_unsafe_fp_math) ||
                    Args.hasArg(OPT_ffast_math) ||
                    Args.hasArg(OPT_cl_unsafe_math_optimizations) ||
                    Args.hasArg(OPT_cl_fast_relaxed_math);

  if (Arg *A = Args.getLastArg(OPT_ffp_contract)) {
    StringRef Val = A->getValue();
    if (Val == "fast")
      Opts.setDefaultFPContractMode(LangOptions::FPM_Fast);
    else if (Val == "on")
      Opts.setDefaultFPContractMode(LangOptions::FPM_On);
    else if (Val == "off")
      Opts.setDefaultFPContractMode(LangOptions::FPM_Off);
    else
      Diags.Report(diag::err_drv_invalid_value) << A->getAsString(Args) << Val;
  }

  auto FPRM = llvm::RoundingMode::NearestTiesToEven;
  if (Args.hasArg(OPT_frounding_math)) {
    FPRM = llvm::RoundingMode::Dynamic;
  }
  Opts.setFPRoundingMode(FPRM);

  if (Args.hasArg(OPT_ftrapping_math)) {
    Opts.setFPExceptionMode(LangOptions::FPE_Strict);
  }

  if (Args.hasArg(OPT_fno_trapping_math)) {
    Opts.setFPExceptionMode(LangOptions::FPE_Ignore);
  }

  LangOptions::FPExceptionModeKind FPEB = LangOptions::FPE_Ignore;
  if (Arg *A = Args.getLastArg(OPT_ffp_exception_behavior_EQ)) {
    StringRef Val = A->getValue();
    if (Val.equals("ignore"))
      FPEB = LangOptions::FPE_Ignore;
    else if (Val.equals("maytrap"))
      FPEB = LangOptions::FPE_MayTrap;
    else if (Val.equals("strict"))
      FPEB = LangOptions::FPE_Strict;
    else
      Diags.Report(diag::err_drv_invalid_value) << A->getAsString(Args) << Val;
  }
  Opts.setFPExceptionMode(FPEB);

  Opts.RetainCommentsFromSystemHeaders =
      Args.hasArg(OPT_fretain_comments_from_system_headers);

  unsigned SSP = getLastArgIntValue(Args, OPT_stack_protector, 0, Diags);
  switch (SSP) {
  default:
    Diags.Report(diag::err_drv_invalid_value)
      << Args.getLastArg(OPT_stack_protector)->getAsString(Args) << SSP;
    break;
  case 0: Opts.setStackProtector(LangOptions::SSPOff); break;
  case 1: Opts.setStackProtector(LangOptions::SSPOn);  break;
  case 2: Opts.setStackProtector(LangOptions::SSPStrong); break;
  case 3: Opts.setStackProtector(LangOptions::SSPReq); break;
  }

  if (Arg *A = Args.getLastArg(OPT_ftrivial_auto_var_init)) {
    StringRef Val = A->getValue();
    if (Val == "uninitialized")
      Opts.setTrivialAutoVarInit(
          LangOptions::TrivialAutoVarInitKind::Uninitialized);
    else if (Val == "zero")
      Opts.setTrivialAutoVarInit(LangOptions::TrivialAutoVarInitKind::Zero);
    else if (Val == "pattern")
      Opts.setTrivialAutoVarInit(LangOptions::TrivialAutoVarInitKind::Pattern);
    else
      Diags.Report(diag::err_drv_invalid_value) << A->getAsString(Args) << Val;
  }

  if (Arg *A = Args.getLastArg(OPT_ftrivial_auto_var_init_stop_after)) {
    int Val = std::stoi(A->getValue());
    Opts.TrivialAutoVarInitStopAfter = Val;
  }

  // Parse -fsanitize= arguments.
  parseSanitizerKinds("-fsanitize=", Args.getAllArgValues(OPT_fsanitize_EQ),
                      Diags, Opts.Sanitize);
  // -fsanitize-address-field-padding=N has to be a LangOpt, parse it here.
  Opts.SanitizeAddressFieldPadding =
      getLastArgIntValue(Args, OPT_fsanitize_address_field_padding, 0, Diags);
  Opts.SanitizerBlacklistFiles = Args.getAllArgValues(OPT_fsanitize_blacklist);
  std::vector<std::string> systemBlacklists =
      Args.getAllArgValues(OPT_fsanitize_system_blacklist);
  Opts.SanitizerBlacklistFiles.insert(Opts.SanitizerBlacklistFiles.end(),
                                      systemBlacklists.begin(),
                                      systemBlacklists.end());

  // -fxray-instrument
  Opts.XRayInstrument = Args.hasArg(OPT_fxray_instrument);
  Opts.XRayAlwaysEmitCustomEvents =
      Args.hasArg(OPT_fxray_always_emit_customevents);
  Opts.XRayAlwaysEmitTypedEvents =
      Args.hasArg(OPT_fxray_always_emit_typedevents);

  // -fxray-{always,never}-instrument= filenames.
  Opts.XRayAlwaysInstrumentFiles =
      Args.getAllArgValues(OPT_fxray_always_instrument);
  Opts.XRayNeverInstrumentFiles =
      Args.getAllArgValues(OPT_fxray_never_instrument);
  Opts.XRayAttrListFiles = Args.getAllArgValues(OPT_fxray_attr_list);

  // -fforce-emit-vtables
  Opts.ForceEmitVTables = Args.hasArg(OPT_fforce_emit_vtables);

  // -fallow-editor-placeholders
  Opts.AllowEditorPlaceholders = Args.hasArg(OPT_fallow_editor_placeholders);

  Opts.RegisterStaticDestructors = !Args.hasArg(OPT_fno_cxx_static_destructors);

  if (Arg *A = Args.getLastArg(OPT_fclang_abi_compat_EQ)) {
    Opts.setClangABICompat(LangOptions::ClangABI::Latest);

    StringRef Ver = A->getValue();
    std::pair<StringRef, StringRef> VerParts = Ver.split('.');
    unsigned Major, Minor = 0;

    // Check the version number is valid: either 3.x (0 <= x <= 9) or
    // y or y.0 (4 <= y <= current version).
    if (!VerParts.first.startswith("0") &&
        !VerParts.first.getAsInteger(10, Major) &&
        3 <= Major && Major <= CLANG_VERSION_MAJOR &&
        (Major == 3 ? VerParts.second.size() == 1 &&
                      !VerParts.second.getAsInteger(10, Minor)
                    : VerParts.first.size() == Ver.size() ||
                      VerParts.second == "0")) {
      // Got a valid version number.
      if (Major == 3 && Minor <= 8)
        Opts.setClangABICompat(LangOptions::ClangABI::Ver3_8);
      else if (Major <= 4)
        Opts.setClangABICompat(LangOptions::ClangABI::Ver4);
      else if (Major <= 6)
        Opts.setClangABICompat(LangOptions::ClangABI::Ver6);
      else if (Major <= 7)
        Opts.setClangABICompat(LangOptions::ClangABI::Ver7);
      else if (Major <= 9)
        Opts.setClangABICompat(LangOptions::ClangABI::Ver9);
    } else if (Ver != "latest") {
      Diags.Report(diag::err_drv_invalid_value)
          << A->getAsString(Args) << A->getValue();
    }
  }

  Opts.CompleteMemberPointers = Args.hasArg(OPT_fcomplete_member_pointers);
  Opts.BuildingPCHWithObjectFile = Args.hasArg(OPT_building_pch_with_obj);
  Opts.PCHInstantiateTemplates = Args.hasArg(OPT_fpch_instantiate_templates);

  Opts.MatrixTypes = Args.hasArg(OPT_fenable_matrix);

  Opts.MaxTokens = getLastArgIntValue(Args, OPT_fmax_tokens_EQ, 0, Diags);

  if (Arg *A = Args.getLastArg(OPT_msign_return_address_EQ)) {
    StringRef SignScope = A->getValue();

    if (SignScope.equals_lower("none"))
      Opts.setSignReturnAddressScope(
          LangOptions::SignReturnAddressScopeKind::None);
    else if (SignScope.equals_lower("all"))
      Opts.setSignReturnAddressScope(
          LangOptions::SignReturnAddressScopeKind::All);
    else if (SignScope.equals_lower("non-leaf"))
      Opts.setSignReturnAddressScope(
          LangOptions::SignReturnAddressScopeKind::NonLeaf);
    else
      Diags.Report(diag::err_drv_invalid_value)
          << A->getAsString(Args) << SignScope;

    if (Arg *A = Args.getLastArg(OPT_msign_return_address_key_EQ)) {
      StringRef SignKey = A->getValue();
      if (!SignScope.empty() && !SignKey.empty()) {
        if (SignKey.equals_lower("a_key"))
          Opts.setSignReturnAddressKey(
              LangOptions::SignReturnAddressKeyKind::AKey);
        else if (SignKey.equals_lower("b_key"))
          Opts.setSignReturnAddressKey(
              LangOptions::SignReturnAddressKeyKind::BKey);
        else
          Diags.Report(diag::err_drv_invalid_value)
              << A->getAsString(Args) << SignKey;
      }
    }
  }

  Opts.BranchTargetEnforcement = Args.hasArg(OPT_mbranch_target_enforce);
  Opts.SpeculativeLoadHardening = Args.hasArg(OPT_mspeculative_load_hardening);

  Opts.CompatibilityQualifiedIdBlockParamTypeChecking =
      Args.hasArg(OPT_fcompatibility_qualified_id_block_param_type_checking);

  Opts.RelativeCXXABIVTables =
      Args.hasFlag(OPT_fexperimental_relative_cxx_abi_vtables,
                   OPT_fno_experimental_relative_cxx_abi_vtables,
                   /*default=*/false);
}

static bool isStrictlyPreprocessorAction(frontend::ActionKind Action) {
  switch (Action) {
  case frontend::ASTDeclList:
  case frontend::ASTDump:
  case frontend::ASTPrint:
  case frontend::ASTView:
  case frontend::EmitAssembly:
  case frontend::EmitBC:
  case frontend::EmitHTML:
  case frontend::EmitLLVM:
  case frontend::EmitLLVMOnly:
  case frontend::EmitCodeGenOnly:
  case frontend::EmitObj:
  case frontend::FixIt:
  case frontend::GenerateModule:
  case frontend::GenerateModuleInterface:
  case frontend::GenerateHeaderModule:
  case frontend::GeneratePCH:
  case frontend::GenerateInterfaceStubs:
  case frontend::ParseSyntaxOnly:
  case frontend::ModuleFileInfo:
  case frontend::VerifyPCH:
  case frontend::PluginAction:
  case frontend::RewriteObjC:
  case frontend::RewriteTest:
  case frontend::RunAnalysis:
  case frontend::TemplightDump:
  case frontend::MigrateSource:
    return false;

  case frontend::DumpCompilerOptions:
  case frontend::DumpRawTokens:
  case frontend::DumpTokens:
  case frontend::InitOnly:
  case frontend::PrintPreamble:
  case frontend::PrintPreprocessedInput:
  case frontend::RewriteMacros:
  case frontend::RunPreprocessorOnly:
  case frontend::PrintDependencyDirectivesSourceMinimizerOutput:
    return true;
  }
  llvm_unreachable("invalid frontend action");
}

static void ParsePreprocessorArgs(PreprocessorOptions &Opts, ArgList &Args,
                                  DiagnosticsEngine &Diags,
                                  frontend::ActionKind Action) {
  Opts.ImplicitPCHInclude = std::string(Args.getLastArgValue(OPT_include_pch));
  Opts.PCHWithHdrStop = Args.hasArg(OPT_pch_through_hdrstop_create) ||
                        Args.hasArg(OPT_pch_through_hdrstop_use);
  Opts.PCHWithHdrStopCreate = Args.hasArg(OPT_pch_through_hdrstop_create);
  Opts.PCHThroughHeader =
      std::string(Args.getLastArgValue(OPT_pch_through_header_EQ));
  Opts.UsePredefines = !Args.hasArg(OPT_undef);
  Opts.DetailedRecord = Args.hasArg(OPT_detailed_preprocessing_record);
  Opts.DisablePCHValidation = Args.hasArg(OPT_fno_validate_pch);
  Opts.AllowPCHWithCompilerErrors = Args.hasArg(OPT_fallow_pch_with_errors);

  Opts.DumpDeserializedPCHDecls = Args.hasArg(OPT_dump_deserialized_pch_decls);
  for (const auto *A : Args.filtered(OPT_error_on_deserialized_pch_decl))
    Opts.DeserializedPCHDeclsToErrorOn.insert(A->getValue());

  for (const auto &A : Args.getAllArgValues(OPT_fmacro_prefix_map_EQ)) {
    auto Split = StringRef(A).split('=');
    Opts.MacroPrefixMap.insert(
        {std::string(Split.first), std::string(Split.second)});
  }

  if (const Arg *A = Args.getLastArg(OPT_preamble_bytes_EQ)) {
    StringRef Value(A->getValue());
    size_t Comma = Value.find(',');
    unsigned Bytes = 0;
    unsigned EndOfLine = 0;

    if (Comma == StringRef::npos ||
        Value.substr(0, Comma).getAsInteger(10, Bytes) ||
        Value.substr(Comma + 1).getAsInteger(10, EndOfLine))
      Diags.Report(diag::err_drv_preamble_format);
    else {
      Opts.PrecompiledPreambleBytes.first = Bytes;
      Opts.PrecompiledPreambleBytes.second = (EndOfLine != 0);
    }
  }

  // Add the __CET__ macro if a CFProtection option is set.
  if (const Arg *A = Args.getLastArg(OPT_fcf_protection_EQ)) {
    StringRef Name = A->getValue();
    if (Name == "branch")
      Opts.addMacroDef("__CET__=1");
    else if (Name == "return")
      Opts.addMacroDef("__CET__=2");
    else if (Name == "full")
      Opts.addMacroDef("__CET__=3");
  }

  // Add macros from the command line.
  for (const auto *A : Args.filtered(OPT_D, OPT_U)) {
    if (A->getOption().matches(OPT_D))
      Opts.addMacroDef(A->getValue());
    else
      Opts.addMacroUndef(A->getValue());
  }

  Opts.MacroIncludes = Args.getAllArgValues(OPT_imacros);

  // Add the ordered list of -includes.
  for (const auto *A : Args.filtered(OPT_include))
    Opts.Includes.emplace_back(A->getValue());

  for (const auto *A : Args.filtered(OPT_chain_include))
    Opts.ChainedIncludes.emplace_back(A->getValue());

  for (const auto *A : Args.filtered(OPT_remap_file)) {
    std::pair<StringRef, StringRef> Split = StringRef(A->getValue()).split(';');

    if (Split.second.empty()) {
      Diags.Report(diag::err_drv_invalid_remap_file) << A->getAsString(Args);
      continue;
    }

    Opts.addRemappedFile(Split.first, Split.second);
  }

  if (Arg *A = Args.getLastArg(OPT_fobjc_arc_cxxlib_EQ)) {
    StringRef Name = A->getValue();
    unsigned Library = llvm::StringSwitch<unsigned>(Name)
      .Case("libc++", ARCXX_libcxx)
      .Case("libstdc++", ARCXX_libstdcxx)
      .Case("none", ARCXX_nolib)
      .Default(~0U);
    if (Library == ~0U)
      Diags.Report(diag::err_drv_invalid_value) << A->getAsString(Args) << Name;
    else
      Opts.ObjCXXARCStandardLibrary = (ObjCXXARCStandardLibraryKind)Library;
  }

  // Always avoid lexing editor placeholders when we're just running the
  // preprocessor as we never want to emit the
  // "editor placeholder in source file" error in PP only mode.
  if (isStrictlyPreprocessorAction(Action))
    Opts.LexEditorPlaceholders = false;

  Opts.SetUpStaticAnalyzer = Args.hasArg(OPT_setup_static_analyzer);
  Opts.DisablePragmaDebugCrash = Args.hasArg(OPT_disable_pragma_debug_crash);
}

static void ParsePreprocessorOutputArgs(PreprocessorOutputOptions &Opts,
                                        ArgList &Args,
                                        frontend::ActionKind Action) {
  if (isStrictlyPreprocessorAction(Action))
    Opts.ShowCPP = !Args.hasArg(OPT_dM);
  else
    Opts.ShowCPP = 0;

  Opts.ShowComments = Args.hasArg(OPT_C);
  Opts.ShowLineMarkers = !Args.hasArg(OPT_P);
  Opts.ShowMacroComments = Args.hasArg(OPT_CC);
  Opts.ShowMacros = Args.hasArg(OPT_dM) || Args.hasArg(OPT_dD);
  Opts.ShowIncludeDirectives = Args.hasArg(OPT_dI);
  Opts.RewriteIncludes = Args.hasArg(OPT_frewrite_includes);
  Opts.RewriteImports = Args.hasArg(OPT_frewrite_imports);
  Opts.UseLineDirectives = Args.hasArg(OPT_fuse_line_directives);
}

static void ParseTargetArgs(TargetOptions &Opts, ArgList &Args,
                            DiagnosticsEngine &Diags) {
  Opts.CodeModel = std::string(Args.getLastArgValue(OPT_mcmodel_EQ, "default"));
  Opts.ABI = std::string(Args.getLastArgValue(OPT_target_abi));
  if (Arg *A = Args.getLastArg(OPT_meabi)) {
    StringRef Value = A->getValue();
    llvm::EABI EABIVersion = llvm::StringSwitch<llvm::EABI>(Value)
                                 .Case("default", llvm::EABI::Default)
                                 .Case("4", llvm::EABI::EABI4)
                                 .Case("5", llvm::EABI::EABI5)
                                 .Case("gnu", llvm::EABI::GNU)
                                 .Default(llvm::EABI::Unknown);
    if (EABIVersion == llvm::EABI::Unknown)
      Diags.Report(diag::err_drv_invalid_value) << A->getAsString(Args)
                                                << Value;
    else
      Opts.EABIVersion = EABIVersion;
  }
  Opts.CPU = std::string(Args.getLastArgValue(OPT_target_cpu));
  Opts.FPMath = std::string(Args.getLastArgValue(OPT_mfpmath));
  Opts.FeaturesAsWritten = Args.getAllArgValues(OPT_target_feature);
  Opts.LinkerVersion =
      std::string(Args.getLastArgValue(OPT_target_linker_version));
  Opts.OpenCLExtensionsAsWritten = Args.getAllArgValues(OPT_cl_ext_EQ);
  Opts.ForceEnableInt128 = Args.hasArg(OPT_fforce_enable_int128);
  Opts.NVPTXUseShortPointers = Args.hasFlag(
      options::OPT_fcuda_short_ptr, options::OPT_fno_cuda_short_ptr, false);
  if (Arg *A = Args.getLastArg(options::OPT_target_sdk_version_EQ)) {
    llvm::VersionTuple Version;
    if (Version.tryParse(A->getValue()))
      Diags.Report(diag::err_drv_invalid_value)
          << A->getAsString(Args) << A->getValue();
    else
      Opts.SDKVersion = Version;
  }
}

bool CompilerInvocation::parseSimpleArgs(const ArgList &Args,
                                         DiagnosticsEngine &Diags) {
#define OPTION_WITH_MARSHALLING_FLAG(PREFIX_TYPE, NAME, ID, KIND, GROUP,       \
                                     ALIAS, ALIASARGS, FLAGS, PARAM, HELPTEXT, \
                                     METAVAR, VALUES, SPELLING, ALWAYS_EMIT,   \
                                     KEYPATH, DEFAULT_VALUE, IS_POSITIVE)      \
  this->KEYPATH = Args.hasArg(OPT_##ID) && IS_POSITIVE;

#define OPTION_WITH_MARSHALLING_STRING(                                        \
    PREFIX_TYPE, NAME, ID, KIND, GROUP, ALIAS, ALIASARGS, FLAGS, PARAM,        \
    HELPTEXT, METAVAR, VALUES, SPELLING, ALWAYS_EMIT, KEYPATH, DEFAULT_VALUE,  \
    TYPE, NORMALIZER, DENORMALIZER, TABLE_INDEX)                               \
  {                                                                            \
    if (auto MaybeValue = NORMALIZER(OPT_##ID, TABLE_INDEX, Args, Diags))      \
      this->KEYPATH = static_cast<TYPE>(*MaybeValue);                          \
    else                                                                       \
      this->KEYPATH = DEFAULT_VALUE;                                           \
  }

#include "clang/Driver/Options.inc"
#undef OPTION_WITH_MARSHALLING_STRING
#undef OPTION_WITH_MARSHALLING_FLAG
  return true;
}

bool CompilerInvocation::CreateFromArgs(CompilerInvocation &Res,
                                        ArrayRef<const char *> CommandLineArgs,
                                        DiagnosticsEngine &Diags,
                                        const char *Argv0) {
  bool Success = true;

  // Parse the arguments.
  const OptTable &Opts = getDriverOptTable();
  const unsigned IncludedFlagsBitmask = options::CC1Option;
  unsigned MissingArgIndex, MissingArgCount;
  InputArgList Args = Opts.ParseArgs(CommandLineArgs, MissingArgIndex,
                                     MissingArgCount, IncludedFlagsBitmask);
  LangOptions &LangOpts = *Res.getLangOpts();

  // Check for missing argument error.
  if (MissingArgCount) {
    Diags.Report(diag::err_drv_missing_argument)
        << Args.getArgString(MissingArgIndex) << MissingArgCount;
    Success = false;
  }

  // Issue errors on unknown arguments.
  for (const auto *A : Args.filtered(OPT_UNKNOWN)) {
    auto ArgString = A->getAsString(Args);
    std::string Nearest;
    if (Opts.findNearest(ArgString, Nearest, IncludedFlagsBitmask) > 1)
      Diags.Report(diag::err_drv_unknown_argument) << ArgString;
    else
      Diags.Report(diag::err_drv_unknown_argument_with_suggestion)
          << ArgString << Nearest;
    Success = false;
  }

  Success &= Res.parseSimpleArgs(Args, Diags);
  Success &= ParseAnalyzerArgs(*Res.getAnalyzerOpts(), Args, Diags);
  Success &= ParseMigratorArgs(Res.getMigratorOpts(), Args);
  ParseDependencyOutputArgs(Res.getDependencyOutputOpts(), Args);
  if (!Res.getDependencyOutputOpts().OutputFile.empty() &&
      Res.getDependencyOutputOpts().Targets.empty()) {
    Diags.Report(diag::err_fe_dependency_file_requires_MT);
    Success = false;
  }
  Success &= ParseDiagnosticArgs(Res.getDiagnosticOpts(), Args, &Diags,
                                 /*DefaultDiagColor=*/false);
  ParseCommentArgs(LangOpts.CommentOpts, Args);
  ParseFileSystemArgs(Res.getFileSystemOpts(), Args);
  // FIXME: We shouldn't have to pass the DashX option around here
  InputKind DashX = ParseFrontendArgs(Res.getFrontendOpts(), Args, Diags,
                                      LangOpts.IsHeaderFile);
  ParseTargetArgs(Res.getTargetOpts(), Args, Diags);
  Success &= ParseCodeGenArgs(Res.getCodeGenOpts(), Args, DashX, Diags,
                              Res.getTargetOpts(), Res.getFrontendOpts());
  ParseHeaderSearchArgs(Res.getHeaderSearchOpts(), Args,
                        Res.getFileSystemOpts().WorkingDir);
  llvm::Triple T(Res.getTargetOpts().Triple);
  if (DashX.getFormat() == InputKind::Precompiled ||
      DashX.getLanguage() == Language::LLVM_IR) {
    // ObjCAAutoRefCount and Sanitize LangOpts are used to setup the
    // PassManager in BackendUtil.cpp. They need to be initializd no matter
    // what the input type is.
    if (Args.hasArg(OPT_fobjc_arc))
      LangOpts.ObjCAutoRefCount = 1;
    // PIClevel and PIELevel are needed during code generation and this should be
    // set regardless of the input type.
    LangOpts.PICLevel = getLastArgIntValue(Args, OPT_pic_level, 0, Diags);
    LangOpts.PIE = Args.hasArg(OPT_pic_is_pie);
    parseSanitizerKinds("-fsanitize=", Args.getAllArgValues(OPT_fsanitize_EQ),
                        Diags, LangOpts.Sanitize);
  } else {
    // Other LangOpts are only initialized when the input is not AST or LLVM IR.
    // FIXME: Should we really be calling this for an Language::Asm input?
    ParseLangArgs(LangOpts, Args, DashX, Res.getTargetOpts(),
                  Res.getPreprocessorOpts(), Diags);
    if (Res.getFrontendOpts().ProgramAction == frontend::RewriteObjC)
      LangOpts.ObjCExceptions = 1;
    if (T.isOSDarwin() && DashX.isPreprocessed()) {
      // Supress the darwin-specific 'stdlibcxx-not-found' diagnostic for
      // preprocessed input as we don't expect it to be used with -std=libc++
      // anyway.
      Res.getDiagnosticOpts().Warnings.push_back("no-stdlibcxx-not-found");
    }
  }

  if (Diags.isIgnored(diag::warn_profile_data_misexpect, SourceLocation()))
    Res.FrontendOpts.LLVMArgs.push_back("-pgo-warn-misexpect");

  LangOpts.FunctionAlignment =
      getLastArgIntValue(Args, OPT_function_alignment, 0, Diags);

  if (LangOpts.CUDA) {
    // During CUDA device-side compilation, the aux triple is the
    // triple used for host compilation.
    if (LangOpts.CUDAIsDevice)
      Res.getTargetOpts().HostTriple = Res.getFrontendOpts().AuxTriple;
  }

  // Set the triple of the host for OpenMP device compile.
  if (LangOpts.OpenMPIsDevice)
    Res.getTargetOpts().HostTriple = Res.getFrontendOpts().AuxTriple;

  // Set the triple of the host for SYCL device compile.
  if (LangOpts.SYCLIsDevice)
    Res.getTargetOpts().HostTriple = Res.getFrontendOpts().AuxTriple;

  // FIXME: Override value name discarding when asan or msan is used because the
  // backend passes depend on the name of the alloca in order to print out
  // names.
  Res.getCodeGenOpts().DiscardValueNames &=
      !LangOpts.Sanitize.has(SanitizerKind::Address) &&
      !LangOpts.Sanitize.has(SanitizerKind::KernelAddress) &&
      !LangOpts.Sanitize.has(SanitizerKind::Memory) &&
      !LangOpts.Sanitize.has(SanitizerKind::KernelMemory);

  ParsePreprocessorArgs(Res.getPreprocessorOpts(), Args, Diags,
                        Res.getFrontendOpts().ProgramAction);
  ParsePreprocessorOutputArgs(Res.getPreprocessorOutputOpts(), Args,
                              Res.getFrontendOpts().ProgramAction);

  // Turn on -Wspir-compat for SPIR target.
  if (T.isSPIR())
    Res.getDiagnosticOpts().Warnings.push_back("spir-compat");

  // If sanitizer is enabled, disable OPT_ffine_grained_bitfield_accesses.
  if (Res.getCodeGenOpts().FineGrainedBitfieldAccesses &&
      !Res.getLangOpts()->Sanitize.empty()) {
    Res.getCodeGenOpts().FineGrainedBitfieldAccesses = false;
    Diags.Report(diag::warn_drv_fine_grained_bitfield_accesses_ignored);
  }

  // Store the command-line for using in the CodeView backend.
  Res.getCodeGenOpts().Argv0 = Argv0;
  Res.getCodeGenOpts().CommandLineArgs = CommandLineArgs;

  return Success;
}

std::string CompilerInvocation::getModuleHash() const {
  // Note: For QoI reasons, the things we use as a hash here should all be
  // dumped via the -module-info flag.
  using llvm::hash_code;
  using llvm::hash_value;
  using llvm::hash_combine;
  using llvm::hash_combine_range;

  // Start the signature with the compiler version.
  // FIXME: We'd rather use something more cryptographically sound than
  // CityHash, but this will do for now.
  hash_code code = hash_value(getClangFullRepositoryVersion());

  // Also include the serialization version, in case LLVM_APPEND_VC_REV is off
  // and getClangFullRepositoryVersion() doesn't include git revision.
  code = hash_combine(code, serialization::VERSION_MAJOR,
                      serialization::VERSION_MINOR);

  // Extend the signature with the language options
#define LANGOPT(Name, Bits, Default, Description) \
   code = hash_combine(code, LangOpts->Name);
#define ENUM_LANGOPT(Name, Type, Bits, Default, Description) \
  code = hash_combine(code, static_cast<unsigned>(LangOpts->get##Name()));
#define BENIGN_LANGOPT(Name, Bits, Default, Description)
#define BENIGN_ENUM_LANGOPT(Name, Type, Bits, Default, Description)
#include "clang/Basic/LangOptions.def"

  for (StringRef Feature : LangOpts->ModuleFeatures)
    code = hash_combine(code, Feature);

  // Extend the signature with the target options.
  code = hash_combine(code, TargetOpts->Triple, TargetOpts->CPU,
                      TargetOpts->ABI);
  for (const auto &FeatureAsWritten : TargetOpts->FeaturesAsWritten)
    code = hash_combine(code, FeatureAsWritten);

  // Extend the signature with preprocessor options.
  const PreprocessorOptions &ppOpts = getPreprocessorOpts();
  const HeaderSearchOptions &hsOpts = getHeaderSearchOpts();
  code = hash_combine(code, ppOpts.UsePredefines, ppOpts.DetailedRecord);

  for (const auto &I : getPreprocessorOpts().Macros) {
    // If we're supposed to ignore this macro for the purposes of modules,
    // don't put it into the hash.
    if (!hsOpts.ModulesIgnoreMacros.empty()) {
      // Check whether we're ignoring this macro.
      StringRef MacroDef = I.first;
      if (hsOpts.ModulesIgnoreMacros.count(
              llvm::CachedHashString(MacroDef.split('=').first)))
        continue;
    }

    code = hash_combine(code, I.first, I.second);
  }

  // Extend the signature with the sysroot and other header search options.
  code = hash_combine(code, hsOpts.Sysroot,
                      hsOpts.ModuleFormat,
                      hsOpts.UseDebugInfo,
                      hsOpts.UseBuiltinIncludes,
                      hsOpts.UseStandardSystemIncludes,
                      hsOpts.UseStandardCXXIncludes,
                      hsOpts.UseLibcxx,
                      hsOpts.ModulesValidateDiagnosticOptions);
  code = hash_combine(code, hsOpts.ResourceDir);

  if (hsOpts.ModulesStrictContextHash) {
    hash_code SHPC = hash_combine_range(hsOpts.SystemHeaderPrefixes.begin(),
                                        hsOpts.SystemHeaderPrefixes.end());
    hash_code UEC = hash_combine_range(hsOpts.UserEntries.begin(),
                                       hsOpts.UserEntries.end());
    code = hash_combine(code, hsOpts.SystemHeaderPrefixes.size(), SHPC,
                        hsOpts.UserEntries.size(), UEC);

    const DiagnosticOptions &diagOpts = getDiagnosticOpts();
    #define DIAGOPT(Name, Bits, Default) \
      code = hash_combine(code, diagOpts.Name);
    #define ENUM_DIAGOPT(Name, Type, Bits, Default) \
      code = hash_combine(code, diagOpts.get##Name());
    #include "clang/Basic/DiagnosticOptions.def"
    #undef DIAGOPT
    #undef ENUM_DIAGOPT
  }

  // Extend the signature with the user build path.
  code = hash_combine(code, hsOpts.ModuleUserBuildPath);

  // Extend the signature with the module file extensions.
  const FrontendOptions &frontendOpts = getFrontendOpts();
  for (const auto &ext : frontendOpts.ModuleFileExtensions) {
    code = ext->hashExtension(code);
  }

  // When compiling with -gmodules, also hash -fdebug-prefix-map as it
  // affects the debug info in the PCM.
  if (getCodeGenOpts().DebugTypeExtRefs)
    for (const auto &KeyValue : getCodeGenOpts().DebugPrefixMap)
      code = hash_combine(code, KeyValue.first, KeyValue.second);

  // Extend the signature with the enabled sanitizers, if at least one is
  // enabled. Sanitizers which cannot affect AST generation aren't hashed.
  SanitizerSet SanHash = LangOpts->Sanitize;
  SanHash.clear(getPPTransparentSanitizers());
  if (!SanHash.empty())
    code = hash_combine(code, SanHash.Mask);

  return llvm::APInt(64, code).toString(36, /*Signed=*/false);
}

void CompilerInvocation::generateCC1CommandLine(
    SmallVectorImpl<const char *> &Args, StringAllocator SA) const {
#define OPTION_WITH_MARSHALLING_FLAG(PREFIX_TYPE, NAME, ID, KIND, GROUP,       \
                                     ALIAS, ALIASARGS, FLAGS, PARAM, HELPTEXT, \
                                     METAVAR, VALUES, SPELLING, ALWAYS_EMIT,   \
                                     KEYPATH, DEFAULT_VALUE, IS_POSITIVE)      \
  if ((FLAGS) & options::CC1Option &&                                            \
      (ALWAYS_EMIT || this->KEYPATH != DEFAULT_VALUE))                         \
    Args.push_back(SPELLING);

#define OPTION_WITH_MARSHALLING_STRING(                                        \
    PREFIX_TYPE, NAME, ID, KIND, GROUP, ALIAS, ALIASARGS, FLAGS, PARAM,        \
    HELPTEXT, METAVAR, VALUES, SPELLING, ALWAYS_EMIT, KEYPATH, DEFAULT_VALUE,  \
    NORMALIZER_RET_TY, NORMALIZER, DENORMALIZER, TABLE_INDEX)                  \
  if (((FLAGS) & options::CC1Option) &&                                          \
      (ALWAYS_EMIT || this->KEYPATH != DEFAULT_VALUE)) {                       \
    if (Option::KIND##Class == Option::SeparateClass) {                        \
      Args.push_back(SPELLING);                                                \
      Args.push_back(DENORMALIZER(SA, TABLE_INDEX, this->KEYPATH));            \
    }                                                                          \
  }

#include "clang/Driver/Options.inc"
#undef OPTION_WITH_MARSHALLING_STRING
#undef OPTION_WITH_MARSHALLING_FLAG
}

namespace clang {

IntrusiveRefCntPtr<llvm::vfs::FileSystem>
createVFSFromCompilerInvocation(const CompilerInvocation &CI,
                                DiagnosticsEngine &Diags) {
  return createVFSFromCompilerInvocation(CI, Diags,
                                         llvm::vfs::getRealFileSystem());
}

IntrusiveRefCntPtr<llvm::vfs::FileSystem> createVFSFromCompilerInvocation(
    const CompilerInvocation &CI, DiagnosticsEngine &Diags,
    IntrusiveRefCntPtr<llvm::vfs::FileSystem> BaseFS) {
  if (CI.getHeaderSearchOpts().VFSOverlayFiles.empty())
    return BaseFS;

  IntrusiveRefCntPtr<llvm::vfs::FileSystem> Result = BaseFS;
  // earlier vfs files are on the bottom
  for (const auto &File : CI.getHeaderSearchOpts().VFSOverlayFiles) {
    llvm::ErrorOr<std::unique_ptr<llvm::MemoryBuffer>> Buffer =
        Result->getBufferForFile(File);
    if (!Buffer) {
      Diags.Report(diag::err_missing_vfs_overlay_file) << File;
      continue;
    }

    IntrusiveRefCntPtr<llvm::vfs::FileSystem> FS = llvm::vfs::getVFSFromYAML(
        std::move(Buffer.get()), /*DiagHandler*/ nullptr, File,
        /*DiagContext*/ nullptr, Result);
    if (!FS) {
      Diags.Report(diag::err_invalid_vfs_overlay) << File;
      continue;
    }

    Result = FS;
  }
  return Result;
}

} // namespace clang<|MERGE_RESOLUTION|>--- conflicted
+++ resolved
@@ -2567,24 +2567,6 @@
       LangStd = OpenCLLangStd;
   }
 
-<<<<<<< HEAD
-  // -sycl-std applies to any SYCL source, not only those containing kernels,
-  // but also those using the SYCL API
-  if(const Arg  *A = Args.getLastArg(OPT_sycl_std_EQ)) {
-    Opts.setSYCLVersion(llvm::StringSwitch<LangOptions::SYCLVersionList>(A->getValue())
-      .Cases("1.2.1",  "121", "sycl-1.2.1", LangOptions::SYCLVersionList::sycl_1_2_1)
-      .Default(LangOptions::SYCLVersionList::undefined));
-
-    if (Opts.getSYCLVersion() == LangOptions::SYCLVersionList::undefined) {
-      // User has passed an invalid value to the flag, this is an error
-      Diags.Report(diag::err_drv_invalid_value)
-          << A->getAsString(Args) << A->getValue();
-    }
-  } else if (Args.hasArg(options::OPT_fsycl_is_device)
-                         || Args.hasArg(options::OPT_fsycl_is_host)
-                         || Args.hasArg(options::OPT_fsycl)) {
-    Opts.setSYCLVersion(LangOptions::SYCLVersionList::sycl_1_2_1);
-=======
   Opts.SYCL = Args.hasArg(options::OPT_fsycl);
 
   if (Opts.SYCL) {
@@ -2598,36 +2580,42 @@
     Opts.SYCLUnnamedLambda = Args.hasArg(options::OPT_fsycl_unnamed_lambda);
     // -sycl-std applies to any SYCL source, not only those containing kernels,
     // but also those using the SYCL API
+    // -sycl-std applies to any SYCL source, not only those containing kernels,
+    // but also those using the SYCL API
     if (const Arg *A = Args.getLastArg(OPT_sycl_std_EQ)) {
-      Opts.SYCLVersion = llvm::StringSwitch<unsigned>(A->getValue())
-                             .Cases("2017", "1.2.1", "121", "sycl-1.2.1", 2017)
-                             .Default(0U);
-
-      if (Opts.SYCLVersion == 0U) {
+      Opts.setSYCLVersion(
+          llvm::StringSwitch<LangOptions::SYCLVersionList>(A->getValue())
+              .Cases("2017", "1.2.1", "121", "sycl-1.2.1",
+                     LangOptions::SYCLVersionList::sycl_1_2_1)
+              .Default(LangOptions::SYCLVersionList::undefined));
+
+      if (Opts.getSYCLVersion() == LangOptions::SYCLVersionList::undefined) {
         // User has passed an invalid value to the flag, this is an error
         Diags.Report(diag::err_drv_invalid_value)
             << A->getAsString(Args) << A->getValue();
       }
+    } else if (Args.hasArg(options::OPT_fsycl_is_device) ||
+               Args.hasArg(options::OPT_fsycl_is_host) ||
+               Args.hasArg(options::OPT_fsycl)) {
+      Opts.setSYCLVersion(LangOptions::SYCLVersionList::sycl_1_2_1);
     }
     Opts.SYCLExplicitSIMD = Args.hasArg(options::OPT_fsycl_esimd);
->>>>>>> 7ca17293
-  }
-
-  Opts.IncludeDefaultHeader = Args.hasArg(OPT_finclude_default_header);
-  Opts.DeclareOpenCLBuiltins = Args.hasArg(OPT_fdeclare_opencl_builtins);
-  Opts.DeclareSPIRVBuiltins = Args.hasArg(OPT_fdeclare_spirv_builtins);
-
-  llvm::Triple T(TargetOpts.Triple);
-  CompilerInvocation::setLangDefaults(Opts, IK, T, PPOpts, LangStd);
-
-  // -cl-strict-aliasing needs to emit diagnostic in the case where CL > 1.0.
-  // This option should be deprecated for CL > 1.0 because
-  // this option was added for compatibility with OpenCL 1.0.
-  if (Args.getLastArg(OPT_cl_strict_aliasing)
-       && Opts.OpenCLVersion > 100) {
-    Diags.Report(diag::warn_option_invalid_ocl_version)
-        << Opts.getOpenCLVersionTuple().getAsString()
-        << Args.getLastArg(OPT_cl_strict_aliasing)->getAsString(Args);
+  }
+
+    Opts.IncludeDefaultHeader = Args.hasArg(OPT_finclude_default_header);
+    Opts.DeclareOpenCLBuiltins = Args.hasArg(OPT_fdeclare_opencl_builtins);
+    Opts.DeclareSPIRVBuiltins = Args.hasArg(OPT_fdeclare_spirv_builtins);
+
+    llvm::Triple T(TargetOpts.Triple);
+    CompilerInvocation::setLangDefaults(Opts, IK, T, PPOpts, LangStd);
+
+    // -cl-strict-aliasing needs to emit diagnostic in the case where CL > 1.0.
+    // This option should be deprecated for CL > 1.0 because
+    // this option was added for compatibility with OpenCL 1.0.
+    if (Args.getLastArg(OPT_cl_strict_aliasing) && Opts.OpenCLVersion > 100) {
+      Diags.Report(diag::warn_option_invalid_ocl_version)
+          << Opts.getOpenCLVersionTuple().getAsString()
+          << Args.getLastArg(OPT_cl_strict_aliasing)->getAsString(Args);
   }
 
   // We abuse '-f[no-]gnu-keywords' to force overriding all GNU-extension
@@ -3228,7 +3216,6 @@
           << Opts.OMPHostIRFile;
   }
 
-<<<<<<< HEAD
   // SYCLXOCCDevice forces things like:
   // 1) The InitPreprocessor to define some Xilinx related macros which force
   //    alternate paths in the SYCL runtime
@@ -3254,12 +3241,8 @@
                  false);
   Opts.SYCLUnnamedLambda = Args.hasArg(options::OPT_fsycl_unnamed_lambda);
 
-  // Set CUDA mode for OpenMP target NVPTX if specified in options
-  Opts.OpenMPCUDAMode = Opts.OpenMPIsDevice && T.isNVPTX() &&
-=======
   // Set CUDA mode for OpenMP target NVPTX/AMDGCN if specified in options
   Opts.OpenMPCUDAMode = Opts.OpenMPIsDevice && (T.isNVPTX() || T.isAMDGCN()) &&
->>>>>>> 7ca17293
                         Args.hasArg(options::OPT_fopenmp_cuda_mode);
 
   // Set CUDA support for parallel execution of target regions for OpenMP target
