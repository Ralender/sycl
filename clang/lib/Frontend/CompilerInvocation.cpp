--- conflicted
+++ resolved
@@ -4026,28 +4026,6 @@
     }
   }
 
-<<<<<<< HEAD
-  Opts.SYCLIsDevice   = Args.hasArg(options::OPT_fsycl_is_device);
-  Opts.SYCLIsHost   = Args.hasArg(options::OPT_fsycl_is_host);
-  Opts.SYCLAllowFuncPtr = Args.hasFlag(options::OPT_fsycl_allow_func_ptr,
-                                  options::OPT_fno_sycl_allow_func_ptr, false);
-  Opts.SYCLAllowVirtual = Args.hasFlag(options::OPT_fsycl_allow_virtual,
-                                       options::OPT_fno_sycl_allow_virtual,
-                                       false);
-  // Variadic functions are on by default for v++ compilation and off by default
-  // for anything else. For example, you have to specify that you wish variadics
-  // off for v++ if you wish to emit diagnostics for them and you have to
-  // specify if you wish no diagnostics for other devices.
-  Opts.SYCLAllowVariadicFunc =
-      T.isXilinxSYCLDevice()
-          ? Args.hasFlag(options::OPT_fsycl_allow_variadic_func,
-                         options::OPT_fno_sycl_allow_variadic_func)
-          : Args.hasFlag(options::OPT_fsycl_allow_variadic_func,
-                         options::OPT_fno_sycl_allow_variadic_func, false);
-  Opts.SYCLAllowMutableGlobal = Args.hasArg(options::OPT_fsycl_mutable_global);
-
-=======
->>>>>>> 9c7d632a
   // Get OpenMP host file path if any and report if a non existent file is
   // found
   if (Arg *A = Args.getLastArg(options::OPT_fopenmp_host_ir_file_path)) {
