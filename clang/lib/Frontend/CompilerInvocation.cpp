--- conflicted
+++ resolved
@@ -3174,10 +3174,10 @@
           << Opts.OMPHostIRFile;
   }
 
-<<<<<<< HEAD
   // Set CUDA mode for OpenMP target NVPTX/AMDGCN if specified in options
   Opts.OpenMPCUDAMode = Opts.OpenMPIsDevice && (T.isNVPTX() || T.isAMDGCN()) &&
-=======
+                        Args.hasArg(options::OPT_fopenmp_cuda_mode);
+
   // SYCLXOCCDevice forces things like:
   // 1) The InitPreprocessor to define some Xilinx related macros which force
   //    alternate paths in the SYCL runtime
@@ -3203,10 +3203,9 @@
                  false);
 
 
-  // Set CUDA mode for OpenMP target NVPTX if specified in options
-  Opts.OpenMPCUDAMode = Opts.OpenMPIsDevice && T.isNVPTX() &&
->>>>>>> 1fcd1e6d
-                        Args.hasArg(options::OPT_fopenmp_cuda_mode);
+  // // Set CUDA mode for OpenMP target NVPTX if specified in options
+  // Opts.OpenMPCUDAMode = Opts.OpenMPIsDevice && T.isNVPTX() &&
+  //                       Args.hasArg(options::OPT_fopenmp_cuda_mode);
 
   // Set CUDA mode for OpenMP target NVPTX/AMDGCN if specified in options
   Opts.OpenMPCUDAForceFullRuntime =
