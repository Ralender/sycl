//===- CompilerInvocation.cpp ---------------------------------------------===//
//
// Part of the LLVM Project, under the Apache License v2.0 with LLVM Exceptions.
// See https://llvm.org/LICENSE.txt for license information.
// SPDX-License-Identifier: Apache-2.0 WITH LLVM-exception
//
//===----------------------------------------------------------------------===//

#include "clang/Frontend/CompilerInvocation.h"
#include "TestModuleFileExtension.h"
#include "clang/Basic/Builtins.h"
#include "clang/Basic/CharInfo.h"
#include "clang/Basic/CodeGenOptions.h"
#include "clang/Basic/CommentOptions.h"
#include "clang/Basic/DebugInfoOptions.h"
#include "clang/Basic/Diagnostic.h"
#include "clang/Basic/DiagnosticDriver.h"
#include "clang/Basic/DiagnosticOptions.h"
#include "clang/Basic/FileSystemOptions.h"
#include "clang/Basic/LLVM.h"
#include "clang/Basic/LangOptions.h"
#include "clang/Basic/LangStandard.h"
#include "clang/Basic/ObjCRuntime.h"
#include "clang/Basic/Sanitizers.h"
#include "clang/Basic/SourceLocation.h"
#include "clang/Basic/TargetOptions.h"
#include "clang/Basic/Version.h"
#include "clang/Basic/Visibility.h"
#include "clang/Basic/XRayInstr.h"
#include "clang/Config/config.h"
#include "clang/Driver/Driver.h"
#include "clang/Driver/DriverDiagnostic.h"
#include "clang/Driver/Options.h"
#include "clang/Frontend/CommandLineSourceLoc.h"
#include "clang/Frontend/DependencyOutputOptions.h"
#include "clang/Frontend/FrontendDiagnostic.h"
#include "clang/Frontend/FrontendOptions.h"
#include "clang/Frontend/FrontendPluginRegistry.h"
#include "clang/Frontend/MigratorOptions.h"
#include "clang/Frontend/PreprocessorOutputOptions.h"
#include "clang/Frontend/TextDiagnosticBuffer.h"
#include "clang/Frontend/Utils.h"
#include "clang/Lex/HeaderSearchOptions.h"
#include "clang/Lex/PreprocessorOptions.h"
#include "clang/Sema/CodeCompleteOptions.h"
#include "clang/Serialization/ASTBitCodes.h"
#include "clang/Serialization/ModuleFileExtension.h"
#include "clang/StaticAnalyzer/Core/AnalyzerOptions.h"
#include "llvm/ADT/APInt.h"
#include "llvm/ADT/ArrayRef.h"
#include "llvm/ADT/CachedHashString.h"
#include "llvm/ADT/DenseSet.h"
#include "llvm/ADT/FloatingPointMode.h"
#include "llvm/ADT/Hashing.h"
#include "llvm/ADT/None.h"
#include "llvm/ADT/Optional.h"
#include "llvm/ADT/STLExtras.h"
#include "llvm/ADT/SmallString.h"
#include "llvm/ADT/SmallVector.h"
#include "llvm/ADT/StringRef.h"
#include "llvm/ADT/StringSwitch.h"
#include "llvm/ADT/Triple.h"
#include "llvm/ADT/Twine.h"
#include "llvm/Config/llvm-config.h"
#include "llvm/IR/DebugInfoMetadata.h"
#include "llvm/Linker/Linker.h"
#include "llvm/MC/MCTargetOptions.h"
#include "llvm/Option/Arg.h"
#include "llvm/Option/ArgList.h"
#include "llvm/Option/OptSpecifier.h"
#include "llvm/Option/OptTable.h"
#include "llvm/Option/Option.h"
#include "llvm/ProfileData/InstrProfReader.h"
#include "llvm/Remarks/HotnessThresholdParser.h"
#include "llvm/Support/CodeGen.h"
#include "llvm/Support/Compiler.h"
#include "llvm/Support/Error.h"
#include "llvm/Support/ErrorHandling.h"
#include "llvm/Support/ErrorOr.h"
#include "llvm/Support/FileSystem.h"
#include "llvm/Support/Host.h"
#include "llvm/Support/MathExtras.h"
#include "llvm/Support/MemoryBuffer.h"
#include "llvm/Support/Path.h"
#include "llvm/Support/Process.h"
#include "llvm/Support/Regex.h"
#include "llvm/Support/VersionTuple.h"
#include "llvm/Support/VirtualFileSystem.h"
#include "llvm/Support/raw_ostream.h"
#include "llvm/Target/TargetOptions.h"
#include <algorithm>
#include <atomic>
#include <cassert>
#include <cstddef>
#include <cstring>
#include <memory>
#include <string>
#include <tuple>
#include <type_traits>
#include <utility>
#include <vector>

using namespace clang;
using namespace driver;
using namespace options;
using namespace llvm::opt;

//===----------------------------------------------------------------------===//
// Initialization.
//===----------------------------------------------------------------------===//

CompilerInvocationRefBase::CompilerInvocationRefBase()
    : LangOpts(new LangOptions()), TargetOpts(new TargetOptions()),
      DiagnosticOpts(new DiagnosticOptions()),
      HeaderSearchOpts(new HeaderSearchOptions()),
      PreprocessorOpts(new PreprocessorOptions()),
      AnalyzerOpts(new AnalyzerOptions()) {}

CompilerInvocationRefBase::CompilerInvocationRefBase(
    const CompilerInvocationRefBase &X)
    : LangOpts(new LangOptions(*X.getLangOpts())),
      TargetOpts(new TargetOptions(X.getTargetOpts())),
      DiagnosticOpts(new DiagnosticOptions(X.getDiagnosticOpts())),
      HeaderSearchOpts(new HeaderSearchOptions(X.getHeaderSearchOpts())),
      PreprocessorOpts(new PreprocessorOptions(X.getPreprocessorOpts())),
      AnalyzerOpts(new AnalyzerOptions(*X.getAnalyzerOpts())) {}

CompilerInvocationRefBase::CompilerInvocationRefBase(
    CompilerInvocationRefBase &&X) = default;

CompilerInvocationRefBase &
CompilerInvocationRefBase::operator=(CompilerInvocationRefBase X) {
  LangOpts.swap(X.LangOpts);
  TargetOpts.swap(X.TargetOpts);
  DiagnosticOpts.swap(X.DiagnosticOpts);
  HeaderSearchOpts.swap(X.HeaderSearchOpts);
  PreprocessorOpts.swap(X.PreprocessorOpts);
  AnalyzerOpts.swap(X.AnalyzerOpts);
  return *this;
}

CompilerInvocationRefBase &
CompilerInvocationRefBase::operator=(CompilerInvocationRefBase &&X) = default;

CompilerInvocationRefBase::~CompilerInvocationRefBase() = default;

//===----------------------------------------------------------------------===//
// Normalizers
//===----------------------------------------------------------------------===//

#define SIMPLE_ENUM_VALUE_TABLE
#include "clang/Driver/Options.inc"
#undef SIMPLE_ENUM_VALUE_TABLE

static llvm::Optional<bool> normalizeSimpleFlag(OptSpecifier Opt,
                                                unsigned TableIndex,
                                                const ArgList &Args,
                                                DiagnosticsEngine &Diags) {
  if (Args.hasArg(Opt))
    return true;
  return None;
}

static Optional<bool> normalizeSimpleNegativeFlag(OptSpecifier Opt, unsigned,
                                                  const ArgList &Args,
                                                  DiagnosticsEngine &) {
  if (Args.hasArg(Opt))
    return false;
  return None;
}

/// The tblgen-erated code passes in a fifth parameter of an arbitrary type, but
/// denormalizeSimpleFlags never looks at it. Avoid bloating compile-time with
/// unnecessary template instantiations and just ignore it with a variadic
/// argument.
static void denormalizeSimpleFlag(SmallVectorImpl<const char *> &Args,
                                  const char *Spelling,
                                  CompilerInvocation::StringAllocator,
                                  Option::OptionClass, unsigned, /*T*/...) {
  Args.push_back(Spelling);
}

template <typename T> static constexpr bool is_uint64_t_convertible() {
  return !std::is_same<T, uint64_t>::value &&
         llvm::is_integral_or_enum<T>::value;
}

template <typename T,
          std::enable_if_t<!is_uint64_t_convertible<T>(), bool> = false>
static auto makeFlagToValueNormalizer(T Value) {
  return [Value](OptSpecifier Opt, unsigned, const ArgList &Args,
                 DiagnosticsEngine &) -> Optional<T> {
    if (Args.hasArg(Opt))
      return Value;
    return None;
  };
}

template <typename T,
          std::enable_if_t<is_uint64_t_convertible<T>(), bool> = false>
static auto makeFlagToValueNormalizer(T Value) {
  return makeFlagToValueNormalizer(uint64_t(Value));
}

static auto makeBooleanOptionNormalizer(bool Value, bool OtherValue,
                                        OptSpecifier OtherOpt) {
  return [Value, OtherValue, OtherOpt](OptSpecifier Opt, unsigned,
                                       const ArgList &Args,
                                       DiagnosticsEngine &) -> Optional<bool> {
    if (const Arg *A = Args.getLastArg(Opt, OtherOpt)) {
      return A->getOption().matches(Opt) ? Value : OtherValue;
    }
    return None;
  };
}

static auto makeBooleanOptionDenormalizer(bool Value) {
  return [Value](SmallVectorImpl<const char *> &Args, const char *Spelling,
                 CompilerInvocation::StringAllocator, Option::OptionClass,
                 unsigned, bool KeyPath) {
    if (KeyPath == Value)
      Args.push_back(Spelling);
  };
}

static void denormalizeStringImpl(SmallVectorImpl<const char *> &Args,
                                  const char *Spelling,
                                  CompilerInvocation::StringAllocator SA,
                                  Option::OptionClass OptClass, unsigned,
                                  const Twine &Value) {
  switch (OptClass) {
  case Option::SeparateClass:
  case Option::JoinedOrSeparateClass:
  case Option::JoinedAndSeparateClass:
    Args.push_back(Spelling);
    Args.push_back(SA(Value));
    break;
  case Option::JoinedClass:
  case Option::CommaJoinedClass:
    Args.push_back(SA(Twine(Spelling) + Value));
    break;
  default:
    llvm_unreachable("Cannot denormalize an option with option class "
                     "incompatible with string denormalization.");
  }
}

template <typename T>
static void
denormalizeString(SmallVectorImpl<const char *> &Args, const char *Spelling,
                  CompilerInvocation::StringAllocator SA,
                  Option::OptionClass OptClass, unsigned TableIndex, T Value) {
  denormalizeStringImpl(Args, Spelling, SA, OptClass, TableIndex, Twine(Value));
}

static Optional<SimpleEnumValue>
findValueTableByName(const SimpleEnumValueTable &Table, StringRef Name) {
  for (int I = 0, E = Table.Size; I != E; ++I)
    if (Name == Table.Table[I].Name)
      return Table.Table[I];

  return None;
}

static Optional<SimpleEnumValue>
findValueTableByValue(const SimpleEnumValueTable &Table, unsigned Value) {
  for (int I = 0, E = Table.Size; I != E; ++I)
    if (Value == Table.Table[I].Value)
      return Table.Table[I];

  return None;
}

static llvm::Optional<unsigned> normalizeSimpleEnum(OptSpecifier Opt,
                                                    unsigned TableIndex,
                                                    const ArgList &Args,
                                                    DiagnosticsEngine &Diags) {
  assert(TableIndex < SimpleEnumValueTablesSize);
  const SimpleEnumValueTable &Table = SimpleEnumValueTables[TableIndex];

  auto *Arg = Args.getLastArg(Opt);
  if (!Arg)
    return None;

  StringRef ArgValue = Arg->getValue();
  if (auto MaybeEnumVal = findValueTableByName(Table, ArgValue))
    return MaybeEnumVal->Value;

  Diags.Report(diag::err_drv_invalid_value)
      << Arg->getAsString(Args) << ArgValue;
  return None;
}

static void denormalizeSimpleEnumImpl(SmallVectorImpl<const char *> &Args,
                                      const char *Spelling,
                                      CompilerInvocation::StringAllocator SA,
                                      Option::OptionClass OptClass,
                                      unsigned TableIndex, unsigned Value) {
  assert(TableIndex < SimpleEnumValueTablesSize);
  const SimpleEnumValueTable &Table = SimpleEnumValueTables[TableIndex];
  if (auto MaybeEnumVal = findValueTableByValue(Table, Value)) {
    denormalizeString(Args, Spelling, SA, OptClass, TableIndex,
                      MaybeEnumVal->Name);
  } else {
    llvm_unreachable("The simple enum value was not correctly defined in "
                     "the tablegen option description");
  }
}

template <typename T>
static void denormalizeSimpleEnum(SmallVectorImpl<const char *> &Args,
                                  const char *Spelling,
                                  CompilerInvocation::StringAllocator SA,
                                  Option::OptionClass OptClass,
                                  unsigned TableIndex, T Value) {
  return denormalizeSimpleEnumImpl(Args, Spelling, SA, OptClass, TableIndex,
                                   static_cast<unsigned>(Value));
}

static Optional<std::string> normalizeString(OptSpecifier Opt, int TableIndex,
                                             const ArgList &Args,
                                             DiagnosticsEngine &Diags) {
  auto *Arg = Args.getLastArg(Opt);
  if (!Arg)
    return None;
  return std::string(Arg->getValue());
}

template <typename IntTy>
static Optional<IntTy> normalizeStringIntegral(OptSpecifier Opt, int,
                                               const ArgList &Args,
                                               DiagnosticsEngine &Diags) {
  auto *Arg = Args.getLastArg(Opt);
  if (!Arg)
    return None;
  IntTy Res;
  if (StringRef(Arg->getValue()).getAsInteger(0, Res)) {
    Diags.Report(diag::err_drv_invalid_int_value)
        << Arg->getAsString(Args) << Arg->getValue();
    return None;
  }
  return Res;
}

static Optional<std::vector<std::string>>
normalizeStringVector(OptSpecifier Opt, int, const ArgList &Args,
                      DiagnosticsEngine &) {
  return Args.getAllArgValues(Opt);
}

static void denormalizeStringVector(SmallVectorImpl<const char *> &Args,
                                    const char *Spelling,
                                    CompilerInvocation::StringAllocator SA,
                                    Option::OptionClass OptClass,
                                    unsigned TableIndex,
                                    const std::vector<std::string> &Values) {
  switch (OptClass) {
  case Option::CommaJoinedClass: {
    std::string CommaJoinedValue;
    if (!Values.empty()) {
      CommaJoinedValue.append(Values.front());
      for (const std::string &Value : llvm::drop_begin(Values, 1)) {
        CommaJoinedValue.append(",");
        CommaJoinedValue.append(Value);
      }
    }
    denormalizeString(Args, Spelling, SA, Option::OptionClass::JoinedClass,
                      TableIndex, CommaJoinedValue);
    break;
  }
  case Option::JoinedClass:
  case Option::SeparateClass:
  case Option::JoinedOrSeparateClass:
    for (const std::string &Value : Values)
      denormalizeString(Args, Spelling, SA, OptClass, TableIndex, Value);
    break;
  default:
    llvm_unreachable("Cannot denormalize an option with option class "
                     "incompatible with string vector denormalization.");
  }
}

static Optional<std::string> normalizeTriple(OptSpecifier Opt, int TableIndex,
                                             const ArgList &Args,
                                             DiagnosticsEngine &Diags) {
  auto *Arg = Args.getLastArg(Opt);
  if (!Arg)
    return None;
  return llvm::Triple::normalize(Arg->getValue());
}

template <typename T, typename U>
static T mergeForwardValue(T KeyPath, U Value) {
  return static_cast<T>(Value);
}

template <typename T, typename U> static T mergeMaskValue(T KeyPath, U Value) {
  return KeyPath | Value;
}

template <typename T> static T extractForwardValue(T KeyPath) {
  return KeyPath;
}

template <typename T, typename U, U Value>
static T extractMaskValue(T KeyPath) {
  return ((KeyPath & Value) == Value) ? static_cast<T>(Value) : T();
}

#define PARSE_OPTION_WITH_MARSHALLING(                                         \
    ARGS, DIAGS, ID, FLAGS, PARAM, SHOULD_PARSE, KEYPATH, DEFAULT_VALUE,       \
    IMPLIED_CHECK, IMPLIED_VALUE, NORMALIZER, MERGER, TABLE_INDEX)             \
  if ((FLAGS)&options::CC1Option) {                                            \
    KEYPATH = MERGER(KEYPATH, DEFAULT_VALUE);                                  \
    if (IMPLIED_CHECK)                                                         \
      KEYPATH = MERGER(KEYPATH, IMPLIED_VALUE);                                \
    if (SHOULD_PARSE)                                                          \
      if (auto MaybeValue = NORMALIZER(OPT_##ID, TABLE_INDEX, ARGS, DIAGS))    \
        KEYPATH =                                                              \
            MERGER(KEYPATH, static_cast<decltype(KEYPATH)>(*MaybeValue));      \
  }

// Capture the extracted value as a lambda argument to avoid potential issues
// with lifetime extension of the reference.
#define GENERATE_OPTION_WITH_MARSHALLING(                                      \
    ARGS, STRING_ALLOCATOR, KIND, FLAGS, SPELLING, ALWAYS_EMIT, KEYPATH,       \
    DEFAULT_VALUE, IMPLIED_CHECK, IMPLIED_VALUE, DENORMALIZER, EXTRACTOR,      \
    TABLE_INDEX)                                                               \
  if ((FLAGS)&options::CC1Option) {                                            \
    [&](const auto &Extracted) {                                               \
      if (ALWAYS_EMIT ||                                                       \
          (Extracted !=                                                        \
           static_cast<decltype(KEYPATH)>((IMPLIED_CHECK) ? (IMPLIED_VALUE)    \
                                                          : (DEFAULT_VALUE)))) \
        DENORMALIZER(ARGS, SPELLING, STRING_ALLOCATOR, Option::KIND##Class,    \
                     TABLE_INDEX, Extracted);                                  \
    }(EXTRACTOR(KEYPATH));                                                     \
  }

static const StringRef GetInputKindName(InputKind IK);

static bool FixupInvocation(CompilerInvocation &Invocation,
                            DiagnosticsEngine &Diags, const ArgList &Args,
                            InputKind IK) {
  unsigned NumErrorsBefore = Diags.getNumErrors();

  LangOptions &LangOpts = *Invocation.getLangOpts();
  CodeGenOptions &CodeGenOpts = Invocation.getCodeGenOpts();
  TargetOptions &TargetOpts = Invocation.getTargetOpts();
  FrontendOptions &FrontendOpts = Invocation.getFrontendOpts();
  CodeGenOpts.XRayInstrumentFunctions = LangOpts.XRayInstrument;
  CodeGenOpts.XRayAlwaysEmitCustomEvents = LangOpts.XRayAlwaysEmitCustomEvents;
  CodeGenOpts.XRayAlwaysEmitTypedEvents = LangOpts.XRayAlwaysEmitTypedEvents;
  CodeGenOpts.DisableFree = FrontendOpts.DisableFree;
  FrontendOpts.GenerateGlobalModuleIndex = FrontendOpts.UseGlobalModuleIndex;

  LangOpts.ForceEmitVTables = CodeGenOpts.ForceEmitVTables;
  LangOpts.SpeculativeLoadHardening = CodeGenOpts.SpeculativeLoadHardening;
  LangOpts.CurrentModule = LangOpts.ModuleName;

  llvm::Triple T(TargetOpts.Triple);
  llvm::Triple::ArchType Arch = T.getArch();

  CodeGenOpts.CodeModel = TargetOpts.CodeModel;

  if (LangOpts.getExceptionHandling() != llvm::ExceptionHandling::None &&
      T.isWindowsMSVCEnvironment())
    Diags.Report(diag::err_fe_invalid_exception_model)
        << static_cast<unsigned>(LangOpts.getExceptionHandling()) << T.str();

  if (LangOpts.AppleKext && !LangOpts.CPlusPlus)
    Diags.Report(diag::warn_c_kext);

  if (Args.hasArg(OPT_fconcepts_ts))
    Diags.Report(diag::warn_fe_concepts_ts_flag);

  if (LangOpts.NewAlignOverride &&
      !llvm::isPowerOf2_32(LangOpts.NewAlignOverride)) {
    Arg *A = Args.getLastArg(OPT_fnew_alignment_EQ);
    Diags.Report(diag::err_fe_invalid_alignment)
        << A->getAsString(Args) << A->getValue();
    LangOpts.NewAlignOverride = 0;
  }

  // Prevent the user from specifying both -fsycl-is-device and -fsycl-is-host.
  if (LangOpts.SYCLIsDevice && LangOpts.SYCLIsHost)
    Diags.Report(diag::err_drv_argument_not_allowed_with) << "-fsycl-is-device"
                                                          << "-fsycl-is-host";

  if (Args.hasArg(OPT_fgnu89_inline) && LangOpts.CPlusPlus)
    Diags.Report(diag::err_drv_argument_not_allowed_with)
        << "-fgnu89-inline" << GetInputKindName(IK);

  if (Args.hasArg(OPT_fgpu_allow_device_init) && !LangOpts.HIP)
    Diags.Report(diag::warn_ignored_hip_only_option)
        << Args.getLastArg(OPT_fgpu_allow_device_init)->getAsString(Args);

  if (Args.hasArg(OPT_gpu_max_threads_per_block_EQ) && !LangOpts.HIP)
    Diags.Report(diag::warn_ignored_hip_only_option)
        << Args.getLastArg(OPT_gpu_max_threads_per_block_EQ)->getAsString(Args);

  // -cl-strict-aliasing needs to emit diagnostic in the case where CL > 1.0.
  // This option should be deprecated for CL > 1.0 because
  // this option was added for compatibility with OpenCL 1.0.
  if (Args.getLastArg(OPT_cl_strict_aliasing) && LangOpts.OpenCLVersion > 100)
    Diags.Report(diag::warn_option_invalid_ocl_version)
        << LangOpts.getOpenCLVersionTuple().getAsString()
        << Args.getLastArg(OPT_cl_strict_aliasing)->getAsString(Args);

  if (Arg *A = Args.getLastArg(OPT_fdefault_calling_conv_EQ)) {
    auto DefaultCC = LangOpts.getDefaultCallingConv();

    bool emitError = (DefaultCC == LangOptions::DCC_FastCall ||
                      DefaultCC == LangOptions::DCC_StdCall) &&
                     Arch != llvm::Triple::x86;
    emitError |= (DefaultCC == LangOptions::DCC_VectorCall ||
                  DefaultCC == LangOptions::DCC_RegCall) &&
                 !T.isX86();
    if (emitError)
      Diags.Report(diag::err_drv_argument_not_allowed_with)
          << A->getSpelling() << T.getTriple();
  }

  if (!CodeGenOpts.ProfileRemappingFile.empty() && CodeGenOpts.LegacyPassManager)
    Diags.Report(diag::err_drv_argument_only_allowed_with)
        << Args.getLastArg(OPT_fprofile_remapping_file_EQ)->getAsString(Args)
        << "-fno-legacy-pass-manager";

  return Diags.getNumErrors() == NumErrorsBefore;
}

//===----------------------------------------------------------------------===//
// Deserialization (from args)
//===----------------------------------------------------------------------===//

static unsigned getOptimizationLevel(ArgList &Args, InputKind IK,
                                     DiagnosticsEngine &Diags) {
  unsigned DefaultOpt = llvm::CodeGenOpt::None;
  if (((IK.getLanguage() == Language::OpenCL ||
        IK.getLanguage() == Language::OpenCLCXX) &&
       !Args.hasArg(OPT_cl_opt_disable)) ||
      Args.hasArg(OPT_fsycl_is_device))
    DefaultOpt = llvm::CodeGenOpt::Default;

  if (Arg *A = Args.getLastArg(options::OPT_O_Group)) {
    if (A->getOption().matches(options::OPT_O0))
      return llvm::CodeGenOpt::None;

    if (A->getOption().matches(options::OPT_Ofast))
      return llvm::CodeGenOpt::Aggressive;

    assert(A->getOption().matches(options::OPT_O));

    StringRef S(A->getValue());
    if (S == "s" || S == "z")
      return llvm::CodeGenOpt::Default;

    if (S == "g")
      return llvm::CodeGenOpt::Less;

    return getLastArgIntValue(Args, OPT_O, DefaultOpt, Diags);
  }

  return DefaultOpt;
}

static unsigned getOptimizationLevelSize(ArgList &Args) {
  if (Arg *A = Args.getLastArg(options::OPT_O_Group)) {
    if (A->getOption().matches(options::OPT_O)) {
      switch (A->getValue()[0]) {
      default:
        return 0;
      case 's':
        return 1;
      case 'z':
        return 2;
      }
    }
  }
  return 0;
}

static void GenerateArg(SmallVectorImpl<const char *> &Args,
                        llvm::opt::OptSpecifier OptSpecifier,
                        CompilerInvocation::StringAllocator SA) {
  Option Opt = getDriverOptTable().getOption(OptSpecifier);
  denormalizeSimpleFlag(Args, SA(Opt.getPrefix() + Opt.getName()), SA,
                        Option::OptionClass::FlagClass, 0);
}

static void GenerateArg(SmallVectorImpl<const char *> &Args,
                        llvm::opt::OptSpecifier OptSpecifier,
                        const Twine &Value,
                        CompilerInvocation::StringAllocator SA) {
  Option Opt = getDriverOptTable().getOption(OptSpecifier);
  denormalizeString(Args, SA(Opt.getPrefix() + Opt.getName()), SA,
                    Opt.getKind(), 0, Value);
}

// Parse command line arguments into CompilerInvocation.
using ParseFn =
    llvm::function_ref<bool(CompilerInvocation &, ArrayRef<const char *>,
                            DiagnosticsEngine &, const char *)>;

// Generate command line arguments from CompilerInvocation.
using GenerateFn = llvm::function_ref<void(
    CompilerInvocation &, SmallVectorImpl<const char *> &,
    CompilerInvocation::StringAllocator)>;

// May perform round-trip of command line arguments. By default, the round-trip
// is enabled if CLANG_ROUND_TRIP_CC1_ARGS was defined during build. This can be
// overwritten at run-time via the "-round-trip-args" and "-no-round-trip-args"
// command line flags.
// During round-trip, the command line arguments are parsed into a dummy
// instance of CompilerInvocation which is used to generate the command line
// arguments again. The real CompilerInvocation instance is then created by
// parsing the generated arguments, not the original ones.
static bool RoundTrip(ParseFn Parse, GenerateFn Generate,
                      CompilerInvocation &RealInvocation,
                      CompilerInvocation &DummyInvocation,
                      ArrayRef<const char *> CommandLineArgs,
                      DiagnosticsEngine &Diags, const char *Argv0) {
  // FIXME: Switch to '#ifndef NDEBUG' when possible.
#ifdef CLANG_ROUND_TRIP_CC1_ARGS
  bool DoRoundTripDefault = true;
#else
  bool DoRoundTripDefault = false;
#endif

  bool DoRoundTrip = DoRoundTripDefault;
  for (const auto *Arg : CommandLineArgs) {
    if (Arg == StringRef("-round-trip-args"))
      DoRoundTrip = true;
    if (Arg == StringRef("-no-round-trip-args"))
      DoRoundTrip = false;
  }

  // If round-trip was not requested, simply run the parser with the real
  // invocation diagnostics.
  if (!DoRoundTrip)
    return Parse(RealInvocation, CommandLineArgs, Diags, Argv0);

  // Serializes quoted (and potentially escaped) arguments.
  auto SerializeArgs = [](ArrayRef<const char *> Args) {
    std::string Buffer;
    llvm::raw_string_ostream OS(Buffer);
    for (const char *Arg : Args) {
      llvm::sys::printArg(OS, Arg, /*Quote=*/true);
      OS << ' ';
    }
    OS.flush();
    return Buffer;
  };

  // Setup a dummy DiagnosticsEngine.
  DiagnosticsEngine DummyDiags(new DiagnosticIDs(), new DiagnosticOptions());
  DummyDiags.setClient(new TextDiagnosticBuffer());

  // Run the first parse on the original arguments with the dummy invocation and
  // diagnostics.
  if (!Parse(DummyInvocation, CommandLineArgs, DummyDiags, Argv0) ||
      DummyDiags.getNumWarnings() != 0) {
    // If the first parse did not succeed, it must be user mistake (invalid
    // command line arguments). We won't be able to generate arguments that
    // would reproduce the same result. Let's fail again with the real
    // invocation and diagnostics, so all side-effects of parsing are visible.
    unsigned NumWarningsBefore = Diags.getNumWarnings();
    auto Success = Parse(RealInvocation, CommandLineArgs, Diags, Argv0);
    if (!Success || Diags.getNumWarnings() != NumWarningsBefore)
      return Success;

    // Parse with original options and diagnostics succeeded even though it
    // shouldn't have. Something is off.
    Diags.Report(diag::err_cc1_round_trip_fail_then_ok);
    Diags.Report(diag::note_cc1_round_trip_original)
        << SerializeArgs(CommandLineArgs);
    return false;
  }

  // Setup string allocator.
  llvm::BumpPtrAllocator Alloc;
  llvm::StringSaver StringPool(Alloc);
  auto SA = [&StringPool](const Twine &Arg) {
    return StringPool.save(Arg).data();
  };

  // Generate arguments from the dummy invocation. If Generate is the
  // inverse of Parse, the newly generated arguments must have the same
  // semantics as the original.
  SmallVector<const char *> GeneratedArgs1;
  Generate(DummyInvocation, GeneratedArgs1, SA);

  // Run the second parse, now on the generated arguments, and with the real
  // invocation and diagnostics. The result is what we will end up using for the
  // rest of compilation, so if Generate is not inverse of Parse, something down
  // the line will break.
  bool Success2 = Parse(RealInvocation, GeneratedArgs1, Diags, Argv0);

  // The first parse on original arguments succeeded, but second parse of
  // generated arguments failed. Something must be wrong with the generator.
  if (!Success2) {
    Diags.Report(diag::err_cc1_round_trip_ok_then_fail);
    Diags.Report(diag::note_cc1_round_trip_generated)
        << 1 << SerializeArgs(GeneratedArgs1);
    return false;
  }

  // Generate arguments again, this time from the options we will end up using
  // for the rest of the compilation.
  SmallVector<const char *> GeneratedArgs2;
  Generate(RealInvocation, GeneratedArgs2, SA);

  // Compares two lists of generated arguments.
  auto Equal = [](const ArrayRef<const char *> A,
                  const ArrayRef<const char *> B) {
    return std::equal(A.begin(), A.end(), B.begin(), B.end(),
                      [](const char *AElem, const char *BElem) {
                        return StringRef(AElem) == StringRef(BElem);
                      });
  };

  // If we generated different arguments from what we assume are two
  // semantically equivalent CompilerInvocations, the Generate function may
  // be non-deterministic.
  if (!Equal(GeneratedArgs1, GeneratedArgs2)) {
    Diags.Report(diag::err_cc1_round_trip_mismatch);
    Diags.Report(diag::note_cc1_round_trip_generated)
        << 1 << SerializeArgs(GeneratedArgs1);
    Diags.Report(diag::note_cc1_round_trip_generated)
        << 2 << SerializeArgs(GeneratedArgs2);
    return false;
  }

  Diags.Report(diag::remark_cc1_round_trip_generated)
      << 1 << SerializeArgs(GeneratedArgs1);
  Diags.Report(diag::remark_cc1_round_trip_generated)
      << 2 << SerializeArgs(GeneratedArgs2);

  return Success2;
}

static void addDiagnosticArgs(ArgList &Args, OptSpecifier Group,
                              OptSpecifier GroupWithValue,
                              std::vector<std::string> &Diagnostics) {
  for (auto *A : Args.filtered(Group)) {
    if (A->getOption().getKind() == Option::FlagClass) {
      // The argument is a pure flag (such as OPT_Wall or OPT_Wdeprecated). Add
      // its name (minus the "W" or "R" at the beginning) to the diagnostics.
      Diagnostics.push_back(
          std::string(A->getOption().getName().drop_front(1)));
    } else if (A->getOption().matches(GroupWithValue)) {
      // This is -Wfoo= or -Rfoo=, where foo is the name of the diagnostic
      // group. Add only the group name to the diagnostics.
      Diagnostics.push_back(
          std::string(A->getOption().getName().drop_front(1).rtrim("=-")));
    } else {
      // Otherwise, add its value (for OPT_W_Joined and similar).
      Diagnostics.push_back(A->getValue());
    }
  }
}

// Parse the Static Analyzer configuration. If \p Diags is set to nullptr,
// it won't verify the input.
static void parseAnalyzerConfigs(AnalyzerOptions &AnOpts,
                                 DiagnosticsEngine *Diags);

static void getAllNoBuiltinFuncValues(ArgList &Args,
                                      std::vector<std::string> &Funcs) {
  std::vector<std::string> Values = Args.getAllArgValues(OPT_fno_builtin_);
  auto BuiltinEnd = llvm::partition(Values, [](const std::string FuncName) {
    return Builtin::Context::isBuiltinFunc(FuncName);
  });
  Funcs.insert(Funcs.end(), Values.begin(), BuiltinEnd);
}

static void GenerateAnalyzerArgs(AnalyzerOptions &Opts,
                                 SmallVectorImpl<const char *> &Args,
                                 CompilerInvocation::StringAllocator SA) {
  const AnalyzerOptions *AnalyzerOpts = &Opts;

#define ANALYZER_OPTION_WITH_MARSHALLING(                                      \
    PREFIX_TYPE, NAME, ID, KIND, GROUP, ALIAS, ALIASARGS, FLAGS, PARAM,        \
    HELPTEXT, METAVAR, VALUES, SPELLING, SHOULD_PARSE, ALWAYS_EMIT, KEYPATH,   \
    DEFAULT_VALUE, IMPLIED_CHECK, IMPLIED_VALUE, NORMALIZER, DENORMALIZER,     \
    MERGER, EXTRACTOR, TABLE_INDEX)                                            \
  GENERATE_OPTION_WITH_MARSHALLING(                                            \
      Args, SA, KIND, FLAGS, SPELLING, ALWAYS_EMIT, KEYPATH, DEFAULT_VALUE,    \
      IMPLIED_CHECK, IMPLIED_VALUE, DENORMALIZER, EXTRACTOR, TABLE_INDEX)
#include "clang/Driver/Options.inc"
#undef ANALYZER_OPTION_WITH_MARSHALLING

  if (Opts.AnalysisStoreOpt != RegionStoreModel) {
    switch (Opts.AnalysisStoreOpt) {
#define ANALYSIS_STORE(NAME, CMDFLAG, DESC, CREATFN)                           \
  case NAME##Model:                                                            \
    GenerateArg(Args, OPT_analyzer_store, CMDFLAG, SA);                        \
    break;
#include "clang/StaticAnalyzer/Core/Analyses.def"
    default:
      llvm_unreachable("Tried to generate unknown analysis store.");
    }
  }

  if (Opts.AnalysisConstraintsOpt != RangeConstraintsModel) {
    switch (Opts.AnalysisConstraintsOpt) {
#define ANALYSIS_CONSTRAINTS(NAME, CMDFLAG, DESC, CREATFN)                     \
  case NAME##Model:                                                            \
    GenerateArg(Args, OPT_analyzer_constraints, CMDFLAG, SA);                  \
    break;
#include "clang/StaticAnalyzer/Core/Analyses.def"
    default:
      llvm_unreachable("Tried to generate unknown analysis constraint.");
    }
  }

  if (Opts.AnalysisDiagOpt != PD_HTML) {
    switch (Opts.AnalysisDiagOpt) {
#define ANALYSIS_DIAGNOSTICS(NAME, CMDFLAG, DESC, CREATFN)                     \
  case PD_##NAME:                                                              \
    GenerateArg(Args, OPT_analyzer_output, CMDFLAG, SA);                       \
    break;
#include "clang/StaticAnalyzer/Core/Analyses.def"
    default:
      llvm_unreachable("Tried to generate unknown analysis diagnostic client.");
    }
  }

  if (Opts.AnalysisPurgeOpt != PurgeStmt) {
    switch (Opts.AnalysisPurgeOpt) {
#define ANALYSIS_PURGE(NAME, CMDFLAG, DESC)                                    \
  case NAME:                                                                   \
    GenerateArg(Args, OPT_analyzer_purge, CMDFLAG, SA);                        \
    break;
#include "clang/StaticAnalyzer/Core/Analyses.def"
    default:
      llvm_unreachable("Tried to generate unknown analysis purge mode.");
    }
  }

  if (Opts.InliningMode != NoRedundancy) {
    switch (Opts.InliningMode) {
#define ANALYSIS_INLINING_MODE(NAME, CMDFLAG, DESC)                            \
  case NAME:                                                                   \
    GenerateArg(Args, OPT_analyzer_inlining_mode, CMDFLAG, SA);                \
    break;
#include "clang/StaticAnalyzer/Core/Analyses.def"
    default:
      llvm_unreachable("Tried to generate unknown analysis inlining mode.");
    }
  }

  for (const auto &CP : Opts.CheckersAndPackages) {
    OptSpecifier Opt =
        CP.second ? OPT_analyzer_checker : OPT_analyzer_disable_checker;
    GenerateArg(Args, Opt, CP.first, SA);
  }

  AnalyzerOptions ConfigOpts;
  parseAnalyzerConfigs(ConfigOpts, nullptr);

  for (const auto &C : Opts.Config) {
    // Don't generate anything that came from parseAnalyzerConfigs. It would be
    // redundant and may not be valid on the command line.
    auto Entry = ConfigOpts.Config.find(C.getKey());
    if (Entry != ConfigOpts.Config.end() && Entry->getValue() == C.getValue())
      continue;

    GenerateArg(Args, OPT_analyzer_config, C.getKey() + "=" + C.getValue(), SA);
  }

  // Nothing to generate for FullCompilerInvocation.
}

static bool ParseAnalyzerArgs(AnalyzerOptions &Opts, ArgList &Args,
                              DiagnosticsEngine &Diags) {
  unsigned NumErrorsBefore = Diags.getNumErrors();

  AnalyzerOptions *AnalyzerOpts = &Opts;

#define ANALYZER_OPTION_WITH_MARSHALLING(                                      \
    PREFIX_TYPE, NAME, ID, KIND, GROUP, ALIAS, ALIASARGS, FLAGS, PARAM,        \
    HELPTEXT, METAVAR, VALUES, SPELLING, SHOULD_PARSE, ALWAYS_EMIT, KEYPATH,   \
    DEFAULT_VALUE, IMPLIED_CHECK, IMPLIED_VALUE, NORMALIZER, DENORMALIZER,     \
    MERGER, EXTRACTOR, TABLE_INDEX)                                            \
  PARSE_OPTION_WITH_MARSHALLING(                                               \
      Args, Diags, ID, FLAGS, PARAM, SHOULD_PARSE, KEYPATH, DEFAULT_VALUE,     \
      IMPLIED_CHECK, IMPLIED_VALUE, NORMALIZER, MERGER, TABLE_INDEX)
#include "clang/Driver/Options.inc"
#undef ANALYZER_OPTION_WITH_MARSHALLING

  if (Arg *A = Args.getLastArg(OPT_analyzer_store)) {
    StringRef Name = A->getValue();
    AnalysisStores Value = llvm::StringSwitch<AnalysisStores>(Name)
#define ANALYSIS_STORE(NAME, CMDFLAG, DESC, CREATFN) \
      .Case(CMDFLAG, NAME##Model)
#include "clang/StaticAnalyzer/Core/Analyses.def"
      .Default(NumStores);
    if (Value == NumStores) {
      Diags.Report(diag::err_drv_invalid_value)
        << A->getAsString(Args) << Name;
    } else {
      Opts.AnalysisStoreOpt = Value;
    }
  }

  if (Arg *A = Args.getLastArg(OPT_analyzer_constraints)) {
    StringRef Name = A->getValue();
    AnalysisConstraints Value = llvm::StringSwitch<AnalysisConstraints>(Name)
#define ANALYSIS_CONSTRAINTS(NAME, CMDFLAG, DESC, CREATFN) \
      .Case(CMDFLAG, NAME##Model)
#include "clang/StaticAnalyzer/Core/Analyses.def"
      .Default(NumConstraints);
    if (Value == NumConstraints) {
      Diags.Report(diag::err_drv_invalid_value)
        << A->getAsString(Args) << Name;
    } else {
      Opts.AnalysisConstraintsOpt = Value;
    }
  }

  if (Arg *A = Args.getLastArg(OPT_analyzer_output)) {
    StringRef Name = A->getValue();
    AnalysisDiagClients Value = llvm::StringSwitch<AnalysisDiagClients>(Name)
#define ANALYSIS_DIAGNOSTICS(NAME, CMDFLAG, DESC, CREATFN) \
      .Case(CMDFLAG, PD_##NAME)
#include "clang/StaticAnalyzer/Core/Analyses.def"
      .Default(NUM_ANALYSIS_DIAG_CLIENTS);
    if (Value == NUM_ANALYSIS_DIAG_CLIENTS) {
      Diags.Report(diag::err_drv_invalid_value)
        << A->getAsString(Args) << Name;
    } else {
      Opts.AnalysisDiagOpt = Value;
    }
  }

  if (Arg *A = Args.getLastArg(OPT_analyzer_purge)) {
    StringRef Name = A->getValue();
    AnalysisPurgeMode Value = llvm::StringSwitch<AnalysisPurgeMode>(Name)
#define ANALYSIS_PURGE(NAME, CMDFLAG, DESC) \
      .Case(CMDFLAG, NAME)
#include "clang/StaticAnalyzer/Core/Analyses.def"
      .Default(NumPurgeModes);
    if (Value == NumPurgeModes) {
      Diags.Report(diag::err_drv_invalid_value)
        << A->getAsString(Args) << Name;
    } else {
      Opts.AnalysisPurgeOpt = Value;
    }
  }

  if (Arg *A = Args.getLastArg(OPT_analyzer_inlining_mode)) {
    StringRef Name = A->getValue();
    AnalysisInliningMode Value = llvm::StringSwitch<AnalysisInliningMode>(Name)
#define ANALYSIS_INLINING_MODE(NAME, CMDFLAG, DESC) \
      .Case(CMDFLAG, NAME)
#include "clang/StaticAnalyzer/Core/Analyses.def"
      .Default(NumInliningModes);
    if (Value == NumInliningModes) {
      Diags.Report(diag::err_drv_invalid_value)
        << A->getAsString(Args) << Name;
    } else {
      Opts.InliningMode = Value;
    }
  }

  Opts.CheckersAndPackages.clear();
  for (const Arg *A :
       Args.filtered(OPT_analyzer_checker, OPT_analyzer_disable_checker)) {
    A->claim();
    bool IsEnabled = A->getOption().getID() == OPT_analyzer_checker;
    // We can have a list of comma separated checker names, e.g:
    // '-analyzer-checker=cocoa,unix'
    StringRef CheckerAndPackageList = A->getValue();
    SmallVector<StringRef, 16> CheckersAndPackages;
    CheckerAndPackageList.split(CheckersAndPackages, ",");
    for (const StringRef &CheckerOrPackage : CheckersAndPackages)
      Opts.CheckersAndPackages.emplace_back(std::string(CheckerOrPackage),
                                            IsEnabled);
  }

  // Go through the analyzer configuration options.
  for (const auto *A : Args.filtered(OPT_analyzer_config)) {

    // We can have a list of comma separated config names, e.g:
    // '-analyzer-config key1=val1,key2=val2'
    StringRef configList = A->getValue();
    SmallVector<StringRef, 4> configVals;
    configList.split(configVals, ",");
    for (const auto &configVal : configVals) {
      StringRef key, val;
      std::tie(key, val) = configVal.split("=");
      if (val.empty()) {
        Diags.Report(SourceLocation(),
                     diag::err_analyzer_config_no_value) << configVal;
        break;
      }
      if (val.find('=') != StringRef::npos) {
        Diags.Report(SourceLocation(),
                     diag::err_analyzer_config_multiple_values)
          << configVal;
        break;
      }

      // TODO: Check checker options too, possibly in CheckerRegistry.
      // Leave unknown non-checker configs unclaimed.
      if (!key.contains(":") && Opts.isUnknownAnalyzerConfig(key)) {
        if (Opts.ShouldEmitErrorsOnInvalidConfigValue)
          Diags.Report(diag::err_analyzer_config_unknown) << key;
        continue;
      }

      A->claim();
      Opts.Config[key] = std::string(val);
    }
  }

  if (Opts.ShouldEmitErrorsOnInvalidConfigValue)
    parseAnalyzerConfigs(Opts, &Diags);
  else
    parseAnalyzerConfigs(Opts, nullptr);

  llvm::raw_string_ostream os(Opts.FullCompilerInvocation);
  for (unsigned i = 0; i < Args.getNumInputArgStrings(); ++i) {
    if (i != 0)
      os << " ";
    os << Args.getArgString(i);
  }
  os.flush();

  return Diags.getNumErrors() == NumErrorsBefore;
}

static StringRef getStringOption(AnalyzerOptions::ConfigTable &Config,
                                 StringRef OptionName, StringRef DefaultVal) {
  return Config.insert({OptionName, std::string(DefaultVal)}).first->second;
}

static void initOption(AnalyzerOptions::ConfigTable &Config,
                       DiagnosticsEngine *Diags,
                       StringRef &OptionField, StringRef Name,
                       StringRef DefaultVal) {
  // String options may be known to invalid (e.g. if the expected string is a
  // file name, but the file does not exist), those will have to be checked in
  // parseConfigs.
  OptionField = getStringOption(Config, Name, DefaultVal);
}

static void initOption(AnalyzerOptions::ConfigTable &Config,
                       DiagnosticsEngine *Diags,
                       bool &OptionField, StringRef Name, bool DefaultVal) {
  auto PossiblyInvalidVal = llvm::StringSwitch<Optional<bool>>(
                 getStringOption(Config, Name, (DefaultVal ? "true" : "false")))
      .Case("true", true)
      .Case("false", false)
      .Default(None);

  if (!PossiblyInvalidVal) {
    if (Diags)
      Diags->Report(diag::err_analyzer_config_invalid_input)
        << Name << "a boolean";
    else
      OptionField = DefaultVal;
  } else
    OptionField = PossiblyInvalidVal.getValue();
}

static void initOption(AnalyzerOptions::ConfigTable &Config,
                       DiagnosticsEngine *Diags,
                       unsigned &OptionField, StringRef Name,
                       unsigned DefaultVal) {

  OptionField = DefaultVal;
  bool HasFailed = getStringOption(Config, Name, std::to_string(DefaultVal))
                     .getAsInteger(0, OptionField);
  if (Diags && HasFailed)
    Diags->Report(diag::err_analyzer_config_invalid_input)
      << Name << "an unsigned";
}

static void parseAnalyzerConfigs(AnalyzerOptions &AnOpts,
                                 DiagnosticsEngine *Diags) {
  // TODO: There's no need to store the entire configtable, it'd be plenty
  // enough tostore checker options.

#define ANALYZER_OPTION(TYPE, NAME, CMDFLAG, DESC, DEFAULT_VAL)                \
  initOption(AnOpts.Config, Diags, AnOpts.NAME, CMDFLAG, DEFAULT_VAL);

#define ANALYZER_OPTION_DEPENDS_ON_USER_MODE(TYPE, NAME, CMDFLAG, DESC,        \
                                           SHALLOW_VAL, DEEP_VAL)              \
  switch (AnOpts.getUserMode()) {                                              \
  case UMK_Shallow:                                                            \
    initOption(AnOpts.Config, Diags, AnOpts.NAME, CMDFLAG, SHALLOW_VAL);       \
    break;                                                                     \
  case UMK_Deep:                                                               \
    initOption(AnOpts.Config, Diags, AnOpts.NAME, CMDFLAG, DEEP_VAL);          \
    break;                                                                     \
  }                                                                            \

#include "clang/StaticAnalyzer/Core/AnalyzerOptions.def"
#undef ANALYZER_OPTION
#undef ANALYZER_OPTION_DEPENDS_ON_USER_MODE

  // At this point, AnalyzerOptions is configured. Let's validate some options.

  // FIXME: Here we try to validate the silenced checkers or packages are valid.
  // The current approach only validates the registered checkers which does not
  // contain the runtime enabled checkers and optimally we would validate both.
  if (!AnOpts.RawSilencedCheckersAndPackages.empty()) {
    std::vector<StringRef> Checkers =
        AnOpts.getRegisteredCheckers(/*IncludeExperimental=*/true);
    std::vector<StringRef> Packages =
        AnOpts.getRegisteredPackages(/*IncludeExperimental=*/true);

    SmallVector<StringRef, 16> CheckersAndPackages;
    AnOpts.RawSilencedCheckersAndPackages.split(CheckersAndPackages, ";");

    for (const StringRef &CheckerOrPackage : CheckersAndPackages) {
      if (Diags) {
        bool IsChecker = CheckerOrPackage.contains('.');
        bool IsValidName =
            IsChecker
                ? llvm::find(Checkers, CheckerOrPackage) != Checkers.end()
                : llvm::find(Packages, CheckerOrPackage) != Packages.end();

        if (!IsValidName)
          Diags->Report(diag::err_unknown_analyzer_checker_or_package)
              << CheckerOrPackage;
      }

      AnOpts.SilencedCheckersAndPackages.emplace_back(CheckerOrPackage);
    }
  }

  if (!Diags)
    return;

  if (AnOpts.ShouldTrackConditionsDebug && !AnOpts.ShouldTrackConditions)
    Diags->Report(diag::err_analyzer_config_invalid_input)
        << "track-conditions-debug" << "'track-conditions' to also be enabled";

  if (!AnOpts.CTUDir.empty() && !llvm::sys::fs::is_directory(AnOpts.CTUDir))
    Diags->Report(diag::err_analyzer_config_invalid_input) << "ctu-dir"
                                                           << "a filename";

  if (!AnOpts.ModelPath.empty() &&
      !llvm::sys::fs::is_directory(AnOpts.ModelPath))
    Diags->Report(diag::err_analyzer_config_invalid_input) << "model-path"
                                                           << "a filename";
}

/// Generate a remark argument. This is an inverse of `ParseOptimizationRemark`.
static void
GenerateOptimizationRemark(SmallVectorImpl<const char *> &Args,
                           CompilerInvocation::StringAllocator SA,
                           OptSpecifier OptEQ, StringRef Name,
                           const CodeGenOptions::OptRemark &Remark) {
  if (Remark.hasValidPattern()) {
    GenerateArg(Args, OptEQ, Remark.Pattern, SA);
  } else if (Remark.Kind == CodeGenOptions::RK_Enabled) {
    GenerateArg(Args, OPT_R_Joined, Name, SA);
  } else if (Remark.Kind == CodeGenOptions::RK_Disabled) {
    GenerateArg(Args, OPT_R_Joined, StringRef("no-") + Name, SA);
  }
}

/// Parse a remark command line argument. It may be missing, disabled/enabled by
/// '-R[no-]group' or specified with a regular expression by '-Rgroup=regexp'.
/// On top of that, it can be disabled/enabled globally by '-R[no-]everything'.
static CodeGenOptions::OptRemark
ParseOptimizationRemark(DiagnosticsEngine &Diags, ArgList &Args,
                        OptSpecifier OptEQ, StringRef Name) {
  CodeGenOptions::OptRemark Result;

  auto InitializeResultPattern = [&Diags, &Args, &Result](const Arg *A) {
    Result.Pattern = A->getValue();

    std::string RegexError;
    Result.Regex = std::make_shared<llvm::Regex>(Result.Pattern);
    if (!Result.Regex->isValid(RegexError)) {
      Diags.Report(diag::err_drv_optimization_remark_pattern)
          << RegexError << A->getAsString(Args);
      return false;
    }

    return true;
  };

  for (Arg *A : Args) {
    if (A->getOption().matches(OPT_R_Joined)) {
      StringRef Value = A->getValue();

      if (Value == Name)
        Result.Kind = CodeGenOptions::RK_Enabled;
      else if (Value == "everything")
        Result.Kind = CodeGenOptions::RK_EnabledEverything;
      else if (Value.split('-') == std::make_pair(StringRef("no"), Name))
        Result.Kind = CodeGenOptions::RK_Disabled;
      else if (Value == "no-everything")
        Result.Kind = CodeGenOptions::RK_DisabledEverything;
    } else if (A->getOption().matches(OptEQ)) {
      Result.Kind = CodeGenOptions::RK_WithPattern;
      if (!InitializeResultPattern(A))
        return CodeGenOptions::OptRemark();
    }
  }

  if (Result.Kind == CodeGenOptions::RK_Disabled ||
      Result.Kind == CodeGenOptions::RK_DisabledEverything) {
    Result.Pattern = "";
    Result.Regex = nullptr;
  }

  return Result;
}

static bool parseDiagnosticLevelMask(StringRef FlagName,
                                     const std::vector<std::string> &Levels,
                                     DiagnosticsEngine &Diags,
                                     DiagnosticLevelMask &M) {
  bool Success = true;
  for (const auto &Level : Levels) {
    DiagnosticLevelMask const PM =
      llvm::StringSwitch<DiagnosticLevelMask>(Level)
        .Case("note",    DiagnosticLevelMask::Note)
        .Case("remark",  DiagnosticLevelMask::Remark)
        .Case("warning", DiagnosticLevelMask::Warning)
        .Case("error",   DiagnosticLevelMask::Error)
        .Default(DiagnosticLevelMask::None);
    if (PM == DiagnosticLevelMask::None) {
      Success = false;
      Diags.Report(diag::err_drv_invalid_value) << FlagName << Level;
    }
    M = M | PM;
  }
  return Success;
}

static void parseSanitizerKinds(StringRef FlagName,
                                const std::vector<std::string> &Sanitizers,
                                DiagnosticsEngine &Diags, SanitizerSet &S) {
  for (const auto &Sanitizer : Sanitizers) {
    SanitizerMask K = parseSanitizerValue(Sanitizer, /*AllowGroups=*/false);
    if (K == SanitizerMask())
      Diags.Report(diag::err_drv_invalid_value) << FlagName << Sanitizer;
    else
      S.set(K, true);
  }
}

static SmallVector<StringRef, 4> serializeSanitizerKinds(SanitizerSet S) {
  SmallVector<StringRef, 4> Values;
  serializeSanitizerSet(S, Values);
  return Values;
}

static void parseXRayInstrumentationBundle(StringRef FlagName, StringRef Bundle,
                                           ArgList &Args, DiagnosticsEngine &D,
                                           XRayInstrSet &S) {
  llvm::SmallVector<StringRef, 2> BundleParts;
  llvm::SplitString(Bundle, BundleParts, ",");
  for (const auto &B : BundleParts) {
    auto Mask = parseXRayInstrValue(B);
    if (Mask == XRayInstrKind::None)
      if (B != "none")
        D.Report(diag::err_drv_invalid_value) << FlagName << Bundle;
      else
        S.Mask = Mask;
    else if (Mask == XRayInstrKind::All)
      S.Mask = Mask;
    else
      S.set(Mask, true);
  }
}

static std::string serializeXRayInstrumentationBundle(const XRayInstrSet &S) {
  llvm::SmallVector<StringRef, 2> BundleParts;
  serializeXRayInstrValue(S, BundleParts);
  std::string Buffer;
  llvm::raw_string_ostream OS(Buffer);
  llvm::interleave(BundleParts, OS, [&OS](StringRef Part) { OS << Part; }, ",");
  return OS.str();
}

// Set the profile kind using fprofile-instrument-use-path.
static void setPGOUseInstrumentor(CodeGenOptions &Opts,
                                  const Twine &ProfileName) {
  auto ReaderOrErr = llvm::IndexedInstrProfReader::create(ProfileName);
  // In error, return silently and let Clang PGOUse report the error message.
  if (auto E = ReaderOrErr.takeError()) {
    llvm::consumeError(std::move(E));
    Opts.setProfileUse(CodeGenOptions::ProfileClangInstr);
    return;
  }
  std::unique_ptr<llvm::IndexedInstrProfReader> PGOReader =
    std::move(ReaderOrErr.get());
  if (PGOReader->isIRLevelProfile()) {
    if (PGOReader->hasCSIRLevelProfile())
      Opts.setProfileUse(CodeGenOptions::ProfileCSIRInstr);
    else
      Opts.setProfileUse(CodeGenOptions::ProfileIRInstr);
  } else
    Opts.setProfileUse(CodeGenOptions::ProfileClangInstr);
}

void CompilerInvocation::GenerateCodeGenArgs(
    const CodeGenOptions &Opts, SmallVectorImpl<const char *> &Args,
    StringAllocator SA, const llvm::Triple &T, const std::string &OutputFile,
    const LangOptions *LangOpts) {
  const CodeGenOptions &CodeGenOpts = Opts;

  if (Opts.OptimizationLevel == 0)
    GenerateArg(Args, OPT_O0, SA);
  else
    GenerateArg(Args, OPT_O, Twine(Opts.OptimizationLevel), SA);

#define CODEGEN_OPTION_WITH_MARSHALLING(                                       \
    PREFIX_TYPE, NAME, ID, KIND, GROUP, ALIAS, ALIASARGS, FLAGS, PARAM,        \
    HELPTEXT, METAVAR, VALUES, SPELLING, SHOULD_PARSE, ALWAYS_EMIT, KEYPATH,   \
    DEFAULT_VALUE, IMPLIED_CHECK, IMPLIED_VALUE, NORMALIZER, DENORMALIZER,     \
    MERGER, EXTRACTOR, TABLE_INDEX)                                            \
  GENERATE_OPTION_WITH_MARSHALLING(                                            \
      Args, SA, KIND, FLAGS, SPELLING, ALWAYS_EMIT, KEYPATH, DEFAULT_VALUE,    \
      IMPLIED_CHECK, IMPLIED_VALUE, DENORMALIZER, EXTRACTOR, TABLE_INDEX)
#include "clang/Driver/Options.inc"
#undef CODEGEN_OPTION_WITH_MARSHALLING

  if (Opts.OptimizationLevel > 0) {
    if (Opts.Inlining == CodeGenOptions::NormalInlining)
      GenerateArg(Args, OPT_finline_functions, SA);
    else if (Opts.Inlining == CodeGenOptions::OnlyHintInlining)
      GenerateArg(Args, OPT_finline_hint_functions, SA);
    else if (Opts.Inlining == CodeGenOptions::OnlyAlwaysInlining)
      GenerateArg(Args, OPT_fno_inline, SA);
  }

  if (Opts.DirectAccessExternalData && LangOpts->PICLevel != 0)
    GenerateArg(Args, OPT_fdirect_access_external_data, SA);
  else if (!Opts.DirectAccessExternalData && LangOpts->PICLevel == 0)
    GenerateArg(Args, OPT_fno_direct_access_external_data, SA);

  Optional<StringRef> DebugInfoVal;
  switch (Opts.DebugInfo) {
  case codegenoptions::DebugLineTablesOnly:
    DebugInfoVal = "line-tables-only";
    break;
  case codegenoptions::DebugDirectivesOnly:
    DebugInfoVal = "line-directives-only";
    break;
  case codegenoptions::DebugInfoConstructor:
    DebugInfoVal = "constructor";
    break;
  case codegenoptions::LimitedDebugInfo:
    DebugInfoVal = "limited";
    break;
  case codegenoptions::FullDebugInfo:
    DebugInfoVal = "standalone";
    break;
  case codegenoptions::UnusedTypeInfo:
    DebugInfoVal = "unused-types";
    break;
  case codegenoptions::NoDebugInfo: // default value
    DebugInfoVal = None;
    break;
  case codegenoptions::LocTrackingOnly: // implied value
    DebugInfoVal = None;
    break;
  }
  if (DebugInfoVal)
    GenerateArg(Args, OPT_debug_info_kind_EQ, *DebugInfoVal, SA);

  if (Opts.DebugInfo == codegenoptions::DebugInfoConstructor)
    GenerateArg(Args, OPT_fuse_ctor_homing, SA);

  for (const auto &Prefix : Opts.DebugPrefixMap)
    GenerateArg(Args, OPT_fdebug_prefix_map_EQ,
                Prefix.first + "=" + Prefix.second, SA);

  for (const auto &Prefix : Opts.CoveragePrefixMap)
    GenerateArg(Args, OPT_fcoverage_prefix_map_EQ,
                Prefix.first + "=" + Prefix.second, SA);

  if (Opts.NewStructPathTBAA)
    GenerateArg(Args, OPT_new_struct_path_tbaa, SA);

  if (Opts.OptimizeSize == 1)
    GenerateArg(Args, OPT_O, "s", SA);
  else if (Opts.OptimizeSize == 2)
    GenerateArg(Args, OPT_O, "z", SA);

  // SimplifyLibCalls is set only in the absence of -fno-builtin and
  // -ffreestanding. We'll consider that when generating them.

  // NoBuiltinFuncs are generated by LangOptions.

  if (Opts.UnrollLoops && Opts.OptimizationLevel <= 1)
    GenerateArg(Args, OPT_funroll_loops, SA);
  else if (!Opts.UnrollLoops && Opts.OptimizationLevel > 1)
    GenerateArg(Args, OPT_fno_unroll_loops, SA);

  if (!Opts.BinutilsVersion.empty())
    GenerateArg(Args, OPT_fbinutils_version_EQ, Opts.BinutilsVersion, SA);

  if (Opts.DebugNameTable ==
      static_cast<unsigned>(llvm::DICompileUnit::DebugNameTableKind::GNU))
    GenerateArg(Args, OPT_ggnu_pubnames, SA);
  else if (Opts.DebugNameTable ==
           static_cast<unsigned>(
               llvm::DICompileUnit::DebugNameTableKind::Default))
    GenerateArg(Args, OPT_gpubnames, SA);

  // ProfileInstrumentUsePath is marshalled automatically, no need to generate
  // it or PGOUseInstrumentor.

  if (Opts.TimePasses) {
    if (Opts.TimePassesPerRun)
      GenerateArg(Args, OPT_ftime_report_EQ, "per-pass-run", SA);
    else
      GenerateArg(Args, OPT_ftime_report, SA);
  }

  if (Opts.PrepareForLTO && !Opts.PrepareForThinLTO)
    GenerateArg(Args, OPT_flto, SA);

  if (Opts.PrepareForThinLTO)
    GenerateArg(Args, OPT_flto_EQ, "thin", SA);

  if (!Opts.ThinLTOIndexFile.empty())
    GenerateArg(Args, OPT_fthinlto_index_EQ, Opts.ThinLTOIndexFile, SA);

  if (Opts.SaveTempsFilePrefix == OutputFile)
    GenerateArg(Args, OPT_save_temps_EQ, "obj", SA);

  StringRef MemProfileBasename("memprof.profraw");
  if (!Opts.MemoryProfileOutput.empty()) {
    if (Opts.MemoryProfileOutput == MemProfileBasename) {
      GenerateArg(Args, OPT_fmemory_profile, SA);
    } else {
      size_t ArgLength =
          Opts.MemoryProfileOutput.size() - MemProfileBasename.size();
      GenerateArg(Args, OPT_fmemory_profile_EQ,
                  Opts.MemoryProfileOutput.substr(0, ArgLength), SA);
    }
  }

  if (memcmp(Opts.CoverageVersion, "408*", 4) != 0)
    GenerateArg(Args, OPT_coverage_version_EQ,
                StringRef(Opts.CoverageVersion, 4), SA);

  // TODO: Check if we need to generate arguments stored in CmdArgs. (Namely
  //  '-fembed_bitcode', which does not map to any CompilerInvocation field and
  //  won't be generated.)

  if (Opts.XRayInstrumentationBundle.Mask != XRayInstrKind::All) {
    std::string InstrBundle =
        serializeXRayInstrumentationBundle(Opts.XRayInstrumentationBundle);
    if (!InstrBundle.empty())
      GenerateArg(Args, OPT_fxray_instrumentation_bundle, InstrBundle, SA);
  }

  if (Opts.CFProtectionReturn && Opts.CFProtectionBranch)
    GenerateArg(Args, OPT_fcf_protection_EQ, "full", SA);
  else if (Opts.CFProtectionReturn)
    GenerateArg(Args, OPT_fcf_protection_EQ, "return", SA);
  else if (Opts.CFProtectionBranch)
    GenerateArg(Args, OPT_fcf_protection_EQ, "branch", SA);

  for (const auto &F : Opts.LinkBitcodeFiles) {
    bool Builtint = F.LinkFlags == llvm::Linker::Flags::LinkOnlyNeeded &&
                    F.PropagateAttrs && F.Internalize;
    GenerateArg(Args,
                Builtint ? OPT_mlink_builtin_bitcode : OPT_mlink_bitcode_file,
                F.Filename, SA);
  }

  // TODO: Consider removing marshalling annotations from f[no_]emulated_tls.
  //  That would make it easy to generate the option only **once** if it was
  //  explicitly set to non-default value.
  if (Opts.ExplicitEmulatedTLS) {
    GenerateArg(
        Args, Opts.EmulatedTLS ? OPT_femulated_tls : OPT_fno_emulated_tls, SA);
  }

  if (Opts.FPDenormalMode != llvm::DenormalMode::getIEEE())
    GenerateArg(Args, OPT_fdenormal_fp_math_EQ, Opts.FPDenormalMode.str(), SA);

  if (Opts.FP32DenormalMode != llvm::DenormalMode::getIEEE())
    GenerateArg(Args, OPT_fdenormal_fp_math_f32_EQ, Opts.FP32DenormalMode.str(),
                SA);

  if (Opts.StructReturnConvention == CodeGenOptions::SRCK_OnStack) {
    OptSpecifier Opt =
        T.isPPC32() ? OPT_maix_struct_return : OPT_fpcc_struct_return;
    GenerateArg(Args, Opt, SA);
  } else if (Opts.StructReturnConvention == CodeGenOptions::SRCK_InRegs) {
    OptSpecifier Opt =
        T.isPPC32() ? OPT_msvr4_struct_return : OPT_freg_struct_return;
    GenerateArg(Args, Opt, SA);
  }

  if (Opts.EnableAIXExtendedAltivecABI)
    GenerateArg(Args, OPT_mabi_EQ_vec_extabi, SA);

  if (!Opts.OptRecordPasses.empty())
    GenerateArg(Args, OPT_opt_record_passes, Opts.OptRecordPasses, SA);

  if (!Opts.OptRecordFormat.empty())
    GenerateArg(Args, OPT_opt_record_format, Opts.OptRecordFormat, SA);

  GenerateOptimizationRemark(Args, SA, OPT_Rpass_EQ, "pass",
                             Opts.OptimizationRemark);

  GenerateOptimizationRemark(Args, SA, OPT_Rpass_missed_EQ, "pass-missed",
                             Opts.OptimizationRemarkMissed);

  GenerateOptimizationRemark(Args, SA, OPT_Rpass_analysis_EQ, "pass-analysis",
                             Opts.OptimizationRemarkAnalysis);

  GenerateArg(Args, OPT_fdiagnostics_hotness_threshold_EQ,
              Opts.DiagnosticsHotnessThreshold
                  ? Twine(*Opts.DiagnosticsHotnessThreshold)
                  : "auto",
              SA);

  for (StringRef Sanitizer : serializeSanitizerKinds(Opts.SanitizeRecover))
    GenerateArg(Args, OPT_fsanitize_recover_EQ, Sanitizer, SA);

  for (StringRef Sanitizer : serializeSanitizerKinds(Opts.SanitizeTrap))
    GenerateArg(Args, OPT_fsanitize_trap_EQ, Sanitizer, SA);

  if (!Opts.EmitVersionIdentMetadata)
    GenerateArg(Args, OPT_Qn, SA);

  switch (Opts.FiniteLoops) {
  case CodeGenOptions::FiniteLoopsKind::Language:
    break;
  case CodeGenOptions::FiniteLoopsKind::Always:
    GenerateArg(Args, OPT_ffinite_loops, SA);
    break;
  case CodeGenOptions::FiniteLoopsKind::Never:
    GenerateArg(Args, OPT_fno_finite_loops, SA);
    break;
  }
}

bool CompilerInvocation::ParseCodeGenArgs(CodeGenOptions &Opts, ArgList &Args,
                                          InputKind IK,
                                          DiagnosticsEngine &Diags,
                                          const llvm::Triple &T,
                                          const std::string &OutputFile,
                                          const LangOptions &LangOptsRef) {
  unsigned NumErrorsBefore = Diags.getNumErrors();

  unsigned OptimizationLevel = getOptimizationLevel(Args, IK, Diags);
  // TODO: This could be done in Driver
  unsigned MaxOptLevel = 3;
  if (OptimizationLevel > MaxOptLevel) {
    // If the optimization level is not supported, fall back on the default
    // optimization
    Diags.Report(diag::warn_drv_optimization_value)
        << Args.getLastArg(OPT_O)->getAsString(Args) << "-O" << MaxOptLevel;
    OptimizationLevel = MaxOptLevel;
  }
  Opts.OptimizationLevel = OptimizationLevel;

  // The key paths of codegen options defined in Options.td start with
  // "CodeGenOpts.". Let's provide the expected variable name and type.
  CodeGenOptions &CodeGenOpts = Opts;
  // Some codegen options depend on language options. Let's provide the expected
  // variable name and type.
  const LangOptions *LangOpts = &LangOptsRef;

#define CODEGEN_OPTION_WITH_MARSHALLING(                                       \
    PREFIX_TYPE, NAME, ID, KIND, GROUP, ALIAS, ALIASARGS, FLAGS, PARAM,        \
    HELPTEXT, METAVAR, VALUES, SPELLING, SHOULD_PARSE, ALWAYS_EMIT, KEYPATH,   \
    DEFAULT_VALUE, IMPLIED_CHECK, IMPLIED_VALUE, NORMALIZER, DENORMALIZER,     \
    MERGER, EXTRACTOR, TABLE_INDEX)                                            \
  PARSE_OPTION_WITH_MARSHALLING(                                               \
      Args, Diags, ID, FLAGS, PARAM, SHOULD_PARSE, KEYPATH, DEFAULT_VALUE,     \
      IMPLIED_CHECK, IMPLIED_VALUE, NORMALIZER, MERGER, TABLE_INDEX)
#include "clang/Driver/Options.inc"
#undef CODEGEN_OPTION_WITH_MARSHALLING

  // At O0 we want to fully disable inlining outside of cases marked with
  // 'alwaysinline' that are required for correctness.
  Opts.setInlining((Opts.OptimizationLevel == 0)
                       ? CodeGenOptions::OnlyAlwaysInlining
                       : CodeGenOptions::NormalInlining);
  // Explicit inlining flags can disable some or all inlining even at
  // optimization levels above zero.
  if (Arg *InlineArg = Args.getLastArg(
          options::OPT_finline_functions, options::OPT_finline_hint_functions,
          options::OPT_fno_inline_functions, options::OPT_fno_inline)) {
    if (Opts.OptimizationLevel > 0) {
      const Option &InlineOpt = InlineArg->getOption();
      if (InlineOpt.matches(options::OPT_finline_functions))
        Opts.setInlining(CodeGenOptions::NormalInlining);
      else if (InlineOpt.matches(options::OPT_finline_hint_functions))
        Opts.setInlining(CodeGenOptions::OnlyHintInlining);
      else
        Opts.setInlining(CodeGenOptions::OnlyAlwaysInlining);
    }
  }

  // PIC defaults to -fno-direct-access-external-data while non-PIC defaults to
  // -fdirect-access-external-data.
  Opts.DirectAccessExternalData =
      Args.hasArg(OPT_fdirect_access_external_data) ||
      (!Args.hasArg(OPT_fno_direct_access_external_data) &&
       LangOpts->PICLevel == 0);

  if (Arg *A = Args.getLastArg(OPT_debug_info_kind_EQ)) {
    unsigned Val =
        llvm::StringSwitch<unsigned>(A->getValue())
            .Case("line-tables-only", codegenoptions::DebugLineTablesOnly)
            .Case("line-directives-only", codegenoptions::DebugDirectivesOnly)
            .Case("constructor", codegenoptions::DebugInfoConstructor)
            .Case("limited", codegenoptions::LimitedDebugInfo)
            .Case("standalone", codegenoptions::FullDebugInfo)
            .Case("unused-types", codegenoptions::UnusedTypeInfo)
            .Default(~0U);
    if (Val == ~0U)
      Diags.Report(diag::err_drv_invalid_value) << A->getAsString(Args)
                                                << A->getValue();
    else
      Opts.setDebugInfo(static_cast<codegenoptions::DebugInfoKind>(Val));
  }

  // If -fuse-ctor-homing is set and limited debug info is already on, then use
  // constructor homing.
  if (Args.getLastArg(OPT_fuse_ctor_homing))
    if (Opts.getDebugInfo() == codegenoptions::LimitedDebugInfo)
      Opts.setDebugInfo(codegenoptions::DebugInfoConstructor);

  for (const auto &Arg : Args.getAllArgValues(OPT_fdebug_prefix_map_EQ)) {
    auto Split = StringRef(Arg).split('=');
    Opts.DebugPrefixMap.insert(
        {std::string(Split.first), std::string(Split.second)});
  }

  for (const auto &Arg : Args.getAllArgValues(OPT_fcoverage_prefix_map_EQ)) {
    auto Split = StringRef(Arg).split('=');
    Opts.CoveragePrefixMap.insert(
        {std::string(Split.first), std::string(Split.second)});
  }

  Opts.DisableLLVMPasses =
      Args.hasArg(OPT_disable_llvm_passes) ||
      (Args.hasArg(OPT_fsycl_is_device) && T.isSPIR() &&
       Args.hasArg(OPT_fno_sycl_early_optimizations));

  const llvm::Triple::ArchType DebugEntryValueArchs[] = {
      llvm::Triple::x86, llvm::Triple::x86_64, llvm::Triple::aarch64,
      llvm::Triple::arm, llvm::Triple::armeb, llvm::Triple::mips,
      llvm::Triple::mipsel, llvm::Triple::mips64, llvm::Triple::mips64el};

  if (Opts.OptimizationLevel > 0 && Opts.hasReducedDebugInfo() &&
      llvm::is_contained(DebugEntryValueArchs, T.getArch()))
    Opts.EmitCallSiteInfo = true;

  if (!Opts.EnableDIPreservationVerify && Opts.DIBugsReportFilePath.size()) {
    Diags.Report(diag::warn_ignoring_verify_debuginfo_preserve_export)
        << Opts.DIBugsReportFilePath;
    Opts.DIBugsReportFilePath = "";
  }

  Opts.NewStructPathTBAA = !Args.hasArg(OPT_no_struct_path_tbaa) &&
                           Args.hasArg(OPT_new_struct_path_tbaa);
  Opts.OptimizeSize = getOptimizationLevelSize(Args);
  Opts.SimplifyLibCalls = !LangOpts->NoBuiltin;
  if (Opts.SimplifyLibCalls)
    Opts.NoBuiltinFuncs = LangOpts->NoBuiltinFuncs;
  Opts.UnrollLoops =
      Args.hasFlag(OPT_funroll_loops, OPT_fno_unroll_loops,
                   (Opts.OptimizationLevel > 1));
  Opts.BinutilsVersion =
      std::string(Args.getLastArgValue(OPT_fbinutils_version_EQ));

  Opts.DebugNameTable = static_cast<unsigned>(
      Args.hasArg(OPT_ggnu_pubnames)
          ? llvm::DICompileUnit::DebugNameTableKind::GNU
          : Args.hasArg(OPT_gpubnames)
                ? llvm::DICompileUnit::DebugNameTableKind::Default
                : llvm::DICompileUnit::DebugNameTableKind::None);

  if (!Opts.ProfileInstrumentUsePath.empty())
    setPGOUseInstrumentor(Opts, Opts.ProfileInstrumentUsePath);

  if (const Arg *A = Args.getLastArg(OPT_ftime_report, OPT_ftime_report_EQ)) {
    Opts.TimePasses = true;

    // -ftime-report= is only for new pass manager.
    if (A->getOption().getID() == OPT_ftime_report_EQ) {
      if (Opts.LegacyPassManager)
        Diags.Report(diag::err_drv_argument_only_allowed_with)
            << A->getAsString(Args) << "-fno-legacy-pass-manager";

      StringRef Val = A->getValue();
      if (Val == "per-pass")
        Opts.TimePassesPerRun = false;
      else if (Val == "per-pass-run")
        Opts.TimePassesPerRun = true;
      else
        Diags.Report(diag::err_drv_invalid_value)
            << A->getAsString(Args) << A->getValue();
    }
  }

  Opts.PrepareForLTO = Args.hasArg(OPT_flto, OPT_flto_EQ);
  Opts.PrepareForThinLTO = false;
  if (Arg *A = Args.getLastArg(OPT_flto_EQ)) {
    StringRef S = A->getValue();
    if (S == "thin")
      Opts.PrepareForThinLTO = true;
    else if (S != "full")
      Diags.Report(diag::err_drv_invalid_value) << A->getAsString(Args) << S;
  }
  if (Arg *A = Args.getLastArg(OPT_fthinlto_index_EQ)) {
    if (IK.getLanguage() != Language::LLVM_IR)
      Diags.Report(diag::err_drv_argument_only_allowed_with)
          << A->getAsString(Args) << "-x ir";
    Opts.ThinLTOIndexFile =
        std::string(Args.getLastArgValue(OPT_fthinlto_index_EQ));
  }
  if (Arg *A = Args.getLastArg(OPT_save_temps_EQ))
    Opts.SaveTempsFilePrefix =
        llvm::StringSwitch<std::string>(A->getValue())
            .Case("obj", OutputFile)
            .Default(llvm::sys::path::filename(OutputFile).str());

  // The memory profile runtime appends the pid to make this name more unique.
  const char *MemProfileBasename = "memprof.profraw";
  if (Args.hasArg(OPT_fmemory_profile_EQ)) {
    SmallString<128> Path(
        std::string(Args.getLastArgValue(OPT_fmemory_profile_EQ)));
    llvm::sys::path::append(Path, MemProfileBasename);
    Opts.MemoryProfileOutput = std::string(Path);
  } else if (Args.hasArg(OPT_fmemory_profile))
    Opts.MemoryProfileOutput = MemProfileBasename;

  memcpy(Opts.CoverageVersion, "408*", 4);
  if (Opts.EmitGcovArcs || Opts.EmitGcovNotes) {
    if (Args.hasArg(OPT_coverage_version_EQ)) {
      StringRef CoverageVersion = Args.getLastArgValue(OPT_coverage_version_EQ);
      if (CoverageVersion.size() != 4) {
        Diags.Report(diag::err_drv_invalid_value)
            << Args.getLastArg(OPT_coverage_version_EQ)->getAsString(Args)
            << CoverageVersion;
      } else {
        memcpy(Opts.CoverageVersion, CoverageVersion.data(), 4);
      }
    }
  }
  // FIXME: For backend options that are not yet recorded as function
  // attributes in the IR, keep track of them so we can embed them in a
  // separate data section and use them when building the bitcode.
  for (const auto &A : Args) {
    // Do not encode output and input.
    if (A->getOption().getID() == options::OPT_o ||
        A->getOption().getID() == options::OPT_INPUT ||
        A->getOption().getID() == options::OPT_x ||
        A->getOption().getID() == options::OPT_fembed_bitcode ||
        A->getOption().matches(options::OPT_W_Group))
      continue;
    ArgStringList ASL;
    A->render(Args, ASL);
    for (const auto &arg : ASL) {
      StringRef ArgStr(arg);
      Opts.CmdArgs.insert(Opts.CmdArgs.end(), ArgStr.begin(), ArgStr.end());
      // using \00 to separate each commandline options.
      Opts.CmdArgs.push_back('\0');
    }
  }

  auto XRayInstrBundles =
      Args.getAllArgValues(OPT_fxray_instrumentation_bundle);
  if (XRayInstrBundles.empty())
    Opts.XRayInstrumentationBundle.Mask = XRayInstrKind::All;
  else
    for (const auto &A : XRayInstrBundles)
      parseXRayInstrumentationBundle("-fxray-instrumentation-bundle=", A, Args,
                                     Diags, Opts.XRayInstrumentationBundle);

  if (const Arg *A = Args.getLastArg(OPT_fcf_protection_EQ)) {
    StringRef Name = A->getValue();
    if (Name == "full") {
      Opts.CFProtectionReturn = 1;
      Opts.CFProtectionBranch = 1;
    } else if (Name == "return")
      Opts.CFProtectionReturn = 1;
    else if (Name == "branch")
      Opts.CFProtectionBranch = 1;
    else if (Name != "none")
      Diags.Report(diag::err_drv_invalid_value) << A->getAsString(Args) << Name;
  }

  for (auto *A :
       Args.filtered(OPT_mlink_bitcode_file, OPT_mlink_builtin_bitcode)) {
    CodeGenOptions::BitcodeFileToLink F;
    F.Filename = A->getValue();
    if (A->getOption().matches(OPT_mlink_builtin_bitcode)) {
      F.LinkFlags = llvm::Linker::Flags::LinkOnlyNeeded;
      // When linking CUDA bitcode, propagate function attributes so that
      // e.g. libdevice gets fast-math attrs if we're building with fast-math.
      F.PropagateAttrs = true;
      F.Internalize = true;
    }
    Opts.LinkBitcodeFiles.push_back(F);
  }

  if (Args.getLastArg(OPT_femulated_tls) ||
      Args.getLastArg(OPT_fno_emulated_tls)) {
    Opts.ExplicitEmulatedTLS = true;
  }

  if (Arg *A = Args.getLastArg(OPT_fdenormal_fp_math_EQ)) {
    StringRef Val = A->getValue();
    Opts.FPDenormalMode = llvm::parseDenormalFPAttribute(Val);
    if (!Opts.FPDenormalMode.isValid())
      Diags.Report(diag::err_drv_invalid_value) << A->getAsString(Args) << Val;
  }

  if (Arg *A = Args.getLastArg(OPT_fdenormal_fp_math_f32_EQ)) {
    StringRef Val = A->getValue();
    Opts.FP32DenormalMode = llvm::parseDenormalFPAttribute(Val);
    if (!Opts.FP32DenormalMode.isValid())
      Diags.Report(diag::err_drv_invalid_value) << A->getAsString(Args) << Val;
  }

  // X86_32 has -fppc-struct-return and -freg-struct-return.
  // PPC32 has -maix-struct-return and -msvr4-struct-return.
  if (Arg *A =
          Args.getLastArg(OPT_fpcc_struct_return, OPT_freg_struct_return,
                          OPT_maix_struct_return, OPT_msvr4_struct_return)) {
    // TODO: We might want to consider enabling these options on AIX in the
    // future.
    if (T.isOSAIX())
      Diags.Report(diag::err_drv_unsupported_opt_for_target)
          << A->getSpelling() << T.str();

    const Option &O = A->getOption();
    if (O.matches(OPT_fpcc_struct_return) ||
        O.matches(OPT_maix_struct_return)) {
      Opts.setStructReturnConvention(CodeGenOptions::SRCK_OnStack);
    } else {
      assert(O.matches(OPT_freg_struct_return) ||
             O.matches(OPT_msvr4_struct_return));
      Opts.setStructReturnConvention(CodeGenOptions::SRCK_InRegs);
    }
  }

  if (Arg *A =
          Args.getLastArg(OPT_mabi_EQ_vec_default, OPT_mabi_EQ_vec_extabi)) {
    if (!T.isOSAIX())
      Diags.Report(diag::err_drv_unsupported_opt_for_target)
          << A->getSpelling() << T.str();

    const Option &O = A->getOption();
    if (O.matches(OPT_mabi_EQ_vec_default))
      Diags.Report(diag::err_aix_default_altivec_abi)
          << A->getSpelling() << T.str();
    else {
      assert(O.matches(OPT_mabi_EQ_vec_extabi));
      Opts.EnableAIXExtendedAltivecABI = 1;
    }
  }

  bool NeedLocTracking = false;

  if (!Opts.OptRecordFile.empty())
    NeedLocTracking = true;

  if (Arg *A = Args.getLastArg(OPT_opt_record_passes)) {
    Opts.OptRecordPasses = A->getValue();
    NeedLocTracking = true;
  }

  if (Arg *A = Args.getLastArg(OPT_opt_record_format)) {
    Opts.OptRecordFormat = A->getValue();
    NeedLocTracking = true;
  }

  Opts.OptimizationRemark =
      ParseOptimizationRemark(Diags, Args, OPT_Rpass_EQ, "pass");

  Opts.OptimizationRemarkMissed =
      ParseOptimizationRemark(Diags, Args, OPT_Rpass_missed_EQ, "pass-missed");

  Opts.OptimizationRemarkAnalysis = ParseOptimizationRemark(
      Diags, Args, OPT_Rpass_analysis_EQ, "pass-analysis");

  NeedLocTracking |= Opts.OptimizationRemark.hasValidPattern() ||
                     Opts.OptimizationRemarkMissed.hasValidPattern() ||
                     Opts.OptimizationRemarkAnalysis.hasValidPattern();

  bool UsingSampleProfile = !Opts.SampleProfileFile.empty();
  bool UsingProfile = UsingSampleProfile ||
      (Opts.getProfileUse() != CodeGenOptions::ProfileNone);

  if (Opts.DiagnosticsWithHotness && !UsingProfile &&
      // An IR file will contain PGO as metadata
      IK.getLanguage() != Language::LLVM_IR)
    Diags.Report(diag::warn_drv_diagnostics_hotness_requires_pgo)
        << "-fdiagnostics-show-hotness";

  // Parse remarks hotness threshold. Valid value is either integer or 'auto'.
  if (auto *arg =
          Args.getLastArg(options::OPT_fdiagnostics_hotness_threshold_EQ)) {
    auto ResultOrErr =
        llvm::remarks::parseHotnessThresholdOption(arg->getValue());

    if (!ResultOrErr) {
      Diags.Report(diag::err_drv_invalid_diagnotics_hotness_threshold)
          << "-fdiagnostics-hotness-threshold=";
    } else {
      Opts.DiagnosticsHotnessThreshold = *ResultOrErr;
      if ((!Opts.DiagnosticsHotnessThreshold.hasValue() ||
           Opts.DiagnosticsHotnessThreshold.getValue() > 0) &&
          !UsingProfile)
        Diags.Report(diag::warn_drv_diagnostics_hotness_requires_pgo)
            << "-fdiagnostics-hotness-threshold=";
    }
  }

  // If the user requested to use a sample profile for PGO, then the
  // backend will need to track source location information so the profile
  // can be incorporated into the IR.
  if (UsingSampleProfile)
    NeedLocTracking = true;

  // If the user requested a flag that requires source locations available in
  // the backend, make sure that the backend tracks source location information.
  if (NeedLocTracking && Opts.getDebugInfo() == codegenoptions::NoDebugInfo)
    Opts.setDebugInfo(codegenoptions::LocTrackingOnly);

  // Parse -fsanitize-recover= arguments.
  // FIXME: Report unrecoverable sanitizers incorrectly specified here.
  parseSanitizerKinds("-fsanitize-recover=",
                      Args.getAllArgValues(OPT_fsanitize_recover_EQ), Diags,
                      Opts.SanitizeRecover);
  parseSanitizerKinds("-fsanitize-trap=",
                      Args.getAllArgValues(OPT_fsanitize_trap_EQ), Diags,
                      Opts.SanitizeTrap);

  Opts.EmitVersionIdentMetadata = Args.hasFlag(OPT_Qy, OPT_Qn, true);

  if (Args.hasArg(options::OPT_ffinite_loops))
    Opts.FiniteLoops = CodeGenOptions::FiniteLoopsKind::Always;
  else if (Args.hasArg(options::OPT_fno_finite_loops))
    Opts.FiniteLoops = CodeGenOptions::FiniteLoopsKind::Never;

  return Diags.getNumErrors() == NumErrorsBefore;
}

static void
GenerateDependencyOutputArgs(const DependencyOutputOptions &Opts,
                             SmallVectorImpl<const char *> &Args,
                             CompilerInvocation::StringAllocator SA) {
  const DependencyOutputOptions &DependencyOutputOpts = Opts;
#define DEPENDENCY_OUTPUT_OPTION_WITH_MARSHALLING(                             \
    PREFIX_TYPE, NAME, ID, KIND, GROUP, ALIAS, ALIASARGS, FLAGS, PARAM,        \
    HELPTEXT, METAVAR, VALUES, SPELLING, SHOULD_PARSE, ALWAYS_EMIT, KEYPATH,   \
    DEFAULT_VALUE, IMPLIED_CHECK, IMPLIED_VALUE, NORMALIZER, DENORMALIZER,     \
    MERGER, EXTRACTOR, TABLE_INDEX)                                            \
  GENERATE_OPTION_WITH_MARSHALLING(                                            \
      Args, SA, KIND, FLAGS, SPELLING, ALWAYS_EMIT, KEYPATH, DEFAULT_VALUE,    \
      IMPLIED_CHECK, IMPLIED_VALUE, DENORMALIZER, EXTRACTOR, TABLE_INDEX)
#include "clang/Driver/Options.inc"
#undef DEPENDENCY_OUTPUT_OPTION_WITH_MARSHALLING

  if (Opts.ShowIncludesDest != ShowIncludesDestination::None)
    GenerateArg(Args, OPT_show_includes, SA);

  for (const auto &Dep : Opts.ExtraDeps) {
    switch (Dep.second) {
    case EDK_SanitizeBlacklist:
      // Sanitizer blacklist arguments are generated from LanguageOptions.
      continue;
    case EDK_ModuleFile:
      // Module file arguments are generated from FrontendOptions and
      // HeaderSearchOptions.
      continue;
    case EDK_ProfileList:
      // Profile list arguments are generated from LanguageOptions via the
      // marshalling infrastructure.
      continue;
    case EDK_DepFileEntry:
      GenerateArg(Args, OPT_fdepfile_entry, Dep.first, SA);
      break;
    }
  }
}

static bool ParseDependencyOutputArgs(DependencyOutputOptions &Opts,
                                      ArgList &Args, DiagnosticsEngine &Diags,
                                      frontend::ActionKind Action,
                                      bool ShowLineMarkers) {
  unsigned NumErrorsBefore = Diags.getNumErrors();

  DependencyOutputOptions &DependencyOutputOpts = Opts;
#define DEPENDENCY_OUTPUT_OPTION_WITH_MARSHALLING(                             \
    PREFIX_TYPE, NAME, ID, KIND, GROUP, ALIAS, ALIASARGS, FLAGS, PARAM,        \
    HELPTEXT, METAVAR, VALUES, SPELLING, SHOULD_PARSE, ALWAYS_EMIT, KEYPATH,   \
    DEFAULT_VALUE, IMPLIED_CHECK, IMPLIED_VALUE, NORMALIZER, DENORMALIZER,     \
    MERGER, EXTRACTOR, TABLE_INDEX)                                            \
  PARSE_OPTION_WITH_MARSHALLING(                                               \
      Args, Diags, ID, FLAGS, PARAM, SHOULD_PARSE, KEYPATH, DEFAULT_VALUE,     \
      IMPLIED_CHECK, IMPLIED_VALUE, NORMALIZER, MERGER, TABLE_INDEX)
#include "clang/Driver/Options.inc"
#undef DEPENDENCY_OUTPUT_OPTION_WITH_MARSHALLING

  if (Args.hasArg(OPT_show_includes)) {
    // Writing both /showIncludes and preprocessor output to stdout
    // would produce interleaved output, so use stderr for /showIncludes.
    // This behaves the same as cl.exe, when /E, /EP or /P are passed.
    if (Action == frontend::PrintPreprocessedInput || !ShowLineMarkers)
      Opts.ShowIncludesDest = ShowIncludesDestination::Stderr;
    else
      Opts.ShowIncludesDest = ShowIncludesDestination::Stdout;
  } else {
    Opts.ShowIncludesDest = ShowIncludesDestination::None;
  }

  // Add sanitizer blacklists as extra dependencies.
  // They won't be discovered by the regular preprocessor, so
  // we let make / ninja to know about this implicit dependency.
  if (!Args.hasArg(OPT_fno_sanitize_blacklist)) {
    for (const auto *A : Args.filtered(OPT_fsanitize_blacklist)) {
      StringRef Val = A->getValue();
      if (Val.find('=') == StringRef::npos)
        Opts.ExtraDeps.emplace_back(std::string(Val), EDK_SanitizeBlacklist);
    }
    if (Opts.IncludeSystemHeaders) {
      for (const auto *A : Args.filtered(OPT_fsanitize_system_blacklist)) {
        StringRef Val = A->getValue();
        if (Val.find('=') == StringRef::npos)
          Opts.ExtraDeps.emplace_back(std::string(Val), EDK_SanitizeBlacklist);
      }
    }
  }

  // -fprofile-list= dependencies.
  for (const auto &Filename : Args.getAllArgValues(OPT_fprofile_list_EQ))
    Opts.ExtraDeps.emplace_back(Filename, EDK_ProfileList);

  // Propagate the extra dependencies.
  for (const auto *A : Args.filtered(OPT_fdepfile_entry))
    Opts.ExtraDeps.emplace_back(A->getValue(), EDK_DepFileEntry);

  // Only the -fmodule-file=<file> form.
  for (const auto *A : Args.filtered(OPT_fmodule_file)) {
    StringRef Val = A->getValue();
    if (Val.find('=') == StringRef::npos)
      Opts.ExtraDeps.emplace_back(std::string(Val), EDK_ModuleFile);
  }

  return Diags.getNumErrors() == NumErrorsBefore;
}

static bool parseShowColorsArgs(const ArgList &Args, bool DefaultColor) {
  // Color diagnostics default to auto ("on" if terminal supports) in the driver
  // but default to off in cc1, needing an explicit OPT_fdiagnostics_color.
  // Support both clang's -f[no-]color-diagnostics and gcc's
  // -f[no-]diagnostics-colors[=never|always|auto].
  enum {
    Colors_On,
    Colors_Off,
    Colors_Auto
  } ShowColors = DefaultColor ? Colors_Auto : Colors_Off;
  for (auto *A : Args) {
    const Option &O = A->getOption();
    if (O.matches(options::OPT_fcolor_diagnostics) ||
        O.matches(options::OPT_fdiagnostics_color)) {
      ShowColors = Colors_On;
    } else if (O.matches(options::OPT_fno_color_diagnostics) ||
               O.matches(options::OPT_fno_diagnostics_color)) {
      ShowColors = Colors_Off;
    } else if (O.matches(options::OPT_fdiagnostics_color_EQ)) {
      StringRef Value(A->getValue());
      if (Value == "always")
        ShowColors = Colors_On;
      else if (Value == "never")
        ShowColors = Colors_Off;
      else if (Value == "auto")
        ShowColors = Colors_Auto;
    }
  }
  return ShowColors == Colors_On ||
         (ShowColors == Colors_Auto &&
          llvm::sys::Process::StandardErrHasColors());
}

static bool checkVerifyPrefixes(const std::vector<std::string> &VerifyPrefixes,
                                DiagnosticsEngine &Diags) {
  bool Success = true;
  for (const auto &Prefix : VerifyPrefixes) {
    // Every prefix must start with a letter and contain only alphanumeric
    // characters, hyphens, and underscores.
    auto BadChar = llvm::find_if(Prefix, [](char C) {
      return !isAlphanumeric(C) && C != '-' && C != '_';
    });
    if (BadChar != Prefix.end() || !isLetter(Prefix[0])) {
      Success = false;
      Diags.Report(diag::err_drv_invalid_value) << "-verify=" << Prefix;
      Diags.Report(diag::note_drv_verify_prefix_spelling);
    }
  }
  return Success;
}

static void GenerateFileSystemArgs(const FileSystemOptions &Opts,
                                   SmallVectorImpl<const char *> &Args,
                                   CompilerInvocation::StringAllocator SA) {
  const FileSystemOptions &FileSystemOpts = Opts;

#define FILE_SYSTEM_OPTION_WITH_MARSHALLING(                                   \
    PREFIX_TYPE, NAME, ID, KIND, GROUP, ALIAS, ALIASARGS, FLAGS, PARAM,        \
    HELPTEXT, METAVAR, VALUES, SPELLING, SHOULD_PARSE, ALWAYS_EMIT, KEYPATH,   \
    DEFAULT_VALUE, IMPLIED_CHECK, IMPLIED_VALUE, NORMALIZER, DENORMALIZER,     \
    MERGER, EXTRACTOR, TABLE_INDEX)                                            \
  GENERATE_OPTION_WITH_MARSHALLING(                                            \
      Args, SA, KIND, FLAGS, SPELLING, ALWAYS_EMIT, KEYPATH, DEFAULT_VALUE,    \
      IMPLIED_CHECK, IMPLIED_VALUE, DENORMALIZER, EXTRACTOR, TABLE_INDEX)
#include "clang/Driver/Options.inc"
#undef FILE_SYSTEM_OPTION_WITH_MARSHALLING
}

static bool ParseFileSystemArgs(FileSystemOptions &Opts, const ArgList &Args,
                                DiagnosticsEngine &Diags) {
  unsigned NumErrorsBefore = Diags.getNumErrors();

  FileSystemOptions &FileSystemOpts = Opts;

#define FILE_SYSTEM_OPTION_WITH_MARSHALLING(                                   \
    PREFIX_TYPE, NAME, ID, KIND, GROUP, ALIAS, ALIASARGS, FLAGS, PARAM,        \
    HELPTEXT, METAVAR, VALUES, SPELLING, SHOULD_PARSE, ALWAYS_EMIT, KEYPATH,   \
    DEFAULT_VALUE, IMPLIED_CHECK, IMPLIED_VALUE, NORMALIZER, DENORMALIZER,     \
    MERGER, EXTRACTOR, TABLE_INDEX)                                            \
  PARSE_OPTION_WITH_MARSHALLING(                                               \
      Args, Diags, ID, FLAGS, PARAM, SHOULD_PARSE, KEYPATH, DEFAULT_VALUE,     \
      IMPLIED_CHECK, IMPLIED_VALUE, NORMALIZER, MERGER, TABLE_INDEX)
#include "clang/Driver/Options.inc"
#undef FILE_SYSTEM_OPTION_WITH_MARSHALLING

  return Diags.getNumErrors() == NumErrorsBefore;
}

static void GenerateMigratorArgs(const MigratorOptions &Opts,
                                 SmallVectorImpl<const char *> &Args,
                                 CompilerInvocation::StringAllocator SA) {
  const MigratorOptions &MigratorOpts = Opts;
#define MIGRATOR_OPTION_WITH_MARSHALLING(                                      \
    PREFIX_TYPE, NAME, ID, KIND, GROUP, ALIAS, ALIASARGS, FLAGS, PARAM,        \
    HELPTEXT, METAVAR, VALUES, SPELLING, SHOULD_PARSE, ALWAYS_EMIT, KEYPATH,   \
    DEFAULT_VALUE, IMPLIED_CHECK, IMPLIED_VALUE, NORMALIZER, DENORMALIZER,     \
    MERGER, EXTRACTOR, TABLE_INDEX)                                            \
  GENERATE_OPTION_WITH_MARSHALLING(                                            \
      Args, SA, KIND, FLAGS, SPELLING, ALWAYS_EMIT, KEYPATH, DEFAULT_VALUE,    \
      IMPLIED_CHECK, IMPLIED_VALUE, DENORMALIZER, EXTRACTOR, TABLE_INDEX)
#include "clang/Driver/Options.inc"
#undef MIGRATOR_OPTION_WITH_MARSHALLING
}

static bool ParseMigratorArgs(MigratorOptions &Opts, const ArgList &Args,
                              DiagnosticsEngine &Diags) {
  unsigned NumErrorsBefore = Diags.getNumErrors();

  MigratorOptions &MigratorOpts = Opts;

#define MIGRATOR_OPTION_WITH_MARSHALLING(                                      \
    PREFIX_TYPE, NAME, ID, KIND, GROUP, ALIAS, ALIASARGS, FLAGS, PARAM,        \
    HELPTEXT, METAVAR, VALUES, SPELLING, SHOULD_PARSE, ALWAYS_EMIT, KEYPATH,   \
    DEFAULT_VALUE, IMPLIED_CHECK, IMPLIED_VALUE, NORMALIZER, DENORMALIZER,     \
    MERGER, EXTRACTOR, TABLE_INDEX)                                            \
  PARSE_OPTION_WITH_MARSHALLING(                                               \
      Args, Diags, ID, FLAGS, PARAM, SHOULD_PARSE, KEYPATH, DEFAULT_VALUE,     \
      IMPLIED_CHECK, IMPLIED_VALUE, NORMALIZER, MERGER, TABLE_INDEX)
#include "clang/Driver/Options.inc"
#undef MIGRATOR_OPTION_WITH_MARSHALLING

  return Diags.getNumErrors() == NumErrorsBefore;
}

void CompilerInvocation::GenerateDiagnosticArgs(
    const DiagnosticOptions &Opts, SmallVectorImpl<const char *> &Args,
    StringAllocator SA, bool DefaultDiagColor) {
  const DiagnosticOptions *DiagnosticOpts = &Opts;
#define DIAG_OPTION_WITH_MARSHALLING(                                          \
    PREFIX_TYPE, NAME, ID, KIND, GROUP, ALIAS, ALIASARGS, FLAGS, PARAM,        \
    HELPTEXT, METAVAR, VALUES, SPELLING, SHOULD_PARSE, ALWAYS_EMIT, KEYPATH,   \
    DEFAULT_VALUE, IMPLIED_CHECK, IMPLIED_VALUE, NORMALIZER, DENORMALIZER,     \
    MERGER, EXTRACTOR, TABLE_INDEX)                                            \
  GENERATE_OPTION_WITH_MARSHALLING(                                            \
      Args, SA, KIND, FLAGS, SPELLING, ALWAYS_EMIT, KEYPATH, DEFAULT_VALUE,    \
      IMPLIED_CHECK, IMPLIED_VALUE, DENORMALIZER, EXTRACTOR, TABLE_INDEX)
#include "clang/Driver/Options.inc"
#undef DIAG_OPTION_WITH_MARSHALLING

  if (!Opts.DiagnosticSerializationFile.empty())
    GenerateArg(Args, OPT_diagnostic_serialized_file,
                Opts.DiagnosticSerializationFile, SA);

  if (Opts.ShowColors)
    GenerateArg(Args, OPT_fcolor_diagnostics, SA);

  if (Opts.VerifyDiagnostics &&
      llvm::is_contained(Opts.VerifyPrefixes, "expected"))
    GenerateArg(Args, OPT_verify, SA);

  for (const auto &Prefix : Opts.VerifyPrefixes)
    if (Prefix != "expected")
      GenerateArg(Args, OPT_verify_EQ, Prefix, SA);

  DiagnosticLevelMask VIU = Opts.getVerifyIgnoreUnexpected();
  if (VIU == DiagnosticLevelMask::None) {
    // This is the default, don't generate anything.
  } else if (VIU == DiagnosticLevelMask::All) {
    GenerateArg(Args, OPT_verify_ignore_unexpected, SA);
  } else {
    if (static_cast<unsigned>(VIU & DiagnosticLevelMask::Note) != 0)
      GenerateArg(Args, OPT_verify_ignore_unexpected_EQ, "note", SA);
    if (static_cast<unsigned>(VIU & DiagnosticLevelMask::Remark) != 0)
      GenerateArg(Args, OPT_verify_ignore_unexpected_EQ, "remark", SA);
    if (static_cast<unsigned>(VIU & DiagnosticLevelMask::Warning) != 0)
      GenerateArg(Args, OPT_verify_ignore_unexpected_EQ, "warning", SA);
    if (static_cast<unsigned>(VIU & DiagnosticLevelMask::Error) != 0)
      GenerateArg(Args, OPT_verify_ignore_unexpected_EQ, "error", SA);
  }

  for (const auto &Warning : Opts.Warnings) {
    // This option is automatically generated from UndefPrefixes.
    if (Warning == "undef-prefix")
      continue;
    Args.push_back(SA(StringRef("-W") + Warning));
  }

  for (const auto &Remark : Opts.Remarks) {
    // These arguments are generated from OptimizationRemark fields of
    // CodeGenOptions.
    StringRef IgnoredRemarks[] = {"pass",          "no-pass",
                                  "pass-analysis", "no-pass-analysis",
                                  "pass-missed",   "no-pass-missed"};
    if (llvm::is_contained(IgnoredRemarks, Remark))
      continue;

    Args.push_back(SA(StringRef("-R") + Remark));
  }
}

bool clang::ParseDiagnosticArgs(DiagnosticOptions &Opts, ArgList &Args,
                                DiagnosticsEngine *Diags,
                                bool DefaultDiagColor) {
  Optional<DiagnosticsEngine> IgnoringDiags;
  if (!Diags) {
    IgnoringDiags.emplace(new DiagnosticIDs(), new DiagnosticOptions(),
                          new IgnoringDiagConsumer());
    Diags = &*IgnoringDiags;
  }

  unsigned NumErrorsBefore = Diags->getNumErrors();

  // The key paths of diagnostic options defined in Options.td start with
  // "DiagnosticOpts->". Let's provide the expected variable name and type.
  DiagnosticOptions *DiagnosticOpts = &Opts;

#define DIAG_OPTION_WITH_MARSHALLING(                                          \
    PREFIX_TYPE, NAME, ID, KIND, GROUP, ALIAS, ALIASARGS, FLAGS, PARAM,        \
    HELPTEXT, METAVAR, VALUES, SPELLING, SHOULD_PARSE, ALWAYS_EMIT, KEYPATH,   \
    DEFAULT_VALUE, IMPLIED_CHECK, IMPLIED_VALUE, NORMALIZER, DENORMALIZER,     \
    MERGER, EXTRACTOR, TABLE_INDEX)                                            \
  PARSE_OPTION_WITH_MARSHALLING(                                               \
      Args, *Diags, ID, FLAGS, PARAM, SHOULD_PARSE, KEYPATH, DEFAULT_VALUE,    \
      IMPLIED_CHECK, IMPLIED_VALUE, NORMALIZER, MERGER, TABLE_INDEX)
#include "clang/Driver/Options.inc"
#undef DIAG_OPTION_WITH_MARSHALLING

  llvm::sys::Process::UseANSIEscapeCodes(Opts.UseANSIEscapeCodes);

  if (Arg *A =
          Args.getLastArg(OPT_diagnostic_serialized_file, OPT__serialize_diags))
    Opts.DiagnosticSerializationFile = A->getValue();
  Opts.ShowColors = parseShowColorsArgs(Args, DefaultDiagColor);

  Opts.VerifyDiagnostics = Args.hasArg(OPT_verify) || Args.hasArg(OPT_verify_EQ);
  Opts.VerifyPrefixes = Args.getAllArgValues(OPT_verify_EQ);
  if (Args.hasArg(OPT_verify))
    Opts.VerifyPrefixes.push_back("expected");
  // Keep VerifyPrefixes in its original order for the sake of diagnostics, and
  // then sort it to prepare for fast lookup using std::binary_search.
  if (!checkVerifyPrefixes(Opts.VerifyPrefixes, *Diags))
    Opts.VerifyDiagnostics = false;
  else
    llvm::sort(Opts.VerifyPrefixes);
  DiagnosticLevelMask DiagMask = DiagnosticLevelMask::None;
  parseDiagnosticLevelMask(
      "-verify-ignore-unexpected=",
      Args.getAllArgValues(OPT_verify_ignore_unexpected_EQ), *Diags, DiagMask);
  if (Args.hasArg(OPT_verify_ignore_unexpected))
    DiagMask = DiagnosticLevelMask::All;
  Opts.setVerifyIgnoreUnexpected(DiagMask);
  if (Opts.TabStop == 0 || Opts.TabStop > DiagnosticOptions::MaxTabStop) {
    Opts.TabStop = DiagnosticOptions::DefaultTabStop;
    Diags->Report(diag::warn_ignoring_ftabstop_value)
        << Opts.TabStop << DiagnosticOptions::DefaultTabStop;
  }

  addDiagnosticArgs(Args, OPT_W_Group, OPT_W_value_Group, Opts.Warnings);
  addDiagnosticArgs(Args, OPT_R_Group, OPT_R_value_Group, Opts.Remarks);

  return Diags->getNumErrors() == NumErrorsBefore;
}

/// Parse the argument to the -ftest-module-file-extension
/// command-line argument.
///
/// \returns true on error, false on success.
static bool parseTestModuleFileExtensionArg(StringRef Arg,
                                            std::string &BlockName,
                                            unsigned &MajorVersion,
                                            unsigned &MinorVersion,
                                            bool &Hashed,
                                            std::string &UserInfo) {
  SmallVector<StringRef, 5> Args;
  Arg.split(Args, ':', 5);
  if (Args.size() < 5)
    return true;

  BlockName = std::string(Args[0]);
  if (Args[1].getAsInteger(10, MajorVersion)) return true;
  if (Args[2].getAsInteger(10, MinorVersion)) return true;
  if (Args[3].getAsInteger(2, Hashed)) return true;
  if (Args.size() > 4)
    UserInfo = std::string(Args[4]);
  return false;
}

/// Return a table that associates command line option specifiers with the
/// frontend action. Note: The pair {frontend::PluginAction, OPT_plugin} is
/// intentionally missing, as this case is handled separately from other
/// frontend options.
static const auto &getFrontendActionTable() {
  static const std::pair<frontend::ActionKind, unsigned> Table[] = {
      {frontend::ASTDeclList, OPT_ast_list},

      {frontend::ASTDump, OPT_ast_dump_all_EQ},
      {frontend::ASTDump, OPT_ast_dump_all},
      {frontend::ASTDump, OPT_ast_dump_EQ},
      {frontend::ASTDump, OPT_ast_dump},
      {frontend::ASTDump, OPT_ast_dump_lookups},
      {frontend::ASTDump, OPT_ast_dump_decl_types},

      {frontend::ASTPrint, OPT_ast_print},
      {frontend::ASTView, OPT_ast_view},
      {frontend::DumpCompilerOptions, OPT_compiler_options_dump},
      {frontend::DumpRawTokens, OPT_dump_raw_tokens},
      {frontend::DumpTokens, OPT_dump_tokens},
      {frontend::EmitAssembly, OPT_S},
      {frontend::EmitBC, OPT_emit_llvm_bc},
      {frontend::EmitHTML, OPT_emit_html},
      {frontend::EmitLLVM, OPT_emit_llvm},
      {frontend::EmitLLVMOnly, OPT_emit_llvm_only},
      {frontend::EmitCodeGenOnly, OPT_emit_codegen_only},
      {frontend::EmitCodeGenOnly, OPT_emit_codegen_only},
      {frontend::EmitObj, OPT_emit_obj},

      {frontend::FixIt, OPT_fixit_EQ},
      {frontend::FixIt, OPT_fixit},

      {frontend::GenerateModule, OPT_emit_module},
      {frontend::GenerateModuleInterface, OPT_emit_module_interface},
      {frontend::GenerateHeaderModule, OPT_emit_header_module},
      {frontend::GeneratePCH, OPT_emit_pch},
      {frontend::GenerateInterfaceStubs, OPT_emit_interface_stubs},
      {frontend::InitOnly, OPT_init_only},
      {frontend::ParseSyntaxOnly, OPT_fsyntax_only},
      {frontend::ModuleFileInfo, OPT_module_file_info},
      {frontend::VerifyPCH, OPT_verify_pch},
      {frontend::PrintPreamble, OPT_print_preamble},
      {frontend::PrintPreprocessedInput, OPT_E},
      {frontend::TemplightDump, OPT_templight_dump},
      {frontend::RewriteMacros, OPT_rewrite_macros},
      {frontend::RewriteObjC, OPT_rewrite_objc},
      {frontend::RewriteTest, OPT_rewrite_test},
      {frontend::RunAnalysis, OPT_analyze},
      {frontend::MigrateSource, OPT_migrate},
      {frontend::RunPreprocessorOnly, OPT_Eonly},
      {frontend::PrintDependencyDirectivesSourceMinimizerOutput,
          OPT_print_dependency_directives_minimized_source},
  };

  return Table;
}

/// Maps command line option to frontend action.
static Optional<frontend::ActionKind> getFrontendAction(OptSpecifier &Opt) {
  for (const auto &ActionOpt : getFrontendActionTable())
    if (ActionOpt.second == Opt.getID())
      return ActionOpt.first;

  return None;
}

/// Maps frontend action to command line option.
static Optional<OptSpecifier>
getProgramActionOpt(frontend::ActionKind ProgramAction) {
  for (const auto &ActionOpt : getFrontendActionTable())
    if (ActionOpt.first == ProgramAction)
      return OptSpecifier(ActionOpt.second);

  return None;
}

static void GenerateFrontendArgs(const FrontendOptions &Opts,
                                 SmallVectorImpl<const char *> &Args,
                                 CompilerInvocation::StringAllocator SA,
                                 bool IsHeader) {
  const FrontendOptions &FrontendOpts = Opts;
#define FRONTEND_OPTION_WITH_MARSHALLING(                                      \
    PREFIX_TYPE, NAME, ID, KIND, GROUP, ALIAS, ALIASARGS, FLAGS, PARAM,        \
    HELPTEXT, METAVAR, VALUES, SPELLING, SHOULD_PARSE, ALWAYS_EMIT, KEYPATH,   \
    DEFAULT_VALUE, IMPLIED_CHECK, IMPLIED_VALUE, NORMALIZER, DENORMALIZER,     \
    MERGER, EXTRACTOR, TABLE_INDEX)                                            \
  GENERATE_OPTION_WITH_MARSHALLING(                                            \
      Args, SA, KIND, FLAGS, SPELLING, ALWAYS_EMIT, KEYPATH, DEFAULT_VALUE,    \
      IMPLIED_CHECK, IMPLIED_VALUE, DENORMALIZER, EXTRACTOR, TABLE_INDEX)
#include "clang/Driver/Options.inc"
#undef FRONTEND_OPTION_WITH_MARSHALLING

  Optional<OptSpecifier> ProgramActionOpt =
      getProgramActionOpt(Opts.ProgramAction);

  // Generating a simple flag covers most frontend actions.
  std::function<void()> GenerateProgramAction = [&]() {
    GenerateArg(Args, *ProgramActionOpt, SA);
  };

  if (!ProgramActionOpt) {
    // PluginAction is the only program action handled separately.
    assert(Opts.ProgramAction == frontend::PluginAction &&
           "Frontend action without option.");
    GenerateProgramAction = [&]() {
      GenerateArg(Args, OPT_plugin, Opts.ActionName, SA);
    };
  }

  // FIXME: Simplify the complex 'AST dump' command line.
  if (Opts.ProgramAction == frontend::ASTDump) {
    GenerateProgramAction = [&]() {
      // ASTDumpLookups, ASTDumpDeclTypes and ASTDumpFilter are generated via
      // marshalling infrastructure.

      if (Opts.ASTDumpFormat != ADOF_Default) {
        StringRef Format;
        switch (Opts.ASTDumpFormat) {
        case ADOF_Default:
          llvm_unreachable("Default AST dump format.");
        case ADOF_JSON:
          Format = "json";
          break;
        }

        if (Opts.ASTDumpAll)
          GenerateArg(Args, OPT_ast_dump_all_EQ, Format, SA);
        if (Opts.ASTDumpDecls)
          GenerateArg(Args, OPT_ast_dump_EQ, Format, SA);
      } else {
        if (Opts.ASTDumpAll)
          GenerateArg(Args, OPT_ast_dump_all, SA);
        if (Opts.ASTDumpDecls)
          GenerateArg(Args, OPT_ast_dump, SA);
      }
    };
  }

  if (Opts.ProgramAction == frontend::FixIt && !Opts.FixItSuffix.empty()) {
    GenerateProgramAction = [&]() {
      GenerateArg(Args, OPT_fixit_EQ, Opts.FixItSuffix, SA);
    };
  }

  GenerateProgramAction();

  for (const auto &PluginArgs : Opts.PluginArgs) {
    Option Opt = getDriverOptTable().getOption(OPT_plugin_arg);
    const char *Spelling =
        SA(Opt.getPrefix() + Opt.getName() + PluginArgs.first);
    for (const auto &PluginArg : PluginArgs.second)
      denormalizeString(Args, Spelling, SA, Opt.getKind(), 0, PluginArg);
  }

  for (const auto &Ext : Opts.ModuleFileExtensions)
    if (auto *TestExt = dyn_cast_or_null<TestModuleFileExtension>(Ext.get()))
      GenerateArg(Args, OPT_ftest_module_file_extension_EQ, TestExt->str(), SA);

  if (!Opts.CodeCompletionAt.FileName.empty())
    GenerateArg(Args, OPT_code_completion_at, Opts.CodeCompletionAt.ToString(),
                SA);

  for (const auto &Plugin : Opts.Plugins)
    GenerateArg(Args, OPT_load, Plugin, SA);

  // ASTDumpDecls and ASTDumpAll already handled with ProgramAction.

  for (const auto &ModuleFile : Opts.ModuleFiles)
    GenerateArg(Args, OPT_fmodule_file, ModuleFile, SA);

  if (Opts.AuxTargetCPU.hasValue())
    GenerateArg(Args, OPT_aux_target_cpu, *Opts.AuxTargetCPU, SA);

  if (Opts.AuxTargetFeatures.hasValue())
    for (const auto &Feature : *Opts.AuxTargetFeatures)
      GenerateArg(Args, OPT_aux_target_feature, Feature, SA);

  {
    StringRef Preprocessed = Opts.DashX.isPreprocessed() ? "-cpp-output" : "";
    StringRef ModuleMap =
        Opts.DashX.getFormat() == InputKind::ModuleMap ? "-module-map" : "";
    StringRef Header = IsHeader ? "-header" : "";

    StringRef Lang;
    switch (Opts.DashX.getLanguage()) {
    case Language::C:
      Lang = "c";
      break;
    case Language::OpenCL:
      Lang = "cl";
      break;
    case Language::OpenCLCXX:
      Lang = "clcpp";
      break;
    case Language::CUDA:
      Lang = "cuda";
      break;
    case Language::HIP:
      Lang = "hip";
      break;
    case Language::CXX:
      Lang = "c++";
      break;
    case Language::ObjC:
      Lang = "objective-c";
      break;
    case Language::ObjCXX:
      Lang = "objective-c++";
      break;
    case Language::RenderScript:
      Lang = "renderscript";
      break;
    case Language::Asm:
      Lang = "assembler-with-cpp";
      break;
    case Language::Unknown:
      assert(Opts.DashX.getFormat() == InputKind::Precompiled &&
             "Generating -x argument for unknown language (not precompiled).");
      Lang = "ast";
      break;
    case Language::LLVM_IR:
      Lang = "ir";
      break;
    }

    GenerateArg(Args, OPT_x, Lang + Header + ModuleMap + Preprocessed, SA);
  }

  // OPT_INPUT has a unique class, generate it directly.
  for (const auto &Input : Opts.Inputs)
    Args.push_back(SA(Input.getFile()));
}

static bool ParseFrontendArgs(FrontendOptions &Opts, ArgList &Args,
                              DiagnosticsEngine &Diags, bool &IsHeaderFile) {
  unsigned NumErrorsBefore = Diags.getNumErrors();

  FrontendOptions &FrontendOpts = Opts;

#define FRONTEND_OPTION_WITH_MARSHALLING(                                      \
    PREFIX_TYPE, NAME, ID, KIND, GROUP, ALIAS, ALIASARGS, FLAGS, PARAM,        \
    HELPTEXT, METAVAR, VALUES, SPELLING, SHOULD_PARSE, ALWAYS_EMIT, KEYPATH,   \
    DEFAULT_VALUE, IMPLIED_CHECK, IMPLIED_VALUE, NORMALIZER, DENORMALIZER,     \
    MERGER, EXTRACTOR, TABLE_INDEX)                                            \
  PARSE_OPTION_WITH_MARSHALLING(                                               \
      Args, Diags, ID, FLAGS, PARAM, SHOULD_PARSE, KEYPATH, DEFAULT_VALUE,     \
      IMPLIED_CHECK, IMPLIED_VALUE, NORMALIZER, MERGER, TABLE_INDEX)
#include "clang/Driver/Options.inc"
#undef FRONTEND_OPTION_WITH_MARSHALLING

  Opts.ProgramAction = frontend::ParseSyntaxOnly;
  if (const Arg *A = Args.getLastArg(OPT_Action_Group)) {
    OptSpecifier Opt = OptSpecifier(A->getOption().getID());
    Optional<frontend::ActionKind> ProgramAction = getFrontendAction(Opt);
    assert(ProgramAction && "Option specifier not in Action_Group.");

    if (ProgramAction == frontend::ASTDump &&
        (Opt == OPT_ast_dump_all_EQ || Opt == OPT_ast_dump_EQ)) {
      unsigned Val = llvm::StringSwitch<unsigned>(A->getValue())
                         .CaseLower("default", ADOF_Default)
                         .CaseLower("json", ADOF_JSON)
                         .Default(std::numeric_limits<unsigned>::max());

      if (Val != std::numeric_limits<unsigned>::max())
        Opts.ASTDumpFormat = static_cast<ASTDumpOutputFormat>(Val);
      else {
        Diags.Report(diag::err_drv_invalid_value)
            << A->getAsString(Args) << A->getValue();
        Opts.ASTDumpFormat = ADOF_Default;
      }
    }

    if (ProgramAction == frontend::FixIt && Opt == OPT_fixit_EQ)
      Opts.FixItSuffix = A->getValue();

    if (ProgramAction == frontend::GenerateInterfaceStubs) {
      StringRef ArgStr =
          Args.hasArg(OPT_interface_stub_version_EQ)
              ? Args.getLastArgValue(OPT_interface_stub_version_EQ)
              : "experimental-ifs-v2";
      if (ArgStr == "experimental-yaml-elf-v1" ||
          ArgStr == "experimental-ifs-v1" ||
          ArgStr == "experimental-tapi-elf-v1") {
        std::string ErrorMessage =
            "Invalid interface stub format: " + ArgStr.str() +
            " is deprecated.";
        Diags.Report(diag::err_drv_invalid_value)
            << "Must specify a valid interface stub format type, ie: "
               "-interface-stub-version=experimental-ifs-v2"
            << ErrorMessage;
        ProgramAction = frontend::ParseSyntaxOnly;
      } else if (!ArgStr.startswith("experimental-ifs-")) {
        std::string ErrorMessage =
            "Invalid interface stub format: " + ArgStr.str() + ".";
        Diags.Report(diag::err_drv_invalid_value)
            << "Must specify a valid interface stub format type, ie: "
               "-interface-stub-version=experimental-ifs-v2"
            << ErrorMessage;
        ProgramAction = frontend::ParseSyntaxOnly;
      }
    }

    Opts.ProgramAction = *ProgramAction;
  }

  if (const Arg* A = Args.getLastArg(OPT_plugin)) {
    Opts.Plugins.emplace_back(A->getValue(0));
    Opts.ProgramAction = frontend::PluginAction;
    Opts.ActionName = A->getValue();
  }
  for (const auto *AA : Args.filtered(OPT_plugin_arg))
    Opts.PluginArgs[AA->getValue(0)].emplace_back(AA->getValue(1));

  for (const std::string &Arg :
         Args.getAllArgValues(OPT_ftest_module_file_extension_EQ)) {
    std::string BlockName;
    unsigned MajorVersion;
    unsigned MinorVersion;
    bool Hashed;
    std::string UserInfo;
    if (parseTestModuleFileExtensionArg(Arg, BlockName, MajorVersion,
                                        MinorVersion, Hashed, UserInfo)) {
      Diags.Report(diag::err_test_module_file_extension_format) << Arg;

      continue;
    }

    // Add the testing module file extension.
    Opts.ModuleFileExtensions.push_back(
        std::make_shared<TestModuleFileExtension>(
            BlockName, MajorVersion, MinorVersion, Hashed, UserInfo));
  }

  if (const Arg *A = Args.getLastArg(OPT_code_completion_at)) {
    Opts.CodeCompletionAt =
      ParsedSourceLocation::FromString(A->getValue());
    if (Opts.CodeCompletionAt.FileName.empty())
      Diags.Report(diag::err_drv_invalid_value)
        << A->getAsString(Args) << A->getValue();
  }

  Opts.Plugins = Args.getAllArgValues(OPT_load);
  Opts.ASTDumpDecls = Args.hasArg(OPT_ast_dump, OPT_ast_dump_EQ);
  Opts.ASTDumpAll = Args.hasArg(OPT_ast_dump_all, OPT_ast_dump_all_EQ);
  // Only the -fmodule-file=<file> form.
  for (const auto *A : Args.filtered(OPT_fmodule_file)) {
    StringRef Val = A->getValue();
    if (Val.find('=') == StringRef::npos)
      Opts.ModuleFiles.push_back(std::string(Val));
  }

  if (Opts.ProgramAction != frontend::GenerateModule && Opts.IsSystemModule)
    Diags.Report(diag::err_drv_argument_only_allowed_with) << "-fsystem-module"
                                                           << "-emit-module";

  if (Args.hasArg(OPT_aux_target_cpu))
    Opts.AuxTargetCPU = std::string(Args.getLastArgValue(OPT_aux_target_cpu));
  if (Args.hasArg(OPT_aux_target_feature))
    Opts.AuxTargetFeatures = Args.getAllArgValues(OPT_aux_target_feature);

  if (Opts.ARCMTAction != FrontendOptions::ARCMT_None &&
      Opts.ObjCMTAction != FrontendOptions::ObjCMT_None) {
    Diags.Report(diag::err_drv_argument_not_allowed_with)
      << "ARC migration" << "ObjC migration";
  }

  InputKind DashX(Language::Unknown);
  if (const Arg *A = Args.getLastArg(OPT_x)) {
    StringRef XValue = A->getValue();

    // Parse suffixes: '<lang>(-header|[-module-map][-cpp-output])'.
    // FIXME: Supporting '<lang>-header-cpp-output' would be useful.
    bool Preprocessed = XValue.consume_back("-cpp-output");
    bool ModuleMap = XValue.consume_back("-module-map");
    IsHeaderFile = !Preprocessed && !ModuleMap &&
                   XValue != "precompiled-header" &&
                   XValue.consume_back("-header");

    // Principal languages.
    DashX = llvm::StringSwitch<InputKind>(XValue)
                .Case("c", Language::C)
                .Case("cl", Language::OpenCL)
                .Case("clcpp", Language::OpenCLCXX)
                .Case("cuda", Language::CUDA)
                .Case("hip", Language::HIP)
                .Case("c++", Language::CXX)
                .Case("objective-c", Language::ObjC)
                .Case("objective-c++", Language::ObjCXX)
                .Case("renderscript", Language::RenderScript)
                .Default(Language::Unknown);

    // "objc[++]-cpp-output" is an acceptable synonym for
    // "objective-c[++]-cpp-output".
    if (DashX.isUnknown() && Preprocessed && !IsHeaderFile && !ModuleMap)
      DashX = llvm::StringSwitch<InputKind>(XValue)
                  .Case("objc", Language::ObjC)
                  .Case("objc++", Language::ObjCXX)
                  .Default(Language::Unknown);

    // Some special cases cannot be combined with suffixes.
    if (DashX.isUnknown() && !Preprocessed && !ModuleMap && !IsHeaderFile)
      DashX = llvm::StringSwitch<InputKind>(XValue)
                  .Case("cpp-output", InputKind(Language::C).getPreprocessed())
                  .Case("assembler-with-cpp", Language::Asm)
                  .Cases("ast", "pcm", "precompiled-header",
                         InputKind(Language::Unknown, InputKind::Precompiled))
                  .Case("ir", Language::LLVM_IR)
                  .Default(Language::Unknown);

    if (DashX.isUnknown())
      Diags.Report(diag::err_drv_invalid_value)
        << A->getAsString(Args) << A->getValue();

    if (Preprocessed)
      DashX = DashX.getPreprocessed();
    if (ModuleMap)
      DashX = DashX.withFormat(InputKind::ModuleMap);
  }

  // '-' is the default input if none is given.
  std::vector<std::string> Inputs = Args.getAllArgValues(OPT_INPUT);
  Opts.Inputs.clear();
  if (Inputs.empty())
    Inputs.push_back("-");
  for (unsigned i = 0, e = Inputs.size(); i != e; ++i) {
    InputKind IK = DashX;
    if (IK.isUnknown()) {
      IK = FrontendOptions::getInputKindForExtension(
        StringRef(Inputs[i]).rsplit('.').second);
      // FIXME: Warn on this?
      if (IK.isUnknown())
        IK = Language::C;
      // FIXME: Remove this hack.
      if (i == 0)
        DashX = IK;
    }

    bool IsSystem = false;

    // The -emit-module action implicitly takes a module map.
    if (Opts.ProgramAction == frontend::GenerateModule &&
        IK.getFormat() == InputKind::Source) {
      IK = IK.withFormat(InputKind::ModuleMap);
      IsSystem = Opts.IsSystemModule;
    }

    Opts.Inputs.emplace_back(std::move(Inputs[i]), IK, IsSystem);
  }

  Opts.DashX = DashX;

  return Diags.getNumErrors() == NumErrorsBefore;
}

std::string CompilerInvocation::GetResourcesPath(const char *Argv0,
                                                 void *MainAddr) {
  std::string ClangExecutable =
      llvm::sys::fs::getMainExecutable(Argv0, MainAddr);
  return Driver::GetResourcesPath(ClangExecutable, CLANG_RESOURCE_DIR);
}

static void GenerateHeaderSearchArgs(HeaderSearchOptions &Opts,
                                     SmallVectorImpl<const char *> &Args,
                                     CompilerInvocation::StringAllocator SA) {
  const HeaderSearchOptions *HeaderSearchOpts = &Opts;
#define HEADER_SEARCH_OPTION_WITH_MARSHALLING(                                 \
    PREFIX_TYPE, NAME, ID, KIND, GROUP, ALIAS, ALIASARGS, FLAGS, PARAM,        \
    HELPTEXT, METAVAR, VALUES, SPELLING, SHOULD_PARSE, ALWAYS_EMIT, KEYPATH,   \
    DEFAULT_VALUE, IMPLIED_CHECK, IMPLIED_VALUE, NORMALIZER, DENORMALIZER,     \
    MERGER, EXTRACTOR, TABLE_INDEX)                                            \
  GENERATE_OPTION_WITH_MARSHALLING(                                            \
      Args, SA, KIND, FLAGS, SPELLING, ALWAYS_EMIT, KEYPATH, DEFAULT_VALUE,    \
      IMPLIED_CHECK, IMPLIED_VALUE, DENORMALIZER, EXTRACTOR, TABLE_INDEX)
#include "clang/Driver/Options.inc"
#undef HEADER_SEARCH_OPTION_WITH_MARSHALLING

  if (Opts.UseLibcxx)
    GenerateArg(Args, OPT_stdlib_EQ, "libc++", SA);

  if (!Opts.ModuleCachePath.empty())
    GenerateArg(Args, OPT_fmodules_cache_path, Opts.ModuleCachePath, SA);

  for (const auto &File : Opts.PrebuiltModuleFiles)
    GenerateArg(Args, OPT_fmodule_file, File.first + "=" + File.second, SA);

  for (const auto &Path : Opts.PrebuiltModulePaths)
    GenerateArg(Args, OPT_fprebuilt_module_path, Path, SA);

  for (const auto &Macro : Opts.ModulesIgnoreMacros)
    GenerateArg(Args, OPT_fmodules_ignore_macro, Macro.val(), SA);

  auto Matches = [](const HeaderSearchOptions::Entry &Entry,
                    llvm::ArrayRef<frontend::IncludeDirGroup> Groups,
                    llvm::Optional<bool> IsFramework,
                    llvm::Optional<bool> IgnoreSysRoot) {
    return llvm::find(Groups, Entry.Group) != Groups.end() &&
           (!IsFramework || (Entry.IsFramework == *IsFramework)) &&
           (!IgnoreSysRoot || (Entry.IgnoreSysRoot == *IgnoreSysRoot));
  };

  auto It = Opts.UserEntries.begin();
  auto End = Opts.UserEntries.end();

  // Add -I..., -F..., and -index-header-map options in order.
  for (; It < End &&
         Matches(*It, {frontend::IndexHeaderMap, frontend::Angled}, None, true);
       ++It) {
    OptSpecifier Opt = [It, Matches]() {
      if (Matches(*It, frontend::IndexHeaderMap, true, true))
        return OPT_F;
      if (Matches(*It, frontend::IndexHeaderMap, false, true))
        return OPT_I;
      if (Matches(*It, frontend::Angled, true, true))
        return OPT_F;
      if (Matches(*It, frontend::Angled, false, true))
        return OPT_I;
      llvm_unreachable("Unexpected HeaderSearchOptions::Entry.");
    }();

    if (It->Group == frontend::IndexHeaderMap)
      GenerateArg(Args, OPT_index_header_map, SA);
    GenerateArg(Args, Opt, It->Path, SA);
  };

  // Note: some paths that came from "[-iprefix=xx] -iwithprefixbefore=yy" may
  // have already been generated as "-I[xx]yy". If that's the case, their
  // position on command line was such that this has no semantic impact on
  // include paths.
  for (; It < End &&
         Matches(*It, {frontend::After, frontend::Angled}, false, true);
       ++It) {
    OptSpecifier Opt =
        It->Group == frontend::After ? OPT_iwithprefix : OPT_iwithprefixbefore;
    GenerateArg(Args, Opt, It->Path, SA);
  }

  // Note: Some paths that came from "-idirafter=xxyy" may have already been
  // generated as "-iwithprefix=xxyy". If that's the case, their position on
  // command line was such that this has no semantic impact on include paths.
  for (; It < End && Matches(*It, {frontend::After}, false, true); ++It)
    GenerateArg(Args, OPT_idirafter, It->Path, SA);
  for (; It < End && Matches(*It, {frontend::Quoted}, false, true); ++It)
    GenerateArg(Args, OPT_iquote, It->Path, SA);
  for (; It < End && Matches(*It, {frontend::System}, false, None); ++It)
    GenerateArg(Args, It->IgnoreSysRoot ? OPT_isystem : OPT_iwithsysroot,
                It->Path, SA);
  for (; It < End && Matches(*It, {frontend::System}, true, true); ++It)
    GenerateArg(Args, OPT_iframework, It->Path, SA);
  for (; It < End && Matches(*It, {frontend::System}, true, false); ++It)
    GenerateArg(Args, OPT_iframeworkwithsysroot, It->Path, SA);

  // Add the paths for the various language specific isystem flags.
  for (; It < End && Matches(*It, {frontend::CSystem}, false, true); ++It)
    GenerateArg(Args, OPT_c_isystem, It->Path, SA);
  for (; It < End && Matches(*It, {frontend::CXXSystem}, false, true); ++It)
    GenerateArg(Args, OPT_cxx_isystem, It->Path, SA);
  for (; It < End && Matches(*It, {frontend::ObjCSystem}, false, true); ++It)
    GenerateArg(Args, OPT_objc_isystem, It->Path, SA);
  for (; It < End && Matches(*It, {frontend::ObjCXXSystem}, false, true); ++It)
    GenerateArg(Args, OPT_objcxx_isystem, It->Path, SA);

  // Add the internal paths from a driver that detects standard include paths.
  // Note: Some paths that came from "-internal-isystem" arguments may have
  // already been generated as "-isystem". If that's the case, their position on
  // command line was such that this has no semantic impact on include paths.
  for (; It < End &&
         Matches(*It, {frontend::System, frontend::ExternCSystem}, false, true);
       ++It) {
    OptSpecifier Opt = It->Group == frontend::System
                           ? OPT_internal_isystem
                           : OPT_internal_externc_isystem;
    GenerateArg(Args, Opt, It->Path, SA);
  }

  assert(It == End && "Unhandled HeaderSearchOption::Entry.");

  // Add the path prefixes which are implicitly treated as being system headers.
  for (const auto &P : Opts.SystemHeaderPrefixes) {
    OptSpecifier Opt = P.IsSystemHeader ? OPT_system_header_prefix
                                        : OPT_no_system_header_prefix;
    GenerateArg(Args, Opt, P.Prefix, SA);
  }

  for (const std::string &F : Opts.VFSOverlayFiles)
    GenerateArg(Args, OPT_ivfsoverlay, F, SA);
}

static bool ParseHeaderSearchArgs(HeaderSearchOptions &Opts, ArgList &Args,
                                  DiagnosticsEngine &Diags,
                                  const std::string &WorkingDir) {
  unsigned NumErrorsBefore = Diags.getNumErrors();

  HeaderSearchOptions *HeaderSearchOpts = &Opts;

#define HEADER_SEARCH_OPTION_WITH_MARSHALLING(                                 \
    PREFIX_TYPE, NAME, ID, KIND, GROUP, ALIAS, ALIASARGS, FLAGS, PARAM,        \
    HELPTEXT, METAVAR, VALUES, SPELLING, SHOULD_PARSE, ALWAYS_EMIT, KEYPATH,   \
    DEFAULT_VALUE, IMPLIED_CHECK, IMPLIED_VALUE, NORMALIZER, DENORMALIZER,     \
    MERGER, EXTRACTOR, TABLE_INDEX)                                            \
  PARSE_OPTION_WITH_MARSHALLING(                                               \
      Args, Diags, ID, FLAGS, PARAM, SHOULD_PARSE, KEYPATH, DEFAULT_VALUE,     \
      IMPLIED_CHECK, IMPLIED_VALUE, NORMALIZER, MERGER, TABLE_INDEX)
#include "clang/Driver/Options.inc"
#undef HEADER_SEARCH_OPTION_WITH_MARSHALLING

  if (const Arg *A = Args.getLastArg(OPT_stdlib_EQ))
    Opts.UseLibcxx = (strcmp(A->getValue(), "libc++") == 0);

  // Canonicalize -fmodules-cache-path before storing it.
  SmallString<128> P(Args.getLastArgValue(OPT_fmodules_cache_path));
  if (!(P.empty() || llvm::sys::path::is_absolute(P))) {
    if (WorkingDir.empty())
      llvm::sys::fs::make_absolute(P);
    else
      llvm::sys::fs::make_absolute(WorkingDir, P);
  }
  llvm::sys::path::remove_dots(P);
  Opts.ModuleCachePath = std::string(P.str());

  // Only the -fmodule-file=<name>=<file> form.
  for (const auto *A : Args.filtered(OPT_fmodule_file)) {
    StringRef Val = A->getValue();
    if (Val.find('=') != StringRef::npos){
      auto Split = Val.split('=');
      Opts.PrebuiltModuleFiles.insert(
          {std::string(Split.first), std::string(Split.second)});
    }
  }
  for (const auto *A : Args.filtered(OPT_fprebuilt_module_path))
    Opts.AddPrebuiltModulePath(A->getValue());

  for (const auto *A : Args.filtered(OPT_fmodules_ignore_macro)) {
    StringRef MacroDef = A->getValue();
    Opts.ModulesIgnoreMacros.insert(
        llvm::CachedHashString(MacroDef.split('=').first));
  }

  // Add -I..., -F..., and -index-header-map options in order.
  bool IsIndexHeaderMap = false;
  bool IsSysrootSpecified =
      Args.hasArg(OPT__sysroot_EQ) || Args.hasArg(OPT_isysroot);
  for (const auto *A : Args.filtered(OPT_I, OPT_F, OPT_index_header_map)) {
    if (A->getOption().matches(OPT_index_header_map)) {
      // -index-header-map applies to the next -I or -F.
      IsIndexHeaderMap = true;
      continue;
    }

    frontend::IncludeDirGroup Group =
        IsIndexHeaderMap ? frontend::IndexHeaderMap : frontend::Angled;

    bool IsFramework = A->getOption().matches(OPT_F);
    std::string Path = A->getValue();

    if (IsSysrootSpecified && !IsFramework && A->getValue()[0] == '=') {
      SmallString<32> Buffer;
      llvm::sys::path::append(Buffer, Opts.Sysroot,
                              llvm::StringRef(A->getValue()).substr(1));
      Path = std::string(Buffer.str());
    }

    Opts.AddPath(Path, Group, IsFramework,
                 /*IgnoreSysroot*/ true);
    IsIndexHeaderMap = false;
  }

  // Add -iprefix/-iwithprefix/-iwithprefixbefore options.
  StringRef Prefix = ""; // FIXME: This isn't the correct default prefix.
  for (const auto *A :
       Args.filtered(OPT_iprefix, OPT_iwithprefix, OPT_iwithprefixbefore)) {
    if (A->getOption().matches(OPT_iprefix))
      Prefix = A->getValue();
    else if (A->getOption().matches(OPT_iwithprefix))
      Opts.AddPath(Prefix.str() + A->getValue(), frontend::After, false, true);
    else
      Opts.AddPath(Prefix.str() + A->getValue(), frontend::Angled, false, true);
  }

  for (const auto *A : Args.filtered(OPT_idirafter))
    Opts.AddPath(A->getValue(), frontend::After, false, true);
  for (const auto *A : Args.filtered(OPT_iquote))
    Opts.AddPath(A->getValue(), frontend::Quoted, false, true);
  for (const auto *A : Args.filtered(OPT_isystem, OPT_iwithsysroot))
    Opts.AddPath(A->getValue(), frontend::System, false,
                 !A->getOption().matches(OPT_iwithsysroot));
  for (const auto *A : Args.filtered(OPT_iframework))
    Opts.AddPath(A->getValue(), frontend::System, true, true);
  for (const auto *A : Args.filtered(OPT_iframeworkwithsysroot))
    Opts.AddPath(A->getValue(), frontend::System, /*IsFramework=*/true,
                 /*IgnoreSysRoot=*/false);

  // Add the paths for the various language specific isystem flags.
  for (const auto *A : Args.filtered(OPT_c_isystem))
    Opts.AddPath(A->getValue(), frontend::CSystem, false, true);
  for (const auto *A : Args.filtered(OPT_cxx_isystem))
    Opts.AddPath(A->getValue(), frontend::CXXSystem, false, true);
  for (const auto *A : Args.filtered(OPT_objc_isystem))
    Opts.AddPath(A->getValue(), frontend::ObjCSystem, false,true);
  for (const auto *A : Args.filtered(OPT_objcxx_isystem))
    Opts.AddPath(A->getValue(), frontend::ObjCXXSystem, false, true);

  // Add the internal paths from a driver that detects standard include paths.
  for (const auto *A :
       Args.filtered(OPT_internal_isystem, OPT_internal_externc_isystem)) {
    frontend::IncludeDirGroup Group = frontend::System;
    if (A->getOption().matches(OPT_internal_externc_isystem))
      Group = frontend::ExternCSystem;
    Opts.AddPath(A->getValue(), Group, false, true);
  }

  // Add the path prefixes which are implicitly treated as being system headers.
  for (const auto *A :
       Args.filtered(OPT_system_header_prefix, OPT_no_system_header_prefix))
    Opts.AddSystemHeaderPrefix(
        A->getValue(), A->getOption().matches(OPT_system_header_prefix));

  for (const auto *A : Args.filtered(OPT_ivfsoverlay))
    Opts.AddVFSOverlayFile(A->getValue());

  return Diags.getNumErrors() == NumErrorsBefore;
}

void CompilerInvocation::setLangDefaults(LangOptions &Opts, InputKind IK,
                                         const llvm::Triple &T,
                                         std::vector<std::string> &Includes,
                                         LangStandard::Kind LangStd) {
  // Set some properties which depend solely on the input kind; it would be nice
  // to move these to the language standard, and have the driver resolve the
  // input kind + language standard.
  //
  // FIXME: Perhaps a better model would be for a single source file to have
  // multiple language standards (C / C++ std, ObjC std, OpenCL std, OpenMP std)
  // simultaneously active?
  if (IK.getLanguage() == Language::Asm) {
    Opts.AsmPreprocessor = 1;
  } else if (IK.isObjectiveC()) {
    Opts.ObjC = 1;
  }

  if (LangStd == LangStandard::lang_unspecified) {
    // Based on the base language, pick one.
    switch (IK.getLanguage()) {
    case Language::Unknown:
    case Language::LLVM_IR:
      llvm_unreachable("Invalid input kind!");
    case Language::OpenCL:
      LangStd = LangStandard::lang_opencl10;
      break;
    case Language::OpenCLCXX:
      LangStd = LangStandard::lang_openclcpp;
      break;
    case Language::CUDA:
      LangStd = LangStandard::lang_cuda;
      break;
    case Language::Asm:
    case Language::C:
#if defined(CLANG_DEFAULT_STD_C)
      LangStd = CLANG_DEFAULT_STD_C;
#else
      // The PS4 uses C99 as the default C standard.
      if (T.isPS4())
        LangStd = LangStandard::lang_gnu99;
      else
        LangStd = LangStandard::lang_gnu17;
#endif
      break;
    case Language::ObjC:
#if defined(CLANG_DEFAULT_STD_C)
      LangStd = CLANG_DEFAULT_STD_C;
#else
      LangStd = LangStandard::lang_gnu11;
#endif
      break;
    case Language::CXX:
    case Language::ObjCXX:
#if defined(CLANG_DEFAULT_STD_CXX)
      LangStd = CLANG_DEFAULT_STD_CXX;
#else
      LangStd = LangStandard::lang_gnucxx14;
#endif
      break;
    case Language::RenderScript:
      LangStd = LangStandard::lang_c99;
      break;
    case Language::HIP:
      LangStd = LangStandard::lang_hip;
      break;
    }
  }

  const LangStandard &Std = LangStandard::getLangStandardForKind(LangStd);
  Opts.LangStd = LangStd;
  Opts.LineComment = Std.hasLineComments();
  Opts.C99 = Std.isC99();
  Opts.C11 = Std.isC11();
  Opts.C17 = Std.isC17();
  Opts.C2x = Std.isC2x();
  Opts.CPlusPlus = Std.isCPlusPlus();
  Opts.CPlusPlus11 = Std.isCPlusPlus11();
  Opts.CPlusPlus14 = Std.isCPlusPlus14();
  Opts.CPlusPlus17 = Std.isCPlusPlus17();
  Opts.CPlusPlus20 = Std.isCPlusPlus20();
  Opts.CPlusPlus2b = Std.isCPlusPlus2b();
  Opts.GNUMode = Std.isGNUMode();
  Opts.GNUCVersion = 0;
  Opts.HexFloats = Std.hasHexFloats();
  Opts.ImplicitInt = Std.hasImplicitInt();

  Opts.CPlusPlusModules = Opts.CPlusPlus20;

  // Set OpenCL Version.
  Opts.OpenCL = Std.isOpenCL();
  if (LangStd == LangStandard::lang_opencl10)
    Opts.OpenCLVersion = 100;
  else if (LangStd == LangStandard::lang_opencl11)
    Opts.OpenCLVersion = 110;
  else if (LangStd == LangStandard::lang_opencl12)
    Opts.OpenCLVersion = 120;
  else if (LangStd == LangStandard::lang_opencl20)
    Opts.OpenCLVersion = 200;
  else if (LangStd == LangStandard::lang_opencl30)
    Opts.OpenCLVersion = 300;
  else if (LangStd == LangStandard::lang_openclcpp)
    Opts.OpenCLCPlusPlusVersion = 100;

  // OpenCL has some additional defaults.
  if (Opts.OpenCL) {
    Opts.AltiVec = 0;
    Opts.ZVector = 0;
    Opts.setDefaultFPContractMode(LangOptions::FPM_On);
    Opts.OpenCLCPlusPlus = Opts.CPlusPlus;
    Opts.OpenCLPipe = Opts.OpenCLCPlusPlus || Opts.OpenCLVersion == 200;
    Opts.OpenCLGenericAddressSpace =
        Opts.OpenCLCPlusPlus || Opts.OpenCLVersion == 200;

    // Include default header file for OpenCL.
    if (Opts.IncludeDefaultHeader) {
      if (Opts.DeclareOpenCLBuiltins) {
        // Only include base header file for builtin types and constants.
        Includes.push_back("opencl-c-base.h");
      } else {
        Includes.push_back("opencl-c.h");
      }
    }
  }

  Opts.HIP = IK.getLanguage() == Language::HIP;
  Opts.CUDA = IK.getLanguage() == Language::CUDA || Opts.HIP;
  if (Opts.HIP) {
    // HIP toolchain does not support 'Fast' FPOpFusion in backends since it
    // fuses multiplication/addition instructions without contract flag from
    // device library functions in LLVM bitcode, which causes accuracy loss in
    // certain math functions, e.g. tan(-1e20) becomes -0.933 instead of 0.8446.
    // For device library functions in bitcode to work, 'Strict' or 'Standard'
    // FPOpFusion options in backends is needed. Therefore 'fast-honor-pragmas'
    // FP contract option is used to allow fuse across statements in frontend
    // whereas respecting contract flag in backend.
    Opts.setDefaultFPContractMode(LangOptions::FPM_FastHonorPragmas);
  } else if (Opts.CUDA) {
    // Allow fuse across statements disregarding pragmas.
    Opts.setDefaultFPContractMode(LangOptions::FPM_Fast);
  }

  Opts.RenderScript = IK.getLanguage() == Language::RenderScript;

  // OpenCL and C++ both have bool, true, false keywords.
  Opts.Bool = Opts.OpenCL || Opts.CPlusPlus;

  // OpenCL has half keyword
  Opts.Half = Opts.OpenCL;
}

/// Check if input file kind and language standard are compatible.
static bool IsInputCompatibleWithStandard(InputKind IK,
                                          const LangStandard &S) {
  switch (IK.getLanguage()) {
  case Language::Unknown:
  case Language::LLVM_IR:
    llvm_unreachable("should not parse language flags for this input");

  case Language::C:
  case Language::ObjC:
  case Language::RenderScript:
    return S.getLanguage() == Language::C;

  case Language::OpenCL:
    return S.getLanguage() == Language::OpenCL ||
           S.getLanguage() == Language::OpenCLCXX;

  case Language::OpenCLCXX:
    return S.getLanguage() == Language::OpenCLCXX;

  case Language::CXX:
  case Language::ObjCXX:
    return S.getLanguage() == Language::CXX;

  case Language::CUDA:
    // FIXME: What -std= values should be permitted for CUDA compilations?
    return S.getLanguage() == Language::CUDA ||
           S.getLanguage() == Language::CXX;

  case Language::HIP:
    return S.getLanguage() == Language::CXX || S.getLanguage() == Language::HIP;

  case Language::Asm:
    // Accept (and ignore) all -std= values.
    // FIXME: The -std= value is not ignored; it affects the tokenization
    // and preprocessing rules if we're preprocessing this asm input.
    return true;
  }

  llvm_unreachable("unexpected input language");
}

/// Get language name for given input kind.
static const StringRef GetInputKindName(InputKind IK) {
  switch (IK.getLanguage()) {
  case Language::C:
    return "C";
  case Language::ObjC:
    return "Objective-C";
  case Language::CXX:
    return "C++";
  case Language::ObjCXX:
    return "Objective-C++";
  case Language::OpenCL:
    return "OpenCL";
  case Language::OpenCLCXX:
    return "C++ for OpenCL";
  case Language::CUDA:
    return "CUDA";
  case Language::RenderScript:
    return "RenderScript";
  case Language::HIP:
    return "HIP";

  case Language::Asm:
    return "Asm";
  case Language::LLVM_IR:
    return "LLVM IR";

  case Language::Unknown:
    break;
  }
  llvm_unreachable("unknown input language");
}

void CompilerInvocation::GenerateLangArgs(const LangOptions &Opts,
                                          SmallVectorImpl<const char *> &Args,
                                          StringAllocator SA,
                                          const llvm::Triple &T, InputKind IK) {
  if (IK.getFormat() == InputKind::Precompiled ||
      IK.getLanguage() == Language::LLVM_IR) {
    if (Opts.ObjCAutoRefCount)
      GenerateArg(Args, OPT_fobjc_arc, SA);
    if (Opts.PICLevel != 0)
      GenerateArg(Args, OPT_pic_level, Twine(Opts.PICLevel), SA);
    if (Opts.PIE)
      GenerateArg(Args, OPT_pic_is_pie, SA);
    for (StringRef Sanitizer : serializeSanitizerKinds(Opts.Sanitize))
      GenerateArg(Args, OPT_fsanitize_EQ, Sanitizer, SA);

    return;
  }

  OptSpecifier StdOpt;
  switch (Opts.LangStd) {
  case LangStandard::lang_opencl10:
  case LangStandard::lang_opencl11:
  case LangStandard::lang_opencl12:
  case LangStandard::lang_opencl20:
  case LangStandard::lang_opencl30:
  case LangStandard::lang_openclcpp:
    StdOpt = OPT_cl_std_EQ;
    break;
  default:
    StdOpt = OPT_std_EQ;
    break;
  }

  auto LangStandard = LangStandard::getLangStandardForKind(Opts.LangStd);
  GenerateArg(Args, StdOpt, LangStandard.getName(), SA);

  if (Opts.IncludeDefaultHeader)
    GenerateArg(Args, OPT_finclude_default_header, SA);
  if (Opts.DeclareOpenCLBuiltins)
    GenerateArg(Args, OPT_fdeclare_opencl_builtins, SA);

  const LangOptions *LangOpts = &Opts;

#define LANG_OPTION_WITH_MARSHALLING(                                          \
    PREFIX_TYPE, NAME, ID, KIND, GROUP, ALIAS, ALIASARGS, FLAGS, PARAM,        \
    HELPTEXT, METAVAR, VALUES, SPELLING, SHOULD_PARSE, ALWAYS_EMIT, KEYPATH,   \
    DEFAULT_VALUE, IMPLIED_CHECK, IMPLIED_VALUE, NORMALIZER, DENORMALIZER,     \
    MERGER, EXTRACTOR, TABLE_INDEX)                                            \
  GENERATE_OPTION_WITH_MARSHALLING(                                            \
      Args, SA, KIND, FLAGS, SPELLING, ALWAYS_EMIT, KEYPATH, DEFAULT_VALUE,    \
      IMPLIED_CHECK, IMPLIED_VALUE, DENORMALIZER, EXTRACTOR, TABLE_INDEX)
#include "clang/Driver/Options.inc"
#undef LANG_OPTION_WITH_MARSHALLING

  // The '-fcf-protection=' option is generated by CodeGenOpts generator.

  if (Opts.ObjC) {
    GenerateArg(Args, OPT_fobjc_runtime_EQ, Opts.ObjCRuntime.getAsString(), SA);

    if (Opts.GC == LangOptions::GCOnly)
      GenerateArg(Args, OPT_fobjc_gc_only, SA);
    else if (Opts.GC == LangOptions::HybridGC)
      GenerateArg(Args, OPT_fobjc_gc, SA);
    else if (Opts.ObjCAutoRefCount == 1)
      GenerateArg(Args, OPT_fobjc_arc, SA);

    if (Opts.ObjCWeakRuntime)
      GenerateArg(Args, OPT_fobjc_runtime_has_weak, SA);

    if (Opts.ObjCWeak)
      GenerateArg(Args, OPT_fobjc_weak, SA);

    if (Opts.ObjCSubscriptingLegacyRuntime)
      GenerateArg(Args, OPT_fobjc_subscripting_legacy_runtime, SA);
  }

  if (Opts.GNUCVersion != 0) {
    unsigned Major = Opts.GNUCVersion / 100 / 100;
    unsigned Minor = (Opts.GNUCVersion / 100) % 100;
    unsigned Patch = Opts.GNUCVersion % 100;
    GenerateArg(Args, OPT_fgnuc_version_EQ,
                Twine(Major) + "." + Twine(Minor) + "." + Twine(Patch), SA);
  }

  if (Opts.IgnoreXCOFFVisibility)
    GenerateArg(Args, OPT_mignore_xcoff_visibility, SA);

  if (Opts.SignedOverflowBehavior == LangOptions::SOB_Trapping) {
    GenerateArg(Args, OPT_ftrapv, SA);
    GenerateArg(Args, OPT_ftrapv_handler, Opts.OverflowHandler, SA);
  } else if (Opts.SignedOverflowBehavior == LangOptions::SOB_Defined) {
    GenerateArg(Args, OPT_fwrapv, SA);
  }

  if (Opts.MSCompatibilityVersion != 0) {
    unsigned Major = Opts.MSCompatibilityVersion / 10000000;
    unsigned Minor = (Opts.MSCompatibilityVersion / 100000) % 100;
    unsigned Subminor = Opts.MSCompatibilityVersion % 100000;
    GenerateArg(Args, OPT_fms_compatibility_version,
                Twine(Major) + "." + Twine(Minor) + "." + Twine(Subminor), SA);
  }

  if ((!Opts.GNUMode && !Opts.MSVCCompat && !Opts.CPlusPlus17) || T.isOSzOS()) {
    if (!Opts.Trigraphs)
      GenerateArg(Args, OPT_fno_trigraphs, SA);
  } else {
    if (Opts.Trigraphs)
      GenerateArg(Args, OPT_ftrigraphs, SA);
  }

  if (Opts.Blocks && !(Opts.OpenCL && Opts.OpenCLVersion == 200))
    GenerateArg(Args, OPT_fblocks, SA);

  if (Opts.ConvergentFunctions &&
      !(Opts.OpenCL || (Opts.CUDA && Opts.CUDAIsDevice) || Opts.SYCLIsDevice))
    GenerateArg(Args, OPT_fconvergent_functions, SA);

  if (Opts.NoBuiltin && !Opts.Freestanding)
    GenerateArg(Args, OPT_fno_builtin, SA);

  if (!Opts.NoBuiltin)
    for (const auto &Func : Opts.NoBuiltinFuncs)
      GenerateArg(Args, OPT_fno_builtin_, Func, SA);

  if (Opts.LongDoubleSize == 128)
    GenerateArg(Args, OPT_mlong_double_128, SA);
  else if (Opts.LongDoubleSize == 64)
    GenerateArg(Args, OPT_mlong_double_64, SA);

  // Not generating '-mrtd', it's just an alias for '-fdefault-calling-conv='.

  // OpenMP was requested via '-fopenmp', not implied by '-fopenmp-simd' or
  // '-fopenmp-targets='.
  if (Opts.OpenMP && !Opts.OpenMPSimd) {
    GenerateArg(Args, OPT_fopenmp, SA);

    if (Opts.OpenMP != 50)
      GenerateArg(Args, OPT_fopenmp_version_EQ, Twine(Opts.OpenMP), SA);

    if (!Opts.OpenMPUseTLS)
      GenerateArg(Args, OPT_fnoopenmp_use_tls, SA);

    if (Opts.OpenMPIsDevice)
      GenerateArg(Args, OPT_fopenmp_is_device, SA);

    if (Opts.OpenMPIRBuilder)
      GenerateArg(Args, OPT_fopenmp_enable_irbuilder, SA);
  }

  if (Opts.OpenMPSimd) {
    GenerateArg(Args, OPT_fopenmp_simd, SA);

    if (Opts.OpenMP != 50)
      GenerateArg(Args, OPT_fopenmp_version_EQ, Twine(Opts.OpenMP), SA);
  }

  if (Opts.OpenMPCUDANumSMs != 0)
    GenerateArg(Args, OPT_fopenmp_cuda_number_of_sm_EQ,
                Twine(Opts.OpenMPCUDANumSMs), SA);

  if (Opts.OpenMPCUDABlocksPerSM != 0)
    GenerateArg(Args, OPT_fopenmp_cuda_blocks_per_sm_EQ,
                Twine(Opts.OpenMPCUDABlocksPerSM), SA);

  if (Opts.OpenMPCUDAReductionBufNum != 1024)
    GenerateArg(Args, OPT_fopenmp_cuda_teams_reduction_recs_num_EQ,
                Twine(Opts.OpenMPCUDAReductionBufNum), SA);

  if (!Opts.OMPTargetTriples.empty()) {
    std::string Targets;
    llvm::raw_string_ostream OS(Targets);
    llvm::interleave(
        Opts.OMPTargetTriples, OS,
        [&OS](const llvm::Triple &T) { OS << T.str(); }, ",");
    GenerateArg(Args, OPT_fopenmp_targets_EQ, OS.str(), SA);
  }

  if (!Opts.OMPHostIRFile.empty())
    GenerateArg(Args, OPT_fopenmp_host_ir_file_path, Opts.OMPHostIRFile, SA);

  if (Opts.OpenMPCUDAMode)
    GenerateArg(Args, OPT_fopenmp_cuda_mode, SA);

  if (Opts.OpenMPCUDATargetParallel)
    GenerateArg(Args, OPT_fopenmp_cuda_parallel_target_regions, SA);

  if (Opts.OpenMPCUDAForceFullRuntime)
    GenerateArg(Args, OPT_fopenmp_cuda_force_full_runtime, SA);

  // The arguments used to set Optimize, OptimizeSize and NoInlineDefine are
  // generated from CodeGenOptions.

  if (Opts.DefaultFPContractMode == LangOptions::FPM_Fast)
    GenerateArg(Args, OPT_ffp_contract, "fast", SA);
  else if (Opts.DefaultFPContractMode == LangOptions::FPM_On)
    GenerateArg(Args, OPT_ffp_contract, "on", SA);
  else if (Opts.DefaultFPContractMode == LangOptions::FPM_Off)
    GenerateArg(Args, OPT_ffp_contract, "off", SA);
  else if (Opts.DefaultFPContractMode == LangOptions::FPM_FastHonorPragmas)
    GenerateArg(Args, OPT_ffp_contract, "fast-honor-pragmas", SA);

  for (StringRef Sanitizer : serializeSanitizerKinds(Opts.Sanitize))
    GenerateArg(Args, OPT_fsanitize_EQ, Sanitizer, SA);

  // Conflating '-fsanitize-system-blacklist' and '-fsanitize-blacklist'.
  for (const std::string &F : Opts.NoSanitizeFiles)
    GenerateArg(Args, OPT_fsanitize_blacklist, F, SA);

  if (Opts.getClangABICompat() == LangOptions::ClangABI::Ver3_8)
    GenerateArg(Args, OPT_fclang_abi_compat_EQ, "3.8", SA);
  else if (Opts.getClangABICompat() == LangOptions::ClangABI::Ver4)
    GenerateArg(Args, OPT_fclang_abi_compat_EQ, "4.0", SA);
  else if (Opts.getClangABICompat() == LangOptions::ClangABI::Ver6)
    GenerateArg(Args, OPT_fclang_abi_compat_EQ, "6.0", SA);
  else if (Opts.getClangABICompat() == LangOptions::ClangABI::Ver7)
    GenerateArg(Args, OPT_fclang_abi_compat_EQ, "7.0", SA);
  else if (Opts.getClangABICompat() == LangOptions::ClangABI::Ver9)
    GenerateArg(Args, OPT_fclang_abi_compat_EQ, "9.0", SA);
  else if (Opts.getClangABICompat() == LangOptions::ClangABI::Ver11)
    GenerateArg(Args, OPT_fclang_abi_compat_EQ, "11.0", SA);

  if (Opts.getSignReturnAddressScope() ==
      LangOptions::SignReturnAddressScopeKind::All)
    GenerateArg(Args, OPT_msign_return_address_EQ, "all", SA);
  else if (Opts.getSignReturnAddressScope() ==
           LangOptions::SignReturnAddressScopeKind::NonLeaf)
    GenerateArg(Args, OPT_msign_return_address_EQ, "non-leaf", SA);

  if (Opts.getSignReturnAddressKey() ==
      LangOptions::SignReturnAddressKeyKind::BKey)
    GenerateArg(Args, OPT_msign_return_address_key_EQ, "b_key", SA);

  switch (Opts.getDefaultSubGroupSizeType()) {
  case LangOptions::SubGroupSizeType::Auto:
    GenerateArg(Args, OPT_fsycl_default_sub_group_size, "automatic", SA);
    break;
  case LangOptions::SubGroupSizeType::Primary:
    GenerateArg(Args, OPT_fsycl_default_sub_group_size, "primary", SA);
    break;
  case LangOptions::SubGroupSizeType::Integer:
    GenerateArg(Args, OPT_fsycl_default_sub_group_size,
                Twine(Opts.DefaultSubGroupSize), SA);
    break;
  case LangOptions::SubGroupSizeType::None:
    break;
  }
}

bool CompilerInvocation::ParseLangArgs(LangOptions &Opts, ArgList &Args,
                                       InputKind IK, const llvm::Triple &T,
                                       std::vector<std::string> &Includes,
                                       DiagnosticsEngine &Diags) {
  unsigned NumErrorsBefore = Diags.getNumErrors();

  if (IK.getFormat() == InputKind::Precompiled ||
      IK.getLanguage() == Language::LLVM_IR) {
    // ObjCAAutoRefCount and Sanitize LangOpts are used to setup the
    // PassManager in BackendUtil.cpp. They need to be initialized no matter
    // what the input type is.
    if (Args.hasArg(OPT_fobjc_arc))
      Opts.ObjCAutoRefCount = 1;
    // PICLevel and PIELevel are needed during code generation and this should
    // be set regardless of the input type.
    Opts.PICLevel = getLastArgIntValue(Args, OPT_pic_level, 0, Diags);
    Opts.PIE = Args.hasArg(OPT_pic_is_pie);
    parseSanitizerKinds("-fsanitize=", Args.getAllArgValues(OPT_fsanitize_EQ),
                        Diags, Opts.Sanitize);

    return Diags.getNumErrors() == NumErrorsBefore;
  }

  // Other LangOpts are only initialized when the input is not AST or LLVM IR.
  // FIXME: Should we really be parsing this for an Language::Asm input?

  // FIXME: Cleanup per-file based stuff.
  LangStandard::Kind LangStd = LangStandard::lang_unspecified;
  if (const Arg *A = Args.getLastArg(OPT_std_EQ)) {
    LangStd = LangStandard::getLangKind(A->getValue());
    if (LangStd == LangStandard::lang_unspecified) {
      Diags.Report(diag::err_drv_invalid_value)
        << A->getAsString(Args) << A->getValue();
      // Report supported standards with short description.
      for (unsigned KindValue = 0;
           KindValue != LangStandard::lang_unspecified;
           ++KindValue) {
        const LangStandard &Std = LangStandard::getLangStandardForKind(
          static_cast<LangStandard::Kind>(KindValue));
        if (IsInputCompatibleWithStandard(IK, Std)) {
          auto Diag = Diags.Report(diag::note_drv_use_standard);
          Diag << Std.getName() << Std.getDescription();
          unsigned NumAliases = 0;
#define LANGSTANDARD(id, name, lang, desc, features)
#define LANGSTANDARD_ALIAS(id, alias) \
          if (KindValue == LangStandard::lang_##id) ++NumAliases;
#define LANGSTANDARD_ALIAS_DEPR(id, alias)
#include "clang/Basic/LangStandards.def"
          Diag << NumAliases;
#define LANGSTANDARD(id, name, lang, desc, features)
#define LANGSTANDARD_ALIAS(id, alias) \
          if (KindValue == LangStandard::lang_##id) Diag << alias;
#define LANGSTANDARD_ALIAS_DEPR(id, alias)
#include "clang/Basic/LangStandards.def"
        }
      }
    } else {
      // Valid standard, check to make sure language and standard are
      // compatible.
      const LangStandard &Std = LangStandard::getLangStandardForKind(LangStd);
      if (!IsInputCompatibleWithStandard(IK, Std)) {
        Diags.Report(diag::err_drv_argument_not_allowed_with)
          << A->getAsString(Args) << GetInputKindName(IK);
      }
    }
  }

  // -cl-std only applies for OpenCL language standards.
  // Override the -std option in this case.
  if (const Arg *A = Args.getLastArg(OPT_cl_std_EQ)) {
    LangStandard::Kind OpenCLLangStd
      = llvm::StringSwitch<LangStandard::Kind>(A->getValue())
        .Cases("cl", "CL", LangStandard::lang_opencl10)
        .Cases("cl1.0", "CL1.0", LangStandard::lang_opencl10)
        .Cases("cl1.1", "CL1.1", LangStandard::lang_opencl11)
        .Cases("cl1.2", "CL1.2", LangStandard::lang_opencl12)
        .Cases("cl2.0", "CL2.0", LangStandard::lang_opencl20)
        .Cases("cl3.0", "CL3.0", LangStandard::lang_opencl30)
        .Cases("clc++", "CLC++", LangStandard::lang_openclcpp)
        .Default(LangStandard::lang_unspecified);

    if (OpenCLLangStd == LangStandard::lang_unspecified) {
      Diags.Report(diag::err_drv_invalid_value)
        << A->getAsString(Args) << A->getValue();
    }
    else
      LangStd = OpenCLLangStd;
  }

  if (Args.hasArg(OPT_fsycl_is_device) || Args.hasArg(OPT_fsycl_is_host)) {
    // -sycl-std applies to any SYCL source, not only those containing kernels,
    // but also those using the SYCL API
    if (const Arg *A = Args.getLastArg(OPT_sycl_std_EQ)) {
      Opts.setSYCLVersion(
          llvm::StringSwitch<LangOptions::SYCLMajorVersion>(A->getValue())
              .Cases("2017", "1.2.1", "121", "sycl-1.2.1",
                     LangOptions::SYCL_2017)
              .Case("2020", LangOptions::SYCL_2020)
              .Default(LangOptions::SYCL_None));

      if (Opts.getSYCLVersion() == LangOptions::SYCL_None) {
        // User has passed an invalid value to the flag, this is an error
        Diags.Report(diag::err_drv_invalid_value)
            << A->getAsString(Args) << A->getValue();
      }
    }
  }

  // Parse SYCL Default Sub group size.
  if (const Arg *A = Args.getLastArg(OPT_fsycl_default_sub_group_size)) {
    StringRef Value = A->getValue();
    Opts.setDefaultSubGroupSizeType(
        llvm::StringSwitch<LangOptions::SubGroupSizeType>(Value)
            .Case("automatic", LangOptions::SubGroupSizeType::Auto)
            .Case("primary", LangOptions::SubGroupSizeType::Primary)
            .Default(LangOptions::SubGroupSizeType::Integer));

    if (Opts.getDefaultSubGroupSizeType() ==
        LangOptions::SubGroupSizeType::Integer) {
      int64_t IntResult;
      if (!Value.getAsInteger(10, IntResult)) {
        Opts.DefaultSubGroupSize = IntResult;
      } else {
        Diags.Report(diag::err_drv_invalid_value)
            << A->getAsString(Args) << A->getValue();
        Opts.setDefaultSubGroupSizeType(LangOptions::SubGroupSizeType::None);
      }
    }
  }

  // These need to be parsed now. They are used to set OpenCL defaults.
  Opts.IncludeDefaultHeader = Args.hasArg(OPT_finclude_default_header);
  Opts.DeclareOpenCLBuiltins = Args.hasArg(OPT_fdeclare_opencl_builtins);

  CompilerInvocation::setLangDefaults(Opts, IK, T, Includes, LangStd);

  // The key paths of codegen options defined in Options.td start with
  // "LangOpts->". Let's provide the expected variable name and type.
  LangOptions *LangOpts = &Opts;

#define LANG_OPTION_WITH_MARSHALLING(                                          \
    PREFIX_TYPE, NAME, ID, KIND, GROUP, ALIAS, ALIASARGS, FLAGS, PARAM,        \
    HELPTEXT, METAVAR, VALUES, SPELLING, SHOULD_PARSE, ALWAYS_EMIT, KEYPATH,   \
    DEFAULT_VALUE, IMPLIED_CHECK, IMPLIED_VALUE, NORMALIZER, DENORMALIZER,     \
    MERGER, EXTRACTOR, TABLE_INDEX)                                            \
  PARSE_OPTION_WITH_MARSHALLING(                                               \
      Args, Diags, ID, FLAGS, PARAM, SHOULD_PARSE, KEYPATH, DEFAULT_VALUE,     \
      IMPLIED_CHECK, IMPLIED_VALUE, NORMALIZER, MERGER, TABLE_INDEX)
#include "clang/Driver/Options.inc"
#undef LANG_OPTION_WITH_MARSHALLING

  if (const Arg *A = Args.getLastArg(OPT_fcf_protection_EQ)) {
    StringRef Name = A->getValue();
    if (Name == "full" || Name == "branch") {
      Opts.CFProtectionBranch = 1;
    }
  }

  if (Opts.ObjC) {
    if (Arg *arg = Args.getLastArg(OPT_fobjc_runtime_EQ)) {
      StringRef value = arg->getValue();
      if (Opts.ObjCRuntime.tryParse(value))
        Diags.Report(diag::err_drv_unknown_objc_runtime) << value;
    }

    if (Args.hasArg(OPT_fobjc_gc_only))
      Opts.setGC(LangOptions::GCOnly);
    else if (Args.hasArg(OPT_fobjc_gc))
      Opts.setGC(LangOptions::HybridGC);
    else if (Args.hasArg(OPT_fobjc_arc)) {
      Opts.ObjCAutoRefCount = 1;
      if (!Opts.ObjCRuntime.allowsARC())
        Diags.Report(diag::err_arc_unsupported_on_runtime);
    }

    // ObjCWeakRuntime tracks whether the runtime supports __weak, not
    // whether the feature is actually enabled.  This is predominantly
    // determined by -fobjc-runtime, but we allow it to be overridden
    // from the command line for testing purposes.
    if (Args.hasArg(OPT_fobjc_runtime_has_weak))
      Opts.ObjCWeakRuntime = 1;
    else
      Opts.ObjCWeakRuntime = Opts.ObjCRuntime.allowsWeak();

    // ObjCWeak determines whether __weak is actually enabled.
    // Note that we allow -fno-objc-weak to disable this even in ARC mode.
    if (auto weakArg = Args.getLastArg(OPT_fobjc_weak, OPT_fno_objc_weak)) {
      if (!weakArg->getOption().matches(OPT_fobjc_weak)) {
        assert(!Opts.ObjCWeak);
      } else if (Opts.getGC() != LangOptions::NonGC) {
        Diags.Report(diag::err_objc_weak_with_gc);
      } else if (!Opts.ObjCWeakRuntime) {
        Diags.Report(diag::err_objc_weak_unsupported);
      } else {
        Opts.ObjCWeak = 1;
      }
    } else if (Opts.ObjCAutoRefCount) {
      Opts.ObjCWeak = Opts.ObjCWeakRuntime;
    }

    if (Args.hasArg(OPT_fobjc_subscripting_legacy_runtime))
      Opts.ObjCSubscriptingLegacyRuntime =
        (Opts.ObjCRuntime.getKind() == ObjCRuntime::FragileMacOSX);
  }

  if (Arg *A = Args.getLastArg(options::OPT_fgnuc_version_EQ)) {
    // Check that the version has 1 to 3 components and the minor and patch
    // versions fit in two decimal digits.
    VersionTuple GNUCVer;
    bool Invalid = GNUCVer.tryParse(A->getValue());
    unsigned Major = GNUCVer.getMajor();
    unsigned Minor = GNUCVer.getMinor().getValueOr(0);
    unsigned Patch = GNUCVer.getSubminor().getValueOr(0);
    if (Invalid || GNUCVer.getBuild() || Minor >= 100 || Patch >= 100) {
      Diags.Report(diag::err_drv_invalid_value)
          << A->getAsString(Args) << A->getValue();
    }
    Opts.GNUCVersion = Major * 100 * 100 + Minor * 100 + Patch;
  }

  // In AIX OS, the -mignore-xcoff-visibility is enable by default if there is
  // no -fvisibility=* option.
  // This is the reason why '-fvisibility' needs to be always generated:
  // its absence implies '-mignore-xcoff-visibility'.
  //
  // Suppose the original cc1 command line does contain '-fvisibility default':
  // '-mignore-xcoff-visibility' should not be implied.
  // * If '-fvisibility' is not generated (as most options with default values
  //   don't), its absence would imply '-mignore-xcoff-visibility'. This changes
  //   the command line semantics.
  // * If '-fvisibility' is generated regardless of its presence and value,
  //   '-mignore-xcoff-visibility' won't be implied and the command line
  //   semantics are kept intact.
  //
  // When the original cc1 command line does **not** contain '-fvisibility',
  // '-mignore-xcoff-visibility' is implied. The generated command line will
  // contain both '-fvisibility default' and '-mignore-xcoff-visibility' and
  // subsequent calls to `CreateFromArgs`/`generateCC1CommandLine` will always
  // produce the same arguments.

  if (T.isOSAIX() && (Args.hasArg(OPT_mignore_xcoff_visibility) ||
                      !Args.hasArg(OPT_fvisibility)))
    Opts.IgnoreXCOFFVisibility = 1;

  if (Args.hasArg(OPT_ftrapv)) {
    Opts.setSignedOverflowBehavior(LangOptions::SOB_Trapping);
    // Set the handler, if one is specified.
    Opts.OverflowHandler =
        std::string(Args.getLastArgValue(OPT_ftrapv_handler));
  }
  else if (Args.hasArg(OPT_fwrapv))
    Opts.setSignedOverflowBehavior(LangOptions::SOB_Defined);

  Opts.MSCompatibilityVersion = 0;
  if (const Arg *A = Args.getLastArg(OPT_fms_compatibility_version)) {
    VersionTuple VT;
    if (VT.tryParse(A->getValue()))
      Diags.Report(diag::err_drv_invalid_value) << A->getAsString(Args)
                                                << A->getValue();
    Opts.MSCompatibilityVersion = VT.getMajor() * 10000000 +
                                  VT.getMinor().getValueOr(0) * 100000 +
                                  VT.getSubminor().getValueOr(0);
  }

  // Mimicking gcc's behavior, trigraphs are only enabled if -trigraphs
  // is specified, or -std is set to a conforming mode.
  // Trigraphs are disabled by default in c++1z onwards.
  // For z/OS, trigraphs are enabled by default (without regard to the above).
  Opts.Trigraphs =
      (!Opts.GNUMode && !Opts.MSVCCompat && !Opts.CPlusPlus17) || T.isOSzOS();
  Opts.Trigraphs =
      Args.hasFlag(OPT_ftrigraphs, OPT_fno_trigraphs, Opts.Trigraphs);

  Opts.Blocks = Args.hasArg(OPT_fblocks) || (Opts.OpenCL
    && Opts.OpenCLVersion == 200);

  Opts.ConvergentFunctions = Opts.OpenCL || (Opts.CUDA && Opts.CUDAIsDevice) ||
                             Opts.SYCLIsDevice ||
                             Args.hasArg(OPT_fconvergent_functions);

  Opts.NoBuiltin = Args.hasArg(OPT_fno_builtin) || Opts.Freestanding;
  if (!Opts.NoBuiltin)
    getAllNoBuiltinFuncValues(Args, Opts.NoBuiltinFuncs);
  Opts.LongDoubleSize = Args.hasArg(OPT_mlong_double_128)
                            ? 128
                            : Args.hasArg(OPT_mlong_double_64) ? 64 : 0;
  if (Opts.FastRelaxedMath)
    Opts.setDefaultFPContractMode(LangOptions::FPM_Fast);
  llvm::sort(Opts.ModuleFeatures);

  // -mrtd option
  if (Arg *A = Args.getLastArg(OPT_mrtd)) {
    if (Opts.getDefaultCallingConv() != LangOptions::DCC_None)
      Diags.Report(diag::err_drv_argument_not_allowed_with)
          << A->getSpelling() << "-fdefault-calling-conv";
    else {
      if (T.getArch() != llvm::Triple::x86)
        Diags.Report(diag::err_drv_argument_not_allowed_with)
            << A->getSpelling() << T.getTriple();
      else
        Opts.setDefaultCallingConv(LangOptions::DCC_StdCall);
    }
  }

  // Check if -fopenmp is specified and set default version to 5.0.
  Opts.OpenMP = Args.hasArg(OPT_fopenmp) ? 50 : 0;
  // Check if -fopenmp-simd is specified.
  bool IsSimdSpecified =
      Args.hasFlag(options::OPT_fopenmp_simd, options::OPT_fno_openmp_simd,
                   /*Default=*/false);
  Opts.OpenMPSimd = !Opts.OpenMP && IsSimdSpecified;
  Opts.OpenMPUseTLS =
      Opts.OpenMP && !Args.hasArg(options::OPT_fnoopenmp_use_tls);
  Opts.OpenMPIsDevice =
      Opts.OpenMP && Args.hasArg(options::OPT_fopenmp_is_device);
  Opts.OpenMPIRBuilder =
      Opts.OpenMP && Args.hasArg(options::OPT_fopenmp_enable_irbuilder);
  bool IsTargetSpecified =
      Opts.OpenMPIsDevice || Args.hasArg(options::OPT_fopenmp_targets_EQ);

  Opts.ConvergentFunctions = Opts.ConvergentFunctions || Opts.OpenMPIsDevice;

  if (Opts.OpenMP || Opts.OpenMPSimd) {
    if (int Version = getLastArgIntValue(
            Args, OPT_fopenmp_version_EQ,
            (IsSimdSpecified || IsTargetSpecified) ? 50 : Opts.OpenMP, Diags))
      Opts.OpenMP = Version;
    // Provide diagnostic when a given target is not expected to be an OpenMP
    // device or host.
    if (!Opts.OpenMPIsDevice) {
      switch (T.getArch()) {
      default:
        break;
      // Add unsupported host targets here:
      case llvm::Triple::nvptx:
      case llvm::Triple::nvptx64:
        Diags.Report(diag::err_drv_omp_host_target_not_supported) << T.str();
        break;
      }
    }
  }

  // Set the flag to prevent the implementation from emitting device exception
  // handling code for those requiring so.
  if ((Opts.OpenMPIsDevice && (T.isNVPTX() || T.isAMDGCN())) ||
      Opts.OpenCLCPlusPlus) {
    Opts.Exceptions = 0;
    Opts.CXXExceptions = 0;
  }
  if (Opts.OpenMPIsDevice && T.isNVPTX()) {
    Opts.OpenMPCUDANumSMs =
        getLastArgIntValue(Args, options::OPT_fopenmp_cuda_number_of_sm_EQ,
                           Opts.OpenMPCUDANumSMs, Diags);
    Opts.OpenMPCUDABlocksPerSM =
        getLastArgIntValue(Args, options::OPT_fopenmp_cuda_blocks_per_sm_EQ,
                           Opts.OpenMPCUDABlocksPerSM, Diags);
    Opts.OpenMPCUDAReductionBufNum = getLastArgIntValue(
        Args, options::OPT_fopenmp_cuda_teams_reduction_recs_num_EQ,
        Opts.OpenMPCUDAReductionBufNum, Diags);
  }

  // Get the OpenMP target triples if any.
  if (Arg *A = Args.getLastArg(options::OPT_fopenmp_targets_EQ)) {
    enum ArchPtrSize { Arch16Bit, Arch32Bit, Arch64Bit };
    auto getArchPtrSize = [](const llvm::Triple &T) {
      if (T.isArch16Bit())
        return Arch16Bit;
      if (T.isArch32Bit())
        return Arch32Bit;
      assert(T.isArch64Bit() && "Expected 64-bit architecture");
      return Arch64Bit;
    };

    for (unsigned i = 0; i < A->getNumValues(); ++i) {
      llvm::Triple TT(A->getValue(i));

      if (TT.getArch() == llvm::Triple::UnknownArch ||
          !(TT.getArch() == llvm::Triple::aarch64 || TT.isPPC() ||
            TT.getArch() == llvm::Triple::nvptx ||
            TT.getArch() == llvm::Triple::nvptx64 ||
            TT.getArch() == llvm::Triple::amdgcn ||
            TT.getArch() == llvm::Triple::x86 ||
            TT.getArch() == llvm::Triple::x86_64))
        Diags.Report(diag::err_drv_invalid_omp_target) << A->getValue(i);
      else if (getArchPtrSize(T) != getArchPtrSize(TT))
        Diags.Report(diag::err_drv_incompatible_omp_arch)
            << A->getValue(i) << T.str();
      else
        Opts.OMPTargetTriples.push_back(TT);
    }
  }

<<<<<<< HEAD
  Opts.SYCLAllowVirtual = Args.hasFlag(options::OPT_fsycl_allow_virtual,
                                       options::OPT_fno_sycl_allow_virtual,
                                       false);
  // Variadic functions are on by default for XOCC compilation and off by default
  // for anything else..For example you have to specify that you wish variadics
  // off for xocc if you wish to emit diagnostics for them and you have to
  // specify if you wish no diagnostics for other devices.
  Opts.SYCLAllowVariadicFunc =
      T.isXilinxFPGA()
          ? Args.hasFlag(options::OPT_fsycl_allow_variadic_func,
                         options::OPT_fno_sycl_allow_variadic_func)
          : Args.hasFlag(options::OPT_fsycl_allow_variadic_func,
                         options::OPT_fno_sycl_allow_variadic_func, false);
  Opts.SYCLUnnamedLambda = Args.hasArg(options::OPT_fsycl_unnamed_lambda);
=======
  // Get OpenMP host file path if any and report if a non existent file is
  // found
  if (Arg *A = Args.getLastArg(options::OPT_fopenmp_host_ir_file_path)) {
    Opts.OMPHostIRFile = A->getValue();
    if (!llvm::sys::fs::exists(Opts.OMPHostIRFile))
      Diags.Report(diag::err_drv_omp_host_ir_file_not_found)
          << Opts.OMPHostIRFile;
  }
>>>>>>> c2d6cfa0

  // Set CUDA mode for OpenMP target NVPTX/AMDGCN if specified in options
  Opts.OpenMPCUDAMode = Opts.OpenMPIsDevice && (T.isNVPTX() || T.isAMDGCN()) &&
                        Args.hasArg(options::OPT_fopenmp_cuda_mode);

  // Set CUDA support for parallel execution of target regions for OpenMP target
  // NVPTX/AMDGCN if specified in options.
  Opts.OpenMPCUDATargetParallel =
      Opts.OpenMPIsDevice && (T.isNVPTX() || T.isAMDGCN()) &&
      Args.hasArg(options::OPT_fopenmp_cuda_parallel_target_regions);

  // Set CUDA mode for OpenMP target NVPTX/AMDGCN if specified in options
  Opts.OpenMPCUDAForceFullRuntime =
      Opts.OpenMPIsDevice && (T.isNVPTX() || T.isAMDGCN()) &&
      Args.hasArg(options::OPT_fopenmp_cuda_force_full_runtime);

  // FIXME: Eliminate this dependency.
  unsigned Opt = getOptimizationLevel(Args, IK, Diags),
       OptSize = getOptimizationLevelSize(Args);
  Opts.Optimize = Opt != 0;
  Opts.OptimizeSize = OptSize != 0;

  // This is the __NO_INLINE__ define, which just depends on things like the
  // optimization level and -fno-inline, not actually whether the backend has
  // inlining enabled.
  Opts.NoInlineDefine = !Opts.Optimize;
  if (Arg *InlineArg = Args.getLastArg(
          options::OPT_finline_functions, options::OPT_finline_hint_functions,
          options::OPT_fno_inline_functions, options::OPT_fno_inline))
    if (InlineArg->getOption().matches(options::OPT_fno_inline))
      Opts.NoInlineDefine = true;

  if (Arg *A = Args.getLastArg(OPT_ffp_contract)) {
    StringRef Val = A->getValue();
    if (Val == "fast")
      Opts.setDefaultFPContractMode(LangOptions::FPM_Fast);
    else if (Val == "on")
      Opts.setDefaultFPContractMode(LangOptions::FPM_On);
    else if (Val == "off")
      Opts.setDefaultFPContractMode(LangOptions::FPM_Off);
    else if (Val == "fast-honor-pragmas")
      Opts.setDefaultFPContractMode(LangOptions::FPM_FastHonorPragmas);
    else
      Diags.Report(diag::err_drv_invalid_value) << A->getAsString(Args) << Val;
  }

  // Parse -fsanitize= arguments.
  parseSanitizerKinds("-fsanitize=", Args.getAllArgValues(OPT_fsanitize_EQ),
                      Diags, Opts.Sanitize);
  Opts.NoSanitizeFiles = Args.getAllArgValues(OPT_fsanitize_blacklist);
  std::vector<std::string> systemBlacklists =
      Args.getAllArgValues(OPT_fsanitize_system_blacklist);
  Opts.NoSanitizeFiles.insert(Opts.NoSanitizeFiles.end(),
                              systemBlacklists.begin(), systemBlacklists.end());

  if (Arg *A = Args.getLastArg(OPT_fclang_abi_compat_EQ)) {
    Opts.setClangABICompat(LangOptions::ClangABI::Latest);

    StringRef Ver = A->getValue();
    std::pair<StringRef, StringRef> VerParts = Ver.split('.');
    unsigned Major, Minor = 0;

    // Check the version number is valid: either 3.x (0 <= x <= 9) or
    // y or y.0 (4 <= y <= current version).
    if (!VerParts.first.startswith("0") &&
        !VerParts.first.getAsInteger(10, Major) &&
        3 <= Major && Major <= CLANG_VERSION_MAJOR &&
        (Major == 3 ? VerParts.second.size() == 1 &&
                      !VerParts.second.getAsInteger(10, Minor)
                    : VerParts.first.size() == Ver.size() ||
                      VerParts.second == "0")) {
      // Got a valid version number.
      if (Major == 3 && Minor <= 8)
        Opts.setClangABICompat(LangOptions::ClangABI::Ver3_8);
      else if (Major <= 4)
        Opts.setClangABICompat(LangOptions::ClangABI::Ver4);
      else if (Major <= 6)
        Opts.setClangABICompat(LangOptions::ClangABI::Ver6);
      else if (Major <= 7)
        Opts.setClangABICompat(LangOptions::ClangABI::Ver7);
      else if (Major <= 9)
        Opts.setClangABICompat(LangOptions::ClangABI::Ver9);
      else if (Major <= 11)
        Opts.setClangABICompat(LangOptions::ClangABI::Ver11);
    } else if (Ver != "latest") {
      Diags.Report(diag::err_drv_invalid_value)
          << A->getAsString(Args) << A->getValue();
    }
  }

  if (Arg *A = Args.getLastArg(OPT_msign_return_address_EQ)) {
    StringRef SignScope = A->getValue();

    if (SignScope.equals_lower("none"))
      Opts.setSignReturnAddressScope(
          LangOptions::SignReturnAddressScopeKind::None);
    else if (SignScope.equals_lower("all"))
      Opts.setSignReturnAddressScope(
          LangOptions::SignReturnAddressScopeKind::All);
    else if (SignScope.equals_lower("non-leaf"))
      Opts.setSignReturnAddressScope(
          LangOptions::SignReturnAddressScopeKind::NonLeaf);
    else
      Diags.Report(diag::err_drv_invalid_value)
          << A->getAsString(Args) << SignScope;

    if (Arg *A = Args.getLastArg(OPT_msign_return_address_key_EQ)) {
      StringRef SignKey = A->getValue();
      if (!SignScope.empty() && !SignKey.empty()) {
        if (SignKey.equals_lower("a_key"))
          Opts.setSignReturnAddressKey(
              LangOptions::SignReturnAddressKeyKind::AKey);
        else if (SignKey.equals_lower("b_key"))
          Opts.setSignReturnAddressKey(
              LangOptions::SignReturnAddressKeyKind::BKey);
        else
          Diags.Report(diag::err_drv_invalid_value)
              << A->getAsString(Args) << SignKey;
      }
    }
  }

  return Diags.getNumErrors() == NumErrorsBefore;
}

static bool isStrictlyPreprocessorAction(frontend::ActionKind Action) {
  switch (Action) {
  case frontend::ASTDeclList:
  case frontend::ASTDump:
  case frontend::ASTPrint:
  case frontend::ASTView:
  case frontend::EmitAssembly:
  case frontend::EmitBC:
  case frontend::EmitHTML:
  case frontend::EmitLLVM:
  case frontend::EmitLLVMOnly:
  case frontend::EmitCodeGenOnly:
  case frontend::EmitObj:
  case frontend::FixIt:
  case frontend::GenerateModule:
  case frontend::GenerateModuleInterface:
  case frontend::GenerateHeaderModule:
  case frontend::GeneratePCH:
  case frontend::GenerateInterfaceStubs:
  case frontend::ParseSyntaxOnly:
  case frontend::ModuleFileInfo:
  case frontend::VerifyPCH:
  case frontend::PluginAction:
  case frontend::RewriteObjC:
  case frontend::RewriteTest:
  case frontend::RunAnalysis:
  case frontend::TemplightDump:
  case frontend::MigrateSource:
    return false;

  case frontend::DumpCompilerOptions:
  case frontend::DumpRawTokens:
  case frontend::DumpTokens:
  case frontend::InitOnly:
  case frontend::PrintPreamble:
  case frontend::PrintPreprocessedInput:
  case frontend::RewriteMacros:
  case frontend::RunPreprocessorOnly:
  case frontend::PrintDependencyDirectivesSourceMinimizerOutput:
    return true;
  }
  llvm_unreachable("invalid frontend action");
}

static void GeneratePreprocessorArgs(PreprocessorOptions &Opts,
                                     SmallVectorImpl<const char *> &Args,
                                     CompilerInvocation::StringAllocator SA,
                                     const LangOptions &LangOpts,
                                     const FrontendOptions &FrontendOpts,
                                     const CodeGenOptions &CodeGenOpts) {
  PreprocessorOptions *PreprocessorOpts = &Opts;

#define PREPROCESSOR_OPTION_WITH_MARSHALLING(                                  \
    PREFIX_TYPE, NAME, ID, KIND, GROUP, ALIAS, ALIASARGS, FLAGS, PARAM,        \
    HELPTEXT, METAVAR, VALUES, SPELLING, SHOULD_PARSE, ALWAYS_EMIT, KEYPATH,   \
    DEFAULT_VALUE, IMPLIED_CHECK, IMPLIED_VALUE, NORMALIZER, DENORMALIZER,     \
    MERGER, EXTRACTOR, TABLE_INDEX)                                            \
  GENERATE_OPTION_WITH_MARSHALLING(                                            \
      Args, SA, KIND, FLAGS, SPELLING, ALWAYS_EMIT, KEYPATH, DEFAULT_VALUE,    \
      IMPLIED_CHECK, IMPLIED_VALUE, DENORMALIZER, EXTRACTOR, TABLE_INDEX)
#include "clang/Driver/Options.inc"
#undef PREPROCESSOR_OPTION_WITH_MARSHALLING

  if (Opts.PCHWithHdrStop && !Opts.PCHWithHdrStopCreate)
    GenerateArg(Args, OPT_pch_through_hdrstop_use, SA);

  for (const auto &D : Opts.DeserializedPCHDeclsToErrorOn)
    GenerateArg(Args, OPT_error_on_deserialized_pch_decl, D, SA);

  for (const auto &MP : Opts.MacroPrefixMap)
    GenerateArg(Args, OPT_fmacro_prefix_map_EQ, MP.first + "=" + MP.second, SA);

  if (Opts.PrecompiledPreambleBytes != std::make_pair(0u, false))
    GenerateArg(Args, OPT_preamble_bytes_EQ,
                Twine(Opts.PrecompiledPreambleBytes.first) + "," +
                    (Opts.PrecompiledPreambleBytes.second ? "1" : "0"),
                SA);

  for (const auto &M : Opts.Macros) {
    // Don't generate __CET__ macro definitions. They are implied by the
    // -fcf-protection option that is generated elsewhere.
    if (M.first == "__CET__=1" && !M.second &&
        !CodeGenOpts.CFProtectionReturn && CodeGenOpts.CFProtectionBranch)
      continue;
    if (M.first == "__CET__=2" && !M.second && CodeGenOpts.CFProtectionReturn &&
        !CodeGenOpts.CFProtectionBranch)
      continue;
    if (M.first == "__CET__=3" && !M.second && CodeGenOpts.CFProtectionReturn &&
        CodeGenOpts.CFProtectionBranch)
      continue;

    GenerateArg(Args, M.second ? OPT_U : OPT_D, M.first, SA);
  }

  for (const auto &I : Opts.Includes) {
    // Don't generate OpenCL includes. They are implied by other flags that are
    // generated elsewhere.
    if (LangOpts.OpenCL && LangOpts.IncludeDefaultHeader &&
        ((LangOpts.DeclareOpenCLBuiltins && I == "opencl-c-base.h") ||
         I == "opencl-c.h"))
      continue;

    GenerateArg(Args, OPT_include, I, SA);
  }

  for (const auto &CI : Opts.ChainedIncludes)
    GenerateArg(Args, OPT_chain_include, CI, SA);

  for (const auto &RF : Opts.RemappedFiles)
    GenerateArg(Args, OPT_remap_file, RF.first + ";" + RF.second, SA);

  // Don't handle LexEditorPlaceholders. It is implied by the action that is
  // generated elsewhere.
}

static bool ParsePreprocessorArgs(PreprocessorOptions &Opts, ArgList &Args,
                                  DiagnosticsEngine &Diags,
                                  frontend::ActionKind Action,
                                  const FrontendOptions &FrontendOpts) {
  unsigned NumErrorsBefore = Diags.getNumErrors();

  PreprocessorOptions *PreprocessorOpts = &Opts;

#define PREPROCESSOR_OPTION_WITH_MARSHALLING(                                  \
    PREFIX_TYPE, NAME, ID, KIND, GROUP, ALIAS, ALIASARGS, FLAGS, PARAM,        \
    HELPTEXT, METAVAR, VALUES, SPELLING, SHOULD_PARSE, ALWAYS_EMIT, KEYPATH,   \
    DEFAULT_VALUE, IMPLIED_CHECK, IMPLIED_VALUE, NORMALIZER, DENORMALIZER,     \
    MERGER, EXTRACTOR, TABLE_INDEX)                                            \
  PARSE_OPTION_WITH_MARSHALLING(                                               \
      Args, Diags, ID, FLAGS, PARAM, SHOULD_PARSE, KEYPATH, DEFAULT_VALUE,     \
      IMPLIED_CHECK, IMPLIED_VALUE, NORMALIZER, MERGER, TABLE_INDEX)
#include "clang/Driver/Options.inc"
#undef PREPROCESSOR_OPTION_WITH_MARSHALLING

  Opts.PCHWithHdrStop = Args.hasArg(OPT_pch_through_hdrstop_create) ||
                        Args.hasArg(OPT_pch_through_hdrstop_use);

  for (const auto *A : Args.filtered(OPT_error_on_deserialized_pch_decl))
    Opts.DeserializedPCHDeclsToErrorOn.insert(A->getValue());

  for (const auto &A : Args.getAllArgValues(OPT_fmacro_prefix_map_EQ)) {
    auto Split = StringRef(A).split('=');
    Opts.MacroPrefixMap.insert(
        {std::string(Split.first), std::string(Split.second)});
  }

  if (const Arg *A = Args.getLastArg(OPT_preamble_bytes_EQ)) {
    StringRef Value(A->getValue());
    size_t Comma = Value.find(',');
    unsigned Bytes = 0;
    unsigned EndOfLine = 0;

    if (Comma == StringRef::npos ||
        Value.substr(0, Comma).getAsInteger(10, Bytes) ||
        Value.substr(Comma + 1).getAsInteger(10, EndOfLine))
      Diags.Report(diag::err_drv_preamble_format);
    else {
      Opts.PrecompiledPreambleBytes.first = Bytes;
      Opts.PrecompiledPreambleBytes.second = (EndOfLine != 0);
    }
  }

  // Add the __CET__ macro if a CFProtection option is set.
  if (const Arg *A = Args.getLastArg(OPT_fcf_protection_EQ)) {
    StringRef Name = A->getValue();
    if (Name == "branch")
      Opts.addMacroDef("__CET__=1");
    else if (Name == "return")
      Opts.addMacroDef("__CET__=2");
    else if (Name == "full")
      Opts.addMacroDef("__CET__=3");
  }

  // Add macros from the command line.
  for (const auto *A : Args.filtered(OPT_D, OPT_U)) {
    if (A->getOption().matches(OPT_D))
      Opts.addMacroDef(A->getValue());
    else
      Opts.addMacroUndef(A->getValue());
  }

  // Add the ordered list of -includes.
  for (const auto *A : Args.filtered(OPT_include))
    Opts.Includes.emplace_back(A->getValue());

  for (const auto *A : Args.filtered(OPT_chain_include))
    Opts.ChainedIncludes.emplace_back(A->getValue());

  for (const auto *A : Args.filtered(OPT_remap_file)) {
    std::pair<StringRef, StringRef> Split = StringRef(A->getValue()).split(';');

    if (Split.second.empty()) {
      Diags.Report(diag::err_drv_invalid_remap_file) << A->getAsString(Args);
      continue;
    }

    Opts.addRemappedFile(Split.first, Split.second);
  }

  // Always avoid lexing editor placeholders when we're just running the
  // preprocessor as we never want to emit the
  // "editor placeholder in source file" error in PP only mode.
  if (isStrictlyPreprocessorAction(Action))
    Opts.LexEditorPlaceholders = false;

  return Diags.getNumErrors() == NumErrorsBefore;
}

static void GeneratePreprocessorOutputArgs(
    const PreprocessorOutputOptions &Opts, SmallVectorImpl<const char *> &Args,
    CompilerInvocation::StringAllocator SA, frontend::ActionKind Action) {
  const PreprocessorOutputOptions &PreprocessorOutputOpts = Opts;

#define PREPROCESSOR_OUTPUT_OPTION_WITH_MARSHALLING(                           \
    PREFIX_TYPE, NAME, ID, KIND, GROUP, ALIAS, ALIASARGS, FLAGS, PARAM,        \
    HELPTEXT, METAVAR, VALUES, SPELLING, SHOULD_PARSE, ALWAYS_EMIT, KEYPATH,   \
    DEFAULT_VALUE, IMPLIED_CHECK, IMPLIED_VALUE, NORMALIZER, DENORMALIZER,     \
    MERGER, EXTRACTOR, TABLE_INDEX)                                            \
  GENERATE_OPTION_WITH_MARSHALLING(                                            \
      Args, SA, KIND, FLAGS, SPELLING, ALWAYS_EMIT, KEYPATH, DEFAULT_VALUE,    \
      IMPLIED_CHECK, IMPLIED_VALUE, DENORMALIZER, EXTRACTOR, TABLE_INDEX)
#include "clang/Driver/Options.inc"
#undef PREPROCESSOR_OUTPUT_OPTION_WITH_MARSHALLING

  bool Generate_dM = isStrictlyPreprocessorAction(Action) && !Opts.ShowCPP;
  if (Generate_dM)
    GenerateArg(Args, OPT_dM, SA);
  if (!Generate_dM && Opts.ShowMacros)
    GenerateArg(Args, OPT_dD, SA);
}

static bool ParsePreprocessorOutputArgs(PreprocessorOutputOptions &Opts,
                                        ArgList &Args, DiagnosticsEngine &Diags,
                                        frontend::ActionKind Action) {
  unsigned NumErrorsBefore = Diags.getNumErrors();

  PreprocessorOutputOptions &PreprocessorOutputOpts = Opts;

#define PREPROCESSOR_OUTPUT_OPTION_WITH_MARSHALLING(                           \
    PREFIX_TYPE, NAME, ID, KIND, GROUP, ALIAS, ALIASARGS, FLAGS, PARAM,        \
    HELPTEXT, METAVAR, VALUES, SPELLING, SHOULD_PARSE, ALWAYS_EMIT, KEYPATH,   \
    DEFAULT_VALUE, IMPLIED_CHECK, IMPLIED_VALUE, NORMALIZER, DENORMALIZER,     \
    MERGER, EXTRACTOR, TABLE_INDEX)                                            \
  PARSE_OPTION_WITH_MARSHALLING(                                               \
      Args, Diags, ID, FLAGS, PARAM, SHOULD_PARSE, KEYPATH, DEFAULT_VALUE,     \
      IMPLIED_CHECK, IMPLIED_VALUE, NORMALIZER, MERGER, TABLE_INDEX)
#include "clang/Driver/Options.inc"
#undef PREPROCESSOR_OUTPUT_OPTION_WITH_MARSHALLING

  Opts.ShowCPP = isStrictlyPreprocessorAction(Action) && !Args.hasArg(OPT_dM);
  Opts.ShowMacros = Args.hasArg(OPT_dM) || Args.hasArg(OPT_dD);

  return Diags.getNumErrors() == NumErrorsBefore;
}

static void GenerateTargetArgs(const TargetOptions &Opts,
                               SmallVectorImpl<const char *> &Args,
                               CompilerInvocation::StringAllocator SA) {
  const TargetOptions *TargetOpts = &Opts;
#define TARGET_OPTION_WITH_MARSHALLING(                                        \
    PREFIX_TYPE, NAME, ID, KIND, GROUP, ALIAS, ALIASARGS, FLAGS, PARAM,        \
    HELPTEXT, METAVAR, VALUES, SPELLING, SHOULD_PARSE, ALWAYS_EMIT, KEYPATH,   \
    DEFAULT_VALUE, IMPLIED_CHECK, IMPLIED_VALUE, NORMALIZER, DENORMALIZER,     \
    MERGER, EXTRACTOR, TABLE_INDEX)                                            \
  GENERATE_OPTION_WITH_MARSHALLING(                                            \
      Args, SA, KIND, FLAGS, SPELLING, ALWAYS_EMIT, KEYPATH, DEFAULT_VALUE,    \
      IMPLIED_CHECK, IMPLIED_VALUE, DENORMALIZER, EXTRACTOR, TABLE_INDEX)
#include "clang/Driver/Options.inc"
#undef TARGET_OPTION_WITH_MARSHALLING

  if (!Opts.SDKVersion.empty())
    GenerateArg(Args, OPT_target_sdk_version_EQ, Opts.SDKVersion.getAsString(),
                SA);
}

static bool ParseTargetArgs(TargetOptions &Opts, ArgList &Args,
                            DiagnosticsEngine &Diags) {
  unsigned NumErrorsBefore = Diags.getNumErrors();

  TargetOptions *TargetOpts = &Opts;

#define TARGET_OPTION_WITH_MARSHALLING(                                        \
    PREFIX_TYPE, NAME, ID, KIND, GROUP, ALIAS, ALIASARGS, FLAGS, PARAM,        \
    HELPTEXT, METAVAR, VALUES, SPELLING, SHOULD_PARSE, ALWAYS_EMIT, KEYPATH,   \
    DEFAULT_VALUE, IMPLIED_CHECK, IMPLIED_VALUE, NORMALIZER, DENORMALIZER,     \
    MERGER, EXTRACTOR, TABLE_INDEX)                                            \
  PARSE_OPTION_WITH_MARSHALLING(                                               \
      Args, Diags, ID, FLAGS, PARAM, SHOULD_PARSE, KEYPATH, DEFAULT_VALUE,     \
      IMPLIED_CHECK, IMPLIED_VALUE, NORMALIZER, MERGER, TABLE_INDEX)
#include "clang/Driver/Options.inc"
#undef TARGET_OPTION_WITH_MARSHALLING

  if (Arg *A = Args.getLastArg(options::OPT_target_sdk_version_EQ)) {
    llvm::VersionTuple Version;
    if (Version.tryParse(A->getValue()))
      Diags.Report(diag::err_drv_invalid_value)
          << A->getAsString(Args) << A->getValue();
    else
      Opts.SDKVersion = Version;
  }

  return Diags.getNumErrors() == NumErrorsBefore;
}

static void CreateEmptyFile(StringRef HeaderName) {
  if (HeaderName.empty())
    return;

  Expected<llvm::sys::fs::file_t> FT = llvm::sys::fs::openNativeFileForWrite(
      HeaderName, llvm::sys::fs::CD_OpenAlways, llvm::sys::fs::OF_None);
  if (FT)
    llvm::sys::fs::closeFile(*FT);
  else {
    // Emit a message but don't terminate; compilation will fail
    // later if this file is absent.
    llvm::errs() << "Error: " << llvm::toString(FT.takeError())
                 << " when opening " << HeaderName << "\n";
  }
}

bool CompilerInvocation::CreateFromArgsImpl(
    CompilerInvocation &Res, ArrayRef<const char *> CommandLineArgs,
    DiagnosticsEngine &Diags, const char *Argv0) {
  unsigned NumErrorsBefore = Diags.getNumErrors();

  // Parse the arguments.
  const OptTable &Opts = getDriverOptTable();
  const unsigned IncludedFlagsBitmask = options::CC1Option;
  unsigned MissingArgIndex, MissingArgCount;
  InputArgList Args = Opts.ParseArgs(CommandLineArgs, MissingArgIndex,
                                     MissingArgCount, IncludedFlagsBitmask);
  LangOptions &LangOpts = *Res.getLangOpts();

  // Check for missing argument error.
  if (MissingArgCount)
    Diags.Report(diag::err_drv_missing_argument)
        << Args.getArgString(MissingArgIndex) << MissingArgCount;

  // Issue errors on unknown arguments.
  for (const auto *A : Args.filtered(OPT_UNKNOWN)) {
    auto ArgString = A->getAsString(Args);
    std::string Nearest;
    if (Opts.findNearest(ArgString, Nearest, IncludedFlagsBitmask) > 1)
      Diags.Report(diag::err_drv_unknown_argument) << ArgString;
    else
      Diags.Report(diag::err_drv_unknown_argument_with_suggestion)
          << ArgString << Nearest;
  }

  ParseFileSystemArgs(Res.getFileSystemOpts(), Args, Diags);
  ParseMigratorArgs(Res.getMigratorOpts(), Args, Diags);
  ParseAnalyzerArgs(*Res.getAnalyzerOpts(), Args, Diags);
  ParseDiagnosticArgs(Res.getDiagnosticOpts(), Args, &Diags,
                      /*DefaultDiagColor=*/false);
  ParseFrontendArgs(Res.getFrontendOpts(), Args, Diags, LangOpts.IsHeaderFile);
  // FIXME: We shouldn't have to pass the DashX option around here
  InputKind DashX = Res.getFrontendOpts().DashX;
  ParseTargetArgs(Res.getTargetOpts(), Args, Diags);
  llvm::Triple T(Res.getTargetOpts().Triple);
  ParseHeaderSearchArgs(Res.getHeaderSearchOpts(), Args, Diags,
                        Res.getFileSystemOpts().WorkingDir);

  ParseLangArgs(LangOpts, Args, DashX, T, Res.getPreprocessorOpts().Includes,
                Diags);
  if (Res.getFrontendOpts().ProgramAction == frontend::RewriteObjC)
    LangOpts.ObjCExceptions = 1;

  if (LangOpts.CUDA) {
    // During CUDA device-side compilation, the aux triple is the
    // triple used for host compilation.
    if (LangOpts.CUDAIsDevice)
      Res.getTargetOpts().HostTriple = Res.getFrontendOpts().AuxTriple;
  }

  // Set the triple of the host for OpenMP device compile.
  if (LangOpts.OpenMPIsDevice)
    Res.getTargetOpts().HostTriple = Res.getFrontendOpts().AuxTriple;

  if (LangOpts.SYCLIsDevice) {
    // Set the triple of the host for SYCL device compile.
    Res.getTargetOpts().HostTriple = Res.getFrontendOpts().AuxTriple;
    // If specified, create empty integration header files for now.
    CreateEmptyFile(LangOpts.SYCLIntHeader);
    CreateEmptyFile(LangOpts.SYCLIntFooter);
  }

  ParseCodeGenArgs(Res.getCodeGenOpts(), Args, DashX, Diags, T,
                   Res.getFrontendOpts().OutputFile, LangOpts);

  // FIXME: Override value name discarding when asan or msan is used because the
  // backend passes depend on the name of the alloca in order to print out
  // names.
  Res.getCodeGenOpts().DiscardValueNames &=
      !LangOpts.Sanitize.has(SanitizerKind::Address) &&
      !LangOpts.Sanitize.has(SanitizerKind::KernelAddress) &&
      !LangOpts.Sanitize.has(SanitizerKind::Memory) &&
      !LangOpts.Sanitize.has(SanitizerKind::KernelMemory);

  ParsePreprocessorArgs(Res.getPreprocessorOpts(), Args, Diags,
                        Res.getFrontendOpts().ProgramAction,
                        Res.getFrontendOpts());
  ParsePreprocessorOutputArgs(Res.getPreprocessorOutputOpts(), Args, Diags,
                              Res.getFrontendOpts().ProgramAction);

  ParseDependencyOutputArgs(Res.getDependencyOutputOpts(), Args, Diags,
                            Res.getFrontendOpts().ProgramAction,
                            Res.getPreprocessorOutputOpts().ShowLineMarkers);
  if (!Res.getDependencyOutputOpts().OutputFile.empty() &&
      Res.getDependencyOutputOpts().Targets.empty())
    Diags.Report(diag::err_fe_dependency_file_requires_MT);

  // If sanitizer is enabled, disable OPT_ffine_grained_bitfield_accesses.
  if (Res.getCodeGenOpts().FineGrainedBitfieldAccesses &&
      !Res.getLangOpts()->Sanitize.empty()) {
    Res.getCodeGenOpts().FineGrainedBitfieldAccesses = false;
    Diags.Report(diag::warn_drv_fine_grained_bitfield_accesses_ignored);
  }

  // Store the command-line for using in the CodeView backend.
  Res.getCodeGenOpts().Argv0 = Argv0;
  Res.getCodeGenOpts().CommandLineArgs = CommandLineArgs;

  FixupInvocation(Res, Diags, Args, DashX);

  return Diags.getNumErrors() == NumErrorsBefore;
}

bool CompilerInvocation::CreateFromArgs(CompilerInvocation &Invocation,
                                        ArrayRef<const char *> CommandLineArgs,
                                        DiagnosticsEngine &Diags,
                                        const char *Argv0) {
  CompilerInvocation DummyInvocation;

  return RoundTrip(
      [](CompilerInvocation &Invocation, ArrayRef<const char *> CommandLineArgs,
         DiagnosticsEngine &Diags, const char *Argv0) {
        return CreateFromArgsImpl(Invocation, CommandLineArgs, Diags, Argv0);
      },
      [](CompilerInvocation &Invocation, SmallVectorImpl<const char *> &Args,
         StringAllocator SA) { Invocation.generateCC1CommandLine(Args, SA); },
      Invocation, DummyInvocation, CommandLineArgs, Diags, Argv0);
}

std::string CompilerInvocation::getModuleHash() const {
  // Note: For QoI reasons, the things we use as a hash here should all be
  // dumped via the -module-info flag.
  using llvm::hash_code;
  using llvm::hash_value;
  using llvm::hash_combine;
  using llvm::hash_combine_range;

  // Start the signature with the compiler version.
  // FIXME: We'd rather use something more cryptographically sound than
  // CityHash, but this will do for now.
  hash_code code = hash_value(getClangFullRepositoryVersion());

  // Also include the serialization version, in case LLVM_APPEND_VC_REV is off
  // and getClangFullRepositoryVersion() doesn't include git revision.
  code = hash_combine(code, serialization::VERSION_MAJOR,
                      serialization::VERSION_MINOR);

  // Extend the signature with the language options
#define LANGOPT(Name, Bits, Default, Description) \
   code = hash_combine(code, LangOpts->Name);
#define ENUM_LANGOPT(Name, Type, Bits, Default, Description) \
  code = hash_combine(code, static_cast<unsigned>(LangOpts->get##Name()));
#define BENIGN_LANGOPT(Name, Bits, Default, Description)
#define BENIGN_ENUM_LANGOPT(Name, Type, Bits, Default, Description)
#include "clang/Basic/LangOptions.def"

  for (StringRef Feature : LangOpts->ModuleFeatures)
    code = hash_combine(code, Feature);

  code = hash_combine(code, LangOpts->ObjCRuntime);
  const auto &BCN = LangOpts->CommentOpts.BlockCommandNames;
  code = hash_combine(code, hash_combine_range(BCN.begin(), BCN.end()));

  // Extend the signature with the target options.
  code = hash_combine(code, TargetOpts->Triple, TargetOpts->CPU,
                      TargetOpts->TuneCPU, TargetOpts->ABI);
  for (const auto &FeatureAsWritten : TargetOpts->FeaturesAsWritten)
    code = hash_combine(code, FeatureAsWritten);

  // Extend the signature with preprocessor options.
  const PreprocessorOptions &ppOpts = getPreprocessorOpts();
  const HeaderSearchOptions &hsOpts = getHeaderSearchOpts();
  code = hash_combine(code, ppOpts.UsePredefines, ppOpts.DetailedRecord);

  for (const auto &I : getPreprocessorOpts().Macros) {
    // If we're supposed to ignore this macro for the purposes of modules,
    // don't put it into the hash.
    if (!hsOpts.ModulesIgnoreMacros.empty()) {
      // Check whether we're ignoring this macro.
      StringRef MacroDef = I.first;
      if (hsOpts.ModulesIgnoreMacros.count(
              llvm::CachedHashString(MacroDef.split('=').first)))
        continue;
    }

    code = hash_combine(code, I.first, I.second);
  }

  // Extend the signature with the sysroot and other header search options.
  code = hash_combine(code, hsOpts.Sysroot,
                      hsOpts.ModuleFormat,
                      hsOpts.UseDebugInfo,
                      hsOpts.UseBuiltinIncludes,
                      hsOpts.UseStandardSystemIncludes,
                      hsOpts.UseStandardCXXIncludes,
                      hsOpts.UseLibcxx,
                      hsOpts.ModulesValidateDiagnosticOptions);
  code = hash_combine(code, hsOpts.ResourceDir);

  if (hsOpts.ModulesStrictContextHash) {
    hash_code SHPC = hash_combine_range(hsOpts.SystemHeaderPrefixes.begin(),
                                        hsOpts.SystemHeaderPrefixes.end());
    hash_code UEC = hash_combine_range(hsOpts.UserEntries.begin(),
                                       hsOpts.UserEntries.end());
    code = hash_combine(code, hsOpts.SystemHeaderPrefixes.size(), SHPC,
                        hsOpts.UserEntries.size(), UEC);

    const DiagnosticOptions &diagOpts = getDiagnosticOpts();
    #define DIAGOPT(Name, Bits, Default) \
      code = hash_combine(code, diagOpts.Name);
    #define ENUM_DIAGOPT(Name, Type, Bits, Default) \
      code = hash_combine(code, diagOpts.get##Name());
    #include "clang/Basic/DiagnosticOptions.def"
    #undef DIAGOPT
    #undef ENUM_DIAGOPT
  }

  // Extend the signature with the user build path.
  code = hash_combine(code, hsOpts.ModuleUserBuildPath);

  // Extend the signature with the module file extensions.
  const FrontendOptions &frontendOpts = getFrontendOpts();
  for (const auto &ext : frontendOpts.ModuleFileExtensions) {
    code = ext->hashExtension(code);
  }

  // When compiling with -gmodules, also hash -fdebug-prefix-map as it
  // affects the debug info in the PCM.
  if (getCodeGenOpts().DebugTypeExtRefs)
    for (const auto &KeyValue : getCodeGenOpts().DebugPrefixMap)
      code = hash_combine(code, KeyValue.first, KeyValue.second);

  // Extend the signature with the enabled sanitizers, if at least one is
  // enabled. Sanitizers which cannot affect AST generation aren't hashed.
  SanitizerSet SanHash = LangOpts->Sanitize;
  SanHash.clear(getPPTransparentSanitizers());
  if (!SanHash.empty())
    code = hash_combine(code, SanHash.Mask);

  return llvm::APInt(64, code).toString(36, /*Signed=*/false);
}

void CompilerInvocation::generateCC1CommandLine(
    SmallVectorImpl<const char *> &Args, StringAllocator SA) const {
  llvm::Triple T(TargetOpts->Triple);

  GenerateFileSystemArgs(FileSystemOpts, Args, SA);
  GenerateMigratorArgs(MigratorOpts, Args, SA);
  GenerateAnalyzerArgs(*AnalyzerOpts, Args, SA);
  GenerateDiagnosticArgs(*DiagnosticOpts, Args, SA, false);
  GenerateFrontendArgs(FrontendOpts, Args, SA, LangOpts->IsHeaderFile);
  GenerateTargetArgs(*TargetOpts, Args, SA);
  GenerateHeaderSearchArgs(*HeaderSearchOpts, Args, SA);
  GenerateLangArgs(*LangOpts, Args, SA, T, FrontendOpts.DashX);
  GenerateCodeGenArgs(CodeGenOpts, Args, SA, T, FrontendOpts.OutputFile,
                      &*LangOpts);
  GeneratePreprocessorArgs(*PreprocessorOpts, Args, SA, *LangOpts, FrontendOpts,
                           CodeGenOpts);
  GeneratePreprocessorOutputArgs(PreprocessorOutputOpts, Args, SA,
                                 FrontendOpts.ProgramAction);
  GenerateDependencyOutputArgs(DependencyOutputOpts, Args, SA);
}

IntrusiveRefCntPtr<llvm::vfs::FileSystem>
clang::createVFSFromCompilerInvocation(const CompilerInvocation &CI,
                                       DiagnosticsEngine &Diags) {
  return createVFSFromCompilerInvocation(CI, Diags,
                                         llvm::vfs::getRealFileSystem());
}

IntrusiveRefCntPtr<llvm::vfs::FileSystem>
clang::createVFSFromCompilerInvocation(
    const CompilerInvocation &CI, DiagnosticsEngine &Diags,
    IntrusiveRefCntPtr<llvm::vfs::FileSystem> BaseFS) {
  if (CI.getHeaderSearchOpts().VFSOverlayFiles.empty())
    return BaseFS;

  IntrusiveRefCntPtr<llvm::vfs::FileSystem> Result = BaseFS;
  // earlier vfs files are on the bottom
  for (const auto &File : CI.getHeaderSearchOpts().VFSOverlayFiles) {
    llvm::ErrorOr<std::unique_ptr<llvm::MemoryBuffer>> Buffer =
        Result->getBufferForFile(File);
    if (!Buffer) {
      Diags.Report(diag::err_missing_vfs_overlay_file) << File;
      continue;
    }

    IntrusiveRefCntPtr<llvm::vfs::FileSystem> FS = llvm::vfs::getVFSFromYAML(
        std::move(Buffer.get()), /*DiagHandler*/ nullptr, File,
        /*DiagContext*/ nullptr, Result);
    if (!FS) {
      Diags.Report(diag::err_invalid_vfs_overlay) << File;
      continue;
    }

    Result = FS;
  }
  return Result;
}<|MERGE_RESOLUTION|>--- conflicted
+++ resolved
@@ -3921,7 +3921,6 @@
     }
   }
 
-<<<<<<< HEAD
   Opts.SYCLAllowVirtual = Args.hasFlag(options::OPT_fsycl_allow_virtual,
                                        options::OPT_fno_sycl_allow_virtual,
                                        false);
@@ -3936,7 +3935,7 @@
           : Args.hasFlag(options::OPT_fsycl_allow_variadic_func,
                          options::OPT_fno_sycl_allow_variadic_func, false);
   Opts.SYCLUnnamedLambda = Args.hasArg(options::OPT_fsycl_unnamed_lambda);
-=======
+
   // Get OpenMP host file path if any and report if a non existent file is
   // found
   if (Arg *A = Args.getLastArg(options::OPT_fopenmp_host_ir_file_path)) {
@@ -3945,7 +3944,6 @@
       Diags.Report(diag::err_drv_omp_host_ir_file_not_found)
           << Opts.OMPHostIRFile;
   }
->>>>>>> c2d6cfa0
 
   // Set CUDA mode for OpenMP target NVPTX/AMDGCN if specified in options
   Opts.OpenMPCUDAMode = Opts.OpenMPIsDevice && (T.isNVPTX() || T.isAMDGCN()) &&
