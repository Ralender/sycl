//===- CompilerInvocation.cpp ---------------------------------------------===//
//
// Part of the LLVM Project, under the Apache License v2.0 with LLVM Exceptions.
// See https://llvm.org/LICENSE.txt for license information.
// SPDX-License-Identifier: Apache-2.0 WITH LLVM-exception
//
//===----------------------------------------------------------------------===//

#include "clang/Frontend/CompilerInvocation.h"
#include "TestModuleFileExtension.h"
#include "clang/Basic/Builtins.h"
#include "clang/Basic/CharInfo.h"
#include "clang/Basic/CodeGenOptions.h"
#include "clang/Basic/CommentOptions.h"
#include "clang/Basic/DebugInfoOptions.h"
#include "clang/Basic/Diagnostic.h"
#include "clang/Basic/DiagnosticDriver.h"
#include "clang/Basic/DiagnosticOptions.h"
#include "clang/Basic/FileSystemOptions.h"
#include "clang/Basic/LLVM.h"
#include "clang/Basic/LangOptions.h"
#include "clang/Basic/LangStandard.h"
#include "clang/Basic/ObjCRuntime.h"
#include "clang/Basic/Sanitizers.h"
#include "clang/Basic/SourceLocation.h"
#include "clang/Basic/TargetOptions.h"
#include "clang/Basic/Version.h"
#include "clang/Basic/Visibility.h"
#include "clang/Basic/XRayInstr.h"
#include "clang/Config/config.h"
#include "clang/Driver/Driver.h"
#include "clang/Driver/DriverDiagnostic.h"
#include "clang/Driver/Options.h"
#include "clang/Frontend/CommandLineSourceLoc.h"
#include "clang/Frontend/DependencyOutputOptions.h"
#include "clang/Frontend/FrontendDiagnostic.h"
#include "clang/Frontend/FrontendOptions.h"
#include "clang/Frontend/FrontendPluginRegistry.h"
#include "clang/Frontend/MigratorOptions.h"
#include "clang/Frontend/PreprocessorOutputOptions.h"
#include "clang/Frontend/Utils.h"
#include "clang/Lex/HeaderSearchOptions.h"
#include "clang/Lex/PreprocessorOptions.h"
#include "clang/Sema/CodeCompleteOptions.h"
#include "clang/Serialization/ASTBitCodes.h"
#include "clang/Serialization/ModuleFileExtension.h"
#include "clang/StaticAnalyzer/Core/AnalyzerOptions.h"
#include "llvm/ADT/APInt.h"
#include "llvm/ADT/ArrayRef.h"
#include "llvm/ADT/CachedHashString.h"
#include "llvm/ADT/FloatingPointMode.h"
#include "llvm/ADT/Hashing.h"
#include "llvm/ADT/None.h"
#include "llvm/ADT/Optional.h"
#include "llvm/ADT/SmallString.h"
#include "llvm/ADT/SmallVector.h"
#include "llvm/ADT/StringRef.h"
#include "llvm/ADT/StringSwitch.h"
#include "llvm/ADT/Triple.h"
#include "llvm/ADT/Twine.h"
#include "llvm/Config/llvm-config.h"
#include "llvm/IR/DebugInfoMetadata.h"
#include "llvm/Linker/Linker.h"
#include "llvm/MC/MCTargetOptions.h"
#include "llvm/Option/Arg.h"
#include "llvm/Option/ArgList.h"
#include "llvm/Option/OptSpecifier.h"
#include "llvm/Option/OptTable.h"
#include "llvm/Option/Option.h"
#include "llvm/ProfileData/InstrProfReader.h"
#include "llvm/Remarks/HotnessThresholdParser.h"
#include "llvm/Support/CodeGen.h"
#include "llvm/Support/Compiler.h"
#include "llvm/Support/Error.h"
#include "llvm/Support/ErrorHandling.h"
#include "llvm/Support/ErrorOr.h"
#include "llvm/Support/FileSystem.h"
#include "llvm/Support/Host.h"
#include "llvm/Support/MathExtras.h"
#include "llvm/Support/MemoryBuffer.h"
#include "llvm/Support/Path.h"
#include "llvm/Support/Process.h"
#include "llvm/Support/Regex.h"
#include "llvm/Support/VersionTuple.h"
#include "llvm/Support/VirtualFileSystem.h"
#include "llvm/Support/raw_ostream.h"
#include "llvm/Target/TargetOptions.h"
#include <algorithm>
#include <atomic>
#include <cassert>
#include <cstddef>
#include <cstring>
#include <memory>
#include <string>
#include <tuple>
#include <type_traits>
#include <utility>
#include <vector>

using namespace clang;
using namespace driver;
using namespace options;
using namespace llvm::opt;

//===----------------------------------------------------------------------===//
// Initialization.
//===----------------------------------------------------------------------===//

CompilerInvocationBase::CompilerInvocationBase()
    : LangOpts(new LangOptions()), TargetOpts(new TargetOptions()),
      DiagnosticOpts(new DiagnosticOptions()),
      HeaderSearchOpts(new HeaderSearchOptions()),
      PreprocessorOpts(new PreprocessorOptions()) {}

CompilerInvocationBase::CompilerInvocationBase(const CompilerInvocationBase &X)
    : LangOpts(new LangOptions(*X.getLangOpts())),
      TargetOpts(new TargetOptions(X.getTargetOpts())),
      DiagnosticOpts(new DiagnosticOptions(X.getDiagnosticOpts())),
      HeaderSearchOpts(new HeaderSearchOptions(X.getHeaderSearchOpts())),
      PreprocessorOpts(new PreprocessorOptions(X.getPreprocessorOpts())) {}

CompilerInvocationBase::~CompilerInvocationBase() = default;

//===----------------------------------------------------------------------===//
// Normalizers
//===----------------------------------------------------------------------===//

#define SIMPLE_ENUM_VALUE_TABLE
#include "clang/Driver/Options.inc"
#undef SIMPLE_ENUM_VALUE_TABLE

static llvm::Optional<bool> normalizeSimpleFlag(OptSpecifier Opt,
                                                unsigned TableIndex,
                                                const ArgList &Args,
                                                DiagnosticsEngine &Diags) {
  if (Args.hasArg(Opt))
    return true;
  return None;
}

static Optional<bool> normalizeSimpleNegativeFlag(OptSpecifier Opt, unsigned,
                                                  const ArgList &Args,
                                                  DiagnosticsEngine &) {
  if (Args.hasArg(Opt))
    return false;
  return None;
}

/// The tblgen-erated code passes in a fifth parameter of an arbitrary type, but
/// denormalizeSimpleFlags never looks at it. Avoid bloating compile-time with
/// unnecessary template instantiations and just ignore it with a variadic
/// argument.
static void denormalizeSimpleFlag(SmallVectorImpl<const char *> &Args,
                                  const char *Spelling,
                                  CompilerInvocation::StringAllocator,
                                  Option::OptionClass, unsigned, /*T*/...) {
  Args.push_back(Spelling);
}

namespace {
template <typename T> struct FlagToValueNormalizer {
  T Value;

  Optional<T> operator()(OptSpecifier Opt, unsigned, const ArgList &Args,
                         DiagnosticsEngine &) {
    if (Args.hasArg(Opt))
      return Value;
    return None;
  }
};
} // namespace

template <typename T> static constexpr bool is_int_convertible() {
  return sizeof(T) <= sizeof(uint64_t) &&
         std::is_trivially_constructible<T, uint64_t>::value &&
         std::is_trivially_constructible<uint64_t, T>::value;
}

template <typename T, std::enable_if_t<is_int_convertible<T>(), bool> = false>
static FlagToValueNormalizer<uint64_t> makeFlagToValueNormalizer(T Value) {
  return FlagToValueNormalizer<uint64_t>{Value};
}

template <typename T, std::enable_if_t<!is_int_convertible<T>(), bool> = false>
static FlagToValueNormalizer<T> makeFlagToValueNormalizer(T Value) {
  return FlagToValueNormalizer<T>{std::move(Value)};
}

static auto makeBooleanOptionNormalizer(bool Value, bool OtherValue,
                                        OptSpecifier OtherOpt) {
  return [Value, OtherValue, OtherOpt](OptSpecifier Opt, unsigned,
                                       const ArgList &Args,
                                       DiagnosticsEngine &) -> Optional<bool> {
    if (const Arg *A = Args.getLastArg(Opt, OtherOpt)) {
      return A->getOption().matches(Opt) ? Value : OtherValue;
    }
    return None;
  };
}

static auto makeBooleanOptionDenormalizer(bool Value) {
  return [Value](SmallVectorImpl<const char *> &Args, const char *Spelling,
                 CompilerInvocation::StringAllocator, Option::OptionClass,
                 unsigned, bool KeyPath) {
    if (KeyPath == Value)
      Args.push_back(Spelling);
  };
}

static void denormalizeStringImpl(SmallVectorImpl<const char *> &Args,
                                  const char *Spelling,
                                  CompilerInvocation::StringAllocator SA,
                                  Option::OptionClass OptClass, unsigned,
                                  Twine Value) {
  switch (OptClass) {
  case Option::SeparateClass:
  case Option::JoinedOrSeparateClass:
    Args.push_back(Spelling);
    Args.push_back(SA(Value));
    break;
  case Option::JoinedClass:
    Args.push_back(SA(Twine(Spelling) + Value));
    break;
  default:
    llvm_unreachable("Cannot denormalize an option with option class "
                     "incompatible with string denormalization.");
  }
}

template <typename T>
static void
denormalizeString(SmallVectorImpl<const char *> &Args, const char *Spelling,
                  CompilerInvocation::StringAllocator SA,
                  Option::OptionClass OptClass, unsigned TableIndex, T Value) {
  denormalizeStringImpl(Args, Spelling, SA, OptClass, TableIndex, Twine(Value));
}

static Optional<SimpleEnumValue>
findValueTableByName(const SimpleEnumValueTable &Table, StringRef Name) {
  for (int I = 0, E = Table.Size; I != E; ++I)
    if (Name == Table.Table[I].Name)
      return Table.Table[I];

  return None;
}

static Optional<SimpleEnumValue>
findValueTableByValue(const SimpleEnumValueTable &Table, unsigned Value) {
  for (int I = 0, E = Table.Size; I != E; ++I)
    if (Value == Table.Table[I].Value)
      return Table.Table[I];

  return None;
}

static llvm::Optional<unsigned> normalizeSimpleEnum(OptSpecifier Opt,
                                                    unsigned TableIndex,
                                                    const ArgList &Args,
                                                    DiagnosticsEngine &Diags) {
  assert(TableIndex < SimpleEnumValueTablesSize);
  const SimpleEnumValueTable &Table = SimpleEnumValueTables[TableIndex];

  auto *Arg = Args.getLastArg(Opt);
  if (!Arg)
    return None;

  StringRef ArgValue = Arg->getValue();
  if (auto MaybeEnumVal = findValueTableByName(Table, ArgValue))
    return MaybeEnumVal->Value;

  Diags.Report(diag::err_drv_invalid_value)
      << Arg->getAsString(Args) << ArgValue;
  return None;
}

static void denormalizeSimpleEnumImpl(SmallVectorImpl<const char *> &Args,
                                      const char *Spelling,
                                      CompilerInvocation::StringAllocator SA,
                                      Option::OptionClass OptClass,
                                      unsigned TableIndex, unsigned Value) {
  assert(TableIndex < SimpleEnumValueTablesSize);
  const SimpleEnumValueTable &Table = SimpleEnumValueTables[TableIndex];
  if (auto MaybeEnumVal = findValueTableByValue(Table, Value)) {
    denormalizeString(Args, Spelling, SA, OptClass, TableIndex,
                      MaybeEnumVal->Name);
  } else {
    llvm_unreachable("The simple enum value was not correctly defined in "
                     "the tablegen option description");
  }
}

template <typename T>
static void denormalizeSimpleEnum(SmallVectorImpl<const char *> &Args,
                                  const char *Spelling,
                                  CompilerInvocation::StringAllocator SA,
                                  Option::OptionClass OptClass,
                                  unsigned TableIndex, T Value) {
  return denormalizeSimpleEnumImpl(Args, Spelling, SA, OptClass, TableIndex,
                                   static_cast<unsigned>(Value));
}

static Optional<std::string> normalizeString(OptSpecifier Opt, int TableIndex,
                                             const ArgList &Args,
                                             DiagnosticsEngine &Diags) {
  auto *Arg = Args.getLastArg(Opt);
  if (!Arg)
    return None;
  return std::string(Arg->getValue());
}

template <typename IntTy>
static Optional<IntTy> normalizeStringIntegral(OptSpecifier Opt, int,
                                               const ArgList &Args,
                                               DiagnosticsEngine &Diags) {
  auto *Arg = Args.getLastArg(Opt);
  if (!Arg)
    return None;
  IntTy Res;
  if (StringRef(Arg->getValue()).getAsInteger(0, Res)) {
    Diags.Report(diag::err_drv_invalid_int_value)
        << Arg->getAsString(Args) << Arg->getValue();
  }
  return Res;
}

static Optional<std::string> normalizeTriple(OptSpecifier Opt, int TableIndex,
                                             const ArgList &Args,
                                             DiagnosticsEngine &Diags) {
  auto *Arg = Args.getLastArg(Opt);
  if (!Arg)
    return None;
  return llvm::Triple::normalize(Arg->getValue());
}

template <typename T, typename U>
static T mergeForwardValue(T KeyPath, U Value) {
  return static_cast<T>(Value);
}

template <typename T, typename U> static T mergeMaskValue(T KeyPath, U Value) {
  return KeyPath | Value;
}

template <typename T> static T extractForwardValue(T KeyPath) {
  return KeyPath;
}

template <typename T, typename U, U Value>
static T extractMaskValue(T KeyPath) {
  return KeyPath & Value;
}

static void FixupInvocation(CompilerInvocation &Invocation,
                            DiagnosticsEngine &Diags,
                            const InputArgList &Args) {
  LangOptions &LangOpts = *Invocation.getLangOpts();
  DiagnosticOptions &DiagOpts = Invocation.getDiagnosticOpts();
  CodeGenOptions &CodeGenOpts = Invocation.getCodeGenOpts();
  TargetOptions &TargetOpts = Invocation.getTargetOpts();
  FrontendOptions &FrontendOpts = Invocation.getFrontendOpts();
  CodeGenOpts.XRayInstrumentFunctions = LangOpts.XRayInstrument;
  CodeGenOpts.XRayAlwaysEmitCustomEvents = LangOpts.XRayAlwaysEmitCustomEvents;
  CodeGenOpts.XRayAlwaysEmitTypedEvents = LangOpts.XRayAlwaysEmitTypedEvents;
  CodeGenOpts.DisableFree = FrontendOpts.DisableFree;
  FrontendOpts.GenerateGlobalModuleIndex = FrontendOpts.UseGlobalModuleIndex;

  LangOpts.ForceEmitVTables = CodeGenOpts.ForceEmitVTables;
  LangOpts.SpeculativeLoadHardening = CodeGenOpts.SpeculativeLoadHardening;
  LangOpts.CurrentModule = LangOpts.ModuleName;

  llvm::sys::Process::UseANSIEscapeCodes(DiagOpts.UseANSIEscapeCodes);

  llvm::Triple T(TargetOpts.Triple);
  llvm::Triple::ArchType Arch = T.getArch();

  if (LangOpts.getExceptionHandling() != llvm::ExceptionHandling::None &&
      T.isWindowsMSVCEnvironment())
    Diags.Report(diag::err_fe_invalid_exception_model)
        << static_cast<unsigned>(LangOpts.getExceptionHandling()) << T.str();

  if (LangOpts.AppleKext && !LangOpts.CPlusPlus)
    Diags.Report(diag::warn_c_kext);

  if (LangOpts.NewAlignOverride &&
      !llvm::isPowerOf2_32(LangOpts.NewAlignOverride)) {
    Arg *A = Args.getLastArg(OPT_fnew_alignment_EQ);
    Diags.Report(diag::err_fe_invalid_alignment)
        << A->getAsString(Args) << A->getValue();
    LangOpts.NewAlignOverride = 0;
  }

  if (Arg *A = Args.getLastArg(OPT_fdefault_calling_conv_EQ)) {
    auto DefaultCC = LangOpts.getDefaultCallingConv();

    bool emitError = (DefaultCC == LangOptions::DCC_FastCall ||
                      DefaultCC == LangOptions::DCC_StdCall) &&
                     Arch != llvm::Triple::x86;
    emitError |= (DefaultCC == LangOptions::DCC_VectorCall ||
                  DefaultCC == LangOptions::DCC_RegCall) &&
                 !T.isX86();
    if (emitError)
      Diags.Report(diag::err_drv_argument_not_allowed_with)
          << A->getSpelling() << T.getTriple();
  }

  if (!CodeGenOpts.ProfileRemappingFile.empty() && CodeGenOpts.LegacyPassManager)
    Diags.Report(diag::err_drv_argument_only_allowed_with)
        << Args.getLastArg(OPT_fprofile_remapping_file_EQ)->getAsString(Args)
        << "-fno-legacy-pass-manager";
}

//===----------------------------------------------------------------------===//
// Deserialization (from args)
//===----------------------------------------------------------------------===//

static unsigned getOptimizationLevel(ArgList &Args, InputKind IK,
                                     DiagnosticsEngine &Diags) {
  unsigned DefaultOpt = llvm::CodeGenOpt::None;
  if ((IK.getLanguage() == Language::OpenCL &&
      !Args.hasArg(OPT_cl_opt_disable)) || Args.hasArg(OPT_fsycl_is_device))
    DefaultOpt = llvm::CodeGenOpt::Default;

  if (Arg *A = Args.getLastArg(options::OPT_O_Group)) {
    if (A->getOption().matches(options::OPT_O0))
      return llvm::CodeGenOpt::None;

    if (A->getOption().matches(options::OPT_Ofast))
      return llvm::CodeGenOpt::Aggressive;

    assert(A->getOption().matches(options::OPT_O));

    StringRef S(A->getValue());
    if (S == "s" || S == "z")
      return llvm::CodeGenOpt::Default;

    if (S == "g")
      return llvm::CodeGenOpt::Less;

    return getLastArgIntValue(Args, OPT_O, DefaultOpt, Diags);
  }

  return DefaultOpt;
}

static unsigned getOptimizationLevelSize(ArgList &Args) {
  if (Arg *A = Args.getLastArg(options::OPT_O_Group)) {
    if (A->getOption().matches(options::OPT_O)) {
      switch (A->getValue()[0]) {
      default:
        return 0;
      case 's':
        return 1;
      case 'z':
        return 2;
      }
    }
  }
  return 0;
}

static void addDiagnosticArgs(ArgList &Args, OptSpecifier Group,
                              OptSpecifier GroupWithValue,
                              std::vector<std::string> &Diagnostics) {
  for (auto *A : Args.filtered(Group)) {
    if (A->getOption().getKind() == Option::FlagClass) {
      // The argument is a pure flag (such as OPT_Wall or OPT_Wdeprecated). Add
      // its name (minus the "W" or "R" at the beginning) to the warning list.
      Diagnostics.push_back(
          std::string(A->getOption().getName().drop_front(1)));
    } else if (A->getOption().matches(GroupWithValue)) {
      // This is -Wfoo= or -Rfoo=, where foo is the name of the diagnostic group.
      Diagnostics.push_back(
          std::string(A->getOption().getName().drop_front(1).rtrim("=-")));
    } else {
      // Otherwise, add its value (for OPT_W_Joined and similar).
      for (const auto *Arg : A->getValues())
        Diagnostics.emplace_back(Arg);
    }
  }
}

// Parse the Static Analyzer configuration. If \p Diags is set to nullptr,
// it won't verify the input.
static void parseAnalyzerConfigs(AnalyzerOptions &AnOpts,
                                 DiagnosticsEngine *Diags);

static void getAllNoBuiltinFuncValues(ArgList &Args,
                                      std::vector<std::string> &Funcs) {
  SmallVector<const char *, 8> Values;
  for (const auto &Arg : Args) {
    const Option &O = Arg->getOption();
    if (O.matches(options::OPT_fno_builtin_)) {
      const char *FuncName = Arg->getValue();
      if (Builtin::Context::isBuiltinFunc(FuncName))
        Values.push_back(FuncName);
    }
  }
  Funcs.insert(Funcs.end(), Values.begin(), Values.end());
}

static bool ParseAnalyzerArgs(AnalyzerOptions &Opts, ArgList &Args,
                              DiagnosticsEngine &Diags) {
  bool Success = true;
  if (Arg *A = Args.getLastArg(OPT_analyzer_store)) {
    StringRef Name = A->getValue();
    AnalysisStores Value = llvm::StringSwitch<AnalysisStores>(Name)
#define ANALYSIS_STORE(NAME, CMDFLAG, DESC, CREATFN) \
      .Case(CMDFLAG, NAME##Model)
#include "clang/StaticAnalyzer/Core/Analyses.def"
      .Default(NumStores);
    if (Value == NumStores) {
      Diags.Report(diag::err_drv_invalid_value)
        << A->getAsString(Args) << Name;
      Success = false;
    } else {
      Opts.AnalysisStoreOpt = Value;
    }
  }

  if (Arg *A = Args.getLastArg(OPT_analyzer_constraints)) {
    StringRef Name = A->getValue();
    AnalysisConstraints Value = llvm::StringSwitch<AnalysisConstraints>(Name)
#define ANALYSIS_CONSTRAINTS(NAME, CMDFLAG, DESC, CREATFN) \
      .Case(CMDFLAG, NAME##Model)
#include "clang/StaticAnalyzer/Core/Analyses.def"
      .Default(NumConstraints);
    if (Value == NumConstraints) {
      Diags.Report(diag::err_drv_invalid_value)
        << A->getAsString(Args) << Name;
      Success = false;
    } else {
      Opts.AnalysisConstraintsOpt = Value;
    }
  }

  if (Arg *A = Args.getLastArg(OPT_analyzer_output)) {
    StringRef Name = A->getValue();
    AnalysisDiagClients Value = llvm::StringSwitch<AnalysisDiagClients>(Name)
#define ANALYSIS_DIAGNOSTICS(NAME, CMDFLAG, DESC, CREATFN) \
      .Case(CMDFLAG, PD_##NAME)
#include "clang/StaticAnalyzer/Core/Analyses.def"
      .Default(NUM_ANALYSIS_DIAG_CLIENTS);
    if (Value == NUM_ANALYSIS_DIAG_CLIENTS) {
      Diags.Report(diag::err_drv_invalid_value)
        << A->getAsString(Args) << Name;
      Success = false;
    } else {
      Opts.AnalysisDiagOpt = Value;
    }
  }

  if (Arg *A = Args.getLastArg(OPT_analyzer_purge)) {
    StringRef Name = A->getValue();
    AnalysisPurgeMode Value = llvm::StringSwitch<AnalysisPurgeMode>(Name)
#define ANALYSIS_PURGE(NAME, CMDFLAG, DESC) \
      .Case(CMDFLAG, NAME)
#include "clang/StaticAnalyzer/Core/Analyses.def"
      .Default(NumPurgeModes);
    if (Value == NumPurgeModes) {
      Diags.Report(diag::err_drv_invalid_value)
        << A->getAsString(Args) << Name;
      Success = false;
    } else {
      Opts.AnalysisPurgeOpt = Value;
    }
  }

  if (Arg *A = Args.getLastArg(OPT_analyzer_inlining_mode)) {
    StringRef Name = A->getValue();
    AnalysisInliningMode Value = llvm::StringSwitch<AnalysisInliningMode>(Name)
#define ANALYSIS_INLINING_MODE(NAME, CMDFLAG, DESC) \
      .Case(CMDFLAG, NAME)
#include "clang/StaticAnalyzer/Core/Analyses.def"
      .Default(NumInliningModes);
    if (Value == NumInliningModes) {
      Diags.Report(diag::err_drv_invalid_value)
        << A->getAsString(Args) << Name;
      Success = false;
    } else {
      Opts.InliningMode = Value;
    }
  }

  Opts.ShouldEmitErrorsOnInvalidConfigValue =
      /* negated */!llvm::StringSwitch<bool>(
                   Args.getLastArgValue(OPT_analyzer_config_compatibility_mode))
        .Case("true", true)
        .Case("false", false)
        .Default(false);

  Opts.CheckersAndPackages.clear();
  for (const Arg *A :
       Args.filtered(OPT_analyzer_checker, OPT_analyzer_disable_checker)) {
    A->claim();
    bool IsEnabled = A->getOption().getID() == OPT_analyzer_checker;
    // We can have a list of comma separated checker names, e.g:
    // '-analyzer-checker=cocoa,unix'
    StringRef CheckerAndPackageList = A->getValue();
    SmallVector<StringRef, 16> CheckersAndPackages;
    CheckerAndPackageList.split(CheckersAndPackages, ",");
    for (const StringRef &CheckerOrPackage : CheckersAndPackages)
      Opts.CheckersAndPackages.emplace_back(std::string(CheckerOrPackage),
                                            IsEnabled);
  }

  // Go through the analyzer configuration options.
  for (const auto *A : Args.filtered(OPT_analyzer_config)) {

    // We can have a list of comma separated config names, e.g:
    // '-analyzer-config key1=val1,key2=val2'
    StringRef configList = A->getValue();
    SmallVector<StringRef, 4> configVals;
    configList.split(configVals, ",");
    for (const auto &configVal : configVals) {
      StringRef key, val;
      std::tie(key, val) = configVal.split("=");
      if (val.empty()) {
        Diags.Report(SourceLocation(),
                     diag::err_analyzer_config_no_value) << configVal;
        Success = false;
        break;
      }
      if (val.find('=') != StringRef::npos) {
        Diags.Report(SourceLocation(),
                     diag::err_analyzer_config_multiple_values)
          << configVal;
        Success = false;
        break;
      }

      // TODO: Check checker options too, possibly in CheckerRegistry.
      // Leave unknown non-checker configs unclaimed.
      if (!key.contains(":") && Opts.isUnknownAnalyzerConfig(key)) {
        if (Opts.ShouldEmitErrorsOnInvalidConfigValue)
          Diags.Report(diag::err_analyzer_config_unknown) << key;
        continue;
      }

      A->claim();
      Opts.Config[key] = std::string(val);
    }
  }

  if (Opts.ShouldEmitErrorsOnInvalidConfigValue)
    parseAnalyzerConfigs(Opts, &Diags);
  else
    parseAnalyzerConfigs(Opts, nullptr);

  llvm::raw_string_ostream os(Opts.FullCompilerInvocation);
  for (unsigned i = 0; i < Args.getNumInputArgStrings(); ++i) {
    if (i != 0)
      os << " ";
    os << Args.getArgString(i);
  }
  os.flush();

  return Success;
}

static StringRef getStringOption(AnalyzerOptions::ConfigTable &Config,
                                 StringRef OptionName, StringRef DefaultVal) {
  return Config.insert({OptionName, std::string(DefaultVal)}).first->second;
}

static void initOption(AnalyzerOptions::ConfigTable &Config,
                       DiagnosticsEngine *Diags,
                       StringRef &OptionField, StringRef Name,
                       StringRef DefaultVal) {
  // String options may be known to invalid (e.g. if the expected string is a
  // file name, but the file does not exist), those will have to be checked in
  // parseConfigs.
  OptionField = getStringOption(Config, Name, DefaultVal);
}

static void initOption(AnalyzerOptions::ConfigTable &Config,
                       DiagnosticsEngine *Diags,
                       bool &OptionField, StringRef Name, bool DefaultVal) {
  auto PossiblyInvalidVal = llvm::StringSwitch<Optional<bool>>(
                 getStringOption(Config, Name, (DefaultVal ? "true" : "false")))
      .Case("true", true)
      .Case("false", false)
      .Default(None);

  if (!PossiblyInvalidVal) {
    if (Diags)
      Diags->Report(diag::err_analyzer_config_invalid_input)
        << Name << "a boolean";
    else
      OptionField = DefaultVal;
  } else
    OptionField = PossiblyInvalidVal.getValue();
}

static void initOption(AnalyzerOptions::ConfigTable &Config,
                       DiagnosticsEngine *Diags,
                       unsigned &OptionField, StringRef Name,
                       unsigned DefaultVal) {

  OptionField = DefaultVal;
  bool HasFailed = getStringOption(Config, Name, std::to_string(DefaultVal))
                     .getAsInteger(0, OptionField);
  if (Diags && HasFailed)
    Diags->Report(diag::err_analyzer_config_invalid_input)
      << Name << "an unsigned";
}

static void parseAnalyzerConfigs(AnalyzerOptions &AnOpts,
                                 DiagnosticsEngine *Diags) {
  // TODO: There's no need to store the entire configtable, it'd be plenty
  // enough tostore checker options.

#define ANALYZER_OPTION(TYPE, NAME, CMDFLAG, DESC, DEFAULT_VAL)                \
  initOption(AnOpts.Config, Diags, AnOpts.NAME, CMDFLAG, DEFAULT_VAL);

#define ANALYZER_OPTION_DEPENDS_ON_USER_MODE(TYPE, NAME, CMDFLAG, DESC,        \
                                           SHALLOW_VAL, DEEP_VAL)              \
  switch (AnOpts.getUserMode()) {                                              \
  case UMK_Shallow:                                                            \
    initOption(AnOpts.Config, Diags, AnOpts.NAME, CMDFLAG, SHALLOW_VAL);       \
    break;                                                                     \
  case UMK_Deep:                                                               \
    initOption(AnOpts.Config, Diags, AnOpts.NAME, CMDFLAG, DEEP_VAL);          \
    break;                                                                     \
  }                                                                            \

#include "clang/StaticAnalyzer/Core/AnalyzerOptions.def"
#undef ANALYZER_OPTION
#undef ANALYZER_OPTION_DEPENDS_ON_USER_MODE

  // At this point, AnalyzerOptions is configured. Let's validate some options.

  // FIXME: Here we try to validate the silenced checkers or packages are valid.
  // The current approach only validates the registered checkers which does not
  // contain the runtime enabled checkers and optimally we would validate both.
  if (!AnOpts.RawSilencedCheckersAndPackages.empty()) {
    std::vector<StringRef> Checkers =
        AnOpts.getRegisteredCheckers(/*IncludeExperimental=*/true);
    std::vector<StringRef> Packages =
        AnOpts.getRegisteredPackages(/*IncludeExperimental=*/true);

    SmallVector<StringRef, 16> CheckersAndPackages;
    AnOpts.RawSilencedCheckersAndPackages.split(CheckersAndPackages, ";");

    for (const StringRef &CheckerOrPackage : CheckersAndPackages) {
      if (Diags) {
        bool IsChecker = CheckerOrPackage.contains('.');
        bool IsValidName =
            IsChecker
                ? llvm::find(Checkers, CheckerOrPackage) != Checkers.end()
                : llvm::find(Packages, CheckerOrPackage) != Packages.end();

        if (!IsValidName)
          Diags->Report(diag::err_unknown_analyzer_checker_or_package)
              << CheckerOrPackage;
      }

      AnOpts.SilencedCheckersAndPackages.emplace_back(CheckerOrPackage);
    }
  }

  if (!Diags)
    return;

  if (AnOpts.ShouldTrackConditionsDebug && !AnOpts.ShouldTrackConditions)
    Diags->Report(diag::err_analyzer_config_invalid_input)
        << "track-conditions-debug" << "'track-conditions' to also be enabled";

  if (!AnOpts.CTUDir.empty() && !llvm::sys::fs::is_directory(AnOpts.CTUDir))
    Diags->Report(diag::err_analyzer_config_invalid_input) << "ctu-dir"
                                                           << "a filename";

  if (!AnOpts.ModelPath.empty() &&
      !llvm::sys::fs::is_directory(AnOpts.ModelPath))
    Diags->Report(diag::err_analyzer_config_invalid_input) << "model-path"
                                                           << "a filename";
}

static void ParseCommentArgs(CommentOptions &Opts, ArgList &Args) {
  Opts.BlockCommandNames = Args.getAllArgValues(OPT_fcomment_block_commands);
  Opts.ParseAllComments = Args.hasArg(OPT_fparse_all_comments);
}

/// Create a new Regex instance out of the string value in \p RpassArg.
/// It returns a pointer to the newly generated Regex instance.
static std::shared_ptr<llvm::Regex>
GenerateOptimizationRemarkRegex(DiagnosticsEngine &Diags, ArgList &Args,
                                Arg *RpassArg) {
  StringRef Val = RpassArg->getValue();
  std::string RegexError;
  std::shared_ptr<llvm::Regex> Pattern = std::make_shared<llvm::Regex>(Val);
  if (!Pattern->isValid(RegexError)) {
    Diags.Report(diag::err_drv_optimization_remark_pattern)
        << RegexError << RpassArg->getAsString(Args);
    Pattern.reset();
  }
  return Pattern;
}

static bool parseDiagnosticLevelMask(StringRef FlagName,
                                     const std::vector<std::string> &Levels,
                                     DiagnosticsEngine *Diags,
                                     DiagnosticLevelMask &M) {
  bool Success = true;
  for (const auto &Level : Levels) {
    DiagnosticLevelMask const PM =
      llvm::StringSwitch<DiagnosticLevelMask>(Level)
        .Case("note",    DiagnosticLevelMask::Note)
        .Case("remark",  DiagnosticLevelMask::Remark)
        .Case("warning", DiagnosticLevelMask::Warning)
        .Case("error",   DiagnosticLevelMask::Error)
        .Default(DiagnosticLevelMask::None);
    if (PM == DiagnosticLevelMask::None) {
      Success = false;
      if (Diags)
        Diags->Report(diag::err_drv_invalid_value) << FlagName << Level;
    }
    M = M | PM;
  }
  return Success;
}

static void parseSanitizerKinds(StringRef FlagName,
                                const std::vector<std::string> &Sanitizers,
                                DiagnosticsEngine &Diags, SanitizerSet &S) {
  for (const auto &Sanitizer : Sanitizers) {
    SanitizerMask K = parseSanitizerValue(Sanitizer, /*AllowGroups=*/false);
    if (K == SanitizerMask())
      Diags.Report(diag::err_drv_invalid_value) << FlagName << Sanitizer;
    else
      S.set(K, true);
  }
}

static void parseXRayInstrumentationBundle(StringRef FlagName, StringRef Bundle,
                                           ArgList &Args, DiagnosticsEngine &D,
                                           XRayInstrSet &S) {
  llvm::SmallVector<StringRef, 2> BundleParts;
  llvm::SplitString(Bundle, BundleParts, ",");
  for (const auto &B : BundleParts) {
    auto Mask = parseXRayInstrValue(B);
    if (Mask == XRayInstrKind::None)
      if (B != "none")
        D.Report(diag::err_drv_invalid_value) << FlagName << Bundle;
      else
        S.Mask = Mask;
    else if (Mask == XRayInstrKind::All)
      S.Mask = Mask;
    else
      S.set(Mask, true);
  }
}

// Set the profile kind using fprofile-instrument-use-path.
static void setPGOUseInstrumentor(CodeGenOptions &Opts,
                                  const Twine &ProfileName) {
  auto ReaderOrErr = llvm::IndexedInstrProfReader::create(ProfileName);
  // In error, return silently and let Clang PGOUse report the error message.
  if (auto E = ReaderOrErr.takeError()) {
    llvm::consumeError(std::move(E));
    Opts.setProfileUse(CodeGenOptions::ProfileClangInstr);
    return;
  }
  std::unique_ptr<llvm::IndexedInstrProfReader> PGOReader =
    std::move(ReaderOrErr.get());
  if (PGOReader->isIRLevelProfile()) {
    if (PGOReader->hasCSIRLevelProfile())
      Opts.setProfileUse(CodeGenOptions::ProfileCSIRInstr);
    else
      Opts.setProfileUse(CodeGenOptions::ProfileIRInstr);
  } else
    Opts.setProfileUse(CodeGenOptions::ProfileClangInstr);
}

static bool ParseCodeGenArgs(CodeGenOptions &Opts, ArgList &Args, InputKind IK,
                             DiagnosticsEngine &Diags,
                             const TargetOptions &TargetOpts,
                             const FrontendOptions &FrontendOpts) {
  bool Success = true;
  llvm::Triple Triple = llvm::Triple(TargetOpts.Triple);

  unsigned OptimizationLevel = getOptimizationLevel(Args, IK, Diags);
  // TODO: This could be done in Driver
  unsigned MaxOptLevel = 3;
  if (OptimizationLevel > MaxOptLevel) {
    // If the optimization level is not supported, fall back on the default
    // optimization
    Diags.Report(diag::warn_drv_optimization_value)
        << Args.getLastArg(OPT_O)->getAsString(Args) << "-O" << MaxOptLevel;
    OptimizationLevel = MaxOptLevel;
  }
  Opts.OptimizationLevel = OptimizationLevel;

  // At O0 we want to fully disable inlining outside of cases marked with
  // 'alwaysinline' that are required for correctness.
  Opts.setInlining((Opts.OptimizationLevel == 0)
                       ? CodeGenOptions::OnlyAlwaysInlining
                       : CodeGenOptions::NormalInlining);
  // Explicit inlining flags can disable some or all inlining even at
  // optimization levels above zero.
  if (Arg *InlineArg = Args.getLastArg(
          options::OPT_finline_functions, options::OPT_finline_hint_functions,
          options::OPT_fno_inline_functions, options::OPT_fno_inline)) {
    if (Opts.OptimizationLevel > 0) {
      const Option &InlineOpt = InlineArg->getOption();
      if (InlineOpt.matches(options::OPT_finline_functions))
        Opts.setInlining(CodeGenOptions::NormalInlining);
      else if (InlineOpt.matches(options::OPT_finline_hint_functions))
        Opts.setInlining(CodeGenOptions::OnlyHintInlining);
      else
        Opts.setInlining(CodeGenOptions::OnlyAlwaysInlining);
    }
  }

  // If -fuse-ctor-homing is set and limited debug info is already on, then use
  // constructor homing.
  if (Args.getLastArg(OPT_fuse_ctor_homing))
    if (Opts.getDebugInfo() == codegenoptions::LimitedDebugInfo)
      Opts.setDebugInfo(codegenoptions::DebugInfoConstructor);

  for (const auto &Arg : Args.getAllArgValues(OPT_fdebug_prefix_map_EQ)) {
    auto Split = StringRef(Arg).split('=');
    Opts.DebugPrefixMap.insert(
        {std::string(Split.first), std::string(Split.second)});
  }

  const llvm::Triple::ArchType DebugEntryValueArchs[] = {
      llvm::Triple::x86, llvm::Triple::x86_64, llvm::Triple::aarch64,
      llvm::Triple::arm, llvm::Triple::armeb, llvm::Triple::mips,
      llvm::Triple::mipsel, llvm::Triple::mips64, llvm::Triple::mips64el};

  llvm::Triple T(TargetOpts.Triple);
  if (Opts.OptimizationLevel > 0 && Opts.hasReducedDebugInfo() &&
      llvm::is_contained(DebugEntryValueArchs, T.getArch()))
    Opts.EmitCallSiteInfo = true;

  Opts.NewStructPathTBAA = !Args.hasArg(OPT_no_struct_path_tbaa) &&
                           Args.hasArg(OPT_new_struct_path_tbaa);
  Opts.OptimizeSize = getOptimizationLevelSize(Args);
  Opts.SimplifyLibCalls = !(Args.hasArg(OPT_fno_builtin) ||
                            Args.hasArg(OPT_ffreestanding));
  if (Opts.SimplifyLibCalls)
    getAllNoBuiltinFuncValues(Args, Opts.NoBuiltinFuncs);
  Opts.UnrollLoops =
      Args.hasFlag(OPT_funroll_loops, OPT_fno_unroll_loops,
                   (Opts.OptimizationLevel > 1));

  Opts.DebugNameTable = static_cast<unsigned>(
      Args.hasArg(OPT_ggnu_pubnames)
          ? llvm::DICompileUnit::DebugNameTableKind::GNU
          : Args.hasArg(OPT_gpubnames)
                ? llvm::DICompileUnit::DebugNameTableKind::Default
                : llvm::DICompileUnit::DebugNameTableKind::None);

  if (!Opts.ProfileInstrumentUsePath.empty())
    setPGOUseInstrumentor(Opts, Opts.ProfileInstrumentUsePath);

  Opts.CodeModel = TargetOpts.CodeModel;

  if (const Arg *A = Args.getLastArg(OPT_ftime_report, OPT_ftime_report_EQ)) {
    Opts.TimePasses = true;

    // -ftime-report= is only for new pass manager.
    if (A->getOption().getID() == OPT_ftime_report_EQ) {
      if (Opts.LegacyPassManager)
        Diags.Report(diag::err_drv_argument_only_allowed_with)
            << A->getAsString(Args) << "-fno-legacy-pass-manager";

      StringRef Val = A->getValue();
      if (Val == "per-pass")
        Opts.TimePassesPerRun = false;
      else if (Val == "per-pass-run")
        Opts.TimePassesPerRun = true;
      else
        Diags.Report(diag::err_drv_invalid_value)
            << A->getAsString(Args) << A->getValue();
    }
  }

  Opts.Reciprocals = Args.getAllArgValues(OPT_mrecip_EQ);

  // Basic Block Sections implies Function Sections.
  Opts.FunctionSections =
      Args.hasArg(OPT_ffunction_sections) ||
      (Opts.BBSections != "none" && Opts.BBSections != "labels");

  Opts.PrepareForLTO = Args.hasArg(OPT_flto, OPT_flto_EQ);
  Opts.PrepareForThinLTO = false;
  if (Arg *A = Args.getLastArg(OPT_flto_EQ)) {
    StringRef S = A->getValue();
    if (S == "thin")
      Opts.PrepareForThinLTO = true;
    else if (S != "full")
      Diags.Report(diag::err_drv_invalid_value) << A->getAsString(Args) << S;
  }
  if (Arg *A = Args.getLastArg(OPT_fthinlto_index_EQ)) {
    if (IK.getLanguage() != Language::LLVM_IR)
      Diags.Report(diag::err_drv_argument_only_allowed_with)
          << A->getAsString(Args) << "-x ir";
    Opts.ThinLTOIndexFile =
        std::string(Args.getLastArgValue(OPT_fthinlto_index_EQ));
  }
  if (Arg *A = Args.getLastArg(OPT_save_temps_EQ))
    Opts.SaveTempsFilePrefix =
        llvm::StringSwitch<std::string>(A->getValue())
            .Case("obj", FrontendOpts.OutputFile)
            .Default(llvm::sys::path::filename(FrontendOpts.OutputFile).str());

  // The memory profile runtime appends the pid to make this name more unique.
  const char *MemProfileBasename = "memprof.profraw";
  if (Args.hasArg(OPT_fmemory_profile_EQ)) {
    SmallString<128> Path(
        std::string(Args.getLastArgValue(OPT_fmemory_profile_EQ)));
    llvm::sys::path::append(Path, MemProfileBasename);
    Opts.MemoryProfileOutput = std::string(Path);
  } else if (Args.hasArg(OPT_fmemory_profile))
    Opts.MemoryProfileOutput = MemProfileBasename;

  if (Opts.EmitGcovArcs || Opts.EmitGcovNotes) {
    Opts.CoverageDataFile =
        std::string(Args.getLastArgValue(OPT_coverage_data_file));
    Opts.CoverageNotesFile =
        std::string(Args.getLastArgValue(OPT_coverage_notes_file));
    Opts.ProfileFilterFiles =
        std::string(Args.getLastArgValue(OPT_fprofile_filter_files_EQ));
    Opts.ProfileExcludeFiles =
        std::string(Args.getLastArgValue(OPT_fprofile_exclude_files_EQ));
    if (Args.hasArg(OPT_coverage_version_EQ)) {
      StringRef CoverageVersion = Args.getLastArgValue(OPT_coverage_version_EQ);
      if (CoverageVersion.size() != 4) {
        Diags.Report(diag::err_drv_invalid_value)
            << Args.getLastArg(OPT_coverage_version_EQ)->getAsString(Args)
            << CoverageVersion;
      } else {
        memcpy(Opts.CoverageVersion, CoverageVersion.data(), 4);
      }
    }
  }
  // FIXME: For backend options that are not yet recorded as function
  // attributes in the IR, keep track of them so we can embed them in a
  // separate data section and use them when building the bitcode.
  for (const auto &A : Args) {
    // Do not encode output and input.
    if (A->getOption().getID() == options::OPT_o ||
        A->getOption().getID() == options::OPT_INPUT ||
        A->getOption().getID() == options::OPT_x ||
        A->getOption().getID() == options::OPT_fembed_bitcode ||
        A->getOption().matches(options::OPT_W_Group))
      continue;
    ArgStringList ASL;
    A->render(Args, ASL);
    for (const auto &arg : ASL) {
      StringRef ArgStr(arg);
      Opts.CmdArgs.insert(Opts.CmdArgs.end(), ArgStr.begin(), ArgStr.end());
      // using \00 to separate each commandline options.
      Opts.CmdArgs.push_back('\0');
    }
  }

  Opts.XRayTotalFunctionGroups =
      getLastArgIntValue(Args, OPT_fxray_function_groups, 1, Diags);
  Opts.XRaySelectedFunctionGroup =
      getLastArgIntValue(Args, OPT_fxray_selected_function_group, 0, Diags);

  auto XRayInstrBundles =
      Args.getAllArgValues(OPT_fxray_instrumentation_bundle);
  if (XRayInstrBundles.empty())
    Opts.XRayInstrumentationBundle.Mask = XRayInstrKind::All;
  else
    for (const auto &A : XRayInstrBundles)
      parseXRayInstrumentationBundle("-fxray-instrumentation-bundle=", A, Args,
                                     Diags, Opts.XRayInstrumentationBundle);

  if (const Arg *A = Args.getLastArg(OPT_fcf_protection_EQ)) {
    StringRef Name = A->getValue();
    if (Name == "full") {
      Opts.CFProtectionReturn = 1;
      Opts.CFProtectionBranch = 1;
    } else if (Name == "return")
      Opts.CFProtectionReturn = 1;
    else if (Name == "branch")
      Opts.CFProtectionBranch = 1;
    else if (Name != "none") {
      Diags.Report(diag::err_drv_invalid_value) << A->getAsString(Args) << Name;
      Success = false;
    }
  }

  if (const Arg *A = Args.getLastArg(OPT_compress_debug_sections_EQ)) {
    auto DCT = llvm::StringSwitch<llvm::DebugCompressionType>(A->getValue())
                   .Case("none", llvm::DebugCompressionType::None)
                   .Case("zlib", llvm::DebugCompressionType::Z)
                   .Case("zlib-gnu", llvm::DebugCompressionType::GNU)
                   .Default(llvm::DebugCompressionType::None);
    Opts.setCompressDebugSections(DCT);
  }

  for (auto *A :
       Args.filtered(OPT_mlink_bitcode_file, OPT_mlink_builtin_bitcode)) {
    CodeGenOptions::BitcodeFileToLink F;
    F.Filename = A->getValue();
    if (A->getOption().matches(OPT_mlink_builtin_bitcode)) {
      F.LinkFlags = llvm::Linker::Flags::LinkOnlyNeeded;
      // When linking CUDA bitcode, propagate function attributes so that
      // e.g. libdevice gets fast-math attrs if we're building with fast-math.
      F.PropagateAttrs = true;
      F.Internalize = true;
    }
    Opts.LinkBitcodeFiles.push_back(F);
  }
  Opts.SanitizeCoverageAllowlistFiles =
      Args.getAllArgValues(OPT_fsanitize_coverage_allowlist);
  Opts.SanitizeCoverageBlocklistFiles =
      Args.getAllArgValues(OPT_fsanitize_coverage_blocklist);
  Opts.SSPBufferSize =
      getLastArgIntValue(Args, OPT_stack_protector_buffer_size, 8, Diags);

  Opts.StackProtectorGuard =
      std::string(Args.getLastArgValue(OPT_mstack_protector_guard_EQ));

  if (Arg *A = Args.getLastArg(OPT_mstack_protector_guard_offset_EQ)) {
    StringRef Val = A->getValue();
    unsigned Offset = Opts.StackProtectorGuardOffset;
    Val.getAsInteger(10, Offset);
    Opts.StackProtectorGuardOffset = Offset;
  }

  Opts.StackProtectorGuardReg =
      std::string(Args.getLastArgValue(OPT_mstack_protector_guard_reg_EQ,
                                       "none"));


  if (Args.getLastArg(OPT_femulated_tls) ||
      Args.getLastArg(OPT_fno_emulated_tls)) {
    Opts.ExplicitEmulatedTLS = true;
    Opts.EmulatedTLS =
        Args.hasFlag(OPT_femulated_tls, OPT_fno_emulated_tls, false);
  }

  if (Arg *A = Args.getLastArg(OPT_fdenormal_fp_math_EQ)) {
    StringRef Val = A->getValue();
    Opts.FPDenormalMode = llvm::parseDenormalFPAttribute(Val);
    if (!Opts.FPDenormalMode.isValid())
      Diags.Report(diag::err_drv_invalid_value) << A->getAsString(Args) << Val;
  }

  if (Arg *A = Args.getLastArg(OPT_fdenormal_fp_math_f32_EQ)) {
    StringRef Val = A->getValue();
    Opts.FP32DenormalMode = llvm::parseDenormalFPAttribute(Val);
    if (!Opts.FP32DenormalMode.isValid())
      Diags.Report(diag::err_drv_invalid_value) << A->getAsString(Args) << Val;
  }

  // X86_32 has -fppc-struct-return and -freg-struct-return.
  // PPC32 has -maix-struct-return and -msvr4-struct-return.
  if (Arg *A =
          Args.getLastArg(OPT_fpcc_struct_return, OPT_freg_struct_return,
                          OPT_maix_struct_return, OPT_msvr4_struct_return)) {
    // TODO: We might want to consider enabling these options on AIX in the
    // future.
    if (T.isOSAIX())
      Diags.Report(diag::err_drv_unsupported_opt_for_target)
          << A->getSpelling() << T.str();

    const Option &O = A->getOption();
    if (O.matches(OPT_fpcc_struct_return) ||
        O.matches(OPT_maix_struct_return)) {
      Opts.setStructReturnConvention(CodeGenOptions::SRCK_OnStack);
    } else {
      assert(O.matches(OPT_freg_struct_return) ||
             O.matches(OPT_msvr4_struct_return));
      Opts.setStructReturnConvention(CodeGenOptions::SRCK_InRegs);
    }
  }

  if (T.isOSAIX() && (Args.hasArg(OPT_mignore_xcoff_visibility) ||
                      !Args.hasArg(OPT_fvisibility)))
    Opts.IgnoreXCOFFVisibility = 1;

  if (Arg *A =
          Args.getLastArg(OPT_mabi_EQ_vec_default, OPT_mabi_EQ_vec_extabi)) {
    if (!T.isOSAIX())
      Diags.Report(diag::err_drv_unsupported_opt_for_target)
          << A->getSpelling() << T.str();

    const Option &O = A->getOption();
    if (O.matches(OPT_mabi_EQ_vec_default))
      Diags.Report(diag::err_aix_default_altivec_abi)
          << A->getSpelling() << T.str();
    else {
      assert(O.matches(OPT_mabi_EQ_vec_extabi));
      Opts.EnableAIXExtendedAltivecABI = 1;
    }
  }

  Opts.DependentLibraries = Args.getAllArgValues(OPT_dependent_lib);
  Opts.LinkerOptions = Args.getAllArgValues(OPT_linker_option);
  bool NeedLocTracking = false;

  if (!Opts.OptRecordFile.empty())
    NeedLocTracking = true;

  if (Arg *A = Args.getLastArg(OPT_opt_record_passes)) {
    Opts.OptRecordPasses = A->getValue();
    NeedLocTracking = true;
  }

  if (Arg *A = Args.getLastArg(OPT_opt_record_format)) {
    Opts.OptRecordFormat = A->getValue();
    NeedLocTracking = true;
  }

  if (Arg *A = Args.getLastArg(OPT_Rpass_EQ)) {
    Opts.OptimizationRemarkPattern =
        GenerateOptimizationRemarkRegex(Diags, Args, A);
    NeedLocTracking = true;
  }

  if (Arg *A = Args.getLastArg(OPT_Rpass_missed_EQ)) {
    Opts.OptimizationRemarkMissedPattern =
        GenerateOptimizationRemarkRegex(Diags, Args, A);
    NeedLocTracking = true;
  }

  if (Arg *A = Args.getLastArg(OPT_Rpass_analysis_EQ)) {
    Opts.OptimizationRemarkAnalysisPattern =
        GenerateOptimizationRemarkRegex(Diags, Args, A);
    NeedLocTracking = true;
  }

  bool UsingSampleProfile = !Opts.SampleProfileFile.empty();
  bool UsingProfile = UsingSampleProfile ||
      (Opts.getProfileUse() != CodeGenOptions::ProfileNone);

  if (Opts.DiagnosticsWithHotness && !UsingProfile &&
      // An IR file will contain PGO as metadata
      IK.getLanguage() != Language::LLVM_IR)
    Diags.Report(diag::warn_drv_diagnostics_hotness_requires_pgo)
        << "-fdiagnostics-show-hotness";

  // Parse remarks hotness threshold. Valid value is either integer or 'auto'.
  if (auto *arg =
          Args.getLastArg(options::OPT_fdiagnostics_hotness_threshold_EQ)) {
    auto ResultOrErr =
        llvm::remarks::parseHotnessThresholdOption(arg->getValue());

    if (!ResultOrErr) {
      Diags.Report(diag::err_drv_invalid_diagnotics_hotness_threshold)
          << "-fdiagnostics-hotness-threshold=";
    } else {
      Opts.DiagnosticsHotnessThreshold = *ResultOrErr;
      if ((!Opts.DiagnosticsHotnessThreshold.hasValue() ||
           Opts.DiagnosticsHotnessThreshold.getValue() > 0) &&
          !UsingProfile)
        Diags.Report(diag::warn_drv_diagnostics_hotness_requires_pgo)
            << "-fdiagnostics-hotness-threshold=";
    }
  }

  // If the user requested to use a sample profile for PGO, then the
  // backend will need to track source location information so the profile
  // can be incorporated into the IR.
  if (UsingSampleProfile)
    NeedLocTracking = true;

  // If the user requested a flag that requires source locations available in
  // the backend, make sure that the backend tracks source location information.
  if (NeedLocTracking && Opts.getDebugInfo() == codegenoptions::NoDebugInfo)
    Opts.setDebugInfo(codegenoptions::LocTrackingOnly);

  Opts.RewriteMapFiles = Args.getAllArgValues(OPT_frewrite_map_file);

  // Parse -fsanitize-recover= arguments.
  // FIXME: Report unrecoverable sanitizers incorrectly specified here.
  parseSanitizerKinds("-fsanitize-recover=",
                      Args.getAllArgValues(OPT_fsanitize_recover_EQ), Diags,
                      Opts.SanitizeRecover);
  parseSanitizerKinds("-fsanitize-trap=",
                      Args.getAllArgValues(OPT_fsanitize_trap_EQ), Diags,
                      Opts.SanitizeTrap);

  Opts.EmitVersionIdentMetadata = Args.hasFlag(OPT_Qy, OPT_Qn, true);

  Opts.DefaultFunctionAttrs = Args.getAllArgValues(OPT_default_function_attr);

  Opts.PassPlugins = Args.getAllArgValues(OPT_fpass_plugin_EQ);

  return Success;
}

static void ParseDependencyOutputArgs(DependencyOutputOptions &Opts,
                                      ArgList &Args) {
  Opts.DependencyFilter =
      std::string(Args.getLastArgValue(OPT_dependency_filter));
  Opts.Targets = Args.getAllArgValues(OPT_MT);
  if (Args.hasArg(OPT_show_includes)) {
    // Writing both /showIncludes and preprocessor output to stdout
    // would produce interleaved output, so use stderr for /showIncludes.
    // This behaves the same as cl.exe, when /E, /EP or /P are passed.
    if (Args.hasArg(options::OPT_E) || Args.hasArg(options::OPT_P))
      Opts.ShowIncludesDest = ShowIncludesDestination::Stderr;
    else
      Opts.ShowIncludesDest = ShowIncludesDestination::Stdout;
  } else {
    Opts.ShowIncludesDest = ShowIncludesDestination::None;
  }
  // Add sanitizer blacklists as extra dependencies.
  // They won't be discovered by the regular preprocessor, so
  // we let make / ninja to know about this implicit dependency.
  if (!Args.hasArg(OPT_fno_sanitize_blacklist)) {
    for (const auto *A : Args.filtered(OPT_fsanitize_blacklist)) {
      StringRef Val = A->getValue();
      if (Val.find('=') == StringRef::npos)
        Opts.ExtraDeps.push_back(std::string(Val));
    }
    if (Opts.IncludeSystemHeaders) {
      for (const auto *A : Args.filtered(OPT_fsanitize_system_blacklist)) {
        StringRef Val = A->getValue();
        if (Val.find('=') == StringRef::npos)
          Opts.ExtraDeps.push_back(std::string(Val));
      }
    }
  }

  // Propagate the extra dependencies.
  for (const auto *A : Args.filtered(OPT_fdepfile_entry)) {
    Opts.ExtraDeps.push_back(A->getValue());
  }

  // Only the -fmodule-file=<file> form.
  for (const auto *A : Args.filtered(OPT_fmodule_file)) {
    StringRef Val = A->getValue();
    if (Val.find('=') == StringRef::npos)
      Opts.ExtraDeps.push_back(std::string(Val));
  }
}

static bool parseShowColorsArgs(const ArgList &Args, bool DefaultColor) {
  // Color diagnostics default to auto ("on" if terminal supports) in the driver
  // but default to off in cc1, needing an explicit OPT_fdiagnostics_color.
  // Support both clang's -f[no-]color-diagnostics and gcc's
  // -f[no-]diagnostics-colors[=never|always|auto].
  enum {
    Colors_On,
    Colors_Off,
    Colors_Auto
  } ShowColors = DefaultColor ? Colors_Auto : Colors_Off;
  for (auto *A : Args) {
    const Option &O = A->getOption();
    if (O.matches(options::OPT_fcolor_diagnostics) ||
        O.matches(options::OPT_fdiagnostics_color)) {
      ShowColors = Colors_On;
    } else if (O.matches(options::OPT_fno_color_diagnostics) ||
               O.matches(options::OPT_fno_diagnostics_color)) {
      ShowColors = Colors_Off;
    } else if (O.matches(options::OPT_fdiagnostics_color_EQ)) {
      StringRef Value(A->getValue());
      if (Value == "always")
        ShowColors = Colors_On;
      else if (Value == "never")
        ShowColors = Colors_Off;
      else if (Value == "auto")
        ShowColors = Colors_Auto;
    }
  }
  return ShowColors == Colors_On ||
         (ShowColors == Colors_Auto &&
          llvm::sys::Process::StandardErrHasColors());
}

static bool checkVerifyPrefixes(const std::vector<std::string> &VerifyPrefixes,
                                DiagnosticsEngine *Diags) {
  bool Success = true;
  for (const auto &Prefix : VerifyPrefixes) {
    // Every prefix must start with a letter and contain only alphanumeric
    // characters, hyphens, and underscores.
    auto BadChar = llvm::find_if(Prefix, [](char C) {
      return !isAlphanumeric(C) && C != '-' && C != '_';
    });
    if (BadChar != Prefix.end() || !isLetter(Prefix[0])) {
      Success = false;
      if (Diags) {
        Diags->Report(diag::err_drv_invalid_value) << "-verify=" << Prefix;
        Diags->Report(diag::note_drv_verify_prefix_spelling);
      }
    }
  }
  return Success;
}

bool clang::ParseDiagnosticArgs(DiagnosticOptions &Opts, ArgList &Args,
                                DiagnosticsEngine *Diags,
                                bool DefaultDiagColor) {
  bool Success = true;

  Opts.DiagnosticLogFile =
      std::string(Args.getLastArgValue(OPT_diagnostic_log_file));
  if (Arg *A =
          Args.getLastArg(OPT_diagnostic_serialized_file, OPT__serialize_diags))
    Opts.DiagnosticSerializationFile = A->getValue();
  Opts.IgnoreWarnings = Args.hasArg(OPT_w);
  Opts.NoRewriteMacros = Args.hasArg(OPT_Wno_rewrite_macros);
  Opts.Pedantic = Args.hasArg(OPT_pedantic);
  Opts.PedanticErrors = Args.hasArg(OPT_pedantic_errors);
  Opts.ShowCarets = !Args.hasArg(OPT_fno_caret_diagnostics);
  Opts.ShowColors = parseShowColorsArgs(Args, DefaultDiagColor);
  Opts.ShowColumn = !Args.hasArg(OPT_fno_show_column);
  Opts.ShowFixits = !Args.hasArg(OPT_fno_diagnostics_fixit_info);
  Opts.ShowLocation = !Args.hasArg(OPT_fno_show_source_location);
  Opts.AbsolutePath = Args.hasArg(OPT_fdiagnostics_absolute_paths);
  Opts.ShowOptionNames = !Args.hasArg(OPT_fno_diagnostics_show_option);

  // Default behavior is to not to show note include stacks.
  Opts.ShowNoteIncludeStack = false;
  if (Arg *A = Args.getLastArg(OPT_fdiagnostics_show_note_include_stack,
                               OPT_fno_diagnostics_show_note_include_stack))
    if (A->getOption().matches(OPT_fdiagnostics_show_note_include_stack))
      Opts.ShowNoteIncludeStack = true;

  StringRef ShowOverloads =
    Args.getLastArgValue(OPT_fshow_overloads_EQ, "all");
  if (ShowOverloads == "best")
    Opts.setShowOverloads(Ovl_Best);
  else if (ShowOverloads == "all")
    Opts.setShowOverloads(Ovl_All);
  else {
    Success = false;
    if (Diags)
      Diags->Report(diag::err_drv_invalid_value)
      << Args.getLastArg(OPT_fshow_overloads_EQ)->getAsString(Args)
      << ShowOverloads;
  }

  StringRef ShowCategory =
    Args.getLastArgValue(OPT_fdiagnostics_show_category, "none");
  if (ShowCategory == "none")
    Opts.ShowCategories = 0;
  else if (ShowCategory == "id")
    Opts.ShowCategories = 1;
  else if (ShowCategory == "name")
    Opts.ShowCategories = 2;
  else {
    Success = false;
    if (Diags)
      Diags->Report(diag::err_drv_invalid_value)
      << Args.getLastArg(OPT_fdiagnostics_show_category)->getAsString(Args)
      << ShowCategory;
  }

  StringRef Format =
    Args.getLastArgValue(OPT_fdiagnostics_format, "clang");
  if (Format == "clang")
    Opts.setFormat(DiagnosticOptions::Clang);
  else if (Format == "msvc")
    Opts.setFormat(DiagnosticOptions::MSVC);
  else if (Format == "msvc-fallback") {
    Opts.setFormat(DiagnosticOptions::MSVC);
    Opts.CLFallbackMode = true;
  } else if (Format == "vi")
    Opts.setFormat(DiagnosticOptions::Vi);
  else {
    Success = false;
    if (Diags)
      Diags->Report(diag::err_drv_invalid_value)
      << Args.getLastArg(OPT_fdiagnostics_format)->getAsString(Args)
      << Format;
  }

  Opts.ShowSourceRanges = Args.hasArg(OPT_fdiagnostics_print_source_range_info);
  Opts.ShowParseableFixits = Args.hasArg(OPT_fdiagnostics_parseable_fixits);
  Opts.ShowPresumedLoc = !Args.hasArg(OPT_fno_diagnostics_use_presumed_location);
  Opts.VerifyDiagnostics = Args.hasArg(OPT_verify) || Args.hasArg(OPT_verify_EQ);
  Opts.VerifyPrefixes = Args.getAllArgValues(OPT_verify_EQ);
  if (Args.hasArg(OPT_verify))
    Opts.VerifyPrefixes.push_back("expected");
  // Keep VerifyPrefixes in its original order for the sake of diagnostics, and
  // then sort it to prepare for fast lookup using std::binary_search.
  if (!checkVerifyPrefixes(Opts.VerifyPrefixes, Diags)) {
    Opts.VerifyDiagnostics = false;
    Success = false;
  }
  else
    llvm::sort(Opts.VerifyPrefixes);
  DiagnosticLevelMask DiagMask = DiagnosticLevelMask::None;
  Success &= parseDiagnosticLevelMask("-verify-ignore-unexpected=",
    Args.getAllArgValues(OPT_verify_ignore_unexpected_EQ),
    Diags, DiagMask);
  if (Args.hasArg(OPT_verify_ignore_unexpected))
    DiagMask = DiagnosticLevelMask::All;
  Opts.setVerifyIgnoreUnexpected(DiagMask);
  Opts.ElideType = !Args.hasArg(OPT_fno_elide_type);
  Opts.ShowTemplateTree = Args.hasArg(OPT_fdiagnostics_show_template_tree);
  Opts.ErrorLimit = getLastArgIntValue(Args, OPT_ferror_limit, 0, Diags);
  Opts.MacroBacktraceLimit =
      getLastArgIntValue(Args, OPT_fmacro_backtrace_limit,
                         DiagnosticOptions::DefaultMacroBacktraceLimit, Diags);
  Opts.TemplateBacktraceLimit = getLastArgIntValue(
      Args, OPT_ftemplate_backtrace_limit,
      DiagnosticOptions::DefaultTemplateBacktraceLimit, Diags);
  Opts.ConstexprBacktraceLimit = getLastArgIntValue(
      Args, OPT_fconstexpr_backtrace_limit,
      DiagnosticOptions::DefaultConstexprBacktraceLimit, Diags);
  Opts.SpellCheckingLimit = getLastArgIntValue(
      Args, OPT_fspell_checking_limit,
      DiagnosticOptions::DefaultSpellCheckingLimit, Diags);
  Opts.SnippetLineLimit = getLastArgIntValue(
      Args, OPT_fcaret_diagnostics_max_lines,
      DiagnosticOptions::DefaultSnippetLineLimit, Diags);
  Opts.TabStop = getLastArgIntValue(Args, OPT_ftabstop,
                                    DiagnosticOptions::DefaultTabStop, Diags);
  if (Opts.TabStop == 0 || Opts.TabStop > DiagnosticOptions::MaxTabStop) {
    Opts.TabStop = DiagnosticOptions::DefaultTabStop;
    if (Diags)
      Diags->Report(diag::warn_ignoring_ftabstop_value)
      << Opts.TabStop << DiagnosticOptions::DefaultTabStop;
  }
  Opts.MessageLength =
      getLastArgIntValue(Args, OPT_fmessage_length_EQ, 0, Diags);

  Opts.UndefPrefixes = Args.getAllArgValues(OPT_Wundef_prefix_EQ);

  addDiagnosticArgs(Args, OPT_W_Group, OPT_W_value_Group, Opts.Warnings);
  addDiagnosticArgs(Args, OPT_R_Group, OPT_R_value_Group, Opts.Remarks);

  return Success;
}

/// Parse the argument to the -ftest-module-file-extension
/// command-line argument.
///
/// \returns true on error, false on success.
static bool parseTestModuleFileExtensionArg(StringRef Arg,
                                            std::string &BlockName,
                                            unsigned &MajorVersion,
                                            unsigned &MinorVersion,
                                            bool &Hashed,
                                            std::string &UserInfo) {
  SmallVector<StringRef, 5> Args;
  Arg.split(Args, ':', 5);
  if (Args.size() < 5)
    return true;

  BlockName = std::string(Args[0]);
  if (Args[1].getAsInteger(10, MajorVersion)) return true;
  if (Args[2].getAsInteger(10, MinorVersion)) return true;
  if (Args[3].getAsInteger(2, Hashed)) return true;
  if (Args.size() > 4)
    UserInfo = std::string(Args[4]);
  return false;
}

static InputKind ParseFrontendArgs(FrontendOptions &Opts, ArgList &Args,
                                   DiagnosticsEngine &Diags,
                                   bool &IsHeaderFile) {
  Opts.ProgramAction = frontend::ParseSyntaxOnly;
  if (const Arg *A = Args.getLastArg(OPT_Action_Group)) {
    switch (A->getOption().getID()) {
    default:
      llvm_unreachable("Invalid option in group!");
    case OPT_ast_list:
      Opts.ProgramAction = frontend::ASTDeclList; break;
    case OPT_ast_dump_all_EQ:
    case OPT_ast_dump_EQ: {
      unsigned Val = llvm::StringSwitch<unsigned>(A->getValue())
                         .CaseLower("default", ADOF_Default)
                         .CaseLower("json", ADOF_JSON)
                         .Default(std::numeric_limits<unsigned>::max());

      if (Val != std::numeric_limits<unsigned>::max())
        Opts.ASTDumpFormat = static_cast<ASTDumpOutputFormat>(Val);
      else {
        Diags.Report(diag::err_drv_invalid_value)
            << A->getAsString(Args) << A->getValue();
        Opts.ASTDumpFormat = ADOF_Default;
      }
      LLVM_FALLTHROUGH;
    }
    case OPT_ast_dump:
    case OPT_ast_dump_all:
    case OPT_ast_dump_lookups:
    case OPT_ast_dump_decl_types:
      Opts.ProgramAction = frontend::ASTDump; break;
    case OPT_ast_print:
      Opts.ProgramAction = frontend::ASTPrint; break;
    case OPT_ast_view:
      Opts.ProgramAction = frontend::ASTView; break;
    case OPT_compiler_options_dump:
      Opts.ProgramAction = frontend::DumpCompilerOptions; break;
    case OPT_dump_raw_tokens:
      Opts.ProgramAction = frontend::DumpRawTokens; break;
    case OPT_dump_tokens:
      Opts.ProgramAction = frontend::DumpTokens; break;
    case OPT_S:
      Opts.ProgramAction = frontend::EmitAssembly; break;
    case OPT_emit_llvm_bc:
      Opts.ProgramAction = frontend::EmitBC; break;
    case OPT_emit_html:
      Opts.ProgramAction = frontend::EmitHTML; break;
    case OPT_emit_llvm:
      Opts.ProgramAction = frontend::EmitLLVM; break;
    case OPT_emit_llvm_only:
      Opts.ProgramAction = frontend::EmitLLVMOnly; break;
    case OPT_emit_codegen_only:
      Opts.ProgramAction = frontend::EmitCodeGenOnly; break;
    case OPT_emit_obj:
      Opts.ProgramAction = frontend::EmitObj; break;
    case OPT_fixit_EQ:
      Opts.FixItSuffix = A->getValue();
      LLVM_FALLTHROUGH;
    case OPT_fixit:
      Opts.ProgramAction = frontend::FixIt; break;
    case OPT_emit_module:
      Opts.ProgramAction = frontend::GenerateModule; break;
    case OPT_emit_module_interface:
      Opts.ProgramAction = frontend::GenerateModuleInterface; break;
    case OPT_emit_header_module:
      Opts.ProgramAction = frontend::GenerateHeaderModule; break;
    case OPT_emit_pch:
      Opts.ProgramAction = frontend::GeneratePCH; break;
    case OPT_emit_interface_stubs: {
      StringRef ArgStr =
          Args.hasArg(OPT_interface_stub_version_EQ)
              ? Args.getLastArgValue(OPT_interface_stub_version_EQ)
              : "experimental-ifs-v2";
      if (ArgStr == "experimental-yaml-elf-v1" ||
          ArgStr == "experimental-ifs-v1" ||
          ArgStr == "experimental-tapi-elf-v1") {
        std::string ErrorMessage =
            "Invalid interface stub format: " + ArgStr.str() +
            " is deprecated.";
        Diags.Report(diag::err_drv_invalid_value)
            << "Must specify a valid interface stub format type, ie: "
               "-interface-stub-version=experimental-ifs-v2"
            << ErrorMessage;
      } else if (!ArgStr.startswith("experimental-ifs-")) {
        std::string ErrorMessage =
            "Invalid interface stub format: " + ArgStr.str() + ".";
        Diags.Report(diag::err_drv_invalid_value)
            << "Must specify a valid interface stub format type, ie: "
               "-interface-stub-version=experimental-ifs-v2"
            << ErrorMessage;
      } else {
        Opts.ProgramAction = frontend::GenerateInterfaceStubs;
      }
      break;
    }
    case OPT_init_only:
      Opts.ProgramAction = frontend::InitOnly; break;
    case OPT_fsyntax_only:
      Opts.ProgramAction = frontend::ParseSyntaxOnly; break;
    case OPT_module_file_info:
      Opts.ProgramAction = frontend::ModuleFileInfo; break;
    case OPT_verify_pch:
      Opts.ProgramAction = frontend::VerifyPCH; break;
    case OPT_print_preamble:
      Opts.ProgramAction = frontend::PrintPreamble; break;
    case OPT_E:
      Opts.ProgramAction = frontend::PrintPreprocessedInput; break;
    case OPT_templight_dump:
      Opts.ProgramAction = frontend::TemplightDump; break;
    case OPT_rewrite_macros:
      Opts.ProgramAction = frontend::RewriteMacros; break;
    case OPT_rewrite_objc:
      Opts.ProgramAction = frontend::RewriteObjC; break;
    case OPT_rewrite_test:
      Opts.ProgramAction = frontend::RewriteTest; break;
    case OPT_analyze:
      Opts.ProgramAction = frontend::RunAnalysis; break;
    case OPT_migrate:
      Opts.ProgramAction = frontend::MigrateSource; break;
    case OPT_Eonly:
      Opts.ProgramAction = frontend::RunPreprocessorOnly; break;
    case OPT_print_dependency_directives_minimized_source:
      Opts.ProgramAction =
          frontend::PrintDependencyDirectivesSourceMinimizerOutput;
      break;
    }
  }

  if (const Arg* A = Args.getLastArg(OPT_plugin)) {
    Opts.Plugins.emplace_back(A->getValue(0));
    Opts.ProgramAction = frontend::PluginAction;
    Opts.ActionName = A->getValue();
  }
  Opts.AddPluginActions = Args.getAllArgValues(OPT_add_plugin);
  for (const auto *AA : Args.filtered(OPT_plugin_arg))
    Opts.PluginArgs[AA->getValue(0)].emplace_back(AA->getValue(1));

  for (const std::string &Arg :
         Args.getAllArgValues(OPT_ftest_module_file_extension_EQ)) {
    std::string BlockName;
    unsigned MajorVersion;
    unsigned MinorVersion;
    bool Hashed;
    std::string UserInfo;
    if (parseTestModuleFileExtensionArg(Arg, BlockName, MajorVersion,
                                        MinorVersion, Hashed, UserInfo)) {
      Diags.Report(diag::err_test_module_file_extension_format) << Arg;

      continue;
    }

    // Add the testing module file extension.
    Opts.ModuleFileExtensions.push_back(
        std::make_shared<TestModuleFileExtension>(
            BlockName, MajorVersion, MinorVersion, Hashed, UserInfo));
  }

  if (const Arg *A = Args.getLastArg(OPT_code_completion_at)) {
    Opts.CodeCompletionAt =
      ParsedSourceLocation::FromString(A->getValue());
    if (Opts.CodeCompletionAt.FileName.empty())
      Diags.Report(diag::err_drv_invalid_value)
        << A->getAsString(Args) << A->getValue();
  }

  Opts.Plugins = Args.getAllArgValues(OPT_load);
  Opts.ASTMergeFiles = Args.getAllArgValues(OPT_ast_merge);
  Opts.LLVMArgs = Args.getAllArgValues(OPT_mllvm);
  Opts.ASTDumpDecls = Args.hasArg(OPT_ast_dump, OPT_ast_dump_EQ);
  Opts.ASTDumpAll = Args.hasArg(OPT_ast_dump_all, OPT_ast_dump_all_EQ);
  Opts.ModuleMapFiles = Args.getAllArgValues(OPT_fmodule_map_file);
  // Only the -fmodule-file=<file> form.
  for (const auto *A : Args.filtered(OPT_fmodule_file)) {
    StringRef Val = A->getValue();
    if (Val.find('=') == StringRef::npos)
      Opts.ModuleFiles.push_back(std::string(Val));
  }
  Opts.ModulesEmbedFiles = Args.getAllArgValues(OPT_fmodules_embed_file_EQ);
  Opts.AllowPCMWithCompilerErrors = Args.hasArg(OPT_fallow_pcm_with_errors);

  if (Opts.ProgramAction != frontend::GenerateModule && Opts.IsSystemModule)
    Diags.Report(diag::err_drv_argument_only_allowed_with) << "-fsystem-module"
                                                           << "-emit-module";

  if (Args.hasArg(OPT_aux_target_cpu))
    Opts.AuxTargetCPU = std::string(Args.getLastArgValue(OPT_aux_target_cpu));
  if (Args.hasArg(OPT_aux_target_feature))
    Opts.AuxTargetFeatures = Args.getAllArgValues(OPT_aux_target_feature);

  if (Opts.ARCMTAction != FrontendOptions::ARCMT_None &&
      Opts.ObjCMTAction != FrontendOptions::ObjCMT_None) {
    Diags.Report(diag::err_drv_argument_not_allowed_with)
      << "ARC migration" << "ObjC migration";
  }

  InputKind DashX(Language::Unknown);
  if (const Arg *A = Args.getLastArg(OPT_x)) {
    StringRef XValue = A->getValue();

    // Parse suffixes: '<lang>(-header|[-module-map][-cpp-output])'.
    // FIXME: Supporting '<lang>-header-cpp-output' would be useful.
    bool Preprocessed = XValue.consume_back("-cpp-output");
    bool ModuleMap = XValue.consume_back("-module-map");
    IsHeaderFile = !Preprocessed && !ModuleMap &&
                   XValue != "precompiled-header" &&
                   XValue.consume_back("-header");

    // Principal languages.
    DashX = llvm::StringSwitch<InputKind>(XValue)
                .Case("c", Language::C)
                .Case("cl", Language::OpenCL)
                .Case("cuda", Language::CUDA)
                .Case("hip", Language::HIP)
                .Case("c++", Language::CXX)
                .Case("objective-c", Language::ObjC)
                .Case("objective-c++", Language::ObjCXX)
                .Case("renderscript", Language::RenderScript)
                .Default(Language::Unknown);

    // "objc[++]-cpp-output" is an acceptable synonym for
    // "objective-c[++]-cpp-output".
    if (DashX.isUnknown() && Preprocessed && !IsHeaderFile && !ModuleMap)
      DashX = llvm::StringSwitch<InputKind>(XValue)
                  .Case("objc", Language::ObjC)
                  .Case("objc++", Language::ObjCXX)
                  .Default(Language::Unknown);

    // Some special cases cannot be combined with suffixes.
    if (DashX.isUnknown() && !Preprocessed && !ModuleMap && !IsHeaderFile)
      DashX = llvm::StringSwitch<InputKind>(XValue)
                  .Case("cpp-output", InputKind(Language::C).getPreprocessed())
                  .Case("assembler-with-cpp", Language::Asm)
                  .Cases("ast", "pcm", "precompiled-header",
                         InputKind(Language::Unknown, InputKind::Precompiled))
                  .Case("ir", Language::LLVM_IR)
                  .Default(Language::Unknown);

    if (DashX.isUnknown())
      Diags.Report(diag::err_drv_invalid_value)
        << A->getAsString(Args) << A->getValue();

    if (Preprocessed)
      DashX = DashX.getPreprocessed();
    if (ModuleMap)
      DashX = DashX.withFormat(InputKind::ModuleMap);
  }

  // '-' is the default input if none is given.
  std::vector<std::string> Inputs = Args.getAllArgValues(OPT_INPUT);
  Opts.Inputs.clear();
  if (Inputs.empty())
    Inputs.push_back("-");
  for (unsigned i = 0, e = Inputs.size(); i != e; ++i) {
    InputKind IK = DashX;
    if (IK.isUnknown()) {
      IK = FrontendOptions::getInputKindForExtension(
        StringRef(Inputs[i]).rsplit('.').second);
      // FIXME: Warn on this?
      if (IK.isUnknown())
        IK = Language::C;
      // FIXME: Remove this hack.
      if (i == 0)
        DashX = IK;
    }

    bool IsSystem = false;

    // The -emit-module action implicitly takes a module map.
    if (Opts.ProgramAction == frontend::GenerateModule &&
        IK.getFormat() == InputKind::Source) {
      IK = IK.withFormat(InputKind::ModuleMap);
      IsSystem = Opts.IsSystemModule;
    }

    Opts.Inputs.emplace_back(std::move(Inputs[i]), IK, IsSystem);
  }

  return DashX;
}

std::string CompilerInvocation::GetResourcesPath(const char *Argv0,
                                                 void *MainAddr) {
  std::string ClangExecutable =
      llvm::sys::fs::getMainExecutable(Argv0, MainAddr);
  return Driver::GetResourcesPath(ClangExecutable, CLANG_RESOURCE_DIR);
}

static void ParseHeaderSearchArgs(HeaderSearchOptions &Opts, ArgList &Args,
                                  const std::string &WorkingDir) {
  if (const Arg *A = Args.getLastArg(OPT_stdlib_EQ))
    Opts.UseLibcxx = (strcmp(A->getValue(), "libc++") == 0);

  // Canonicalize -fmodules-cache-path before storing it.
  SmallString<128> P(Args.getLastArgValue(OPT_fmodules_cache_path));
  if (!(P.empty() || llvm::sys::path::is_absolute(P))) {
    if (WorkingDir.empty())
      llvm::sys::fs::make_absolute(P);
    else
      llvm::sys::fs::make_absolute(WorkingDir, P);
  }
  llvm::sys::path::remove_dots(P);
  Opts.ModuleCachePath = std::string(P.str());

  // Only the -fmodule-file=<name>=<file> form.
  for (const auto *A : Args.filtered(OPT_fmodule_file)) {
    StringRef Val = A->getValue();
    if (Val.find('=') != StringRef::npos){
      auto Split = Val.split('=');
      Opts.PrebuiltModuleFiles.insert(
          {std::string(Split.first), std::string(Split.second)});
    }
  }
  for (const auto *A : Args.filtered(OPT_fprebuilt_module_path))
    Opts.AddPrebuiltModulePath(A->getValue());

  for (const auto *A : Args.filtered(OPT_fmodules_ignore_macro)) {
    StringRef MacroDef = A->getValue();
    Opts.ModulesIgnoreMacros.insert(
        llvm::CachedHashString(MacroDef.split('=').first));
  }

  // Add -I..., -F..., and -index-header-map options in order.
  bool IsIndexHeaderMap = false;
  bool IsSysrootSpecified =
      Args.hasArg(OPT__sysroot_EQ) || Args.hasArg(OPT_isysroot);
  for (const auto *A : Args.filtered(OPT_I, OPT_F, OPT_index_header_map)) {
    if (A->getOption().matches(OPT_index_header_map)) {
      // -index-header-map applies to the next -I or -F.
      IsIndexHeaderMap = true;
      continue;
    }

    frontend::IncludeDirGroup Group =
        IsIndexHeaderMap ? frontend::IndexHeaderMap : frontend::Angled;

    bool IsFramework = A->getOption().matches(OPT_F);
    std::string Path = A->getValue();

    if (IsSysrootSpecified && !IsFramework && A->getValue()[0] == '=') {
      SmallString<32> Buffer;
      llvm::sys::path::append(Buffer, Opts.Sysroot,
                              llvm::StringRef(A->getValue()).substr(1));
      Path = std::string(Buffer.str());
    }

    Opts.AddPath(Path, Group, IsFramework,
                 /*IgnoreSysroot*/ true);
    IsIndexHeaderMap = false;
  }

  // Add -iprefix/-iwithprefix/-iwithprefixbefore options.
  StringRef Prefix = ""; // FIXME: This isn't the correct default prefix.
  for (const auto *A :
       Args.filtered(OPT_iprefix, OPT_iwithprefix, OPT_iwithprefixbefore)) {
    if (A->getOption().matches(OPT_iprefix))
      Prefix = A->getValue();
    else if (A->getOption().matches(OPT_iwithprefix))
      Opts.AddPath(Prefix.str() + A->getValue(), frontend::After, false, true);
    else
      Opts.AddPath(Prefix.str() + A->getValue(), frontend::Angled, false, true);
  }

  for (const auto *A : Args.filtered(OPT_idirafter))
    Opts.AddPath(A->getValue(), frontend::After, false, true);
  for (const auto *A : Args.filtered(OPT_iquote))
    Opts.AddPath(A->getValue(), frontend::Quoted, false, true);
  for (const auto *A : Args.filtered(OPT_isystem, OPT_iwithsysroot))
    Opts.AddPath(A->getValue(), frontend::System, false,
                 !A->getOption().matches(OPT_iwithsysroot));
  for (const auto *A : Args.filtered(OPT_iframework))
    Opts.AddPath(A->getValue(), frontend::System, true, true);
  for (const auto *A : Args.filtered(OPT_iframeworkwithsysroot))
    Opts.AddPath(A->getValue(), frontend::System, /*IsFramework=*/true,
                 /*IgnoreSysRoot=*/false);

  // Add the paths for the various language specific isystem flags.
  for (const auto *A : Args.filtered(OPT_c_isystem))
    Opts.AddPath(A->getValue(), frontend::CSystem, false, true);
  for (const auto *A : Args.filtered(OPT_cxx_isystem))
    Opts.AddPath(A->getValue(), frontend::CXXSystem, false, true);
  for (const auto *A : Args.filtered(OPT_objc_isystem))
    Opts.AddPath(A->getValue(), frontend::ObjCSystem, false,true);
  for (const auto *A : Args.filtered(OPT_objcxx_isystem))
    Opts.AddPath(A->getValue(), frontend::ObjCXXSystem, false, true);

  // Add the internal paths from a driver that detects standard include paths.
  for (const auto *A :
       Args.filtered(OPT_internal_isystem, OPT_internal_externc_isystem)) {
    frontend::IncludeDirGroup Group = frontend::System;
    if (A->getOption().matches(OPT_internal_externc_isystem))
      Group = frontend::ExternCSystem;
    Opts.AddPath(A->getValue(), Group, false, true);
  }

  // Add the path prefixes which are implicitly treated as being system headers.
  for (const auto *A :
       Args.filtered(OPT_system_header_prefix, OPT_no_system_header_prefix))
    Opts.AddSystemHeaderPrefix(
        A->getValue(), A->getOption().matches(OPT_system_header_prefix));

  for (const auto *A : Args.filtered(OPT_ivfsoverlay))
    Opts.AddVFSOverlayFile(A->getValue());
}

void CompilerInvocation::setLangDefaults(LangOptions &Opts, InputKind IK,
                                         const llvm::Triple &T,
                                         PreprocessorOptions &PPOpts,
                                         LangStandard::Kind LangStd) {
  // Set some properties which depend solely on the input kind; it would be nice
  // to move these to the language standard, and have the driver resolve the
  // input kind + language standard.
  //
  // FIXME: Perhaps a better model would be for a single source file to have
  // multiple language standards (C / C++ std, ObjC std, OpenCL std, OpenMP std)
  // simultaneously active?
  if (IK.getLanguage() == Language::Asm) {
    Opts.AsmPreprocessor = 1;
  } else if (IK.isObjectiveC()) {
    Opts.ObjC = 1;
  }

  if (LangStd == LangStandard::lang_unspecified) {
    // Based on the base language, pick one.
    switch (IK.getLanguage()) {
    case Language::Unknown:
    case Language::LLVM_IR:
      llvm_unreachable("Invalid input kind!");
    case Language::OpenCL:
      LangStd = LangStandard::lang_opencl10;
      break;
    case Language::CUDA:
      LangStd = LangStandard::lang_cuda;
      break;
    case Language::Asm:
    case Language::C:
#if defined(CLANG_DEFAULT_STD_C)
      LangStd = CLANG_DEFAULT_STD_C;
#else
      // The PS4 uses C99 as the default C standard.
      if (T.isPS4())
        LangStd = LangStandard::lang_gnu99;
      else
        LangStd = LangStandard::lang_gnu17;
#endif
      break;
    case Language::ObjC:
#if defined(CLANG_DEFAULT_STD_C)
      LangStd = CLANG_DEFAULT_STD_C;
#else
      LangStd = LangStandard::lang_gnu11;
#endif
      break;
    case Language::CXX:
    case Language::ObjCXX:
#if defined(CLANG_DEFAULT_STD_CXX)
      LangStd = CLANG_DEFAULT_STD_CXX;
#else
      LangStd = LangStandard::lang_gnucxx14;
#endif
      break;
    case Language::RenderScript:
      LangStd = LangStandard::lang_c99;
      break;
    case Language::HIP:
      LangStd = LangStandard::lang_hip;
      break;
    }
  }

  const LangStandard &Std = LangStandard::getLangStandardForKind(LangStd);
  Opts.LineComment = Std.hasLineComments();
  Opts.C99 = Std.isC99();
  Opts.C11 = Std.isC11();
  Opts.C17 = Std.isC17();
  Opts.C2x = Std.isC2x();
  Opts.CPlusPlus = Std.isCPlusPlus();
  Opts.CPlusPlus11 = Std.isCPlusPlus11();
  Opts.CPlusPlus14 = Std.isCPlusPlus14();
  Opts.CPlusPlus17 = Std.isCPlusPlus17();
  Opts.CPlusPlus20 = Std.isCPlusPlus20();
  Opts.CPlusPlus2b = Std.isCPlusPlus2b();
  Opts.Digraphs = Std.hasDigraphs();
  Opts.GNUMode = Std.isGNUMode();
  Opts.GNUInline = !Opts.C99 && !Opts.CPlusPlus;
  Opts.GNUCVersion = 0;
  Opts.HexFloats = Std.hasHexFloats();
  Opts.ImplicitInt = Std.hasImplicitInt();

  // Set OpenCL Version.
  Opts.OpenCL = Std.isOpenCL();
  if (LangStd == LangStandard::lang_opencl10)
    Opts.OpenCLVersion = 100;
  else if (LangStd == LangStandard::lang_opencl11)
    Opts.OpenCLVersion = 110;
  else if (LangStd == LangStandard::lang_opencl12)
    Opts.OpenCLVersion = 120;
  else if (LangStd == LangStandard::lang_opencl20)
    Opts.OpenCLVersion = 200;
  else if (LangStd == LangStandard::lang_opencl30)
    Opts.OpenCLVersion = 300;
  else if (LangStd == LangStandard::lang_openclcpp)
    Opts.OpenCLCPlusPlusVersion = 100;

  // OpenCL has some additional defaults.
  if (Opts.OpenCL) {
    Opts.AltiVec = 0;
    Opts.ZVector = 0;
    Opts.setLaxVectorConversions(LangOptions::LaxVectorConversionKind::None);
    Opts.setDefaultFPContractMode(LangOptions::FPM_On);
    Opts.NativeHalfType = 1;
    Opts.NativeHalfArgsAndReturns = 1;
    Opts.OpenCLCPlusPlus = Opts.CPlusPlus;

    // Include default header file for OpenCL.
    if (Opts.IncludeDefaultHeader) {
      if (Opts.DeclareOpenCLBuiltins) {
        // Only include base header file for builtin types and constants.
        PPOpts.Includes.push_back("opencl-c-base.h");
      } else {
        PPOpts.Includes.push_back("opencl-c.h");
      }
    }
  }

  Opts.HIP = IK.getLanguage() == Language::HIP;
  Opts.CUDA = IK.getLanguage() == Language::CUDA || Opts.HIP;
  if (Opts.HIP) {
    // HIP toolchain does not support 'Fast' FPOpFusion in backends since it
    // fuses multiplication/addition instructions without contract flag from
    // device library functions in LLVM bitcode, which causes accuracy loss in
    // certain math functions, e.g. tan(-1e20) becomes -0.933 instead of 0.8446.
    // For device library functions in bitcode to work, 'Strict' or 'Standard'
    // FPOpFusion options in backends is needed. Therefore 'fast-honor-pragmas'
    // FP contract option is used to allow fuse across statements in frontend
    // whereas respecting contract flag in backend.
    Opts.setDefaultFPContractMode(LangOptions::FPM_FastHonorPragmas);
  } else if (Opts.CUDA) {
    // Allow fuse across statements disregarding pragmas.
    Opts.setDefaultFPContractMode(LangOptions::FPM_Fast);
  }

  Opts.RenderScript = IK.getLanguage() == Language::RenderScript;
  if (Opts.RenderScript) {
    Opts.NativeHalfType = 1;
    Opts.NativeHalfArgsAndReturns = 1;
  }

  // OpenCL and C++ both have bool, true, false keywords.
  Opts.Bool = Opts.OpenCL || Opts.CPlusPlus;

  // OpenCL has half keyword
  Opts.Half = Opts.OpenCL;

  // C++ has wchar_t keyword.
  Opts.WChar = Opts.CPlusPlus;

  Opts.GNUKeywords = Opts.GNUMode;
  Opts.CXXOperatorNames = Opts.CPlusPlus;

  Opts.AlignedAllocation = Opts.CPlusPlus17;

  Opts.DollarIdents = !Opts.AsmPreprocessor;

  // Enable [[]] attributes in C++11 and C2x by default.
  Opts.DoubleSquareBracketAttributes = Opts.CPlusPlus11 || Opts.C2x;
}

/// Attempt to parse a visibility value out of the given argument.
static Visibility parseVisibility(Arg *arg, ArgList &args,
                                  DiagnosticsEngine &diags) {
  StringRef value = arg->getValue();
  if (value == "default") {
    return DefaultVisibility;
  } else if (value == "hidden" || value == "internal") {
    return HiddenVisibility;
  } else if (value == "protected") {
    // FIXME: diagnose if target does not support protected visibility
    return ProtectedVisibility;
  }

  diags.Report(diag::err_drv_invalid_value)
    << arg->getAsString(args) << value;
  return DefaultVisibility;
}

/// Check if input file kind and language standard are compatible.
static bool IsInputCompatibleWithStandard(InputKind IK,
                                          const LangStandard &S) {
  switch (IK.getLanguage()) {
  case Language::Unknown:
  case Language::LLVM_IR:
    llvm_unreachable("should not parse language flags for this input");

  case Language::C:
  case Language::ObjC:
  case Language::RenderScript:
    return S.getLanguage() == Language::C;

  case Language::OpenCL:
    return S.getLanguage() == Language::OpenCL;

  case Language::CXX:
  case Language::ObjCXX:
    return S.getLanguage() == Language::CXX;

  case Language::CUDA:
    // FIXME: What -std= values should be permitted for CUDA compilations?
    return S.getLanguage() == Language::CUDA ||
           S.getLanguage() == Language::CXX;

  case Language::HIP:
    return S.getLanguage() == Language::CXX || S.getLanguage() == Language::HIP;

  case Language::Asm:
    // Accept (and ignore) all -std= values.
    // FIXME: The -std= value is not ignored; it affects the tokenization
    // and preprocessing rules if we're preprocessing this asm input.
    return true;
  }

  llvm_unreachable("unexpected input language");
}

/// Get language name for given input kind.
static const StringRef GetInputKindName(InputKind IK) {
  switch (IK.getLanguage()) {
  case Language::C:
    return "C";
  case Language::ObjC:
    return "Objective-C";
  case Language::CXX:
    return "C++";
  case Language::ObjCXX:
    return "Objective-C++";
  case Language::OpenCL:
    return "OpenCL";
  case Language::CUDA:
    return "CUDA";
  case Language::RenderScript:
    return "RenderScript";
  case Language::HIP:
    return "HIP";

  case Language::Asm:
    return "Asm";
  case Language::LLVM_IR:
    return "LLVM IR";

  case Language::Unknown:
    break;
  }
  llvm_unreachable("unknown input language");
}

static void ParseLangArgs(LangOptions &Opts, ArgList &Args, InputKind IK,
                          const TargetOptions &TargetOpts,
                          PreprocessorOptions &PPOpts,
                          DiagnosticsEngine &Diags) {
  // FIXME: Cleanup per-file based stuff.
  LangStandard::Kind LangStd = LangStandard::lang_unspecified;
  if (const Arg *A = Args.getLastArg(OPT_std_EQ)) {
    LangStd = LangStandard::getLangKind(A->getValue());
    if (LangStd == LangStandard::lang_unspecified) {
      Diags.Report(diag::err_drv_invalid_value)
        << A->getAsString(Args) << A->getValue();
      // Report supported standards with short description.
      for (unsigned KindValue = 0;
           KindValue != LangStandard::lang_unspecified;
           ++KindValue) {
        const LangStandard &Std = LangStandard::getLangStandardForKind(
          static_cast<LangStandard::Kind>(KindValue));
        if (IsInputCompatibleWithStandard(IK, Std)) {
          auto Diag = Diags.Report(diag::note_drv_use_standard);
          Diag << Std.getName() << Std.getDescription();
          unsigned NumAliases = 0;
#define LANGSTANDARD(id, name, lang, desc, features)
#define LANGSTANDARD_ALIAS(id, alias) \
          if (KindValue == LangStandard::lang_##id) ++NumAliases;
#define LANGSTANDARD_ALIAS_DEPR(id, alias)
#include "clang/Basic/LangStandards.def"
          Diag << NumAliases;
#define LANGSTANDARD(id, name, lang, desc, features)
#define LANGSTANDARD_ALIAS(id, alias) \
          if (KindValue == LangStandard::lang_##id) Diag << alias;
#define LANGSTANDARD_ALIAS_DEPR(id, alias)
#include "clang/Basic/LangStandards.def"
        }
      }
    } else {
      // Valid standard, check to make sure language and standard are
      // compatible.
      const LangStandard &Std = LangStandard::getLangStandardForKind(LangStd);
      if (!IsInputCompatibleWithStandard(IK, Std)) {
        Diags.Report(diag::err_drv_argument_not_allowed_with)
          << A->getAsString(Args) << GetInputKindName(IK);
      }
    }
  }

  if (const Arg *A = Args.getLastArg(OPT_fcf_protection_EQ)) {
    StringRef Name = A->getValue();
    if (Name == "full" || Name == "branch") {
      Opts.CFProtectionBranch = 1;
    }
  }
  // -cl-std only applies for OpenCL language standards.
  // Override the -std option in this case.
  if (const Arg *A = Args.getLastArg(OPT_cl_std_EQ)) {
    LangStandard::Kind OpenCLLangStd
      = llvm::StringSwitch<LangStandard::Kind>(A->getValue())
        .Cases("cl", "CL", LangStandard::lang_opencl10)
        .Cases("cl1.0", "CL1.0", LangStandard::lang_opencl10)
        .Cases("cl1.1", "CL1.1", LangStandard::lang_opencl11)
        .Cases("cl1.2", "CL1.2", LangStandard::lang_opencl12)
        .Cases("cl2.0", "CL2.0", LangStandard::lang_opencl20)
        .Cases("cl3.0", "CL3.0", LangStandard::lang_opencl30)
        .Cases("clc++", "CLC++", LangStandard::lang_openclcpp)
        .Default(LangStandard::lang_unspecified);

    if (OpenCLLangStd == LangStandard::lang_unspecified) {
      Diags.Report(diag::err_drv_invalid_value)
        << A->getAsString(Args) << A->getValue();
    }
    else
      LangStd = OpenCLLangStd;
  }

  Opts.SYCLIsDevice = Opts.SYCL && Args.hasArg(options::OPT_fsycl_is_device);
  if (Opts.SYCL) {
    Opts.SYCLIsDevice = Args.hasArg(options::OPT_fsycl_is_device);
    Opts.SYCLIsHost = Args.hasArg(options::OPT_fsycl_is_host);
    Opts.SYCLAllowFuncPtr =
        Args.hasFlag(options::OPT_fsycl_allow_func_ptr,
                     options::OPT_fno_sycl_allow_func_ptr, false);
    Opts.SYCLStdLayoutKernelParams =
        Args.hasArg(options::OPT_fsycl_std_layout_kernel_params);
    Opts.SYCLUnnamedLambda = Args.hasArg(options::OPT_fsycl_unnamed_lambda);
    // -sycl-std applies to any SYCL source, not only those containing kernels,
    // but also those using the SYCL API
    if (const Arg *A = Args.getLastArg(OPT_sycl_std_EQ)) {
      Opts.setSYCLVersion(
          llvm::StringSwitch<LangOptions::SYCLMajorVersion>(A->getValue())
              .Cases("2017", "1.2.1", "121", "sycl-1.2.1",
                     LangOptions::SYCL_2017)
              .Case("2020", LangOptions::SYCL_2020)
              .Default(LangOptions::SYCL_None));

      if (Opts.getSYCLVersion() == LangOptions::SYCL_None) {
        // User has passed an invalid value to the flag, this is an error
        Diags.Report(diag::err_drv_invalid_value)
            << A->getAsString(Args) << A->getValue();
      }
    }
    Opts.SYCLExplicitSIMD = Args.hasArg(options::OPT_fsycl_esimd);
    Opts.EnableDAEInSpirKernels = Args.hasArg(options::OPT_fenable_sycl_dae);
    Opts.SYCLValueFitInMaxInt =
        Args.hasFlag(options::OPT_fsycl_id_queries_fit_in_int,
                     options::OPT_fno_sycl_id_queries_fit_in_int, false);
    Opts.SYCLIntHeader =
        std::string(Args.getLastArgValue(OPT_fsycl_int_header));
  }

  Opts.DeclareSPIRVBuiltins = Args.hasArg(OPT_fdeclare_spirv_builtins);

  llvm::Triple T(TargetOpts.Triple);
  CompilerInvocation::setLangDefaults(Opts, IK, T, PPOpts, LangStd);

  // -cl-strict-aliasing needs to emit diagnostic in the case where CL > 1.0.
  // This option should be deprecated for CL > 1.0 because
  // this option was added for compatibility with OpenCL 1.0.
  if (Args.getLastArg(OPT_cl_strict_aliasing)
       && Opts.OpenCLVersion > 100) {
    Diags.Report(diag::warn_option_invalid_ocl_version)
        << Opts.getOpenCLVersionTuple().getAsString()
        << Args.getLastArg(OPT_cl_strict_aliasing)->getAsString(Args);
  }

  // We abuse '-f[no-]gnu-keywords' to force overriding all GNU-extension
  // keywords. This behavior is provided by GCC's poorly named '-fasm' flag,
  // while a subset (the non-C++ GNU keywords) is provided by GCC's
  // '-fgnu-keywords'. Clang conflates the two for simplicity under the single
  // name, as it doesn't seem a useful distinction.
  Opts.GNUKeywords = Args.hasFlag(OPT_fgnu_keywords, OPT_fno_gnu_keywords,
                                  Opts.GNUKeywords);

  Opts.Digraphs = Args.hasFlag(OPT_fdigraphs, OPT_fno_digraphs, Opts.Digraphs);

  if (Args.hasArg(OPT_fno_operator_names))
    Opts.CXXOperatorNames = 0;

  if (Opts.CUDAIsDevice && Args.hasArg(OPT_fcuda_approx_transcendentals))
    Opts.CUDADeviceApproxTranscendentals = 1;

  if (Args.hasArg(OPT_fgpu_allow_device_init)) {
    if (Opts.HIP)
      Opts.GPUAllowDeviceInit = 1;
    else
      Diags.Report(diag::warn_ignored_hip_only_option)
          << Args.getLastArg(OPT_fgpu_allow_device_init)->getAsString(Args);
  }
  if (Opts.HIP)
    Opts.GPUMaxThreadsPerBlock = getLastArgIntValue(
        Args, OPT_gpu_max_threads_per_block_EQ, Opts.GPUMaxThreadsPerBlock);
  else if (Args.hasArg(OPT_gpu_max_threads_per_block_EQ))
    Diags.Report(diag::warn_ignored_hip_only_option)
        << Args.getLastArg(OPT_gpu_max_threads_per_block_EQ)->getAsString(Args);

  if (Opts.ObjC) {
    if (Arg *arg = Args.getLastArg(OPT_fobjc_runtime_EQ)) {
      StringRef value = arg->getValue();
      if (Opts.ObjCRuntime.tryParse(value))
        Diags.Report(diag::err_drv_unknown_objc_runtime) << value;
    }

    if (Args.hasArg(OPT_fobjc_gc_only))
      Opts.setGC(LangOptions::GCOnly);
    else if (Args.hasArg(OPT_fobjc_gc))
      Opts.setGC(LangOptions::HybridGC);
    else if (Args.hasArg(OPT_fobjc_arc)) {
      Opts.ObjCAutoRefCount = 1;
      if (!Opts.ObjCRuntime.allowsARC())
        Diags.Report(diag::err_arc_unsupported_on_runtime);
    }

    // ObjCWeakRuntime tracks whether the runtime supports __weak, not
    // whether the feature is actually enabled.  This is predominantly
    // determined by -fobjc-runtime, but we allow it to be overridden
    // from the command line for testing purposes.
    if (Args.hasArg(OPT_fobjc_runtime_has_weak))
      Opts.ObjCWeakRuntime = 1;
    else
      Opts.ObjCWeakRuntime = Opts.ObjCRuntime.allowsWeak();

    // ObjCWeak determines whether __weak is actually enabled.
    // Note that we allow -fno-objc-weak to disable this even in ARC mode.
    if (auto weakArg = Args.getLastArg(OPT_fobjc_weak, OPT_fno_objc_weak)) {
      if (!weakArg->getOption().matches(OPT_fobjc_weak)) {
        assert(!Opts.ObjCWeak);
      } else if (Opts.getGC() != LangOptions::NonGC) {
        Diags.Report(diag::err_objc_weak_with_gc);
      } else if (!Opts.ObjCWeakRuntime) {
        Diags.Report(diag::err_objc_weak_unsupported);
      } else {
        Opts.ObjCWeak = 1;
      }
    } else if (Opts.ObjCAutoRefCount) {
      Opts.ObjCWeak = Opts.ObjCWeakRuntime;
    }

    if (Args.hasArg(OPT_fobjc_subscripting_legacy_runtime))
      Opts.ObjCSubscriptingLegacyRuntime =
        (Opts.ObjCRuntime.getKind() == ObjCRuntime::FragileMacOSX);
  }

  if (Arg *A = Args.getLastArg(options::OPT_fgnuc_version_EQ)) {
    // Check that the version has 1 to 3 components and the minor and patch
    // versions fit in two decimal digits.
    VersionTuple GNUCVer;
    bool Invalid = GNUCVer.tryParse(A->getValue());
    unsigned Major = GNUCVer.getMajor();
    unsigned Minor = GNUCVer.getMinor().getValueOr(0);
    unsigned Patch = GNUCVer.getSubminor().getValueOr(0);
    if (Invalid || GNUCVer.getBuild() || Minor >= 100 || Patch >= 100) {
      Diags.Report(diag::err_drv_invalid_value)
          << A->getAsString(Args) << A->getValue();
    }
    Opts.GNUCVersion = Major * 100 * 100 + Minor * 100 + Patch;
  }

  if (Args.hasArg(OPT_fgnu89_inline)) {
    if (Opts.CPlusPlus)
      Diags.Report(diag::err_drv_argument_not_allowed_with)
        << "-fgnu89-inline" << GetInputKindName(IK);
    else
      Opts.GNUInline = 1;
  }

  // The type-visibility mode defaults to the value-visibility mode.
  if (Arg *typeVisOpt = Args.getLastArg(OPT_ftype_visibility)) {
    Opts.setTypeVisibilityMode(parseVisibility(typeVisOpt, Args, Diags));
  } else {
    Opts.setTypeVisibilityMode(Opts.getValueVisibilityMode());
  }

  if (Args.hasArg(OPT_fvisibility_from_dllstorageclass)) {
    Opts.VisibilityFromDLLStorageClass = 1;

    // Translate dllexport defintions to default visibility, by default.
    if (Arg *O = Args.getLastArg(OPT_fvisibility_dllexport_EQ))
      Opts.setDLLExportVisibility(parseVisibility(O, Args, Diags));
    else
      Opts.setDLLExportVisibility(DefaultVisibility);

    // Translate defintions without an explict DLL storage class to hidden
    // visibility, by default.
    if (Arg *O = Args.getLastArg(OPT_fvisibility_nodllstorageclass_EQ))
      Opts.setNoDLLStorageClassVisibility(parseVisibility(O, Args, Diags));
    else
      Opts.setNoDLLStorageClassVisibility(HiddenVisibility);

    // Translate dllimport external declarations to default visibility, by
    // default.
    if (Arg *O = Args.getLastArg(OPT_fvisibility_externs_dllimport_EQ))
      Opts.setExternDeclDLLImportVisibility(parseVisibility(O, Args, Diags));
    else
      Opts.setExternDeclDLLImportVisibility(DefaultVisibility);

    // Translate external declarations without an explicit DLL storage class
    // to hidden visibility, by default.
    if (Arg *O = Args.getLastArg(OPT_fvisibility_externs_nodllstorageclass_EQ))
      Opts.setExternDeclNoDLLStorageClassVisibility(
          parseVisibility(O, Args, Diags));
    else
      Opts.setExternDeclNoDLLStorageClassVisibility(HiddenVisibility);
  }

  if (Args.hasArg(OPT_ftrapv)) {
    Opts.setSignedOverflowBehavior(LangOptions::SOB_Trapping);
    // Set the handler, if one is specified.
    Opts.OverflowHandler =
        std::string(Args.getLastArgValue(OPT_ftrapv_handler));
  }
  else if (Args.hasArg(OPT_fwrapv))
    Opts.setSignedOverflowBehavior(LangOptions::SOB_Defined);

  Opts.MicrosoftExt = Opts.MSVCCompat || Args.hasArg(OPT_fms_extensions);
  Opts.AsmBlocks = Args.hasArg(OPT_fasm_blocks) || Opts.MicrosoftExt;
  Opts.MSCompatibilityVersion = 0;
  if (const Arg *A = Args.getLastArg(OPT_fms_compatibility_version)) {
    VersionTuple VT;
    if (VT.tryParse(A->getValue()))
      Diags.Report(diag::err_drv_invalid_value) << A->getAsString(Args)
                                                << A->getValue();
    Opts.MSCompatibilityVersion = VT.getMajor() * 10000000 +
                                  VT.getMinor().getValueOr(0) * 100000 +
                                  VT.getSubminor().getValueOr(0);
  }

  // Mimicking gcc's behavior, trigraphs are only enabled if -trigraphs
  // is specified, or -std is set to a conforming mode.
  // Trigraphs are disabled by default in c++1z onwards.
  // For z/OS, trigraphs are enabled by default (without regard to the above).
  Opts.Trigraphs =
      (!Opts.GNUMode && !Opts.MSVCCompat && !Opts.CPlusPlus17) || T.isOSzOS();
  Opts.Trigraphs =
      Args.hasFlag(OPT_ftrigraphs, OPT_fno_trigraphs, Opts.Trigraphs);

  Opts.DollarIdents = Args.hasFlag(OPT_fdollars_in_identifiers,
                                   OPT_fno_dollars_in_identifiers,
                                   Opts.DollarIdents);

  // -ffixed-point
  Opts.FixedPoint =
      Args.hasFlag(OPT_ffixed_point, OPT_fno_fixed_point, /*Default=*/false) &&
      !Opts.CPlusPlus;
  Opts.PaddingOnUnsignedFixedPoint =
      Args.hasFlag(OPT_fpadding_on_unsigned_fixed_point,
                   OPT_fno_padding_on_unsigned_fixed_point,
                   /*Default=*/false) &&
      Opts.FixedPoint;

  Opts.RTTI = Opts.CPlusPlus && !Args.hasArg(OPT_fno_rtti);
  Opts.RTTIData = Opts.RTTI && !Args.hasArg(OPT_fno_rtti_data);
  Opts.Blocks = Args.hasArg(OPT_fblocks) || (Opts.OpenCL
    && Opts.OpenCLVersion == 200);
  Opts.Coroutines = Opts.CPlusPlus20 || Args.hasArg(OPT_fcoroutines_ts);

  Opts.ConvergentFunctions = Opts.OpenCL || (Opts.CUDA && Opts.CUDAIsDevice) ||
                             Opts.SYCLIsDevice ||
                             Args.hasArg(OPT_fconvergent_functions);

  Opts.DoubleSquareBracketAttributes =
      Args.hasFlag(OPT_fdouble_square_bracket_attributes,
                   OPT_fno_double_square_bracket_attributes,
                   Opts.DoubleSquareBracketAttributes);

  Opts.CPlusPlusModules = Opts.CPlusPlus20;
  Opts.Modules =
      Args.hasArg(OPT_fmodules) || Opts.ModulesTS || Opts.CPlusPlusModules;
  Opts.ModulesDeclUse =
      Args.hasArg(OPT_fmodules_decluse) || Opts.ModulesStrictDeclUse;
  // FIXME: We only need this in C++ modules / Modules TS if we might textually
  // enter a different module (eg, when building a header unit).
  Opts.ModulesLocalVisibility =
      Args.hasArg(OPT_fmodules_local_submodule_visibility) || Opts.ModulesTS ||
      Opts.CPlusPlusModules;
  Opts.ModulesSearchAll = Opts.Modules &&
    !Args.hasArg(OPT_fno_modules_search_all) &&
    Args.hasArg(OPT_fmodules_search_all);
  Opts.CharIsSigned = Opts.OpenCL || !Args.hasArg(OPT_fno_signed_char);
  Opts.WChar = Opts.CPlusPlus && !Args.hasArg(OPT_fno_wchar);
  Opts.Char8 = Args.hasFlag(OPT_fchar8__t, OPT_fno_char8__t, Opts.CPlusPlus20);
  Opts.NoBuiltin = Args.hasArg(OPT_fno_builtin) || Opts.Freestanding;
  if (!Opts.NoBuiltin)
    getAllNoBuiltinFuncValues(Args, Opts.NoBuiltinFuncs);
  Opts.AlignedAllocation =
      Args.hasFlag(OPT_faligned_allocation, OPT_fno_aligned_allocation,
                   Opts.AlignedAllocation);
  Opts.AlignedAllocationUnavailable =
      Opts.AlignedAllocation && Args.hasArg(OPT_aligned_alloc_unavailable);
  if (Args.hasArg(OPT_fconcepts_ts))
    Diags.Report(diag::warn_fe_concepts_ts_flag);
  Opts.MathErrno = !Opts.OpenCL && Args.hasArg(OPT_fmath_errno);
  Opts.LongDoubleSize = Args.hasArg(OPT_mlong_double_128)
                            ? 128
                            : Args.hasArg(OPT_mlong_double_64) ? 64 : 0;
  Opts.EnableAIXExtendedAltivecABI = Args.hasArg(OPT_mabi_EQ_vec_extabi);
  Opts.PICLevel = getLastArgIntValue(Args, OPT_pic_level, 0, Diags);
  Opts.DumpRecordLayouts = Opts.DumpRecordLayoutsSimple
                        || Args.hasArg(OPT_fdump_record_layouts);
  if (Opts.FastRelaxedMath)
    Opts.setDefaultFPContractMode(LangOptions::FPM_Fast);
  Opts.ModuleFeatures = Args.getAllArgValues(OPT_fmodule_feature);
  llvm::sort(Opts.ModuleFeatures);
  Opts.NativeHalfType |= Args.hasArg(OPT_fnative_half_type);
  Opts.NativeHalfArgsAndReturns |= Args.hasArg(OPT_fnative_half_arguments_and_returns);
  // Enable HalfArgsAndReturns if present in Args or if NativeHalfArgsAndReturns
  // is enabled.
  Opts.HalfArgsAndReturns = Args.hasArg(OPT_fallow_half_arguments_and_returns)
                            | Opts.NativeHalfArgsAndReturns;

  Opts.ArmSveVectorBits =
      getLastArgIntValue(Args, options::OPT_msve_vector_bits_EQ, 0, Diags);

  // __declspec is enabled by default for the PS4 by the driver, and also
  // enabled for Microsoft Extensions or Borland Extensions, here.
  //
  // FIXME: __declspec is also currently enabled for CUDA, but isn't really a
  // CUDA extension. However, it is required for supporting
  // __clang_cuda_builtin_vars.h, which uses __declspec(property). Once that has
  // been rewritten in terms of something more generic, remove the Opts.CUDA
  // term here.
  Opts.DeclSpecKeyword =
      Args.hasFlag(OPT_fdeclspec, OPT_fno_declspec,
                   (Opts.MicrosoftExt || Opts.Borland || Opts.CUDA));

  // -mrtd option
  if (Arg *A = Args.getLastArg(OPT_mrtd)) {
    if (Opts.getDefaultCallingConv() != LangOptions::DCC_None)
      Diags.Report(diag::err_drv_argument_not_allowed_with)
          << A->getSpelling() << "-fdefault-calling-conv";
    else {
      llvm::Triple T(TargetOpts.Triple);
      if (T.getArch() != llvm::Triple::x86)
        Diags.Report(diag::err_drv_argument_not_allowed_with)
            << A->getSpelling() << T.getTriple();
      else
        Opts.setDefaultCallingConv(LangOptions::DCC_StdCall);
    }
  }

  // Check if -fopenmp-simd is specified.
  bool IsSimdSpecified =
      Args.hasFlag(options::OPT_fopenmp_simd, options::OPT_fno_openmp_simd,
                   /*Default=*/false);
  Opts.OpenMPSimd = !Opts.OpenMP && IsSimdSpecified;
  Opts.OpenMPUseTLS =
      Opts.OpenMP && !Args.hasArg(options::OPT_fnoopenmp_use_tls);
  Opts.OpenMPIsDevice =
      Opts.OpenMP && Args.hasArg(options::OPT_fopenmp_is_device);
  Opts.OpenMPIRBuilder =
      Opts.OpenMP && Args.hasArg(options::OPT_fopenmp_enable_irbuilder);
  bool IsTargetSpecified =
      Opts.OpenMPIsDevice || Args.hasArg(options::OPT_fopenmp_targets_EQ);

  if (Opts.OpenMP || Opts.OpenMPSimd) {
    if (int Version = getLastArgIntValue(
            Args, OPT_fopenmp_version_EQ,
            (IsSimdSpecified || IsTargetSpecified) ? 50 : Opts.OpenMP, Diags))
      Opts.OpenMP = Version;
    // Provide diagnostic when a given target is not expected to be an OpenMP
    // device or host.
    if (!Opts.OpenMPIsDevice) {
      switch (T.getArch()) {
      default:
        break;
      // Add unsupported host targets here:
      case llvm::Triple::nvptx:
      case llvm::Triple::nvptx64:
        Diags.Report(diag::err_drv_omp_host_target_not_supported)
            << TargetOpts.Triple;
        break;
      }
    }
  }

  // Set the flag to prevent the implementation from emitting device exception
  // handling code for those requiring so.
  if ((Opts.OpenMPIsDevice && (T.isNVPTX() || T.isAMDGCN())) ||
      Opts.OpenCLCPlusPlus) {
    Opts.Exceptions = 0;
    Opts.CXXExceptions = 0;
  }
  if (Opts.OpenMPIsDevice && T.isNVPTX()) {
    Opts.OpenMPCUDANumSMs =
        getLastArgIntValue(Args, options::OPT_fopenmp_cuda_number_of_sm_EQ,
                           Opts.OpenMPCUDANumSMs, Diags);
    Opts.OpenMPCUDABlocksPerSM =
        getLastArgIntValue(Args, options::OPT_fopenmp_cuda_blocks_per_sm_EQ,
                           Opts.OpenMPCUDABlocksPerSM, Diags);
    Opts.OpenMPCUDAReductionBufNum = getLastArgIntValue(
        Args, options::OPT_fopenmp_cuda_teams_reduction_recs_num_EQ,
        Opts.OpenMPCUDAReductionBufNum, Diags);
  }

  // Get the OpenMP target triples if any.
  if (Arg *A = Args.getLastArg(options::OPT_fopenmp_targets_EQ)) {
    enum ArchPtrSize { Arch16Bit, Arch32Bit, Arch64Bit };
    auto getArchPtrSize = [](const llvm::Triple &T) {
      if (T.isArch16Bit())
        return Arch16Bit;
      if (T.isArch32Bit())
        return Arch32Bit;
      assert(T.isArch64Bit() && "Expected 64-bit architecture");
      return Arch64Bit;
    };

    for (unsigned i = 0; i < A->getNumValues(); ++i) {
      llvm::Triple TT(A->getValue(i));

      if (TT.getArch() == llvm::Triple::UnknownArch ||
          !(TT.getArch() == llvm::Triple::aarch64 ||
            TT.getArch() == llvm::Triple::ppc ||
            TT.getArch() == llvm::Triple::ppc64 ||
            TT.getArch() == llvm::Triple::ppc64le ||
            TT.getArch() == llvm::Triple::nvptx ||
            TT.getArch() == llvm::Triple::nvptx64 ||
            TT.getArch() == llvm::Triple::amdgcn ||
            TT.getArch() == llvm::Triple::x86 ||
            TT.getArch() == llvm::Triple::x86_64))
        Diags.Report(diag::err_drv_invalid_omp_target) << A->getValue(i);
      else if (getArchPtrSize(T) != getArchPtrSize(TT))
        Diags.Report(diag::err_drv_incompatible_omp_arch)
            << A->getValue(i) << T.str();
      else
        Opts.OMPTargetTriples.push_back(TT);
    }
  }

  // Get OpenMP host file path if any and report if a non existent file is
  // found
  if (Arg *A = Args.getLastArg(options::OPT_fopenmp_host_ir_file_path)) {
    Opts.OMPHostIRFile = A->getValue();
    if (!llvm::sys::fs::exists(Opts.OMPHostIRFile))
      Diags.Report(diag::err_drv_omp_host_ir_file_not_found)
          << Opts.OMPHostIRFile;
  }

<<<<<<< HEAD
  // SYCLXOCCDevice forces things like:
  //  1) The InitPreprocessor to define some Xilinx related macros which force
  //     alternate paths in the SYCL runtime
  Opts.SYCLXOCCDevice = Args.hasArg(options::OPT_fsycl_xocc);
  // SYCLAIEDevice forces things like (doesn't require a flag as it currently
  //  imposes no modifications to the host compilation like XOCC, which requires
  //  the host compilation to have certain defines enabled):
  //    1) SemaSYCL to output a Tile Main function as an entry point that we can
  //       link to the kernel
  Opts.SYCLAIEDevice = Args.hasArg(options::OPT_fsycl_aie);
=======
>>>>>>> 46aac8e1
  Opts.SYCLIsDevice   = Args.hasArg(options::OPT_fsycl_is_device);
  Opts.SYCLIsHost   = Args.hasArg(options::OPT_fsycl_is_host);
  Opts.SYCLAllowFuncPtr = Args.hasFlag(options::OPT_fsycl_allow_func_ptr,
                                  options::OPT_fno_sycl_allow_func_ptr, false);
  Opts.SYCLAllowVirtual = Args.hasFlag(options::OPT_fsycl_allow_virtual,
                                       options::OPT_fno_sycl_allow_virtual,
                                       false);
  // Variadic functions are on by default for XOCC compilation and off by default
  // for anything else..For example you have to specify that you wish variadics
  // off for xocc if you wish to emit diagnostics for them and you have to
  // specify if you wish no diagnostics for other devices.
<<<<<<< HEAD
  Opts.SYCLAllowVariadicFunc = (Opts.SYCLXOCCDevice || T.isXilinxAIE()) ?
    Args.hasFlag(options::OPT_fsycl_allow_variadic_func,
                 options::OPT_fno_sycl_allow_variadic_func) :
    Args.hasFlag(options::OPT_fsycl_allow_variadic_func,
                 options::OPT_fno_sycl_allow_variadic_func,
                 false);
=======
  Opts.SYCLAllowVariadicFunc =
      T.isXilinxFPGA()
          ? Args.hasFlag(options::OPT_fsycl_allow_variadic_func,
                         options::OPT_fno_sycl_allow_variadic_func)
          : Args.hasFlag(options::OPT_fsycl_allow_variadic_func,
                         options::OPT_fno_sycl_allow_variadic_func, false);
>>>>>>> 46aac8e1
  Opts.SYCLUnnamedLambda = Args.hasArg(options::OPT_fsycl_unnamed_lambda);

  // Set CUDA mode for OpenMP target NVPTX/AMDGCN if specified in options
  Opts.OpenMPCUDAMode = Opts.OpenMPIsDevice && (T.isNVPTX() || T.isAMDGCN()) &&
                        Args.hasArg(options::OPT_fopenmp_cuda_mode);

  // Set CUDA support for parallel execution of target regions for OpenMP target
  // NVPTX/AMDGCN if specified in options.
  Opts.OpenMPCUDATargetParallel =
      Opts.OpenMPIsDevice && (T.isNVPTX() || T.isAMDGCN()) &&
      Args.hasArg(options::OPT_fopenmp_cuda_parallel_target_regions);

  // Set CUDA mode for OpenMP target NVPTX/AMDGCN if specified in options
  Opts.OpenMPCUDAForceFullRuntime =
      Opts.OpenMPIsDevice && (T.isNVPTX() || T.isAMDGCN()) &&
      Args.hasArg(options::OPT_fopenmp_cuda_force_full_runtime);

  // Record whether the __DEPRECATED define was requested.
  Opts.Deprecated = Args.hasFlag(OPT_fdeprecated_macro,
                                 OPT_fno_deprecated_macro,
                                 Opts.Deprecated);

  // FIXME: Eliminate this dependency.
  unsigned Opt = getOptimizationLevel(Args, IK, Diags),
       OptSize = getOptimizationLevelSize(Args);
  Opts.Optimize = Opt != 0;
  Opts.OptimizeSize = OptSize != 0;

  // This is the __NO_INLINE__ define, which just depends on things like the
  // optimization level and -fno-inline, not actually whether the backend has
  // inlining enabled.
  Opts.NoInlineDefine = !Opts.Optimize;
  if (Arg *InlineArg = Args.getLastArg(
          options::OPT_finline_functions, options::OPT_finline_hint_functions,
          options::OPT_fno_inline_functions, options::OPT_fno_inline))
    if (InlineArg->getOption().matches(options::OPT_fno_inline))
      Opts.NoInlineDefine = true;

  if (Arg *A = Args.getLastArg(OPT_ffp_contract)) {
    StringRef Val = A->getValue();
    if (Val == "fast")
      Opts.setDefaultFPContractMode(LangOptions::FPM_Fast);
    else if (Val == "on")
      Opts.setDefaultFPContractMode(LangOptions::FPM_On);
    else if (Val == "off")
      Opts.setDefaultFPContractMode(LangOptions::FPM_Off);
    else if (Val == "fast-honor-pragmas")
      Opts.setDefaultFPContractMode(LangOptions::FPM_FastHonorPragmas);
    else
      Diags.Report(diag::err_drv_invalid_value) << A->getAsString(Args) << Val;
  }

  if (Args.hasArg(OPT_ftrapping_math)) {
    Opts.setFPExceptionMode(LangOptions::FPE_Strict);
  }

  if (Args.hasArg(OPT_fno_trapping_math)) {
    Opts.setFPExceptionMode(LangOptions::FPE_Ignore);
  }

  LangOptions::FPExceptionModeKind FPEB = LangOptions::FPE_Ignore;
  if (Arg *A = Args.getLastArg(OPT_ffp_exception_behavior_EQ)) {
    StringRef Val = A->getValue();
    if (Val.equals("ignore"))
      FPEB = LangOptions::FPE_Ignore;
    else if (Val.equals("maytrap"))
      FPEB = LangOptions::FPE_MayTrap;
    else if (Val.equals("strict"))
      FPEB = LangOptions::FPE_Strict;
    else
      Diags.Report(diag::err_drv_invalid_value) << A->getAsString(Args) << Val;
  }
  Opts.setFPExceptionMode(FPEB);

  // Parse -fsanitize= arguments.
  parseSanitizerKinds("-fsanitize=", Args.getAllArgValues(OPT_fsanitize_EQ),
                      Diags, Opts.Sanitize);
  Opts.SanitizerBlacklistFiles = Args.getAllArgValues(OPT_fsanitize_blacklist);
  std::vector<std::string> systemBlacklists =
      Args.getAllArgValues(OPT_fsanitize_system_blacklist);
  Opts.SanitizerBlacklistFiles.insert(Opts.SanitizerBlacklistFiles.end(),
                                      systemBlacklists.begin(),
                                      systemBlacklists.end());

  // -fxray-{always,never}-instrument= filenames.
  Opts.XRayAlwaysInstrumentFiles =
      Args.getAllArgValues(OPT_fxray_always_instrument);
  Opts.XRayNeverInstrumentFiles =
      Args.getAllArgValues(OPT_fxray_never_instrument);
  Opts.XRayAttrListFiles = Args.getAllArgValues(OPT_fxray_attr_list);

  if (Arg *A = Args.getLastArg(OPT_fclang_abi_compat_EQ)) {
    Opts.setClangABICompat(LangOptions::ClangABI::Latest);

    StringRef Ver = A->getValue();
    std::pair<StringRef, StringRef> VerParts = Ver.split('.');
    unsigned Major, Minor = 0;

    // Check the version number is valid: either 3.x (0 <= x <= 9) or
    // y or y.0 (4 <= y <= current version).
    if (!VerParts.first.startswith("0") &&
        !VerParts.first.getAsInteger(10, Major) &&
        3 <= Major && Major <= CLANG_VERSION_MAJOR &&
        (Major == 3 ? VerParts.second.size() == 1 &&
                      !VerParts.second.getAsInteger(10, Minor)
                    : VerParts.first.size() == Ver.size() ||
                      VerParts.second == "0")) {
      // Got a valid version number.
      if (Major == 3 && Minor <= 8)
        Opts.setClangABICompat(LangOptions::ClangABI::Ver3_8);
      else if (Major <= 4)
        Opts.setClangABICompat(LangOptions::ClangABI::Ver4);
      else if (Major <= 6)
        Opts.setClangABICompat(LangOptions::ClangABI::Ver6);
      else if (Major <= 7)
        Opts.setClangABICompat(LangOptions::ClangABI::Ver7);
      else if (Major <= 9)
        Opts.setClangABICompat(LangOptions::ClangABI::Ver9);
      else if (Major <= 11)
        Opts.setClangABICompat(LangOptions::ClangABI::Ver11);
    } else if (Ver != "latest") {
      Diags.Report(diag::err_drv_invalid_value)
          << A->getAsString(Args) << A->getValue();
    }
  }

  if (Arg *A = Args.getLastArg(OPT_msign_return_address_EQ)) {
    StringRef SignScope = A->getValue();

    if (SignScope.equals_lower("none"))
      Opts.setSignReturnAddressScope(
          LangOptions::SignReturnAddressScopeKind::None);
    else if (SignScope.equals_lower("all"))
      Opts.setSignReturnAddressScope(
          LangOptions::SignReturnAddressScopeKind::All);
    else if (SignScope.equals_lower("non-leaf"))
      Opts.setSignReturnAddressScope(
          LangOptions::SignReturnAddressScopeKind::NonLeaf);
    else
      Diags.Report(diag::err_drv_invalid_value)
          << A->getAsString(Args) << SignScope;

    if (Arg *A = Args.getLastArg(OPT_msign_return_address_key_EQ)) {
      StringRef SignKey = A->getValue();
      if (!SignScope.empty() && !SignKey.empty()) {
        if (SignKey.equals_lower("a_key"))
          Opts.setSignReturnAddressKey(
              LangOptions::SignReturnAddressKeyKind::AKey);
        else if (SignKey.equals_lower("b_key"))
          Opts.setSignReturnAddressKey(
              LangOptions::SignReturnAddressKeyKind::BKey);
        else
          Diags.Report(diag::err_drv_invalid_value)
              << A->getAsString(Args) << SignKey;
      }
    }
  }

  std::string ThreadModel =
      std::string(Args.getLastArgValue(OPT_mthread_model, "posix"));
  if (ThreadModel != "posix" && ThreadModel != "single")
    Diags.Report(diag::err_drv_invalid_value)
        << Args.getLastArg(OPT_mthread_model)->getAsString(Args) << ThreadModel;
  Opts.setThreadModel(
      llvm::StringSwitch<LangOptions::ThreadModelKind>(ThreadModel)
          .Case("posix", LangOptions::ThreadModelKind::POSIX)
          .Case("single", LangOptions::ThreadModelKind::Single));
}

static bool isStrictlyPreprocessorAction(frontend::ActionKind Action) {
  switch (Action) {
  case frontend::ASTDeclList:
  case frontend::ASTDump:
  case frontend::ASTPrint:
  case frontend::ASTView:
  case frontend::EmitAssembly:
  case frontend::EmitBC:
  case frontend::EmitHTML:
  case frontend::EmitLLVM:
  case frontend::EmitLLVMOnly:
  case frontend::EmitCodeGenOnly:
  case frontend::EmitObj:
  case frontend::FixIt:
  case frontend::GenerateModule:
  case frontend::GenerateModuleInterface:
  case frontend::GenerateHeaderModule:
  case frontend::GeneratePCH:
  case frontend::GenerateInterfaceStubs:
  case frontend::ParseSyntaxOnly:
  case frontend::ModuleFileInfo:
  case frontend::VerifyPCH:
  case frontend::PluginAction:
  case frontend::RewriteObjC:
  case frontend::RewriteTest:
  case frontend::RunAnalysis:
  case frontend::TemplightDump:
  case frontend::MigrateSource:
    return false;

  case frontend::DumpCompilerOptions:
  case frontend::DumpRawTokens:
  case frontend::DumpTokens:
  case frontend::InitOnly:
  case frontend::PrintPreamble:
  case frontend::PrintPreprocessedInput:
  case frontend::RewriteMacros:
  case frontend::RunPreprocessorOnly:
  case frontend::PrintDependencyDirectivesSourceMinimizerOutput:
    return true;
  }
  llvm_unreachable("invalid frontend action");
}

static void ParsePreprocessorArgs(PreprocessorOptions &Opts, ArgList &Args,
                                  DiagnosticsEngine &Diags,
                                  frontend::ActionKind Action) {
  Opts.PCHWithHdrStop = Args.hasArg(OPT_pch_through_hdrstop_create) ||
                        Args.hasArg(OPT_pch_through_hdrstop_use);
  Opts.AllowPCHWithCompilerErrors =
      Args.hasArg(OPT_fallow_pch_with_errors, OPT_fallow_pcm_with_errors);

  for (const auto *A : Args.filtered(OPT_error_on_deserialized_pch_decl))
    Opts.DeserializedPCHDeclsToErrorOn.insert(A->getValue());

  for (const auto &A : Args.getAllArgValues(OPT_fmacro_prefix_map_EQ)) {
    auto Split = StringRef(A).split('=');
    Opts.MacroPrefixMap.insert(
        {std::string(Split.first), std::string(Split.second)});
  }

  if (const Arg *A = Args.getLastArg(OPT_preamble_bytes_EQ)) {
    StringRef Value(A->getValue());
    size_t Comma = Value.find(',');
    unsigned Bytes = 0;
    unsigned EndOfLine = 0;

    if (Comma == StringRef::npos ||
        Value.substr(0, Comma).getAsInteger(10, Bytes) ||
        Value.substr(Comma + 1).getAsInteger(10, EndOfLine))
      Diags.Report(diag::err_drv_preamble_format);
    else {
      Opts.PrecompiledPreambleBytes.first = Bytes;
      Opts.PrecompiledPreambleBytes.second = (EndOfLine != 0);
    }
  }

  // Add the __CET__ macro if a CFProtection option is set.
  if (const Arg *A = Args.getLastArg(OPT_fcf_protection_EQ)) {
    StringRef Name = A->getValue();
    if (Name == "branch")
      Opts.addMacroDef("__CET__=1");
    else if (Name == "return")
      Opts.addMacroDef("__CET__=2");
    else if (Name == "full")
      Opts.addMacroDef("__CET__=3");
  }

  // Add macros from the command line.
  for (const auto *A : Args.filtered(OPT_D, OPT_U)) {
    if (A->getOption().matches(OPT_D))
      Opts.addMacroDef(A->getValue());
    else
      Opts.addMacroUndef(A->getValue());
  }

  Opts.MacroIncludes = Args.getAllArgValues(OPT_imacros);

  // Add the ordered list of -includes.
  for (const auto *A : Args.filtered(OPT_include))
    Opts.Includes.emplace_back(A->getValue());

  for (const auto *A : Args.filtered(OPT_chain_include))
    Opts.ChainedIncludes.emplace_back(A->getValue());

  for (const auto *A : Args.filtered(OPT_remap_file)) {
    std::pair<StringRef, StringRef> Split = StringRef(A->getValue()).split(';');

    if (Split.second.empty()) {
      Diags.Report(diag::err_drv_invalid_remap_file) << A->getAsString(Args);
      continue;
    }

    Opts.addRemappedFile(Split.first, Split.second);
  }

  // Always avoid lexing editor placeholders when we're just running the
  // preprocessor as we never want to emit the
  // "editor placeholder in source file" error in PP only mode.
  if (isStrictlyPreprocessorAction(Action))
    Opts.LexEditorPlaceholders = false;
}

static void ParsePreprocessorOutputArgs(PreprocessorOutputOptions &Opts,
                                        ArgList &Args,
                                        frontend::ActionKind Action) {
  if (isStrictlyPreprocessorAction(Action))
    Opts.ShowCPP = !Args.hasArg(OPT_dM);
  else
    Opts.ShowCPP = 0;

  Opts.ShowMacros = Args.hasArg(OPT_dM) || Args.hasArg(OPT_dD);
}

static void ParseTargetArgs(TargetOptions &Opts, ArgList &Args,
                            DiagnosticsEngine &Diags) {
  Opts.FeaturesAsWritten = Args.getAllArgValues(OPT_target_feature);
  Opts.OpenCLExtensionsAsWritten = Args.getAllArgValues(OPT_cl_ext_EQ);
  Opts.AllowAMDGPUUnsafeFPAtomics =
      Args.hasFlag(options::OPT_munsafe_fp_atomics,
                   options::OPT_mno_unsafe_fp_atomics, false);
  if (Arg *A = Args.getLastArg(options::OPT_target_sdk_version_EQ)) {
    llvm::VersionTuple Version;
    if (Version.tryParse(A->getValue()))
      Diags.Report(diag::err_drv_invalid_value)
          << A->getAsString(Args) << A->getValue();
    else
      Opts.SDKVersion = Version;
  }
}

bool CompilerInvocation::parseSimpleArgs(const ArgList &Args,
                                         DiagnosticsEngine &Diags) {
#define OPTION_WITH_MARSHALLING(                                               \
    PREFIX_TYPE, NAME, ID, KIND, GROUP, ALIAS, ALIASARGS, FLAGS, PARAM,        \
    HELPTEXT, METAVAR, VALUES, SPELLING, ALWAYS_EMIT, KEYPATH, DEFAULT_VALUE,  \
    IMPLIED_CHECK, IMPLIED_VALUE, NORMALIZER, DENORMALIZER, MERGER, EXTRACTOR, \
    TABLE_INDEX)                                                               \
  if ((FLAGS)&options::CC1Option) {                                            \
    this->KEYPATH = MERGER(this->KEYPATH, DEFAULT_VALUE);                      \
    if (IMPLIED_CHECK)                                                         \
      this->KEYPATH = MERGER(this->KEYPATH, IMPLIED_VALUE);                    \
    if (auto MaybeValue = NORMALIZER(OPT_##ID, TABLE_INDEX, Args, Diags))      \
      this->KEYPATH = MERGER(                                                  \
          this->KEYPATH, static_cast<decltype(this->KEYPATH)>(*MaybeValue));   \
  }

#include "clang/Driver/Options.inc"
#undef OPTION_WITH_MARSHALLING
  return true;
}

bool CompilerInvocation::CreateFromArgs(CompilerInvocation &Res,
                                        ArrayRef<const char *> CommandLineArgs,
                                        DiagnosticsEngine &Diags,
                                        const char *Argv0) {
  bool Success = true;

  // Parse the arguments.
  const OptTable &Opts = getDriverOptTable();
  const unsigned IncludedFlagsBitmask = options::CC1Option;
  unsigned MissingArgIndex, MissingArgCount;
  InputArgList Args = Opts.ParseArgs(CommandLineArgs, MissingArgIndex,
                                     MissingArgCount, IncludedFlagsBitmask);
  LangOptions &LangOpts = *Res.getLangOpts();

  // Check for missing argument error.
  if (MissingArgCount) {
    Diags.Report(diag::err_drv_missing_argument)
        << Args.getArgString(MissingArgIndex) << MissingArgCount;
    Success = false;
  }

  // Issue errors on unknown arguments.
  for (const auto *A : Args.filtered(OPT_UNKNOWN)) {
    auto ArgString = A->getAsString(Args);
    std::string Nearest;
    if (Opts.findNearest(ArgString, Nearest, IncludedFlagsBitmask) > 1)
      Diags.Report(diag::err_drv_unknown_argument) << ArgString;
    else
      Diags.Report(diag::err_drv_unknown_argument_with_suggestion)
          << ArgString << Nearest;
    Success = false;
  }

  Success &= Res.parseSimpleArgs(Args, Diags);

  Success &= ParseAnalyzerArgs(*Res.getAnalyzerOpts(), Args, Diags);
  ParseDependencyOutputArgs(Res.getDependencyOutputOpts(), Args);
  if (!Res.getDependencyOutputOpts().OutputFile.empty() &&
      Res.getDependencyOutputOpts().Targets.empty()) {
    Diags.Report(diag::err_fe_dependency_file_requires_MT);
    Success = false;
  }
  Success &= ParseDiagnosticArgs(Res.getDiagnosticOpts(), Args, &Diags,
                                 /*DefaultDiagColor=*/false);
  ParseCommentArgs(LangOpts.CommentOpts, Args);
  // FIXME: We shouldn't have to pass the DashX option around here
  InputKind DashX = ParseFrontendArgs(Res.getFrontendOpts(), Args, Diags,
                                      LangOpts.IsHeaderFile);
  ParseTargetArgs(Res.getTargetOpts(), Args, Diags);
  Success &= ParseCodeGenArgs(Res.getCodeGenOpts(), Args, DashX, Diags,
                              Res.getTargetOpts(), Res.getFrontendOpts());
  ParseHeaderSearchArgs(Res.getHeaderSearchOpts(), Args,
                        Res.getFileSystemOpts().WorkingDir);
  llvm::Triple T(Res.getTargetOpts().Triple);
  if (DashX.getFormat() == InputKind::Precompiled ||
      DashX.getLanguage() == Language::LLVM_IR) {
    // ObjCAAutoRefCount and Sanitize LangOpts are used to setup the
    // PassManager in BackendUtil.cpp. They need to be initializd no matter
    // what the input type is.
    if (Args.hasArg(OPT_fobjc_arc))
      LangOpts.ObjCAutoRefCount = 1;
    // PIClevel and PIELevel are needed during code generation and this should be
    // set regardless of the input type.
    LangOpts.PICLevel = getLastArgIntValue(Args, OPT_pic_level, 0, Diags);
    parseSanitizerKinds("-fsanitize=", Args.getAllArgValues(OPT_fsanitize_EQ),
                        Diags, LangOpts.Sanitize);
  } else {
    // Other LangOpts are only initialized when the input is not AST or LLVM IR.
    // FIXME: Should we really be calling this for an Language::Asm input?
    ParseLangArgs(LangOpts, Args, DashX, Res.getTargetOpts(),
                  Res.getPreprocessorOpts(), Diags);
    if (Res.getFrontendOpts().ProgramAction == frontend::RewriteObjC)
      LangOpts.ObjCExceptions = 1;
    if (T.isOSDarwin() && DashX.isPreprocessed()) {
      // Supress the darwin-specific 'stdlibcxx-not-found' diagnostic for
      // preprocessed input as we don't expect it to be used with -std=libc++
      // anyway.
      Res.getDiagnosticOpts().Warnings.push_back("no-stdlibcxx-not-found");
    }
  }

  if (LangOpts.CUDA) {
    // During CUDA device-side compilation, the aux triple is the
    // triple used for host compilation.
    if (LangOpts.CUDAIsDevice)
      Res.getTargetOpts().HostTriple = Res.getFrontendOpts().AuxTriple;
  }

  // Set the triple of the host for OpenMP device compile.
  if (LangOpts.OpenMPIsDevice)
    Res.getTargetOpts().HostTriple = Res.getFrontendOpts().AuxTriple;

  // Set the triple of the host for SYCL device compile.
  if (LangOpts.SYCLIsDevice)
    Res.getTargetOpts().HostTriple = Res.getFrontendOpts().AuxTriple;

  // FIXME: Override value name discarding when asan or msan is used because the
  // backend passes depend on the name of the alloca in order to print out
  // names.
  Res.getCodeGenOpts().DiscardValueNames &=
      !LangOpts.Sanitize.has(SanitizerKind::Address) &&
      !LangOpts.Sanitize.has(SanitizerKind::KernelAddress) &&
      !LangOpts.Sanitize.has(SanitizerKind::Memory) &&
      !LangOpts.Sanitize.has(SanitizerKind::KernelMemory);

  ParsePreprocessorArgs(Res.getPreprocessorOpts(), Args, Diags,
                        Res.getFrontendOpts().ProgramAction);
  ParsePreprocessorOutputArgs(Res.getPreprocessorOutputOpts(), Args,
                              Res.getFrontendOpts().ProgramAction);

  // Turn on -Wspir-compat for SPIR target.
  if (T.isSPIR())
    Res.getDiagnosticOpts().Warnings.push_back("spir-compat");

  // If sanitizer is enabled, disable OPT_ffine_grained_bitfield_accesses.
  if (Res.getCodeGenOpts().FineGrainedBitfieldAccesses &&
      !Res.getLangOpts()->Sanitize.empty()) {
    Res.getCodeGenOpts().FineGrainedBitfieldAccesses = false;
    Diags.Report(diag::warn_drv_fine_grained_bitfield_accesses_ignored);
  }

  // Store the command-line for using in the CodeView backend.
  Res.getCodeGenOpts().Argv0 = Argv0;
  Res.getCodeGenOpts().CommandLineArgs = CommandLineArgs;

  FixupInvocation(Res, Diags, Args);

  return Success;
}

std::string CompilerInvocation::getModuleHash() const {
  // Note: For QoI reasons, the things we use as a hash here should all be
  // dumped via the -module-info flag.
  using llvm::hash_code;
  using llvm::hash_value;
  using llvm::hash_combine;
  using llvm::hash_combine_range;

  // Start the signature with the compiler version.
  // FIXME: We'd rather use something more cryptographically sound than
  // CityHash, but this will do for now.
  hash_code code = hash_value(getClangFullRepositoryVersion());

  // Also include the serialization version, in case LLVM_APPEND_VC_REV is off
  // and getClangFullRepositoryVersion() doesn't include git revision.
  code = hash_combine(code, serialization::VERSION_MAJOR,
                      serialization::VERSION_MINOR);

  // Extend the signature with the language options
#define LANGOPT(Name, Bits, Default, Description) \
   code = hash_combine(code, LangOpts->Name);
#define ENUM_LANGOPT(Name, Type, Bits, Default, Description) \
  code = hash_combine(code, static_cast<unsigned>(LangOpts->get##Name()));
#define BENIGN_LANGOPT(Name, Bits, Default, Description)
#define BENIGN_ENUM_LANGOPT(Name, Type, Bits, Default, Description)
#include "clang/Basic/LangOptions.def"

  for (StringRef Feature : LangOpts->ModuleFeatures)
    code = hash_combine(code, Feature);

  code = hash_combine(code, LangOpts->ObjCRuntime);
  const auto &BCN = LangOpts->CommentOpts.BlockCommandNames;
  code = hash_combine(code, hash_combine_range(BCN.begin(), BCN.end()));

  // Extend the signature with the target options.
  code = hash_combine(code, TargetOpts->Triple, TargetOpts->CPU,
                      TargetOpts->TuneCPU, TargetOpts->ABI);
  for (const auto &FeatureAsWritten : TargetOpts->FeaturesAsWritten)
    code = hash_combine(code, FeatureAsWritten);

  // Extend the signature with preprocessor options.
  const PreprocessorOptions &ppOpts = getPreprocessorOpts();
  const HeaderSearchOptions &hsOpts = getHeaderSearchOpts();
  code = hash_combine(code, ppOpts.UsePredefines, ppOpts.DetailedRecord);

  for (const auto &I : getPreprocessorOpts().Macros) {
    // If we're supposed to ignore this macro for the purposes of modules,
    // don't put it into the hash.
    if (!hsOpts.ModulesIgnoreMacros.empty()) {
      // Check whether we're ignoring this macro.
      StringRef MacroDef = I.first;
      if (hsOpts.ModulesIgnoreMacros.count(
              llvm::CachedHashString(MacroDef.split('=').first)))
        continue;
    }

    code = hash_combine(code, I.first, I.second);
  }

  // Extend the signature with the sysroot and other header search options.
  code = hash_combine(code, hsOpts.Sysroot,
                      hsOpts.ModuleFormat,
                      hsOpts.UseDebugInfo,
                      hsOpts.UseBuiltinIncludes,
                      hsOpts.UseStandardSystemIncludes,
                      hsOpts.UseStandardCXXIncludes,
                      hsOpts.UseLibcxx,
                      hsOpts.ModulesValidateDiagnosticOptions);
  code = hash_combine(code, hsOpts.ResourceDir);

  if (hsOpts.ModulesStrictContextHash) {
    hash_code SHPC = hash_combine_range(hsOpts.SystemHeaderPrefixes.begin(),
                                        hsOpts.SystemHeaderPrefixes.end());
    hash_code UEC = hash_combine_range(hsOpts.UserEntries.begin(),
                                       hsOpts.UserEntries.end());
    code = hash_combine(code, hsOpts.SystemHeaderPrefixes.size(), SHPC,
                        hsOpts.UserEntries.size(), UEC);

    const DiagnosticOptions &diagOpts = getDiagnosticOpts();
    #define DIAGOPT(Name, Bits, Default) \
      code = hash_combine(code, diagOpts.Name);
    #define ENUM_DIAGOPT(Name, Type, Bits, Default) \
      code = hash_combine(code, diagOpts.get##Name());
    #include "clang/Basic/DiagnosticOptions.def"
    #undef DIAGOPT
    #undef ENUM_DIAGOPT
  }

  // Extend the signature with the user build path.
  code = hash_combine(code, hsOpts.ModuleUserBuildPath);

  // Extend the signature with the module file extensions.
  const FrontendOptions &frontendOpts = getFrontendOpts();
  for (const auto &ext : frontendOpts.ModuleFileExtensions) {
    code = ext->hashExtension(code);
  }

  // When compiling with -gmodules, also hash -fdebug-prefix-map as it
  // affects the debug info in the PCM.
  if (getCodeGenOpts().DebugTypeExtRefs)
    for (const auto &KeyValue : getCodeGenOpts().DebugPrefixMap)
      code = hash_combine(code, KeyValue.first, KeyValue.second);

  // Extend the signature with the enabled sanitizers, if at least one is
  // enabled. Sanitizers which cannot affect AST generation aren't hashed.
  SanitizerSet SanHash = LangOpts->Sanitize;
  SanHash.clear(getPPTransparentSanitizers());
  if (!SanHash.empty())
    code = hash_combine(code, SanHash.Mask);

  return llvm::APInt(64, code).toString(36, /*Signed=*/false);
}

void CompilerInvocation::generateCC1CommandLine(
    SmallVectorImpl<const char *> &Args, StringAllocator SA) const {
  // Capture the extracted value as a lambda argument to avoid potential issues
  // with lifetime extension of the reference.
#define OPTION_WITH_MARSHALLING(                                               \
    PREFIX_TYPE, NAME, ID, KIND, GROUP, ALIAS, ALIASARGS, FLAGS, PARAM,        \
    HELPTEXT, METAVAR, VALUES, SPELLING, ALWAYS_EMIT, KEYPATH, DEFAULT_VALUE,  \
    IMPLIED_CHECK, IMPLIED_VALUE, NORMALIZER, DENORMALIZER, MERGER, EXTRACTOR, \
    TABLE_INDEX)                                                               \
  if ((FLAGS)&options::CC1Option) {                                            \
    [&](const auto &Extracted) {                                               \
      if (ALWAYS_EMIT ||                                                       \
          (Extracted !=                                                        \
           static_cast<decltype(this->KEYPATH)>(                               \
               (IMPLIED_CHECK) ? (IMPLIED_VALUE) : (DEFAULT_VALUE))))          \
        DENORMALIZER(Args, SPELLING, SA, Option::KIND##Class, TABLE_INDEX,     \
                     Extracted);                                               \
    }(EXTRACTOR(this->KEYPATH));                                               \
  }

#include "clang/Driver/Options.inc"
#undef OPTION_WITH_MARSHALLING
}

IntrusiveRefCntPtr<llvm::vfs::FileSystem>
clang::createVFSFromCompilerInvocation(const CompilerInvocation &CI,
                                       DiagnosticsEngine &Diags) {
  return createVFSFromCompilerInvocation(CI, Diags,
                                         llvm::vfs::getRealFileSystem());
}

IntrusiveRefCntPtr<llvm::vfs::FileSystem>
clang::createVFSFromCompilerInvocation(
    const CompilerInvocation &CI, DiagnosticsEngine &Diags,
    IntrusiveRefCntPtr<llvm::vfs::FileSystem> BaseFS) {
  if (CI.getHeaderSearchOpts().VFSOverlayFiles.empty())
    return BaseFS;

  IntrusiveRefCntPtr<llvm::vfs::FileSystem> Result = BaseFS;
  // earlier vfs files are on the bottom
  for (const auto &File : CI.getHeaderSearchOpts().VFSOverlayFiles) {
    llvm::ErrorOr<std::unique_ptr<llvm::MemoryBuffer>> Buffer =
        Result->getBufferForFile(File);
    if (!Buffer) {
      Diags.Report(diag::err_missing_vfs_overlay_file) << File;
      continue;
    }

    IntrusiveRefCntPtr<llvm::vfs::FileSystem> FS = llvm::vfs::getVFSFromYAML(
        std::move(Buffer.get()), /*DiagHandler*/ nullptr, File,
        /*DiagContext*/ nullptr, Result);
    if (!FS) {
      Diags.Report(diag::err_invalid_vfs_overlay) << File;
      continue;
    }

    Result = FS;
  }
  return Result;
}<|MERGE_RESOLUTION|>--- conflicted
+++ resolved
@@ -2696,19 +2696,6 @@
           << Opts.OMPHostIRFile;
   }
 
-<<<<<<< HEAD
-  // SYCLXOCCDevice forces things like:
-  //  1) The InitPreprocessor to define some Xilinx related macros which force
-  //     alternate paths in the SYCL runtime
-  Opts.SYCLXOCCDevice = Args.hasArg(options::OPT_fsycl_xocc);
-  // SYCLAIEDevice forces things like (doesn't require a flag as it currently
-  //  imposes no modifications to the host compilation like XOCC, which requires
-  //  the host compilation to have certain defines enabled):
-  //    1) SemaSYCL to output a Tile Main function as an entry point that we can
-  //       link to the kernel
-  Opts.SYCLAIEDevice = Args.hasArg(options::OPT_fsycl_aie);
-=======
->>>>>>> 46aac8e1
   Opts.SYCLIsDevice   = Args.hasArg(options::OPT_fsycl_is_device);
   Opts.SYCLIsHost   = Args.hasArg(options::OPT_fsycl_is_host);
   Opts.SYCLAllowFuncPtr = Args.hasFlag(options::OPT_fsycl_allow_func_ptr,
@@ -2720,21 +2707,12 @@
   // for anything else..For example you have to specify that you wish variadics
   // off for xocc if you wish to emit diagnostics for them and you have to
   // specify if you wish no diagnostics for other devices.
-<<<<<<< HEAD
-  Opts.SYCLAllowVariadicFunc = (Opts.SYCLXOCCDevice || T.isXilinxAIE()) ?
-    Args.hasFlag(options::OPT_fsycl_allow_variadic_func,
-                 options::OPT_fno_sycl_allow_variadic_func) :
-    Args.hasFlag(options::OPT_fsycl_allow_variadic_func,
-                 options::OPT_fno_sycl_allow_variadic_func,
-                 false);
-=======
   Opts.SYCLAllowVariadicFunc =
-      T.isXilinxFPGA()
+      T.isXilinxSYCLDevice()
           ? Args.hasFlag(options::OPT_fsycl_allow_variadic_func,
                          options::OPT_fno_sycl_allow_variadic_func)
           : Args.hasFlag(options::OPT_fsycl_allow_variadic_func,
                          options::OPT_fno_sycl_allow_variadic_func, false);
->>>>>>> 46aac8e1
   Opts.SYCLUnnamedLambda = Args.hasArg(options::OPT_fsycl_unnamed_lambda);
 
   // Set CUDA mode for OpenMP target NVPTX/AMDGCN if specified in options
