//===- CompilerInvocation.cpp ---------------------------------------------===//
//
// Part of the LLVM Project, under the Apache License v2.0 with LLVM Exceptions.
// See https://llvm.org/LICENSE.txt for license information.
// SPDX-License-Identifier: Apache-2.0 WITH LLVM-exception
//
//===----------------------------------------------------------------------===//

#include "clang/Frontend/CompilerInvocation.h"
#include "TestModuleFileExtension.h"
#include "clang/Basic/Builtins.h"
#include "clang/Basic/CharInfo.h"
#include "clang/Basic/CodeGenOptions.h"
#include "clang/Basic/CommentOptions.h"
#include "clang/Basic/DebugInfoOptions.h"
#include "clang/Basic/Diagnostic.h"
#include "clang/Basic/DiagnosticDriver.h"
#include "clang/Basic/DiagnosticOptions.h"
#include "clang/Basic/FileSystemOptions.h"
#include "clang/Basic/LLVM.h"
#include "clang/Basic/LangOptions.h"
#include "clang/Basic/LangStandard.h"
#include "clang/Basic/ObjCRuntime.h"
#include "clang/Basic/Sanitizers.h"
#include "clang/Basic/SourceLocation.h"
#include "clang/Basic/TargetOptions.h"
#include "clang/Basic/Version.h"
#include "clang/Basic/Visibility.h"
#include "clang/Basic/XRayInstr.h"
#include "clang/Config/config.h"
#include "clang/Driver/Driver.h"
#include "clang/Driver/DriverDiagnostic.h"
#include "clang/Driver/Options.h"
#include "clang/Frontend/CommandLineSourceLoc.h"
#include "clang/Frontend/DependencyOutputOptions.h"
#include "clang/Frontend/FrontendDiagnostic.h"
#include "clang/Frontend/FrontendOptions.h"
#include "clang/Frontend/FrontendPluginRegistry.h"
#include "clang/Frontend/MigratorOptions.h"
#include "clang/Frontend/PreprocessorOutputOptions.h"
#include "clang/Frontend/TextDiagnosticBuffer.h"
#include "clang/Frontend/Utils.h"
#include "clang/Lex/HeaderSearchOptions.h"
#include "clang/Lex/PreprocessorOptions.h"
#include "clang/Sema/CodeCompleteOptions.h"
#include "clang/Serialization/ASTBitCodes.h"
#include "clang/Serialization/ModuleFileExtension.h"
#include "clang/StaticAnalyzer/Core/AnalyzerOptions.h"
#include "llvm/ADT/APInt.h"
#include "llvm/ADT/ArrayRef.h"
#include "llvm/ADT/CachedHashString.h"
#include "llvm/ADT/DenseSet.h"
#include "llvm/ADT/FloatingPointMode.h"
#include "llvm/ADT/Hashing.h"
#include "llvm/ADT/None.h"
#include "llvm/ADT/Optional.h"
#include "llvm/ADT/STLExtras.h"
#include "llvm/ADT/SmallString.h"
#include "llvm/ADT/SmallVector.h"
#include "llvm/ADT/StringRef.h"
#include "llvm/ADT/StringSwitch.h"
#include "llvm/ADT/Triple.h"
#include "llvm/ADT/Twine.h"
#include "llvm/Config/llvm-config.h"
#include "llvm/IR/DebugInfoMetadata.h"
#include "llvm/Linker/Linker.h"
#include "llvm/MC/MCTargetOptions.h"
#include "llvm/Option/Arg.h"
#include "llvm/Option/ArgList.h"
#include "llvm/Option/OptSpecifier.h"
#include "llvm/Option/OptTable.h"
#include "llvm/Option/Option.h"
#include "llvm/ProfileData/InstrProfReader.h"
#include "llvm/Remarks/HotnessThresholdParser.h"
#include "llvm/Support/CodeGen.h"
#include "llvm/Support/Compiler.h"
#include "llvm/Support/Error.h"
#include "llvm/Support/ErrorHandling.h"
#include "llvm/Support/ErrorOr.h"
#include "llvm/Support/FileSystem.h"
#include "llvm/Support/Host.h"
#include "llvm/Support/MathExtras.h"
#include "llvm/Support/MemoryBuffer.h"
#include "llvm/Support/Path.h"
#include "llvm/Support/Process.h"
#include "llvm/Support/Regex.h"
#include "llvm/Support/VersionTuple.h"
#include "llvm/Support/VirtualFileSystem.h"
#include "llvm/Support/raw_ostream.h"
#include "llvm/Target/TargetOptions.h"
#include <algorithm>
#include <atomic>
#include <cassert>
#include <cstddef>
#include <cstring>
#include <memory>
#include <string>
#include <tuple>
#include <type_traits>
#include <utility>
#include <vector>

using namespace clang;
using namespace driver;
using namespace options;
using namespace llvm::opt;

//===----------------------------------------------------------------------===//
// Initialization.
//===----------------------------------------------------------------------===//

CompilerInvocationRefBase::CompilerInvocationRefBase()
    : LangOpts(new LangOptions()), TargetOpts(new TargetOptions()),
      DiagnosticOpts(new DiagnosticOptions()),
      HeaderSearchOpts(new HeaderSearchOptions()),
      PreprocessorOpts(new PreprocessorOptions()),
      AnalyzerOpts(new AnalyzerOptions()) {}

CompilerInvocationRefBase::CompilerInvocationRefBase(
    const CompilerInvocationRefBase &X)
    : LangOpts(new LangOptions(*X.getLangOpts())),
      TargetOpts(new TargetOptions(X.getTargetOpts())),
      DiagnosticOpts(new DiagnosticOptions(X.getDiagnosticOpts())),
      HeaderSearchOpts(new HeaderSearchOptions(X.getHeaderSearchOpts())),
      PreprocessorOpts(new PreprocessorOptions(X.getPreprocessorOpts())),
      AnalyzerOpts(new AnalyzerOptions(*X.getAnalyzerOpts())) {}

CompilerInvocationRefBase::CompilerInvocationRefBase(
    CompilerInvocationRefBase &&X) = default;

CompilerInvocationRefBase &
CompilerInvocationRefBase::operator=(CompilerInvocationRefBase X) {
  LangOpts.swap(X.LangOpts);
  TargetOpts.swap(X.TargetOpts);
  DiagnosticOpts.swap(X.DiagnosticOpts);
  HeaderSearchOpts.swap(X.HeaderSearchOpts);
  PreprocessorOpts.swap(X.PreprocessorOpts);
  AnalyzerOpts.swap(X.AnalyzerOpts);
  return *this;
}

CompilerInvocationRefBase &
CompilerInvocationRefBase::operator=(CompilerInvocationRefBase &&X) = default;

CompilerInvocationRefBase::~CompilerInvocationRefBase() = default;

//===----------------------------------------------------------------------===//
// Normalizers
//===----------------------------------------------------------------------===//

#define SIMPLE_ENUM_VALUE_TABLE
#include "clang/Driver/Options.inc"
#undef SIMPLE_ENUM_VALUE_TABLE

static llvm::Optional<bool> normalizeSimpleFlag(OptSpecifier Opt,
                                                unsigned TableIndex,
                                                const ArgList &Args,
                                                DiagnosticsEngine &Diags) {
  if (Args.hasArg(Opt))
    return true;
  return None;
}

static Optional<bool> normalizeSimpleNegativeFlag(OptSpecifier Opt, unsigned,
                                                  const ArgList &Args,
                                                  DiagnosticsEngine &) {
  if (Args.hasArg(Opt))
    return false;
  return None;
}

/// The tblgen-erated code passes in a fifth parameter of an arbitrary type, but
/// denormalizeSimpleFlags never looks at it. Avoid bloating compile-time with
/// unnecessary template instantiations and just ignore it with a variadic
/// argument.
static void denormalizeSimpleFlag(SmallVectorImpl<const char *> &Args,
                                  const char *Spelling,
                                  CompilerInvocation::StringAllocator,
                                  Option::OptionClass, unsigned, /*T*/...) {
  Args.push_back(Spelling);
}

template <typename T> static constexpr bool is_uint64_t_convertible() {
  return !std::is_same<T, uint64_t>::value &&
         llvm::is_integral_or_enum<T>::value;
}

template <typename T,
          std::enable_if_t<!is_uint64_t_convertible<T>(), bool> = false>
static auto makeFlagToValueNormalizer(T Value) {
  return [Value](OptSpecifier Opt, unsigned, const ArgList &Args,
                 DiagnosticsEngine &) -> Optional<T> {
    if (Args.hasArg(Opt))
      return Value;
    return None;
  };
}

template <typename T,
          std::enable_if_t<is_uint64_t_convertible<T>(), bool> = false>
static auto makeFlagToValueNormalizer(T Value) {
  return makeFlagToValueNormalizer(uint64_t(Value));
}

static auto makeBooleanOptionNormalizer(bool Value, bool OtherValue,
                                        OptSpecifier OtherOpt) {
  return [Value, OtherValue, OtherOpt](OptSpecifier Opt, unsigned,
                                       const ArgList &Args,
                                       DiagnosticsEngine &) -> Optional<bool> {
    if (const Arg *A = Args.getLastArg(Opt, OtherOpt)) {
      return A->getOption().matches(Opt) ? Value : OtherValue;
    }
    return None;
  };
}

static auto makeBooleanOptionDenormalizer(bool Value) {
  return [Value](SmallVectorImpl<const char *> &Args, const char *Spelling,
                 CompilerInvocation::StringAllocator, Option::OptionClass,
                 unsigned, bool KeyPath) {
    if (KeyPath == Value)
      Args.push_back(Spelling);
  };
}

static void denormalizeStringImpl(SmallVectorImpl<const char *> &Args,
                                  const char *Spelling,
                                  CompilerInvocation::StringAllocator SA,
                                  Option::OptionClass OptClass, unsigned,
                                  const Twine &Value) {
  switch (OptClass) {
  case Option::SeparateClass:
  case Option::JoinedOrSeparateClass:
  case Option::JoinedAndSeparateClass:
    Args.push_back(Spelling);
    Args.push_back(SA(Value));
    break;
  case Option::JoinedClass:
  case Option::CommaJoinedClass:
    Args.push_back(SA(Twine(Spelling) + Value));
    break;
  default:
    llvm_unreachable("Cannot denormalize an option with option class "
                     "incompatible with string denormalization.");
  }
}

template <typename T>
static void
denormalizeString(SmallVectorImpl<const char *> &Args, const char *Spelling,
                  CompilerInvocation::StringAllocator SA,
                  Option::OptionClass OptClass, unsigned TableIndex, T Value) {
  denormalizeStringImpl(Args, Spelling, SA, OptClass, TableIndex, Twine(Value));
}

static Optional<SimpleEnumValue>
findValueTableByName(const SimpleEnumValueTable &Table, StringRef Name) {
  for (int I = 0, E = Table.Size; I != E; ++I)
    if (Name == Table.Table[I].Name)
      return Table.Table[I];

  return None;
}

static Optional<SimpleEnumValue>
findValueTableByValue(const SimpleEnumValueTable &Table, unsigned Value) {
  for (int I = 0, E = Table.Size; I != E; ++I)
    if (Value == Table.Table[I].Value)
      return Table.Table[I];

  return None;
}

static llvm::Optional<unsigned> normalizeSimpleEnum(OptSpecifier Opt,
                                                    unsigned TableIndex,
                                                    const ArgList &Args,
                                                    DiagnosticsEngine &Diags) {
  assert(TableIndex < SimpleEnumValueTablesSize);
  const SimpleEnumValueTable &Table = SimpleEnumValueTables[TableIndex];

  auto *Arg = Args.getLastArg(Opt);
  if (!Arg)
    return None;

  StringRef ArgValue = Arg->getValue();
  if (auto MaybeEnumVal = findValueTableByName(Table, ArgValue))
    return MaybeEnumVal->Value;

  Diags.Report(diag::err_drv_invalid_value)
      << Arg->getAsString(Args) << ArgValue;
  return None;
}

static void denormalizeSimpleEnumImpl(SmallVectorImpl<const char *> &Args,
                                      const char *Spelling,
                                      CompilerInvocation::StringAllocator SA,
                                      Option::OptionClass OptClass,
                                      unsigned TableIndex, unsigned Value) {
  assert(TableIndex < SimpleEnumValueTablesSize);
  const SimpleEnumValueTable &Table = SimpleEnumValueTables[TableIndex];
  if (auto MaybeEnumVal = findValueTableByValue(Table, Value)) {
    denormalizeString(Args, Spelling, SA, OptClass, TableIndex,
                      MaybeEnumVal->Name);
  } else {
    llvm_unreachable("The simple enum value was not correctly defined in "
                     "the tablegen option description");
  }
}

template <typename T>
static void denormalizeSimpleEnum(SmallVectorImpl<const char *> &Args,
                                  const char *Spelling,
                                  CompilerInvocation::StringAllocator SA,
                                  Option::OptionClass OptClass,
                                  unsigned TableIndex, T Value) {
  return denormalizeSimpleEnumImpl(Args, Spelling, SA, OptClass, TableIndex,
                                   static_cast<unsigned>(Value));
}

static Optional<std::string> normalizeString(OptSpecifier Opt, int TableIndex,
                                             const ArgList &Args,
                                             DiagnosticsEngine &Diags) {
  auto *Arg = Args.getLastArg(Opt);
  if (!Arg)
    return None;
  return std::string(Arg->getValue());
}

template <typename IntTy>
static Optional<IntTy> normalizeStringIntegral(OptSpecifier Opt, int,
                                               const ArgList &Args,
                                               DiagnosticsEngine &Diags) {
  auto *Arg = Args.getLastArg(Opt);
  if (!Arg)
    return None;
  IntTy Res;
  if (StringRef(Arg->getValue()).getAsInteger(0, Res)) {
    Diags.Report(diag::err_drv_invalid_int_value)
        << Arg->getAsString(Args) << Arg->getValue();
    return None;
  }
  return Res;
}

static Optional<std::vector<std::string>>
normalizeStringVector(OptSpecifier Opt, int, const ArgList &Args,
                      DiagnosticsEngine &) {
  return Args.getAllArgValues(Opt);
}

static void denormalizeStringVector(SmallVectorImpl<const char *> &Args,
                                    const char *Spelling,
                                    CompilerInvocation::StringAllocator SA,
                                    Option::OptionClass OptClass,
                                    unsigned TableIndex,
                                    const std::vector<std::string> &Values) {
  switch (OptClass) {
  case Option::CommaJoinedClass: {
    std::string CommaJoinedValue;
    if (!Values.empty()) {
      CommaJoinedValue.append(Values.front());
      for (const std::string &Value : llvm::drop_begin(Values, 1)) {
        CommaJoinedValue.append(",");
        CommaJoinedValue.append(Value);
      }
    }
    denormalizeString(Args, Spelling, SA, Option::OptionClass::JoinedClass,
                      TableIndex, CommaJoinedValue);
    break;
  }
  case Option::JoinedClass:
  case Option::SeparateClass:
  case Option::JoinedOrSeparateClass:
    for (const std::string &Value : Values)
      denormalizeString(Args, Spelling, SA, OptClass, TableIndex, Value);
    break;
  default:
    llvm_unreachable("Cannot denormalize an option with option class "
                     "incompatible with string vector denormalization.");
  }
}

static Optional<std::string> normalizeTriple(OptSpecifier Opt, int TableIndex,
                                             const ArgList &Args,
                                             DiagnosticsEngine &Diags) {
  auto *Arg = Args.getLastArg(Opt);
  if (!Arg)
    return None;
  return llvm::Triple::normalize(Arg->getValue());
}

template <typename T, typename U>
static T mergeForwardValue(T KeyPath, U Value) {
  return static_cast<T>(Value);
}

template <typename T, typename U> static T mergeMaskValue(T KeyPath, U Value) {
  return KeyPath | Value;
}

template <typename T> static T extractForwardValue(T KeyPath) {
  return KeyPath;
}

template <typename T, typename U, U Value>
static T extractMaskValue(T KeyPath) {
  return ((KeyPath & Value) == Value) ? static_cast<T>(Value) : T();
}

#define PARSE_OPTION_WITH_MARSHALLING(                                         \
    ARGS, DIAGS, ID, FLAGS, PARAM, SHOULD_PARSE, KEYPATH, DEFAULT_VALUE,       \
    IMPLIED_CHECK, IMPLIED_VALUE, NORMALIZER, MERGER, TABLE_INDEX)             \
  if ((FLAGS)&options::CC1Option) {                                            \
    KEYPATH = MERGER(KEYPATH, DEFAULT_VALUE);                                  \
    if (IMPLIED_CHECK)                                                         \
      KEYPATH = MERGER(KEYPATH, IMPLIED_VALUE);                                \
    if (SHOULD_PARSE)                                                          \
      if (auto MaybeValue = NORMALIZER(OPT_##ID, TABLE_INDEX, ARGS, DIAGS))    \
        KEYPATH =                                                              \
            MERGER(KEYPATH, static_cast<decltype(KEYPATH)>(*MaybeValue));      \
  }

// Capture the extracted value as a lambda argument to avoid potential issues
// with lifetime extension of the reference.
#define GENERATE_OPTION_WITH_MARSHALLING(                                      \
    ARGS, STRING_ALLOCATOR, KIND, FLAGS, SPELLING, ALWAYS_EMIT, KEYPATH,       \
    DEFAULT_VALUE, IMPLIED_CHECK, IMPLIED_VALUE, DENORMALIZER, EXTRACTOR,      \
    TABLE_INDEX)                                                               \
  if ((FLAGS)&options::CC1Option) {                                            \
    [&](const auto &Extracted) {                                               \
      if (ALWAYS_EMIT ||                                                       \
          (Extracted !=                                                        \
           static_cast<decltype(KEYPATH)>((IMPLIED_CHECK) ? (IMPLIED_VALUE)    \
                                                          : (DEFAULT_VALUE)))) \
        DENORMALIZER(ARGS, SPELLING, STRING_ALLOCATOR, Option::KIND##Class,    \
                     TABLE_INDEX, Extracted);                                  \
    }(EXTRACTOR(KEYPATH));                                                     \
  }

static const StringRef GetInputKindName(InputKind IK);

static bool FixupInvocation(CompilerInvocation &Invocation,
                            DiagnosticsEngine &Diags, const ArgList &Args,
                            InputKind IK) {
  unsigned NumErrorsBefore = Diags.getNumErrors();

  LangOptions &LangOpts = *Invocation.getLangOpts();
  CodeGenOptions &CodeGenOpts = Invocation.getCodeGenOpts();
  TargetOptions &TargetOpts = Invocation.getTargetOpts();
  FrontendOptions &FrontendOpts = Invocation.getFrontendOpts();
  CodeGenOpts.XRayInstrumentFunctions = LangOpts.XRayInstrument;
  CodeGenOpts.XRayAlwaysEmitCustomEvents = LangOpts.XRayAlwaysEmitCustomEvents;
  CodeGenOpts.XRayAlwaysEmitTypedEvents = LangOpts.XRayAlwaysEmitTypedEvents;
  CodeGenOpts.DisableFree = FrontendOpts.DisableFree;
  FrontendOpts.GenerateGlobalModuleIndex = FrontendOpts.UseGlobalModuleIndex;
  LangOpts.SanitizeCoverage = CodeGenOpts.hasSanitizeCoverage();
  LangOpts.ForceEmitVTables = CodeGenOpts.ForceEmitVTables;
  LangOpts.SpeculativeLoadHardening = CodeGenOpts.SpeculativeLoadHardening;
  LangOpts.CurrentModule = LangOpts.ModuleName;

  llvm::Triple T(TargetOpts.Triple);
  llvm::Triple::ArchType Arch = T.getArch();

  CodeGenOpts.CodeModel = TargetOpts.CodeModel;

  if (LangOpts.getExceptionHandling() !=
          LangOptions::ExceptionHandlingKind::None &&
      T.isWindowsMSVCEnvironment())
    Diags.Report(diag::err_fe_invalid_exception_model)
        << static_cast<unsigned>(LangOpts.getExceptionHandling()) << T.str();

  if (LangOpts.AppleKext && !LangOpts.CPlusPlus)
    Diags.Report(diag::warn_c_kext);

  if (Args.hasArg(OPT_fconcepts_ts))
    Diags.Report(diag::warn_fe_concepts_ts_flag);

  if (LangOpts.NewAlignOverride &&
      !llvm::isPowerOf2_32(LangOpts.NewAlignOverride)) {
    Arg *A = Args.getLastArg(OPT_fnew_alignment_EQ);
    Diags.Report(diag::err_fe_invalid_alignment)
        << A->getAsString(Args) << A->getValue();
    LangOpts.NewAlignOverride = 0;
  }

  // Prevent the user from specifying both -fsycl-is-device and -fsycl-is-host.
  if (LangOpts.SYCLIsDevice && LangOpts.SYCLIsHost)
    Diags.Report(diag::err_drv_argument_not_allowed_with) << "-fsycl-is-device"
                                                          << "-fsycl-is-host";

  if (Args.hasArg(OPT_fgnu89_inline) && LangOpts.CPlusPlus)
    Diags.Report(diag::err_drv_argument_not_allowed_with)
        << "-fgnu89-inline" << GetInputKindName(IK);

  if (Args.hasArg(OPT_fgpu_allow_device_init) && !LangOpts.HIP)
    Diags.Report(diag::warn_ignored_hip_only_option)
        << Args.getLastArg(OPT_fgpu_allow_device_init)->getAsString(Args);

  if (Args.hasArg(OPT_gpu_max_threads_per_block_EQ) && !LangOpts.HIP)
    Diags.Report(diag::warn_ignored_hip_only_option)
        << Args.getLastArg(OPT_gpu_max_threads_per_block_EQ)->getAsString(Args);

  // -cl-strict-aliasing needs to emit diagnostic in the case where CL > 1.0.
  // This option should be deprecated for CL > 1.0 because
  // this option was added for compatibility with OpenCL 1.0.
  if (Args.getLastArg(OPT_cl_strict_aliasing) &&
      (LangOpts.OpenCLCPlusPlus || LangOpts.OpenCLVersion > 100))
    Diags.Report(diag::warn_option_invalid_ocl_version)
        << LangOpts.getOpenCLVersionString()
        << Args.getLastArg(OPT_cl_strict_aliasing)->getAsString(Args);

  if (Arg *A = Args.getLastArg(OPT_fdefault_calling_conv_EQ)) {
    auto DefaultCC = LangOpts.getDefaultCallingConv();

    bool emitError = (DefaultCC == LangOptions::DCC_FastCall ||
                      DefaultCC == LangOptions::DCC_StdCall) &&
                     Arch != llvm::Triple::x86;
    emitError |= (DefaultCC == LangOptions::DCC_VectorCall ||
                  DefaultCC == LangOptions::DCC_RegCall) &&
                 !T.isX86();
    if (emitError)
      Diags.Report(diag::err_drv_argument_not_allowed_with)
          << A->getSpelling() << T.getTriple();
  }

  if (!CodeGenOpts.ProfileRemappingFile.empty() && CodeGenOpts.LegacyPassManager)
    Diags.Report(diag::err_drv_argument_only_allowed_with)
        << Args.getLastArg(OPT_fprofile_remapping_file_EQ)->getAsString(Args)
        << "-fno-legacy-pass-manager";

  return Diags.getNumErrors() == NumErrorsBefore;
}

//===----------------------------------------------------------------------===//
// Deserialization (from args)
//===----------------------------------------------------------------------===//

static unsigned getOptimizationLevel(ArgList &Args, InputKind IK,
                                     DiagnosticsEngine &Diags) {
  unsigned DefaultOpt = llvm::CodeGenOpt::None;
  if (((IK.getLanguage() == Language::OpenCL ||
        IK.getLanguage() == Language::OpenCLCXX) &&
       !Args.hasArg(OPT_cl_opt_disable)) ||
      Args.hasArg(OPT_fsycl_is_device))
    DefaultOpt = llvm::CodeGenOpt::Default;

  if (Arg *A = Args.getLastArg(options::OPT_O_Group)) {
    if (A->getOption().matches(options::OPT_O0))
      return llvm::CodeGenOpt::None;

    if (A->getOption().matches(options::OPT_Ofast))
      return llvm::CodeGenOpt::Aggressive;

    assert(A->getOption().matches(options::OPT_O));

    StringRef S(A->getValue());
    if (S == "s" || S == "z")
      return llvm::CodeGenOpt::Default;

    if (S == "g")
      return llvm::CodeGenOpt::Less;

    return getLastArgIntValue(Args, OPT_O, DefaultOpt, Diags);
  }

  return DefaultOpt;
}

static unsigned getOptimizationLevelSize(ArgList &Args) {
  if (Arg *A = Args.getLastArg(options::OPT_O_Group)) {
    if (A->getOption().matches(options::OPT_O)) {
      switch (A->getValue()[0]) {
      default:
        return 0;
      case 's':
        return 1;
      case 'z':
        return 2;
      }
    }
  }
  return 0;
}

static void GenerateArg(SmallVectorImpl<const char *> &Args,
                        llvm::opt::OptSpecifier OptSpecifier,
                        CompilerInvocation::StringAllocator SA) {
  Option Opt = getDriverOptTable().getOption(OptSpecifier);
  denormalizeSimpleFlag(Args, SA(Opt.getPrefix() + Opt.getName()), SA,
                        Option::OptionClass::FlagClass, 0);
}

static void GenerateArg(SmallVectorImpl<const char *> &Args,
                        llvm::opt::OptSpecifier OptSpecifier,
                        const Twine &Value,
                        CompilerInvocation::StringAllocator SA) {
  Option Opt = getDriverOptTable().getOption(OptSpecifier);
  denormalizeString(Args, SA(Opt.getPrefix() + Opt.getName()), SA,
                    Opt.getKind(), 0, Value);
}

// Parse command line arguments into CompilerInvocation.
using ParseFn =
    llvm::function_ref<bool(CompilerInvocation &, ArrayRef<const char *>,
                            DiagnosticsEngine &, const char *)>;

// Generate command line arguments from CompilerInvocation.
using GenerateFn = llvm::function_ref<void(
    CompilerInvocation &, SmallVectorImpl<const char *> &,
    CompilerInvocation::StringAllocator)>;

// May perform round-trip of command line arguments. By default, the round-trip
// is enabled if CLANG_ROUND_TRIP_CC1_ARGS was defined during build. This can be
// overwritten at run-time via the "-round-trip-args" and "-no-round-trip-args"
// command line flags.
// During round-trip, the command line arguments are parsed into a dummy
// instance of CompilerInvocation which is used to generate the command line
// arguments again. The real CompilerInvocation instance is then created by
// parsing the generated arguments, not the original ones.
static bool RoundTrip(ParseFn Parse, GenerateFn Generate,
                      CompilerInvocation &RealInvocation,
                      CompilerInvocation &DummyInvocation,
                      ArrayRef<const char *> CommandLineArgs,
                      DiagnosticsEngine &Diags, const char *Argv0) {
  // FIXME: Switch to '#ifndef NDEBUG' when possible.
#ifdef CLANG_ROUND_TRIP_CC1_ARGS
  bool DoRoundTripDefault = true;
#else
  bool DoRoundTripDefault = false;
#endif

  bool DoRoundTrip = DoRoundTripDefault;
  for (const auto *Arg : CommandLineArgs) {
    if (Arg == StringRef("-round-trip-args"))
      DoRoundTrip = true;
    if (Arg == StringRef("-no-round-trip-args"))
      DoRoundTrip = false;
  }

  // If round-trip was not requested, simply run the parser with the real
  // invocation diagnostics.
  if (!DoRoundTrip)
    return Parse(RealInvocation, CommandLineArgs, Diags, Argv0);

  // Serializes quoted (and potentially escaped) arguments.
  auto SerializeArgs = [](ArrayRef<const char *> Args) {
    std::string Buffer;
    llvm::raw_string_ostream OS(Buffer);
    for (const char *Arg : Args) {
      llvm::sys::printArg(OS, Arg, /*Quote=*/true);
      OS << ' ';
    }
    OS.flush();
    return Buffer;
  };

  // Setup a dummy DiagnosticsEngine.
  DiagnosticsEngine DummyDiags(new DiagnosticIDs(), new DiagnosticOptions());
  DummyDiags.setClient(new TextDiagnosticBuffer());

  // Run the first parse on the original arguments with the dummy invocation and
  // diagnostics.
  if (!Parse(DummyInvocation, CommandLineArgs, DummyDiags, Argv0) ||
      DummyDiags.getNumWarnings() != 0) {
    // If the first parse did not succeed, it must be user mistake (invalid
    // command line arguments). We won't be able to generate arguments that
    // would reproduce the same result. Let's fail again with the real
    // invocation and diagnostics, so all side-effects of parsing are visible.
    unsigned NumWarningsBefore = Diags.getNumWarnings();
    auto Success = Parse(RealInvocation, CommandLineArgs, Diags, Argv0);
    if (!Success || Diags.getNumWarnings() != NumWarningsBefore)
      return Success;

    // Parse with original options and diagnostics succeeded even though it
    // shouldn't have. Something is off.
    Diags.Report(diag::err_cc1_round_trip_fail_then_ok);
    Diags.Report(diag::note_cc1_round_trip_original)
        << SerializeArgs(CommandLineArgs);
    return false;
  }

  // Setup string allocator.
  llvm::BumpPtrAllocator Alloc;
  llvm::StringSaver StringPool(Alloc);
  auto SA = [&StringPool](const Twine &Arg) {
    return StringPool.save(Arg).data();
  };

  // Generate arguments from the dummy invocation. If Generate is the
  // inverse of Parse, the newly generated arguments must have the same
  // semantics as the original.
  SmallVector<const char *> GeneratedArgs1;
  Generate(DummyInvocation, GeneratedArgs1, SA);

  // Run the second parse, now on the generated arguments, and with the real
  // invocation and diagnostics. The result is what we will end up using for the
  // rest of compilation, so if Generate is not inverse of Parse, something down
  // the line will break.
  bool Success2 = Parse(RealInvocation, GeneratedArgs1, Diags, Argv0);

  // The first parse on original arguments succeeded, but second parse of
  // generated arguments failed. Something must be wrong with the generator.
  if (!Success2) {
    Diags.Report(diag::err_cc1_round_trip_ok_then_fail);
    Diags.Report(diag::note_cc1_round_trip_generated)
        << 1 << SerializeArgs(GeneratedArgs1);
    return false;
  }

  // Generate arguments again, this time from the options we will end up using
  // for the rest of the compilation.
  SmallVector<const char *> GeneratedArgs2;
  Generate(RealInvocation, GeneratedArgs2, SA);

  // Compares two lists of generated arguments.
  auto Equal = [](const ArrayRef<const char *> A,
                  const ArrayRef<const char *> B) {
    return std::equal(A.begin(), A.end(), B.begin(), B.end(),
                      [](const char *AElem, const char *BElem) {
                        return StringRef(AElem) == StringRef(BElem);
                      });
  };

  // If we generated different arguments from what we assume are two
  // semantically equivalent CompilerInvocations, the Generate function may
  // be non-deterministic.
  if (!Equal(GeneratedArgs1, GeneratedArgs2)) {
    Diags.Report(diag::err_cc1_round_trip_mismatch);
    Diags.Report(diag::note_cc1_round_trip_generated)
        << 1 << SerializeArgs(GeneratedArgs1);
    Diags.Report(diag::note_cc1_round_trip_generated)
        << 2 << SerializeArgs(GeneratedArgs2);
    return false;
  }

  Diags.Report(diag::remark_cc1_round_trip_generated)
      << 1 << SerializeArgs(GeneratedArgs1);
  Diags.Report(diag::remark_cc1_round_trip_generated)
      << 2 << SerializeArgs(GeneratedArgs2);

  return Success2;
}

static void addDiagnosticArgs(ArgList &Args, OptSpecifier Group,
                              OptSpecifier GroupWithValue,
                              std::vector<std::string> &Diagnostics) {
  for (auto *A : Args.filtered(Group)) {
    if (A->getOption().getKind() == Option::FlagClass) {
      // The argument is a pure flag (such as OPT_Wall or OPT_Wdeprecated). Add
      // its name (minus the "W" or "R" at the beginning) to the diagnostics.
      Diagnostics.push_back(
          std::string(A->getOption().getName().drop_front(1)));
    } else if (A->getOption().matches(GroupWithValue)) {
      // This is -Wfoo= or -Rfoo=, where foo is the name of the diagnostic
      // group. Add only the group name to the diagnostics.
      Diagnostics.push_back(
          std::string(A->getOption().getName().drop_front(1).rtrim("=-")));
    } else {
      // Otherwise, add its value (for OPT_W_Joined and similar).
      Diagnostics.push_back(A->getValue());
    }
  }
}

// Parse the Static Analyzer configuration. If \p Diags is set to nullptr,
// it won't verify the input.
static void parseAnalyzerConfigs(AnalyzerOptions &AnOpts,
                                 DiagnosticsEngine *Diags);

static void getAllNoBuiltinFuncValues(ArgList &Args,
                                      std::vector<std::string> &Funcs) {
  std::vector<std::string> Values = Args.getAllArgValues(OPT_fno_builtin_);
  auto BuiltinEnd = llvm::partition(Values, [](const std::string FuncName) {
    return Builtin::Context::isBuiltinFunc(FuncName);
  });
  Funcs.insert(Funcs.end(), Values.begin(), BuiltinEnd);
}

static void GenerateAnalyzerArgs(AnalyzerOptions &Opts,
                                 SmallVectorImpl<const char *> &Args,
                                 CompilerInvocation::StringAllocator SA) {
  const AnalyzerOptions *AnalyzerOpts = &Opts;

#define ANALYZER_OPTION_WITH_MARSHALLING(                                      \
    PREFIX_TYPE, NAME, ID, KIND, GROUP, ALIAS, ALIASARGS, FLAGS, PARAM,        \
    HELPTEXT, METAVAR, VALUES, SPELLING, SHOULD_PARSE, ALWAYS_EMIT, KEYPATH,   \
    DEFAULT_VALUE, IMPLIED_CHECK, IMPLIED_VALUE, NORMALIZER, DENORMALIZER,     \
    MERGER, EXTRACTOR, TABLE_INDEX)                                            \
  GENERATE_OPTION_WITH_MARSHALLING(                                            \
      Args, SA, KIND, FLAGS, SPELLING, ALWAYS_EMIT, KEYPATH, DEFAULT_VALUE,    \
      IMPLIED_CHECK, IMPLIED_VALUE, DENORMALIZER, EXTRACTOR, TABLE_INDEX)
#include "clang/Driver/Options.inc"
#undef ANALYZER_OPTION_WITH_MARSHALLING

  if (Opts.AnalysisStoreOpt != RegionStoreModel) {
    switch (Opts.AnalysisStoreOpt) {
#define ANALYSIS_STORE(NAME, CMDFLAG, DESC, CREATFN)                           \
  case NAME##Model:                                                            \
    GenerateArg(Args, OPT_analyzer_store, CMDFLAG, SA);                        \
    break;
#include "clang/StaticAnalyzer/Core/Analyses.def"
    default:
      llvm_unreachable("Tried to generate unknown analysis store.");
    }
  }

  if (Opts.AnalysisConstraintsOpt != RangeConstraintsModel) {
    switch (Opts.AnalysisConstraintsOpt) {
#define ANALYSIS_CONSTRAINTS(NAME, CMDFLAG, DESC, CREATFN)                     \
  case NAME##Model:                                                            \
    GenerateArg(Args, OPT_analyzer_constraints, CMDFLAG, SA);                  \
    break;
#include "clang/StaticAnalyzer/Core/Analyses.def"
    default:
      llvm_unreachable("Tried to generate unknown analysis constraint.");
    }
  }

  if (Opts.AnalysisDiagOpt != PD_HTML) {
    switch (Opts.AnalysisDiagOpt) {
#define ANALYSIS_DIAGNOSTICS(NAME, CMDFLAG, DESC, CREATFN)                     \
  case PD_##NAME:                                                              \
    GenerateArg(Args, OPT_analyzer_output, CMDFLAG, SA);                       \
    break;
#include "clang/StaticAnalyzer/Core/Analyses.def"
    default:
      llvm_unreachable("Tried to generate unknown analysis diagnostic client.");
    }
  }

  if (Opts.AnalysisPurgeOpt != PurgeStmt) {
    switch (Opts.AnalysisPurgeOpt) {
#define ANALYSIS_PURGE(NAME, CMDFLAG, DESC)                                    \
  case NAME:                                                                   \
    GenerateArg(Args, OPT_analyzer_purge, CMDFLAG, SA);                        \
    break;
#include "clang/StaticAnalyzer/Core/Analyses.def"
    default:
      llvm_unreachable("Tried to generate unknown analysis purge mode.");
    }
  }

  if (Opts.InliningMode != NoRedundancy) {
    switch (Opts.InliningMode) {
#define ANALYSIS_INLINING_MODE(NAME, CMDFLAG, DESC)                            \
  case NAME:                                                                   \
    GenerateArg(Args, OPT_analyzer_inlining_mode, CMDFLAG, SA);                \
    break;
#include "clang/StaticAnalyzer/Core/Analyses.def"
    default:
      llvm_unreachable("Tried to generate unknown analysis inlining mode.");
    }
  }

  for (const auto &CP : Opts.CheckersAndPackages) {
    OptSpecifier Opt =
        CP.second ? OPT_analyzer_checker : OPT_analyzer_disable_checker;
    GenerateArg(Args, Opt, CP.first, SA);
  }

  AnalyzerOptions ConfigOpts;
  parseAnalyzerConfigs(ConfigOpts, nullptr);

  for (const auto &C : Opts.Config) {
    // Don't generate anything that came from parseAnalyzerConfigs. It would be
    // redundant and may not be valid on the command line.
    auto Entry = ConfigOpts.Config.find(C.getKey());
    if (Entry != ConfigOpts.Config.end() && Entry->getValue() == C.getValue())
      continue;

    GenerateArg(Args, OPT_analyzer_config, C.getKey() + "=" + C.getValue(), SA);
  }

  // Nothing to generate for FullCompilerInvocation.
}

static bool ParseAnalyzerArgs(AnalyzerOptions &Opts, ArgList &Args,
                              DiagnosticsEngine &Diags) {
  unsigned NumErrorsBefore = Diags.getNumErrors();

  AnalyzerOptions *AnalyzerOpts = &Opts;

#define ANALYZER_OPTION_WITH_MARSHALLING(                                      \
    PREFIX_TYPE, NAME, ID, KIND, GROUP, ALIAS, ALIASARGS, FLAGS, PARAM,        \
    HELPTEXT, METAVAR, VALUES, SPELLING, SHOULD_PARSE, ALWAYS_EMIT, KEYPATH,   \
    DEFAULT_VALUE, IMPLIED_CHECK, IMPLIED_VALUE, NORMALIZER, DENORMALIZER,     \
    MERGER, EXTRACTOR, TABLE_INDEX)                                            \
  PARSE_OPTION_WITH_MARSHALLING(                                               \
      Args, Diags, ID, FLAGS, PARAM, SHOULD_PARSE, KEYPATH, DEFAULT_VALUE,     \
      IMPLIED_CHECK, IMPLIED_VALUE, NORMALIZER, MERGER, TABLE_INDEX)
#include "clang/Driver/Options.inc"
#undef ANALYZER_OPTION_WITH_MARSHALLING

  if (Arg *A = Args.getLastArg(OPT_analyzer_store)) {
    StringRef Name = A->getValue();
    AnalysisStores Value = llvm::StringSwitch<AnalysisStores>(Name)
#define ANALYSIS_STORE(NAME, CMDFLAG, DESC, CREATFN) \
      .Case(CMDFLAG, NAME##Model)
#include "clang/StaticAnalyzer/Core/Analyses.def"
      .Default(NumStores);
    if (Value == NumStores) {
      Diags.Report(diag::err_drv_invalid_value)
        << A->getAsString(Args) << Name;
    } else {
      Opts.AnalysisStoreOpt = Value;
    }
  }

  if (Arg *A = Args.getLastArg(OPT_analyzer_constraints)) {
    StringRef Name = A->getValue();
    AnalysisConstraints Value = llvm::StringSwitch<AnalysisConstraints>(Name)
#define ANALYSIS_CONSTRAINTS(NAME, CMDFLAG, DESC, CREATFN) \
      .Case(CMDFLAG, NAME##Model)
#include "clang/StaticAnalyzer/Core/Analyses.def"
      .Default(NumConstraints);
    if (Value == NumConstraints) {
      Diags.Report(diag::err_drv_invalid_value)
        << A->getAsString(Args) << Name;
    } else {
      Opts.AnalysisConstraintsOpt = Value;
    }
  }

  if (Arg *A = Args.getLastArg(OPT_analyzer_output)) {
    StringRef Name = A->getValue();
    AnalysisDiagClients Value = llvm::StringSwitch<AnalysisDiagClients>(Name)
#define ANALYSIS_DIAGNOSTICS(NAME, CMDFLAG, DESC, CREATFN) \
      .Case(CMDFLAG, PD_##NAME)
#include "clang/StaticAnalyzer/Core/Analyses.def"
      .Default(NUM_ANALYSIS_DIAG_CLIENTS);
    if (Value == NUM_ANALYSIS_DIAG_CLIENTS) {
      Diags.Report(diag::err_drv_invalid_value)
        << A->getAsString(Args) << Name;
    } else {
      Opts.AnalysisDiagOpt = Value;
    }
  }

  if (Arg *A = Args.getLastArg(OPT_analyzer_purge)) {
    StringRef Name = A->getValue();
    AnalysisPurgeMode Value = llvm::StringSwitch<AnalysisPurgeMode>(Name)
#define ANALYSIS_PURGE(NAME, CMDFLAG, DESC) \
      .Case(CMDFLAG, NAME)
#include "clang/StaticAnalyzer/Core/Analyses.def"
      .Default(NumPurgeModes);
    if (Value == NumPurgeModes) {
      Diags.Report(diag::err_drv_invalid_value)
        << A->getAsString(Args) << Name;
    } else {
      Opts.AnalysisPurgeOpt = Value;
    }
  }

  if (Arg *A = Args.getLastArg(OPT_analyzer_inlining_mode)) {
    StringRef Name = A->getValue();
    AnalysisInliningMode Value = llvm::StringSwitch<AnalysisInliningMode>(Name)
#define ANALYSIS_INLINING_MODE(NAME, CMDFLAG, DESC) \
      .Case(CMDFLAG, NAME)
#include "clang/StaticAnalyzer/Core/Analyses.def"
      .Default(NumInliningModes);
    if (Value == NumInliningModes) {
      Diags.Report(diag::err_drv_invalid_value)
        << A->getAsString(Args) << Name;
    } else {
      Opts.InliningMode = Value;
    }
  }

  Opts.CheckersAndPackages.clear();
  for (const Arg *A :
       Args.filtered(OPT_analyzer_checker, OPT_analyzer_disable_checker)) {
    A->claim();
    bool IsEnabled = A->getOption().getID() == OPT_analyzer_checker;
    // We can have a list of comma separated checker names, e.g:
    // '-analyzer-checker=cocoa,unix'
    StringRef CheckerAndPackageList = A->getValue();
    SmallVector<StringRef, 16> CheckersAndPackages;
    CheckerAndPackageList.split(CheckersAndPackages, ",");
    for (const StringRef &CheckerOrPackage : CheckersAndPackages)
      Opts.CheckersAndPackages.emplace_back(std::string(CheckerOrPackage),
                                            IsEnabled);
  }

  // Go through the analyzer configuration options.
  for (const auto *A : Args.filtered(OPT_analyzer_config)) {

    // We can have a list of comma separated config names, e.g:
    // '-analyzer-config key1=val1,key2=val2'
    StringRef configList = A->getValue();
    SmallVector<StringRef, 4> configVals;
    configList.split(configVals, ",");
    for (const auto &configVal : configVals) {
      StringRef key, val;
      std::tie(key, val) = configVal.split("=");
      if (val.empty()) {
        Diags.Report(SourceLocation(),
                     diag::err_analyzer_config_no_value) << configVal;
        break;
      }
      if (val.find('=') != StringRef::npos) {
        Diags.Report(SourceLocation(),
                     diag::err_analyzer_config_multiple_values)
          << configVal;
        break;
      }

      // TODO: Check checker options too, possibly in CheckerRegistry.
      // Leave unknown non-checker configs unclaimed.
      if (!key.contains(":") && Opts.isUnknownAnalyzerConfig(key)) {
        if (Opts.ShouldEmitErrorsOnInvalidConfigValue)
          Diags.Report(diag::err_analyzer_config_unknown) << key;
        continue;
      }

      A->claim();
      Opts.Config[key] = std::string(val);
    }
  }

  if (Opts.ShouldEmitErrorsOnInvalidConfigValue)
    parseAnalyzerConfigs(Opts, &Diags);
  else
    parseAnalyzerConfigs(Opts, nullptr);

  llvm::raw_string_ostream os(Opts.FullCompilerInvocation);
  for (unsigned i = 0; i < Args.getNumInputArgStrings(); ++i) {
    if (i != 0)
      os << " ";
    os << Args.getArgString(i);
  }
  os.flush();

  return Diags.getNumErrors() == NumErrorsBefore;
}

static StringRef getStringOption(AnalyzerOptions::ConfigTable &Config,
                                 StringRef OptionName, StringRef DefaultVal) {
  return Config.insert({OptionName, std::string(DefaultVal)}).first->second;
}

static void initOption(AnalyzerOptions::ConfigTable &Config,
                       DiagnosticsEngine *Diags,
                       StringRef &OptionField, StringRef Name,
                       StringRef DefaultVal) {
  // String options may be known to invalid (e.g. if the expected string is a
  // file name, but the file does not exist), those will have to be checked in
  // parseConfigs.
  OptionField = getStringOption(Config, Name, DefaultVal);
}

static void initOption(AnalyzerOptions::ConfigTable &Config,
                       DiagnosticsEngine *Diags,
                       bool &OptionField, StringRef Name, bool DefaultVal) {
  auto PossiblyInvalidVal = llvm::StringSwitch<Optional<bool>>(
                 getStringOption(Config, Name, (DefaultVal ? "true" : "false")))
      .Case("true", true)
      .Case("false", false)
      .Default(None);

  if (!PossiblyInvalidVal) {
    if (Diags)
      Diags->Report(diag::err_analyzer_config_invalid_input)
        << Name << "a boolean";
    else
      OptionField = DefaultVal;
  } else
    OptionField = PossiblyInvalidVal.getValue();
}

static void initOption(AnalyzerOptions::ConfigTable &Config,
                       DiagnosticsEngine *Diags,
                       unsigned &OptionField, StringRef Name,
                       unsigned DefaultVal) {

  OptionField = DefaultVal;
  bool HasFailed = getStringOption(Config, Name, std::to_string(DefaultVal))
                     .getAsInteger(0, OptionField);
  if (Diags && HasFailed)
    Diags->Report(diag::err_analyzer_config_invalid_input)
      << Name << "an unsigned";
}

static void parseAnalyzerConfigs(AnalyzerOptions &AnOpts,
                                 DiagnosticsEngine *Diags) {
  // TODO: There's no need to store the entire configtable, it'd be plenty
  // enough tostore checker options.

#define ANALYZER_OPTION(TYPE, NAME, CMDFLAG, DESC, DEFAULT_VAL)                \
  initOption(AnOpts.Config, Diags, AnOpts.NAME, CMDFLAG, DEFAULT_VAL);

#define ANALYZER_OPTION_DEPENDS_ON_USER_MODE(TYPE, NAME, CMDFLAG, DESC,        \
                                           SHALLOW_VAL, DEEP_VAL)              \
  switch (AnOpts.getUserMode()) {                                              \
  case UMK_Shallow:                                                            \
    initOption(AnOpts.Config, Diags, AnOpts.NAME, CMDFLAG, SHALLOW_VAL);       \
    break;                                                                     \
  case UMK_Deep:                                                               \
    initOption(AnOpts.Config, Diags, AnOpts.NAME, CMDFLAG, DEEP_VAL);          \
    break;                                                                     \
  }                                                                            \

#include "clang/StaticAnalyzer/Core/AnalyzerOptions.def"
#undef ANALYZER_OPTION
#undef ANALYZER_OPTION_DEPENDS_ON_USER_MODE

  // At this point, AnalyzerOptions is configured. Let's validate some options.

  // FIXME: Here we try to validate the silenced checkers or packages are valid.
  // The current approach only validates the registered checkers which does not
  // contain the runtime enabled checkers and optimally we would validate both.
  if (!AnOpts.RawSilencedCheckersAndPackages.empty()) {
    std::vector<StringRef> Checkers =
        AnOpts.getRegisteredCheckers(/*IncludeExperimental=*/true);
    std::vector<StringRef> Packages =
        AnOpts.getRegisteredPackages(/*IncludeExperimental=*/true);

    SmallVector<StringRef, 16> CheckersAndPackages;
    AnOpts.RawSilencedCheckersAndPackages.split(CheckersAndPackages, ";");

    for (const StringRef &CheckerOrPackage : CheckersAndPackages) {
      if (Diags) {
        bool IsChecker = CheckerOrPackage.contains('.');
        bool IsValidName =
            IsChecker
                ? llvm::find(Checkers, CheckerOrPackage) != Checkers.end()
                : llvm::find(Packages, CheckerOrPackage) != Packages.end();

        if (!IsValidName)
          Diags->Report(diag::err_unknown_analyzer_checker_or_package)
              << CheckerOrPackage;
      }

      AnOpts.SilencedCheckersAndPackages.emplace_back(CheckerOrPackage);
    }
  }

  if (!Diags)
    return;

  if (AnOpts.ShouldTrackConditionsDebug && !AnOpts.ShouldTrackConditions)
    Diags->Report(diag::err_analyzer_config_invalid_input)
        << "track-conditions-debug" << "'track-conditions' to also be enabled";

  if (!AnOpts.CTUDir.empty() && !llvm::sys::fs::is_directory(AnOpts.CTUDir))
    Diags->Report(diag::err_analyzer_config_invalid_input) << "ctu-dir"
                                                           << "a filename";

  if (!AnOpts.ModelPath.empty() &&
      !llvm::sys::fs::is_directory(AnOpts.ModelPath))
    Diags->Report(diag::err_analyzer_config_invalid_input) << "model-path"
                                                           << "a filename";
}

/// Generate a remark argument. This is an inverse of `ParseOptimizationRemark`.
static void
GenerateOptimizationRemark(SmallVectorImpl<const char *> &Args,
                           CompilerInvocation::StringAllocator SA,
                           OptSpecifier OptEQ, StringRef Name,
                           const CodeGenOptions::OptRemark &Remark) {
  if (Remark.hasValidPattern()) {
    GenerateArg(Args, OptEQ, Remark.Pattern, SA);
  } else if (Remark.Kind == CodeGenOptions::RK_Enabled) {
    GenerateArg(Args, OPT_R_Joined, Name, SA);
  } else if (Remark.Kind == CodeGenOptions::RK_Disabled) {
    GenerateArg(Args, OPT_R_Joined, StringRef("no-") + Name, SA);
  }
}

/// Parse a remark command line argument. It may be missing, disabled/enabled by
/// '-R[no-]group' or specified with a regular expression by '-Rgroup=regexp'.
/// On top of that, it can be disabled/enabled globally by '-R[no-]everything'.
static CodeGenOptions::OptRemark
ParseOptimizationRemark(DiagnosticsEngine &Diags, ArgList &Args,
                        OptSpecifier OptEQ, StringRef Name) {
  CodeGenOptions::OptRemark Result;

  auto InitializeResultPattern = [&Diags, &Args, &Result](const Arg *A) {
    Result.Pattern = A->getValue();

    std::string RegexError;
    Result.Regex = std::make_shared<llvm::Regex>(Result.Pattern);
    if (!Result.Regex->isValid(RegexError)) {
      Diags.Report(diag::err_drv_optimization_remark_pattern)
          << RegexError << A->getAsString(Args);
      return false;
    }

    return true;
  };

  for (Arg *A : Args) {
    if (A->getOption().matches(OPT_R_Joined)) {
      StringRef Value = A->getValue();

      if (Value == Name)
        Result.Kind = CodeGenOptions::RK_Enabled;
      else if (Value == "everything")
        Result.Kind = CodeGenOptions::RK_EnabledEverything;
      else if (Value.split('-') == std::make_pair(StringRef("no"), Name))
        Result.Kind = CodeGenOptions::RK_Disabled;
      else if (Value == "no-everything")
        Result.Kind = CodeGenOptions::RK_DisabledEverything;
    } else if (A->getOption().matches(OptEQ)) {
      Result.Kind = CodeGenOptions::RK_WithPattern;
      if (!InitializeResultPattern(A))
        return CodeGenOptions::OptRemark();
    }
  }

  if (Result.Kind == CodeGenOptions::RK_Disabled ||
      Result.Kind == CodeGenOptions::RK_DisabledEverything) {
    Result.Pattern = "";
    Result.Regex = nullptr;
  }

  return Result;
}

static bool parseDiagnosticLevelMask(StringRef FlagName,
                                     const std::vector<std::string> &Levels,
                                     DiagnosticsEngine &Diags,
                                     DiagnosticLevelMask &M) {
  bool Success = true;
  for (const auto &Level : Levels) {
    DiagnosticLevelMask const PM =
      llvm::StringSwitch<DiagnosticLevelMask>(Level)
        .Case("note",    DiagnosticLevelMask::Note)
        .Case("remark",  DiagnosticLevelMask::Remark)
        .Case("warning", DiagnosticLevelMask::Warning)
        .Case("error",   DiagnosticLevelMask::Error)
        .Default(DiagnosticLevelMask::None);
    if (PM == DiagnosticLevelMask::None) {
      Success = false;
      Diags.Report(diag::err_drv_invalid_value) << FlagName << Level;
    }
    M = M | PM;
  }
  return Success;
}

static void parseSanitizerKinds(StringRef FlagName,
                                const std::vector<std::string> &Sanitizers,
                                DiagnosticsEngine &Diags, SanitizerSet &S) {
  for (const auto &Sanitizer : Sanitizers) {
    SanitizerMask K = parseSanitizerValue(Sanitizer, /*AllowGroups=*/false);
    if (K == SanitizerMask())
      Diags.Report(diag::err_drv_invalid_value) << FlagName << Sanitizer;
    else
      S.set(K, true);
  }
}

static SmallVector<StringRef, 4> serializeSanitizerKinds(SanitizerSet S) {
  SmallVector<StringRef, 4> Values;
  serializeSanitizerSet(S, Values);
  return Values;
}

static void parseXRayInstrumentationBundle(StringRef FlagName, StringRef Bundle,
                                           ArgList &Args, DiagnosticsEngine &D,
                                           XRayInstrSet &S) {
  llvm::SmallVector<StringRef, 2> BundleParts;
  llvm::SplitString(Bundle, BundleParts, ",");
  for (const auto &B : BundleParts) {
    auto Mask = parseXRayInstrValue(B);
    if (Mask == XRayInstrKind::None)
      if (B != "none")
        D.Report(diag::err_drv_invalid_value) << FlagName << Bundle;
      else
        S.Mask = Mask;
    else if (Mask == XRayInstrKind::All)
      S.Mask = Mask;
    else
      S.set(Mask, true);
  }
}

static std::string serializeXRayInstrumentationBundle(const XRayInstrSet &S) {
  llvm::SmallVector<StringRef, 2> BundleParts;
  serializeXRayInstrValue(S, BundleParts);
  std::string Buffer;
  llvm::raw_string_ostream OS(Buffer);
  llvm::interleave(BundleParts, OS, [&OS](StringRef Part) { OS << Part; }, ",");
  return OS.str();
}

// Set the profile kind using fprofile-instrument-use-path.
static void setPGOUseInstrumentor(CodeGenOptions &Opts,
                                  const Twine &ProfileName) {
  auto ReaderOrErr = llvm::IndexedInstrProfReader::create(ProfileName);
  // In error, return silently and let Clang PGOUse report the error message.
  if (auto E = ReaderOrErr.takeError()) {
    llvm::consumeError(std::move(E));
    Opts.setProfileUse(CodeGenOptions::ProfileClangInstr);
    return;
  }
  std::unique_ptr<llvm::IndexedInstrProfReader> PGOReader =
    std::move(ReaderOrErr.get());
  if (PGOReader->isIRLevelProfile()) {
    if (PGOReader->hasCSIRLevelProfile())
      Opts.setProfileUse(CodeGenOptions::ProfileCSIRInstr);
    else
      Opts.setProfileUse(CodeGenOptions::ProfileIRInstr);
  } else
    Opts.setProfileUse(CodeGenOptions::ProfileClangInstr);
}

void CompilerInvocation::GenerateCodeGenArgs(
    const CodeGenOptions &Opts, SmallVectorImpl<const char *> &Args,
    StringAllocator SA, const llvm::Triple &T, const std::string &OutputFile,
    const LangOptions *LangOpts) {
  const CodeGenOptions &CodeGenOpts = Opts;

  if (Opts.OptimizationLevel == 0)
    GenerateArg(Args, OPT_O0, SA);
  else
    GenerateArg(Args, OPT_O, Twine(Opts.OptimizationLevel), SA);

#define CODEGEN_OPTION_WITH_MARSHALLING(                                       \
    PREFIX_TYPE, NAME, ID, KIND, GROUP, ALIAS, ALIASARGS, FLAGS, PARAM,        \
    HELPTEXT, METAVAR, VALUES, SPELLING, SHOULD_PARSE, ALWAYS_EMIT, KEYPATH,   \
    DEFAULT_VALUE, IMPLIED_CHECK, IMPLIED_VALUE, NORMALIZER, DENORMALIZER,     \
    MERGER, EXTRACTOR, TABLE_INDEX)                                            \
  GENERATE_OPTION_WITH_MARSHALLING(                                            \
      Args, SA, KIND, FLAGS, SPELLING, ALWAYS_EMIT, KEYPATH, DEFAULT_VALUE,    \
      IMPLIED_CHECK, IMPLIED_VALUE, DENORMALIZER, EXTRACTOR, TABLE_INDEX)
#include "clang/Driver/Options.inc"
#undef CODEGEN_OPTION_WITH_MARSHALLING

  if (Opts.OptimizationLevel > 0) {
    if (Opts.Inlining == CodeGenOptions::NormalInlining)
      GenerateArg(Args, OPT_finline_functions, SA);
    else if (Opts.Inlining == CodeGenOptions::OnlyHintInlining)
      GenerateArg(Args, OPT_finline_hint_functions, SA);
    else if (Opts.Inlining == CodeGenOptions::OnlyAlwaysInlining)
      GenerateArg(Args, OPT_fno_inline, SA);
  }

  if (Opts.DirectAccessExternalData && LangOpts->PICLevel != 0)
    GenerateArg(Args, OPT_fdirect_access_external_data, SA);
  else if (!Opts.DirectAccessExternalData && LangOpts->PICLevel == 0)
    GenerateArg(Args, OPT_fno_direct_access_external_data, SA);

  Optional<StringRef> DebugInfoVal;
  switch (Opts.DebugInfo) {
  case codegenoptions::DebugLineTablesOnly:
    DebugInfoVal = "line-tables-only";
    break;
  case codegenoptions::DebugDirectivesOnly:
    DebugInfoVal = "line-directives-only";
    break;
  case codegenoptions::DebugInfoConstructor:
    DebugInfoVal = "constructor";
    break;
  case codegenoptions::LimitedDebugInfo:
    DebugInfoVal = "limited";
    break;
  case codegenoptions::FullDebugInfo:
    DebugInfoVal = "standalone";
    break;
  case codegenoptions::UnusedTypeInfo:
    DebugInfoVal = "unused-types";
    break;
  case codegenoptions::NoDebugInfo: // default value
    DebugInfoVal = None;
    break;
  case codegenoptions::LocTrackingOnly: // implied value
    DebugInfoVal = None;
    break;
  }
  if (DebugInfoVal)
    GenerateArg(Args, OPT_debug_info_kind_EQ, *DebugInfoVal, SA);

  for (const auto &Prefix : Opts.DebugPrefixMap)
    GenerateArg(Args, OPT_fdebug_prefix_map_EQ,
                Prefix.first + "=" + Prefix.second, SA);

  for (const auto &Prefix : Opts.CoveragePrefixMap)
    GenerateArg(Args, OPT_fcoverage_prefix_map_EQ,
                Prefix.first + "=" + Prefix.second, SA);

  if (Opts.NewStructPathTBAA)
    GenerateArg(Args, OPT_new_struct_path_tbaa, SA);

  if (Opts.OptimizeSize == 1)
    GenerateArg(Args, OPT_O, "s", SA);
  else if (Opts.OptimizeSize == 2)
    GenerateArg(Args, OPT_O, "z", SA);

  // SimplifyLibCalls is set only in the absence of -fno-builtin and
  // -ffreestanding. We'll consider that when generating them.

  // NoBuiltinFuncs are generated by LangOptions.

  if (Opts.UnrollLoops && Opts.OptimizationLevel <= 1)
    GenerateArg(Args, OPT_funroll_loops, SA);
  else if (!Opts.UnrollLoops && Opts.OptimizationLevel > 1)
    GenerateArg(Args, OPT_fno_unroll_loops, SA);

  if (!Opts.BinutilsVersion.empty())
    GenerateArg(Args, OPT_fbinutils_version_EQ, Opts.BinutilsVersion, SA);

  if (Opts.DebugNameTable ==
      static_cast<unsigned>(llvm::DICompileUnit::DebugNameTableKind::GNU))
    GenerateArg(Args, OPT_ggnu_pubnames, SA);
  else if (Opts.DebugNameTable ==
           static_cast<unsigned>(
               llvm::DICompileUnit::DebugNameTableKind::Default))
    GenerateArg(Args, OPT_gpubnames, SA);

  // ProfileInstrumentUsePath is marshalled automatically, no need to generate
  // it or PGOUseInstrumentor.

  if (Opts.TimePasses) {
    if (Opts.TimePassesPerRun)
      GenerateArg(Args, OPT_ftime_report_EQ, "per-pass-run", SA);
    else
      GenerateArg(Args, OPT_ftime_report, SA);
  }

  if (Opts.PrepareForLTO && !Opts.PrepareForThinLTO)
    GenerateArg(Args, OPT_flto, SA);

  if (Opts.PrepareForThinLTO)
    GenerateArg(Args, OPT_flto_EQ, "thin", SA);

  if (!Opts.ThinLTOIndexFile.empty())
    GenerateArg(Args, OPT_fthinlto_index_EQ, Opts.ThinLTOIndexFile, SA);

  if (Opts.SaveTempsFilePrefix == OutputFile)
    GenerateArg(Args, OPT_save_temps_EQ, "obj", SA);

  StringRef MemProfileBasename("memprof.profraw");
  if (!Opts.MemoryProfileOutput.empty()) {
    if (Opts.MemoryProfileOutput == MemProfileBasename) {
      GenerateArg(Args, OPT_fmemory_profile, SA);
    } else {
      size_t ArgLength =
          Opts.MemoryProfileOutput.size() - MemProfileBasename.size();
      GenerateArg(Args, OPT_fmemory_profile_EQ,
                  Opts.MemoryProfileOutput.substr(0, ArgLength), SA);
    }
  }

  if (memcmp(Opts.CoverageVersion, "408*", 4) != 0)
    GenerateArg(Args, OPT_coverage_version_EQ,
                StringRef(Opts.CoverageVersion, 4), SA);

  // TODO: Check if we need to generate arguments stored in CmdArgs. (Namely
  //  '-fembed_bitcode', which does not map to any CompilerInvocation field and
  //  won't be generated.)

  if (Opts.XRayInstrumentationBundle.Mask != XRayInstrKind::All) {
    std::string InstrBundle =
        serializeXRayInstrumentationBundle(Opts.XRayInstrumentationBundle);
    if (!InstrBundle.empty())
      GenerateArg(Args, OPT_fxray_instrumentation_bundle, InstrBundle, SA);
  }

  if (Opts.CFProtectionReturn && Opts.CFProtectionBranch)
    GenerateArg(Args, OPT_fcf_protection_EQ, "full", SA);
  else if (Opts.CFProtectionReturn)
    GenerateArg(Args, OPT_fcf_protection_EQ, "return", SA);
  else if (Opts.CFProtectionBranch)
    GenerateArg(Args, OPT_fcf_protection_EQ, "branch", SA);

  for (const auto &F : Opts.LinkBitcodeFiles) {
    bool Builtint = F.LinkFlags == llvm::Linker::Flags::LinkOnlyNeeded &&
                    F.PropagateAttrs && F.Internalize;
    GenerateArg(Args,
                Builtint ? OPT_mlink_builtin_bitcode : OPT_mlink_bitcode_file,
                F.Filename, SA);
  }

  // TODO: Consider removing marshalling annotations from f[no_]emulated_tls.
  //  That would make it easy to generate the option only **once** if it was
  //  explicitly set to non-default value.
  if (Opts.ExplicitEmulatedTLS) {
    GenerateArg(
        Args, Opts.EmulatedTLS ? OPT_femulated_tls : OPT_fno_emulated_tls, SA);
  }

  if (Opts.FPDenormalMode != llvm::DenormalMode::getIEEE())
    GenerateArg(Args, OPT_fdenormal_fp_math_EQ, Opts.FPDenormalMode.str(), SA);

  if (Opts.FP32DenormalMode != llvm::DenormalMode::getIEEE())
    GenerateArg(Args, OPT_fdenormal_fp_math_f32_EQ, Opts.FP32DenormalMode.str(),
                SA);

  if (Opts.StructReturnConvention == CodeGenOptions::SRCK_OnStack) {
    OptSpecifier Opt =
        T.isPPC32() ? OPT_maix_struct_return : OPT_fpcc_struct_return;
    GenerateArg(Args, Opt, SA);
  } else if (Opts.StructReturnConvention == CodeGenOptions::SRCK_InRegs) {
    OptSpecifier Opt =
        T.isPPC32() ? OPT_msvr4_struct_return : OPT_freg_struct_return;
    GenerateArg(Args, Opt, SA);
  }

  if (Opts.EnableAIXExtendedAltivecABI)
    GenerateArg(Args, OPT_mabi_EQ_vec_extabi, SA);

  if (!Opts.OptRecordPasses.empty())
    GenerateArg(Args, OPT_opt_record_passes, Opts.OptRecordPasses, SA);

  if (!Opts.OptRecordFormat.empty())
    GenerateArg(Args, OPT_opt_record_format, Opts.OptRecordFormat, SA);

  GenerateOptimizationRemark(Args, SA, OPT_Rpass_EQ, "pass",
                             Opts.OptimizationRemark);

  GenerateOptimizationRemark(Args, SA, OPT_Rpass_missed_EQ, "pass-missed",
                             Opts.OptimizationRemarkMissed);

  GenerateOptimizationRemark(Args, SA, OPT_Rpass_analysis_EQ, "pass-analysis",
                             Opts.OptimizationRemarkAnalysis);

  GenerateArg(Args, OPT_fdiagnostics_hotness_threshold_EQ,
              Opts.DiagnosticsHotnessThreshold
                  ? Twine(*Opts.DiagnosticsHotnessThreshold)
                  : "auto",
              SA);

  for (StringRef Sanitizer : serializeSanitizerKinds(Opts.SanitizeRecover))
    GenerateArg(Args, OPT_fsanitize_recover_EQ, Sanitizer, SA);

  for (StringRef Sanitizer : serializeSanitizerKinds(Opts.SanitizeTrap))
    GenerateArg(Args, OPT_fsanitize_trap_EQ, Sanitizer, SA);

  if (!Opts.EmitVersionIdentMetadata)
    GenerateArg(Args, OPT_Qn, SA);

  switch (Opts.FiniteLoops) {
  case CodeGenOptions::FiniteLoopsKind::Language:
    break;
  case CodeGenOptions::FiniteLoopsKind::Always:
    GenerateArg(Args, OPT_ffinite_loops, SA);
    break;
  case CodeGenOptions::FiniteLoopsKind::Never:
    GenerateArg(Args, OPT_fno_finite_loops, SA);
    break;
  }
}

bool CompilerInvocation::ParseCodeGenArgs(CodeGenOptions &Opts, ArgList &Args,
                                          InputKind IK,
                                          DiagnosticsEngine &Diags,
                                          const llvm::Triple &T,
                                          const std::string &OutputFile,
                                          const LangOptions &LangOptsRef) {
  unsigned NumErrorsBefore = Diags.getNumErrors();

  unsigned OptimizationLevel = getOptimizationLevel(Args, IK, Diags);
  // TODO: This could be done in Driver
  unsigned MaxOptLevel = 3;
  if (OptimizationLevel > MaxOptLevel) {
    // If the optimization level is not supported, fall back on the default
    // optimization
    Diags.Report(diag::warn_drv_optimization_value)
        << Args.getLastArg(OPT_O)->getAsString(Args) << "-O" << MaxOptLevel;
    OptimizationLevel = MaxOptLevel;
  }
  Opts.OptimizationLevel = OptimizationLevel;

  // The key paths of codegen options defined in Options.td start with
  // "CodeGenOpts.". Let's provide the expected variable name and type.
  CodeGenOptions &CodeGenOpts = Opts;
  // Some codegen options depend on language options. Let's provide the expected
  // variable name and type.
  const LangOptions *LangOpts = &LangOptsRef;

#define CODEGEN_OPTION_WITH_MARSHALLING(                                       \
    PREFIX_TYPE, NAME, ID, KIND, GROUP, ALIAS, ALIASARGS, FLAGS, PARAM,        \
    HELPTEXT, METAVAR, VALUES, SPELLING, SHOULD_PARSE, ALWAYS_EMIT, KEYPATH,   \
    DEFAULT_VALUE, IMPLIED_CHECK, IMPLIED_VALUE, NORMALIZER, DENORMALIZER,     \
    MERGER, EXTRACTOR, TABLE_INDEX)                                            \
  PARSE_OPTION_WITH_MARSHALLING(                                               \
      Args, Diags, ID, FLAGS, PARAM, SHOULD_PARSE, KEYPATH, DEFAULT_VALUE,     \
      IMPLIED_CHECK, IMPLIED_VALUE, NORMALIZER, MERGER, TABLE_INDEX)
#include "clang/Driver/Options.inc"
#undef CODEGEN_OPTION_WITH_MARSHALLING

  // At O0 we want to fully disable inlining outside of cases marked with
  // 'alwaysinline' that are required for correctness.
  Opts.setInlining((Opts.OptimizationLevel == 0)
                       ? CodeGenOptions::OnlyAlwaysInlining
                       : CodeGenOptions::NormalInlining);
  // Explicit inlining flags can disable some or all inlining even at
  // optimization levels above zero.
  if (Arg *InlineArg = Args.getLastArg(
          options::OPT_finline_functions, options::OPT_finline_hint_functions,
          options::OPT_fno_inline_functions, options::OPT_fno_inline)) {
    if (Opts.OptimizationLevel > 0) {
      const Option &InlineOpt = InlineArg->getOption();
      if (InlineOpt.matches(options::OPT_finline_functions))
        Opts.setInlining(CodeGenOptions::NormalInlining);
      else if (InlineOpt.matches(options::OPT_finline_hint_functions))
        Opts.setInlining(CodeGenOptions::OnlyHintInlining);
      else
        Opts.setInlining(CodeGenOptions::OnlyAlwaysInlining);
    }
  }

  // PIC defaults to -fno-direct-access-external-data while non-PIC defaults to
  // -fdirect-access-external-data.
  Opts.DirectAccessExternalData =
      Args.hasArg(OPT_fdirect_access_external_data) ||
      (!Args.hasArg(OPT_fno_direct_access_external_data) &&
       LangOpts->PICLevel == 0);

  if (Arg *A = Args.getLastArg(OPT_debug_info_kind_EQ)) {
    unsigned Val =
        llvm::StringSwitch<unsigned>(A->getValue())
            .Case("line-tables-only", codegenoptions::DebugLineTablesOnly)
            .Case("line-directives-only", codegenoptions::DebugDirectivesOnly)
            .Case("constructor", codegenoptions::DebugInfoConstructor)
            .Case("limited", codegenoptions::LimitedDebugInfo)
            .Case("standalone", codegenoptions::FullDebugInfo)
            .Case("unused-types", codegenoptions::UnusedTypeInfo)
            .Default(~0U);
    if (Val == ~0U)
      Diags.Report(diag::err_drv_invalid_value) << A->getAsString(Args)
                                                << A->getValue();
    else
      Opts.setDebugInfo(static_cast<codegenoptions::DebugInfoKind>(Val));
  }

  // If -fuse-ctor-homing is set and limited debug info is already on, then use
  // constructor homing, and vice versa for -fno-use-ctor-homing.
  if (const Arg *A =
          Args.getLastArg(OPT_fuse_ctor_homing, OPT_fno_use_ctor_homing)) {
    if (A->getOption().matches(OPT_fuse_ctor_homing) &&
        Opts.getDebugInfo() == codegenoptions::LimitedDebugInfo)
      Opts.setDebugInfo(codegenoptions::DebugInfoConstructor);
    if (A->getOption().matches(OPT_fno_use_ctor_homing) &&
        Opts.getDebugInfo() == codegenoptions::DebugInfoConstructor)
      Opts.setDebugInfo(codegenoptions::LimitedDebugInfo);
  }

  for (const auto &Arg : Args.getAllArgValues(OPT_fdebug_prefix_map_EQ)) {
    auto Split = StringRef(Arg).split('=');
    Opts.DebugPrefixMap.insert(
        {std::string(Split.first), std::string(Split.second)});
  }

  for (const auto &Arg : Args.getAllArgValues(OPT_fcoverage_prefix_map_EQ)) {
    auto Split = StringRef(Arg).split('=');
    Opts.CoveragePrefixMap.insert(
        {std::string(Split.first), std::string(Split.second)});
  }

  Opts.DisableLLVMPasses =
      Args.hasArg(OPT_disable_llvm_passes) ||
      (Args.hasArg(OPT_fsycl_is_device) && T.isSPIR() &&
       Args.hasArg(OPT_fno_sycl_early_optimizations));

  const llvm::Triple::ArchType DebugEntryValueArchs[] = {
      llvm::Triple::x86, llvm::Triple::x86_64, llvm::Triple::aarch64,
      llvm::Triple::arm, llvm::Triple::armeb, llvm::Triple::mips,
      llvm::Triple::mipsel, llvm::Triple::mips64, llvm::Triple::mips64el};

  if (Opts.OptimizationLevel > 0 && Opts.hasReducedDebugInfo() &&
      llvm::is_contained(DebugEntryValueArchs, T.getArch()))
    Opts.EmitCallSiteInfo = true;

  if (!Opts.EnableDIPreservationVerify && Opts.DIBugsReportFilePath.size()) {
    Diags.Report(diag::warn_ignoring_verify_debuginfo_preserve_export)
        << Opts.DIBugsReportFilePath;
    Opts.DIBugsReportFilePath = "";
  }

  Opts.NewStructPathTBAA = !Args.hasArg(OPT_no_struct_path_tbaa) &&
                           Args.hasArg(OPT_new_struct_path_tbaa);
  Opts.OptimizeSize = getOptimizationLevelSize(Args);
  Opts.SimplifyLibCalls = !LangOpts->NoBuiltin;
  if (Opts.SimplifyLibCalls)
    Opts.NoBuiltinFuncs = LangOpts->NoBuiltinFuncs;
  Opts.UnrollLoops =
      Args.hasFlag(OPT_funroll_loops, OPT_fno_unroll_loops,
                   (Opts.OptimizationLevel > 1));
  Opts.BinutilsVersion =
      std::string(Args.getLastArgValue(OPT_fbinutils_version_EQ));

  Opts.DebugNameTable = static_cast<unsigned>(
      Args.hasArg(OPT_ggnu_pubnames)
          ? llvm::DICompileUnit::DebugNameTableKind::GNU
          : Args.hasArg(OPT_gpubnames)
                ? llvm::DICompileUnit::DebugNameTableKind::Default
                : llvm::DICompileUnit::DebugNameTableKind::None);

  if (!Opts.ProfileInstrumentUsePath.empty())
    setPGOUseInstrumentor(Opts, Opts.ProfileInstrumentUsePath);

  if (const Arg *A = Args.getLastArg(OPT_ftime_report, OPT_ftime_report_EQ)) {
    Opts.TimePasses = true;

    // -ftime-report= is only for new pass manager.
    if (A->getOption().getID() == OPT_ftime_report_EQ) {
      if (Opts.LegacyPassManager)
        Diags.Report(diag::err_drv_argument_only_allowed_with)
            << A->getAsString(Args) << "-fno-legacy-pass-manager";

      StringRef Val = A->getValue();
      if (Val == "per-pass")
        Opts.TimePassesPerRun = false;
      else if (Val == "per-pass-run")
        Opts.TimePassesPerRun = true;
      else
        Diags.Report(diag::err_drv_invalid_value)
            << A->getAsString(Args) << A->getValue();
    }
  }

  Opts.PrepareForLTO = Args.hasArg(OPT_flto, OPT_flto_EQ);
  Opts.PrepareForThinLTO = false;
  if (Arg *A = Args.getLastArg(OPT_flto_EQ)) {
    StringRef S = A->getValue();
    if (S == "thin")
      Opts.PrepareForThinLTO = true;
    else if (S != "full")
      Diags.Report(diag::err_drv_invalid_value) << A->getAsString(Args) << S;
  }
  if (Arg *A = Args.getLastArg(OPT_fthinlto_index_EQ)) {
    if (IK.getLanguage() != Language::LLVM_IR)
      Diags.Report(diag::err_drv_argument_only_allowed_with)
          << A->getAsString(Args) << "-x ir";
    Opts.ThinLTOIndexFile =
        std::string(Args.getLastArgValue(OPT_fthinlto_index_EQ));
  }
  if (Arg *A = Args.getLastArg(OPT_save_temps_EQ))
    Opts.SaveTempsFilePrefix =
        llvm::StringSwitch<std::string>(A->getValue())
            .Case("obj", OutputFile)
            .Default(llvm::sys::path::filename(OutputFile).str());

  // The memory profile runtime appends the pid to make this name more unique.
  const char *MemProfileBasename = "memprof.profraw";
  if (Args.hasArg(OPT_fmemory_profile_EQ)) {
    SmallString<128> Path(
        std::string(Args.getLastArgValue(OPT_fmemory_profile_EQ)));
    llvm::sys::path::append(Path, MemProfileBasename);
    Opts.MemoryProfileOutput = std::string(Path);
  } else if (Args.hasArg(OPT_fmemory_profile))
    Opts.MemoryProfileOutput = MemProfileBasename;

  memcpy(Opts.CoverageVersion, "408*", 4);
  if (Opts.EmitGcovArcs || Opts.EmitGcovNotes) {
    if (Args.hasArg(OPT_coverage_version_EQ)) {
      StringRef CoverageVersion = Args.getLastArgValue(OPT_coverage_version_EQ);
      if (CoverageVersion.size() != 4) {
        Diags.Report(diag::err_drv_invalid_value)
            << Args.getLastArg(OPT_coverage_version_EQ)->getAsString(Args)
            << CoverageVersion;
      } else {
        memcpy(Opts.CoverageVersion, CoverageVersion.data(), 4);
      }
    }
  }
  // FIXME: For backend options that are not yet recorded as function
  // attributes in the IR, keep track of them so we can embed them in a
  // separate data section and use them when building the bitcode.
  for (const auto &A : Args) {
    // Do not encode output and input.
    if (A->getOption().getID() == options::OPT_o ||
        A->getOption().getID() == options::OPT_INPUT ||
        A->getOption().getID() == options::OPT_x ||
        A->getOption().getID() == options::OPT_fembed_bitcode ||
        A->getOption().matches(options::OPT_W_Group))
      continue;
    ArgStringList ASL;
    A->render(Args, ASL);
    for (const auto &arg : ASL) {
      StringRef ArgStr(arg);
      Opts.CmdArgs.insert(Opts.CmdArgs.end(), ArgStr.begin(), ArgStr.end());
      // using \00 to separate each commandline options.
      Opts.CmdArgs.push_back('\0');
    }
  }

  auto XRayInstrBundles =
      Args.getAllArgValues(OPT_fxray_instrumentation_bundle);
  if (XRayInstrBundles.empty())
    Opts.XRayInstrumentationBundle.Mask = XRayInstrKind::All;
  else
    for (const auto &A : XRayInstrBundles)
      parseXRayInstrumentationBundle("-fxray-instrumentation-bundle=", A, Args,
                                     Diags, Opts.XRayInstrumentationBundle);

  if (const Arg *A = Args.getLastArg(OPT_fcf_protection_EQ)) {
    StringRef Name = A->getValue();
    if (Name == "full") {
      Opts.CFProtectionReturn = 1;
      Opts.CFProtectionBranch = 1;
    } else if (Name == "return")
      Opts.CFProtectionReturn = 1;
    else if (Name == "branch")
      Opts.CFProtectionBranch = 1;
    else if (Name != "none")
      Diags.Report(diag::err_drv_invalid_value) << A->getAsString(Args) << Name;
  }

  for (auto *A :
       Args.filtered(OPT_mlink_bitcode_file, OPT_mlink_builtin_bitcode)) {
    CodeGenOptions::BitcodeFileToLink F;
    F.Filename = A->getValue();
    if (A->getOption().matches(OPT_mlink_builtin_bitcode)) {
      F.LinkFlags = llvm::Linker::Flags::LinkOnlyNeeded;
      // When linking CUDA bitcode, propagate function attributes so that
      // e.g. libdevice gets fast-math attrs if we're building with fast-math.
      F.PropagateAttrs = true;
      F.Internalize = true;
    }
    Opts.LinkBitcodeFiles.push_back(F);
  }

  if (Args.getLastArg(OPT_femulated_tls) ||
      Args.getLastArg(OPT_fno_emulated_tls)) {
    Opts.ExplicitEmulatedTLS = true;
  }

  if (Arg *A = Args.getLastArg(OPT_ftlsmodel_EQ)) {
    if (T.isOSAIX()) {
      StringRef Name = A->getValue();
      if (Name != "global-dynamic")
        Diags.Report(diag::err_aix_unsupported_tls_model) << Name;
    }
  }

  if (Arg *A = Args.getLastArg(OPT_fdenormal_fp_math_EQ)) {
    StringRef Val = A->getValue();
    Opts.FPDenormalMode = llvm::parseDenormalFPAttribute(Val);
    if (!Opts.FPDenormalMode.isValid())
      Diags.Report(diag::err_drv_invalid_value) << A->getAsString(Args) << Val;
  }

  if (Arg *A = Args.getLastArg(OPT_fdenormal_fp_math_f32_EQ)) {
    StringRef Val = A->getValue();
    Opts.FP32DenormalMode = llvm::parseDenormalFPAttribute(Val);
    if (!Opts.FP32DenormalMode.isValid())
      Diags.Report(diag::err_drv_invalid_value) << A->getAsString(Args) << Val;
  }

  // X86_32 has -fppc-struct-return and -freg-struct-return.
  // PPC32 has -maix-struct-return and -msvr4-struct-return.
  if (Arg *A =
          Args.getLastArg(OPT_fpcc_struct_return, OPT_freg_struct_return,
                          OPT_maix_struct_return, OPT_msvr4_struct_return)) {
    // TODO: We might want to consider enabling these options on AIX in the
    // future.
    if (T.isOSAIX())
      Diags.Report(diag::err_drv_unsupported_opt_for_target)
          << A->getSpelling() << T.str();

    const Option &O = A->getOption();
    if (O.matches(OPT_fpcc_struct_return) ||
        O.matches(OPT_maix_struct_return)) {
      Opts.setStructReturnConvention(CodeGenOptions::SRCK_OnStack);
    } else {
      assert(O.matches(OPT_freg_struct_return) ||
             O.matches(OPT_msvr4_struct_return));
      Opts.setStructReturnConvention(CodeGenOptions::SRCK_InRegs);
    }
  }

  if (Arg *A =
          Args.getLastArg(OPT_mabi_EQ_vec_default, OPT_mabi_EQ_vec_extabi)) {
    if (!T.isOSAIX())
      Diags.Report(diag::err_drv_unsupported_opt_for_target)
          << A->getSpelling() << T.str();

    const Option &O = A->getOption();
    Opts.EnableAIXExtendedAltivecABI = O.matches(OPT_mabi_EQ_vec_extabi);
  }

  bool NeedLocTracking = false;

  if (!Opts.OptRecordFile.empty())
    NeedLocTracking = true;

  if (Arg *A = Args.getLastArg(OPT_opt_record_passes)) {
    Opts.OptRecordPasses = A->getValue();
    NeedLocTracking = true;
  }

  if (Arg *A = Args.getLastArg(OPT_opt_record_format)) {
    Opts.OptRecordFormat = A->getValue();
    NeedLocTracking = true;
  }

  Opts.OptimizationRemark =
      ParseOptimizationRemark(Diags, Args, OPT_Rpass_EQ, "pass");

  Opts.OptimizationRemarkMissed =
      ParseOptimizationRemark(Diags, Args, OPT_Rpass_missed_EQ, "pass-missed");

  Opts.OptimizationRemarkAnalysis = ParseOptimizationRemark(
      Diags, Args, OPT_Rpass_analysis_EQ, "pass-analysis");

  NeedLocTracking |= Opts.OptimizationRemark.hasValidPattern() ||
                     Opts.OptimizationRemarkMissed.hasValidPattern() ||
                     Opts.OptimizationRemarkAnalysis.hasValidPattern();

  bool UsingSampleProfile = !Opts.SampleProfileFile.empty();
  bool UsingProfile = UsingSampleProfile ||
      (Opts.getProfileUse() != CodeGenOptions::ProfileNone);

  if (Opts.DiagnosticsWithHotness && !UsingProfile &&
      // An IR file will contain PGO as metadata
      IK.getLanguage() != Language::LLVM_IR)
    Diags.Report(diag::warn_drv_diagnostics_hotness_requires_pgo)
        << "-fdiagnostics-show-hotness";

  // Parse remarks hotness threshold. Valid value is either integer or 'auto'.
  if (auto *arg =
          Args.getLastArg(options::OPT_fdiagnostics_hotness_threshold_EQ)) {
    auto ResultOrErr =
        llvm::remarks::parseHotnessThresholdOption(arg->getValue());

    if (!ResultOrErr) {
      Diags.Report(diag::err_drv_invalid_diagnotics_hotness_threshold)
          << "-fdiagnostics-hotness-threshold=";
    } else {
      Opts.DiagnosticsHotnessThreshold = *ResultOrErr;
      if ((!Opts.DiagnosticsHotnessThreshold.hasValue() ||
           Opts.DiagnosticsHotnessThreshold.getValue() > 0) &&
          !UsingProfile)
        Diags.Report(diag::warn_drv_diagnostics_hotness_requires_pgo)
            << "-fdiagnostics-hotness-threshold=";
    }
  }

  // If the user requested to use a sample profile for PGO, then the
  // backend will need to track source location information so the profile
  // can be incorporated into the IR.
  if (UsingSampleProfile)
    NeedLocTracking = true;

  if (!Opts.StackUsageOutput.empty())
    NeedLocTracking = true;

  // If the user requested a flag that requires source locations available in
  // the backend, make sure that the backend tracks source location information.
  if (NeedLocTracking && Opts.getDebugInfo() == codegenoptions::NoDebugInfo)
    Opts.setDebugInfo(codegenoptions::LocTrackingOnly);

  // Parse -fsanitize-recover= arguments.
  // FIXME: Report unrecoverable sanitizers incorrectly specified here.
  parseSanitizerKinds("-fsanitize-recover=",
                      Args.getAllArgValues(OPT_fsanitize_recover_EQ), Diags,
                      Opts.SanitizeRecover);
  parseSanitizerKinds("-fsanitize-trap=",
                      Args.getAllArgValues(OPT_fsanitize_trap_EQ), Diags,
                      Opts.SanitizeTrap);

  Opts.EmitVersionIdentMetadata = Args.hasFlag(OPT_Qy, OPT_Qn, true);

  if (Args.hasArg(options::OPT_ffinite_loops))
    Opts.FiniteLoops = CodeGenOptions::FiniteLoopsKind::Always;
  else if (Args.hasArg(options::OPT_fno_finite_loops))
    Opts.FiniteLoops = CodeGenOptions::FiniteLoopsKind::Never;

  Opts.EmitIEEENaNCompliantInsts =
      Args.hasFlag(options::OPT_mamdgpu_ieee, options::OPT_mno_amdgpu_ieee);
  if (!Opts.EmitIEEENaNCompliantInsts && !LangOptsRef.NoHonorNaNs)
    Diags.Report(diag::err_drv_amdgpu_ieee_without_no_honor_nans);

  return Diags.getNumErrors() == NumErrorsBefore;
}

static void
GenerateDependencyOutputArgs(const DependencyOutputOptions &Opts,
                             SmallVectorImpl<const char *> &Args,
                             CompilerInvocation::StringAllocator SA) {
  const DependencyOutputOptions &DependencyOutputOpts = Opts;
#define DEPENDENCY_OUTPUT_OPTION_WITH_MARSHALLING(                             \
    PREFIX_TYPE, NAME, ID, KIND, GROUP, ALIAS, ALIASARGS, FLAGS, PARAM,        \
    HELPTEXT, METAVAR, VALUES, SPELLING, SHOULD_PARSE, ALWAYS_EMIT, KEYPATH,   \
    DEFAULT_VALUE, IMPLIED_CHECK, IMPLIED_VALUE, NORMALIZER, DENORMALIZER,     \
    MERGER, EXTRACTOR, TABLE_INDEX)                                            \
  GENERATE_OPTION_WITH_MARSHALLING(                                            \
      Args, SA, KIND, FLAGS, SPELLING, ALWAYS_EMIT, KEYPATH, DEFAULT_VALUE,    \
      IMPLIED_CHECK, IMPLIED_VALUE, DENORMALIZER, EXTRACTOR, TABLE_INDEX)
#include "clang/Driver/Options.inc"
#undef DEPENDENCY_OUTPUT_OPTION_WITH_MARSHALLING

  if (Opts.ShowIncludesDest != ShowIncludesDestination::None)
    GenerateArg(Args, OPT_show_includes, SA);

  for (const auto &Dep : Opts.ExtraDeps) {
    switch (Dep.second) {
    case EDK_SanitizeIgnorelist:
      // Sanitizer ignorelist arguments are generated from LanguageOptions.
      continue;
    case EDK_ModuleFile:
      // Module file arguments are generated from FrontendOptions and
      // HeaderSearchOptions.
      continue;
    case EDK_ProfileList:
      // Profile list arguments are generated from LanguageOptions via the
      // marshalling infrastructure.
      continue;
    case EDK_DepFileEntry:
      GenerateArg(Args, OPT_fdepfile_entry, Dep.first, SA);
      break;
    }
  }
}

static bool ParseDependencyOutputArgs(DependencyOutputOptions &Opts,
                                      ArgList &Args, DiagnosticsEngine &Diags,
                                      frontend::ActionKind Action,
                                      bool ShowLineMarkers) {
  unsigned NumErrorsBefore = Diags.getNumErrors();

  DependencyOutputOptions &DependencyOutputOpts = Opts;
#define DEPENDENCY_OUTPUT_OPTION_WITH_MARSHALLING(                             \
    PREFIX_TYPE, NAME, ID, KIND, GROUP, ALIAS, ALIASARGS, FLAGS, PARAM,        \
    HELPTEXT, METAVAR, VALUES, SPELLING, SHOULD_PARSE, ALWAYS_EMIT, KEYPATH,   \
    DEFAULT_VALUE, IMPLIED_CHECK, IMPLIED_VALUE, NORMALIZER, DENORMALIZER,     \
    MERGER, EXTRACTOR, TABLE_INDEX)                                            \
  PARSE_OPTION_WITH_MARSHALLING(                                               \
      Args, Diags, ID, FLAGS, PARAM, SHOULD_PARSE, KEYPATH, DEFAULT_VALUE,     \
      IMPLIED_CHECK, IMPLIED_VALUE, NORMALIZER, MERGER, TABLE_INDEX)
#include "clang/Driver/Options.inc"
#undef DEPENDENCY_OUTPUT_OPTION_WITH_MARSHALLING

  if (Args.hasArg(OPT_show_includes)) {
    // Writing both /showIncludes and preprocessor output to stdout
    // would produce interleaved output, so use stderr for /showIncludes.
    // This behaves the same as cl.exe, when /E, /EP or /P are passed.
    if (Action == frontend::PrintPreprocessedInput || !ShowLineMarkers)
      Opts.ShowIncludesDest = ShowIncludesDestination::Stderr;
    else
      Opts.ShowIncludesDest = ShowIncludesDestination::Stdout;
  } else {
    Opts.ShowIncludesDest = ShowIncludesDestination::None;
  }

  // Add sanitizer ignorelists as extra dependencies.
  // They won't be discovered by the regular preprocessor, so
  // we let make / ninja to know about this implicit dependency.
  if (!Args.hasArg(OPT_fno_sanitize_ignorelist)) {
    for (const auto *A : Args.filtered(OPT_fsanitize_ignorelist_EQ)) {
      StringRef Val = A->getValue();
      if (Val.find('=') == StringRef::npos)
        Opts.ExtraDeps.emplace_back(std::string(Val), EDK_SanitizeIgnorelist);
    }
    if (Opts.IncludeSystemHeaders) {
      for (const auto *A : Args.filtered(OPT_fsanitize_system_ignorelist_EQ)) {
        StringRef Val = A->getValue();
        if (Val.find('=') == StringRef::npos)
          Opts.ExtraDeps.emplace_back(std::string(Val), EDK_SanitizeIgnorelist);
      }
    }
  }

  // -fprofile-list= dependencies.
  for (const auto &Filename : Args.getAllArgValues(OPT_fprofile_list_EQ))
    Opts.ExtraDeps.emplace_back(Filename, EDK_ProfileList);

  // Propagate the extra dependencies.
  for (const auto *A : Args.filtered(OPT_fdepfile_entry))
    Opts.ExtraDeps.emplace_back(A->getValue(), EDK_DepFileEntry);

  // Only the -fmodule-file=<file> form.
  for (const auto *A : Args.filtered(OPT_fmodule_file)) {
    StringRef Val = A->getValue();
    if (Val.find('=') == StringRef::npos)
      Opts.ExtraDeps.emplace_back(std::string(Val), EDK_ModuleFile);
  }

  return Diags.getNumErrors() == NumErrorsBefore;
}

static bool parseShowColorsArgs(const ArgList &Args, bool DefaultColor) {
  // Color diagnostics default to auto ("on" if terminal supports) in the driver
  // but default to off in cc1, needing an explicit OPT_fdiagnostics_color.
  // Support both clang's -f[no-]color-diagnostics and gcc's
  // -f[no-]diagnostics-colors[=never|always|auto].
  enum {
    Colors_On,
    Colors_Off,
    Colors_Auto
  } ShowColors = DefaultColor ? Colors_Auto : Colors_Off;
  for (auto *A : Args) {
    const Option &O = A->getOption();
    if (O.matches(options::OPT_fcolor_diagnostics) ||
        O.matches(options::OPT_fdiagnostics_color)) {
      ShowColors = Colors_On;
    } else if (O.matches(options::OPT_fno_color_diagnostics) ||
               O.matches(options::OPT_fno_diagnostics_color)) {
      ShowColors = Colors_Off;
    } else if (O.matches(options::OPT_fdiagnostics_color_EQ)) {
      StringRef Value(A->getValue());
      if (Value == "always")
        ShowColors = Colors_On;
      else if (Value == "never")
        ShowColors = Colors_Off;
      else if (Value == "auto")
        ShowColors = Colors_Auto;
    }
  }
  return ShowColors == Colors_On ||
         (ShowColors == Colors_Auto &&
          llvm::sys::Process::StandardErrHasColors());
}

static bool checkVerifyPrefixes(const std::vector<std::string> &VerifyPrefixes,
                                DiagnosticsEngine &Diags) {
  bool Success = true;
  for (const auto &Prefix : VerifyPrefixes) {
    // Every prefix must start with a letter and contain only alphanumeric
    // characters, hyphens, and underscores.
    auto BadChar = llvm::find_if(Prefix, [](char C) {
      return !isAlphanumeric(C) && C != '-' && C != '_';
    });
    if (BadChar != Prefix.end() || !isLetter(Prefix[0])) {
      Success = false;
      Diags.Report(diag::err_drv_invalid_value) << "-verify=" << Prefix;
      Diags.Report(diag::note_drv_verify_prefix_spelling);
    }
  }
  return Success;
}

static void GenerateFileSystemArgs(const FileSystemOptions &Opts,
                                   SmallVectorImpl<const char *> &Args,
                                   CompilerInvocation::StringAllocator SA) {
  const FileSystemOptions &FileSystemOpts = Opts;

#define FILE_SYSTEM_OPTION_WITH_MARSHALLING(                                   \
    PREFIX_TYPE, NAME, ID, KIND, GROUP, ALIAS, ALIASARGS, FLAGS, PARAM,        \
    HELPTEXT, METAVAR, VALUES, SPELLING, SHOULD_PARSE, ALWAYS_EMIT, KEYPATH,   \
    DEFAULT_VALUE, IMPLIED_CHECK, IMPLIED_VALUE, NORMALIZER, DENORMALIZER,     \
    MERGER, EXTRACTOR, TABLE_INDEX)                                            \
  GENERATE_OPTION_WITH_MARSHALLING(                                            \
      Args, SA, KIND, FLAGS, SPELLING, ALWAYS_EMIT, KEYPATH, DEFAULT_VALUE,    \
      IMPLIED_CHECK, IMPLIED_VALUE, DENORMALIZER, EXTRACTOR, TABLE_INDEX)
#include "clang/Driver/Options.inc"
#undef FILE_SYSTEM_OPTION_WITH_MARSHALLING
}

static bool ParseFileSystemArgs(FileSystemOptions &Opts, const ArgList &Args,
                                DiagnosticsEngine &Diags) {
  unsigned NumErrorsBefore = Diags.getNumErrors();

  FileSystemOptions &FileSystemOpts = Opts;

#define FILE_SYSTEM_OPTION_WITH_MARSHALLING(                                   \
    PREFIX_TYPE, NAME, ID, KIND, GROUP, ALIAS, ALIASARGS, FLAGS, PARAM,        \
    HELPTEXT, METAVAR, VALUES, SPELLING, SHOULD_PARSE, ALWAYS_EMIT, KEYPATH,   \
    DEFAULT_VALUE, IMPLIED_CHECK, IMPLIED_VALUE, NORMALIZER, DENORMALIZER,     \
    MERGER, EXTRACTOR, TABLE_INDEX)                                            \
  PARSE_OPTION_WITH_MARSHALLING(                                               \
      Args, Diags, ID, FLAGS, PARAM, SHOULD_PARSE, KEYPATH, DEFAULT_VALUE,     \
      IMPLIED_CHECK, IMPLIED_VALUE, NORMALIZER, MERGER, TABLE_INDEX)
#include "clang/Driver/Options.inc"
#undef FILE_SYSTEM_OPTION_WITH_MARSHALLING

  return Diags.getNumErrors() == NumErrorsBefore;
}

static void GenerateMigratorArgs(const MigratorOptions &Opts,
                                 SmallVectorImpl<const char *> &Args,
                                 CompilerInvocation::StringAllocator SA) {
  const MigratorOptions &MigratorOpts = Opts;
#define MIGRATOR_OPTION_WITH_MARSHALLING(                                      \
    PREFIX_TYPE, NAME, ID, KIND, GROUP, ALIAS, ALIASARGS, FLAGS, PARAM,        \
    HELPTEXT, METAVAR, VALUES, SPELLING, SHOULD_PARSE, ALWAYS_EMIT, KEYPATH,   \
    DEFAULT_VALUE, IMPLIED_CHECK, IMPLIED_VALUE, NORMALIZER, DENORMALIZER,     \
    MERGER, EXTRACTOR, TABLE_INDEX)                                            \
  GENERATE_OPTION_WITH_MARSHALLING(                                            \
      Args, SA, KIND, FLAGS, SPELLING, ALWAYS_EMIT, KEYPATH, DEFAULT_VALUE,    \
      IMPLIED_CHECK, IMPLIED_VALUE, DENORMALIZER, EXTRACTOR, TABLE_INDEX)
#include "clang/Driver/Options.inc"
#undef MIGRATOR_OPTION_WITH_MARSHALLING
}

static bool ParseMigratorArgs(MigratorOptions &Opts, const ArgList &Args,
                              DiagnosticsEngine &Diags) {
  unsigned NumErrorsBefore = Diags.getNumErrors();

  MigratorOptions &MigratorOpts = Opts;

#define MIGRATOR_OPTION_WITH_MARSHALLING(                                      \
    PREFIX_TYPE, NAME, ID, KIND, GROUP, ALIAS, ALIASARGS, FLAGS, PARAM,        \
    HELPTEXT, METAVAR, VALUES, SPELLING, SHOULD_PARSE, ALWAYS_EMIT, KEYPATH,   \
    DEFAULT_VALUE, IMPLIED_CHECK, IMPLIED_VALUE, NORMALIZER, DENORMALIZER,     \
    MERGER, EXTRACTOR, TABLE_INDEX)                                            \
  PARSE_OPTION_WITH_MARSHALLING(                                               \
      Args, Diags, ID, FLAGS, PARAM, SHOULD_PARSE, KEYPATH, DEFAULT_VALUE,     \
      IMPLIED_CHECK, IMPLIED_VALUE, NORMALIZER, MERGER, TABLE_INDEX)
#include "clang/Driver/Options.inc"
#undef MIGRATOR_OPTION_WITH_MARSHALLING

  return Diags.getNumErrors() == NumErrorsBefore;
}

void CompilerInvocation::GenerateDiagnosticArgs(
    const DiagnosticOptions &Opts, SmallVectorImpl<const char *> &Args,
    StringAllocator SA, bool DefaultDiagColor) {
  const DiagnosticOptions *DiagnosticOpts = &Opts;
#define DIAG_OPTION_WITH_MARSHALLING(                                          \
    PREFIX_TYPE, NAME, ID, KIND, GROUP, ALIAS, ALIASARGS, FLAGS, PARAM,        \
    HELPTEXT, METAVAR, VALUES, SPELLING, SHOULD_PARSE, ALWAYS_EMIT, KEYPATH,   \
    DEFAULT_VALUE, IMPLIED_CHECK, IMPLIED_VALUE, NORMALIZER, DENORMALIZER,     \
    MERGER, EXTRACTOR, TABLE_INDEX)                                            \
  GENERATE_OPTION_WITH_MARSHALLING(                                            \
      Args, SA, KIND, FLAGS, SPELLING, ALWAYS_EMIT, KEYPATH, DEFAULT_VALUE,    \
      IMPLIED_CHECK, IMPLIED_VALUE, DENORMALIZER, EXTRACTOR, TABLE_INDEX)
#include "clang/Driver/Options.inc"
#undef DIAG_OPTION_WITH_MARSHALLING

  if (!Opts.DiagnosticSerializationFile.empty())
    GenerateArg(Args, OPT_diagnostic_serialized_file,
                Opts.DiagnosticSerializationFile, SA);

  if (Opts.ShowColors)
    GenerateArg(Args, OPT_fcolor_diagnostics, SA);

  if (Opts.VerifyDiagnostics &&
      llvm::is_contained(Opts.VerifyPrefixes, "expected"))
    GenerateArg(Args, OPT_verify, SA);

  for (const auto &Prefix : Opts.VerifyPrefixes)
    if (Prefix != "expected")
      GenerateArg(Args, OPT_verify_EQ, Prefix, SA);

  DiagnosticLevelMask VIU = Opts.getVerifyIgnoreUnexpected();
  if (VIU == DiagnosticLevelMask::None) {
    // This is the default, don't generate anything.
  } else if (VIU == DiagnosticLevelMask::All) {
    GenerateArg(Args, OPT_verify_ignore_unexpected, SA);
  } else {
    if (static_cast<unsigned>(VIU & DiagnosticLevelMask::Note) != 0)
      GenerateArg(Args, OPT_verify_ignore_unexpected_EQ, "note", SA);
    if (static_cast<unsigned>(VIU & DiagnosticLevelMask::Remark) != 0)
      GenerateArg(Args, OPT_verify_ignore_unexpected_EQ, "remark", SA);
    if (static_cast<unsigned>(VIU & DiagnosticLevelMask::Warning) != 0)
      GenerateArg(Args, OPT_verify_ignore_unexpected_EQ, "warning", SA);
    if (static_cast<unsigned>(VIU & DiagnosticLevelMask::Error) != 0)
      GenerateArg(Args, OPT_verify_ignore_unexpected_EQ, "error", SA);
  }

  for (const auto &Warning : Opts.Warnings) {
    // This option is automatically generated from UndefPrefixes.
    if (Warning == "undef-prefix")
      continue;
    Args.push_back(SA(StringRef("-W") + Warning));
  }

  for (const auto &Remark : Opts.Remarks) {
    // These arguments are generated from OptimizationRemark fields of
    // CodeGenOptions.
    StringRef IgnoredRemarks[] = {"pass",          "no-pass",
                                  "pass-analysis", "no-pass-analysis",
                                  "pass-missed",   "no-pass-missed"};
    if (llvm::is_contained(IgnoredRemarks, Remark))
      continue;

    Args.push_back(SA(StringRef("-R") + Remark));
  }
}

bool clang::ParseDiagnosticArgs(DiagnosticOptions &Opts, ArgList &Args,
                                DiagnosticsEngine *Diags,
                                bool DefaultDiagColor) {
  Optional<DiagnosticsEngine> IgnoringDiags;
  if (!Diags) {
    IgnoringDiags.emplace(new DiagnosticIDs(), new DiagnosticOptions(),
                          new IgnoringDiagConsumer());
    Diags = &*IgnoringDiags;
  }

  unsigned NumErrorsBefore = Diags->getNumErrors();

  // The key paths of diagnostic options defined in Options.td start with
  // "DiagnosticOpts->". Let's provide the expected variable name and type.
  DiagnosticOptions *DiagnosticOpts = &Opts;

#define DIAG_OPTION_WITH_MARSHALLING(                                          \
    PREFIX_TYPE, NAME, ID, KIND, GROUP, ALIAS, ALIASARGS, FLAGS, PARAM,        \
    HELPTEXT, METAVAR, VALUES, SPELLING, SHOULD_PARSE, ALWAYS_EMIT, KEYPATH,   \
    DEFAULT_VALUE, IMPLIED_CHECK, IMPLIED_VALUE, NORMALIZER, DENORMALIZER,     \
    MERGER, EXTRACTOR, TABLE_INDEX)                                            \
  PARSE_OPTION_WITH_MARSHALLING(                                               \
      Args, *Diags, ID, FLAGS, PARAM, SHOULD_PARSE, KEYPATH, DEFAULT_VALUE,    \
      IMPLIED_CHECK, IMPLIED_VALUE, NORMALIZER, MERGER, TABLE_INDEX)
#include "clang/Driver/Options.inc"
#undef DIAG_OPTION_WITH_MARSHALLING

  llvm::sys::Process::UseANSIEscapeCodes(Opts.UseANSIEscapeCodes);

  if (Arg *A =
          Args.getLastArg(OPT_diagnostic_serialized_file, OPT__serialize_diags))
    Opts.DiagnosticSerializationFile = A->getValue();
  Opts.ShowColors = parseShowColorsArgs(Args, DefaultDiagColor);

  Opts.VerifyDiagnostics = Args.hasArg(OPT_verify) || Args.hasArg(OPT_verify_EQ);
  Opts.VerifyPrefixes = Args.getAllArgValues(OPT_verify_EQ);
  if (Args.hasArg(OPT_verify))
    Opts.VerifyPrefixes.push_back("expected");
  // Keep VerifyPrefixes in its original order for the sake of diagnostics, and
  // then sort it to prepare for fast lookup using std::binary_search.
  if (!checkVerifyPrefixes(Opts.VerifyPrefixes, *Diags))
    Opts.VerifyDiagnostics = false;
  else
    llvm::sort(Opts.VerifyPrefixes);
  DiagnosticLevelMask DiagMask = DiagnosticLevelMask::None;
  parseDiagnosticLevelMask(
      "-verify-ignore-unexpected=",
      Args.getAllArgValues(OPT_verify_ignore_unexpected_EQ), *Diags, DiagMask);
  if (Args.hasArg(OPT_verify_ignore_unexpected))
    DiagMask = DiagnosticLevelMask::All;
  Opts.setVerifyIgnoreUnexpected(DiagMask);
  if (Opts.TabStop == 0 || Opts.TabStop > DiagnosticOptions::MaxTabStop) {
    Opts.TabStop = DiagnosticOptions::DefaultTabStop;
    Diags->Report(diag::warn_ignoring_ftabstop_value)
        << Opts.TabStop << DiagnosticOptions::DefaultTabStop;
  }

  addDiagnosticArgs(Args, OPT_W_Group, OPT_W_value_Group, Opts.Warnings);
  addDiagnosticArgs(Args, OPT_R_Group, OPT_R_value_Group, Opts.Remarks);

  return Diags->getNumErrors() == NumErrorsBefore;
}

/// Parse the argument to the -ftest-module-file-extension
/// command-line argument.
///
/// \returns true on error, false on success.
static bool parseTestModuleFileExtensionArg(StringRef Arg,
                                            std::string &BlockName,
                                            unsigned &MajorVersion,
                                            unsigned &MinorVersion,
                                            bool &Hashed,
                                            std::string &UserInfo) {
  SmallVector<StringRef, 5> Args;
  Arg.split(Args, ':', 5);
  if (Args.size() < 5)
    return true;

  BlockName = std::string(Args[0]);
  if (Args[1].getAsInteger(10, MajorVersion)) return true;
  if (Args[2].getAsInteger(10, MinorVersion)) return true;
  if (Args[3].getAsInteger(2, Hashed)) return true;
  if (Args.size() > 4)
    UserInfo = std::string(Args[4]);
  return false;
}

/// Return a table that associates command line option specifiers with the
/// frontend action. Note: The pair {frontend::PluginAction, OPT_plugin} is
/// intentionally missing, as this case is handled separately from other
/// frontend options.
static const auto &getFrontendActionTable() {
  static const std::pair<frontend::ActionKind, unsigned> Table[] = {
      {frontend::ASTDeclList, OPT_ast_list},

      {frontend::ASTDump, OPT_ast_dump_all_EQ},
      {frontend::ASTDump, OPT_ast_dump_all},
      {frontend::ASTDump, OPT_ast_dump_EQ},
      {frontend::ASTDump, OPT_ast_dump},
      {frontend::ASTDump, OPT_ast_dump_lookups},
      {frontend::ASTDump, OPT_ast_dump_decl_types},

      {frontend::ASTPrint, OPT_ast_print},
      {frontend::ASTView, OPT_ast_view},
      {frontend::DumpCompilerOptions, OPT_compiler_options_dump},
      {frontend::DumpRawTokens, OPT_dump_raw_tokens},
      {frontend::DumpTokens, OPT_dump_tokens},
      {frontend::EmitAssembly, OPT_S},
      {frontend::EmitBC, OPT_emit_llvm_bc},
      {frontend::EmitHTML, OPT_emit_html},
      {frontend::EmitLLVM, OPT_emit_llvm},
      {frontend::EmitLLVMOnly, OPT_emit_llvm_only},
      {frontend::EmitCodeGenOnly, OPT_emit_codegen_only},
      {frontend::EmitCodeGenOnly, OPT_emit_codegen_only},
      {frontend::EmitObj, OPT_emit_obj},

      {frontend::FixIt, OPT_fixit_EQ},
      {frontend::FixIt, OPT_fixit},

      {frontend::GenerateModule, OPT_emit_module},
      {frontend::GenerateModuleInterface, OPT_emit_module_interface},
      {frontend::GenerateHeaderModule, OPT_emit_header_module},
      {frontend::GeneratePCH, OPT_emit_pch},
      {frontend::GenerateInterfaceStubs, OPT_emit_interface_stubs},
      {frontend::InitOnly, OPT_init_only},
      {frontend::ParseSyntaxOnly, OPT_fsyntax_only},
      {frontend::ModuleFileInfo, OPT_module_file_info},
      {frontend::VerifyPCH, OPT_verify_pch},
      {frontend::PrintPreamble, OPT_print_preamble},
      {frontend::PrintPreprocessedInput, OPT_E},
      {frontend::TemplightDump, OPT_templight_dump},
      {frontend::RewriteMacros, OPT_rewrite_macros},
      {frontend::RewriteObjC, OPT_rewrite_objc},
      {frontend::RewriteTest, OPT_rewrite_test},
      {frontend::RunAnalysis, OPT_analyze},
      {frontend::MigrateSource, OPT_migrate},
      {frontend::RunPreprocessorOnly, OPT_Eonly},
      {frontend::PrintDependencyDirectivesSourceMinimizerOutput,
          OPT_print_dependency_directives_minimized_source},
  };

  return Table;
}

/// Maps command line option to frontend action.
static Optional<frontend::ActionKind> getFrontendAction(OptSpecifier &Opt) {
  for (const auto &ActionOpt : getFrontendActionTable())
    if (ActionOpt.second == Opt.getID())
      return ActionOpt.first;

  return None;
}

/// Maps frontend action to command line option.
static Optional<OptSpecifier>
getProgramActionOpt(frontend::ActionKind ProgramAction) {
  for (const auto &ActionOpt : getFrontendActionTable())
    if (ActionOpt.first == ProgramAction)
      return OptSpecifier(ActionOpt.second);

  return None;
}

static void GenerateFrontendArgs(const FrontendOptions &Opts,
                                 SmallVectorImpl<const char *> &Args,
                                 CompilerInvocation::StringAllocator SA,
                                 bool IsHeader) {
  const FrontendOptions &FrontendOpts = Opts;
#define FRONTEND_OPTION_WITH_MARSHALLING(                                      \
    PREFIX_TYPE, NAME, ID, KIND, GROUP, ALIAS, ALIASARGS, FLAGS, PARAM,        \
    HELPTEXT, METAVAR, VALUES, SPELLING, SHOULD_PARSE, ALWAYS_EMIT, KEYPATH,   \
    DEFAULT_VALUE, IMPLIED_CHECK, IMPLIED_VALUE, NORMALIZER, DENORMALIZER,     \
    MERGER, EXTRACTOR, TABLE_INDEX)                                            \
  GENERATE_OPTION_WITH_MARSHALLING(                                            \
      Args, SA, KIND, FLAGS, SPELLING, ALWAYS_EMIT, KEYPATH, DEFAULT_VALUE,    \
      IMPLIED_CHECK, IMPLIED_VALUE, DENORMALIZER, EXTRACTOR, TABLE_INDEX)
#include "clang/Driver/Options.inc"
#undef FRONTEND_OPTION_WITH_MARSHALLING

  Optional<OptSpecifier> ProgramActionOpt =
      getProgramActionOpt(Opts.ProgramAction);

  // Generating a simple flag covers most frontend actions.
  std::function<void()> GenerateProgramAction = [&]() {
    GenerateArg(Args, *ProgramActionOpt, SA);
  };

  if (!ProgramActionOpt) {
    // PluginAction is the only program action handled separately.
    assert(Opts.ProgramAction == frontend::PluginAction &&
           "Frontend action without option.");
    GenerateProgramAction = [&]() {
      GenerateArg(Args, OPT_plugin, Opts.ActionName, SA);
    };
  }

  // FIXME: Simplify the complex 'AST dump' command line.
  if (Opts.ProgramAction == frontend::ASTDump) {
    GenerateProgramAction = [&]() {
      // ASTDumpLookups, ASTDumpDeclTypes and ASTDumpFilter are generated via
      // marshalling infrastructure.

      if (Opts.ASTDumpFormat != ADOF_Default) {
        StringRef Format;
        switch (Opts.ASTDumpFormat) {
        case ADOF_Default:
          llvm_unreachable("Default AST dump format.");
        case ADOF_JSON:
          Format = "json";
          break;
        }

        if (Opts.ASTDumpAll)
          GenerateArg(Args, OPT_ast_dump_all_EQ, Format, SA);
        if (Opts.ASTDumpDecls)
          GenerateArg(Args, OPT_ast_dump_EQ, Format, SA);
      } else {
        if (Opts.ASTDumpAll)
          GenerateArg(Args, OPT_ast_dump_all, SA);
        if (Opts.ASTDumpDecls)
          GenerateArg(Args, OPT_ast_dump, SA);
      }
    };
  }

  if (Opts.ProgramAction == frontend::FixIt && !Opts.FixItSuffix.empty()) {
    GenerateProgramAction = [&]() {
      GenerateArg(Args, OPT_fixit_EQ, Opts.FixItSuffix, SA);
    };
  }

  GenerateProgramAction();

  for (const auto &PluginArgs : Opts.PluginArgs) {
    Option Opt = getDriverOptTable().getOption(OPT_plugin_arg);
    const char *Spelling =
        SA(Opt.getPrefix() + Opt.getName() + PluginArgs.first);
    for (const auto &PluginArg : PluginArgs.second)
      denormalizeString(Args, Spelling, SA, Opt.getKind(), 0, PluginArg);
  }

  for (const auto &Ext : Opts.ModuleFileExtensions)
    if (auto *TestExt = dyn_cast_or_null<TestModuleFileExtension>(Ext.get()))
      GenerateArg(Args, OPT_ftest_module_file_extension_EQ, TestExt->str(), SA);

  if (!Opts.CodeCompletionAt.FileName.empty())
    GenerateArg(Args, OPT_code_completion_at, Opts.CodeCompletionAt.ToString(),
                SA);

  for (const auto &Plugin : Opts.Plugins)
    GenerateArg(Args, OPT_load, Plugin, SA);

  // ASTDumpDecls and ASTDumpAll already handled with ProgramAction.

  for (const auto &ModuleFile : Opts.ModuleFiles)
    GenerateArg(Args, OPT_fmodule_file, ModuleFile, SA);

  if (Opts.AuxTargetCPU.hasValue())
    GenerateArg(Args, OPT_aux_target_cpu, *Opts.AuxTargetCPU, SA);

  if (Opts.AuxTargetFeatures.hasValue())
    for (const auto &Feature : *Opts.AuxTargetFeatures)
      GenerateArg(Args, OPT_aux_target_feature, Feature, SA);

  {
    StringRef Preprocessed = Opts.DashX.isPreprocessed() ? "-cpp-output" : "";
    StringRef ModuleMap =
        Opts.DashX.getFormat() == InputKind::ModuleMap ? "-module-map" : "";
    StringRef Header = IsHeader ? "-header" : "";

    StringRef Lang;
    switch (Opts.DashX.getLanguage()) {
    case Language::C:
      Lang = "c";
      break;
    case Language::OpenCL:
      Lang = "cl";
      break;
    case Language::OpenCLCXX:
      Lang = "clcpp";
      break;
    case Language::CUDA:
      Lang = "cuda";
      break;
    case Language::HIP:
      Lang = "hip";
      break;
    case Language::CXX:
      Lang = "c++";
      break;
    case Language::ObjC:
      Lang = "objective-c";
      break;
    case Language::ObjCXX:
      Lang = "objective-c++";
      break;
    case Language::RenderScript:
      Lang = "renderscript";
      break;
    case Language::Asm:
      Lang = "assembler-with-cpp";
      break;
    case Language::Unknown:
      assert(Opts.DashX.getFormat() == InputKind::Precompiled &&
             "Generating -x argument for unknown language (not precompiled).");
      Lang = "ast";
      break;
    case Language::LLVM_IR:
      Lang = "ir";
      break;
    }

    GenerateArg(Args, OPT_x, Lang + Header + ModuleMap + Preprocessed, SA);
  }

  // OPT_INPUT has a unique class, generate it directly.
  for (const auto &Input : Opts.Inputs)
    Args.push_back(SA(Input.getFile()));
}

static bool ParseFrontendArgs(FrontendOptions &Opts, ArgList &Args,
                              DiagnosticsEngine &Diags, bool &IsHeaderFile) {
  unsigned NumErrorsBefore = Diags.getNumErrors();

  FrontendOptions &FrontendOpts = Opts;

#define FRONTEND_OPTION_WITH_MARSHALLING(                                      \
    PREFIX_TYPE, NAME, ID, KIND, GROUP, ALIAS, ALIASARGS, FLAGS, PARAM,        \
    HELPTEXT, METAVAR, VALUES, SPELLING, SHOULD_PARSE, ALWAYS_EMIT, KEYPATH,   \
    DEFAULT_VALUE, IMPLIED_CHECK, IMPLIED_VALUE, NORMALIZER, DENORMALIZER,     \
    MERGER, EXTRACTOR, TABLE_INDEX)                                            \
  PARSE_OPTION_WITH_MARSHALLING(                                               \
      Args, Diags, ID, FLAGS, PARAM, SHOULD_PARSE, KEYPATH, DEFAULT_VALUE,     \
      IMPLIED_CHECK, IMPLIED_VALUE, NORMALIZER, MERGER, TABLE_INDEX)
#include "clang/Driver/Options.inc"
#undef FRONTEND_OPTION_WITH_MARSHALLING

  Opts.ProgramAction = frontend::ParseSyntaxOnly;
  if (const Arg *A = Args.getLastArg(OPT_Action_Group)) {
    OptSpecifier Opt = OptSpecifier(A->getOption().getID());
    Optional<frontend::ActionKind> ProgramAction = getFrontendAction(Opt);
    assert(ProgramAction && "Option specifier not in Action_Group.");

    if (ProgramAction == frontend::ASTDump &&
        (Opt == OPT_ast_dump_all_EQ || Opt == OPT_ast_dump_EQ)) {
      unsigned Val = llvm::StringSwitch<unsigned>(A->getValue())
                         .CaseLower("default", ADOF_Default)
                         .CaseLower("json", ADOF_JSON)
                         .Default(std::numeric_limits<unsigned>::max());

      if (Val != std::numeric_limits<unsigned>::max())
        Opts.ASTDumpFormat = static_cast<ASTDumpOutputFormat>(Val);
      else {
        Diags.Report(diag::err_drv_invalid_value)
            << A->getAsString(Args) << A->getValue();
        Opts.ASTDumpFormat = ADOF_Default;
      }
    }

    if (ProgramAction == frontend::FixIt && Opt == OPT_fixit_EQ)
      Opts.FixItSuffix = A->getValue();

    if (ProgramAction == frontend::GenerateInterfaceStubs) {
      StringRef ArgStr =
          Args.hasArg(OPT_interface_stub_version_EQ)
              ? Args.getLastArgValue(OPT_interface_stub_version_EQ)
              : "ifs-v1";
      if (ArgStr == "experimental-yaml-elf-v1" ||
          ArgStr == "experimental-ifs-v1" || ArgStr == "experimental-ifs-v2" ||
          ArgStr == "experimental-tapi-elf-v1") {
        std::string ErrorMessage =
            "Invalid interface stub format: " + ArgStr.str() +
            " is deprecated.";
        Diags.Report(diag::err_drv_invalid_value)
            << "Must specify a valid interface stub format type, ie: "
               "-interface-stub-version=ifs-v1"
            << ErrorMessage;
        ProgramAction = frontend::ParseSyntaxOnly;
      } else if (!ArgStr.startswith("ifs-")) {
        std::string ErrorMessage =
            "Invalid interface stub format: " + ArgStr.str() + ".";
        Diags.Report(diag::err_drv_invalid_value)
            << "Must specify a valid interface stub format type, ie: "
               "-interface-stub-version=ifs-v1"
            << ErrorMessage;
        ProgramAction = frontend::ParseSyntaxOnly;
      }
    }

    Opts.ProgramAction = *ProgramAction;
  }

  if (const Arg* A = Args.getLastArg(OPT_plugin)) {
    Opts.Plugins.emplace_back(A->getValue(0));
    Opts.ProgramAction = frontend::PluginAction;
    Opts.ActionName = A->getValue();
  }
  for (const auto *AA : Args.filtered(OPT_plugin_arg))
    Opts.PluginArgs[AA->getValue(0)].emplace_back(AA->getValue(1));

  for (const std::string &Arg :
         Args.getAllArgValues(OPT_ftest_module_file_extension_EQ)) {
    std::string BlockName;
    unsigned MajorVersion;
    unsigned MinorVersion;
    bool Hashed;
    std::string UserInfo;
    if (parseTestModuleFileExtensionArg(Arg, BlockName, MajorVersion,
                                        MinorVersion, Hashed, UserInfo)) {
      Diags.Report(diag::err_test_module_file_extension_format) << Arg;

      continue;
    }

    // Add the testing module file extension.
    Opts.ModuleFileExtensions.push_back(
        std::make_shared<TestModuleFileExtension>(
            BlockName, MajorVersion, MinorVersion, Hashed, UserInfo));
  }

  if (const Arg *A = Args.getLastArg(OPT_code_completion_at)) {
    Opts.CodeCompletionAt =
      ParsedSourceLocation::FromString(A->getValue());
    if (Opts.CodeCompletionAt.FileName.empty())
      Diags.Report(diag::err_drv_invalid_value)
        << A->getAsString(Args) << A->getValue();
  }

  Opts.Plugins = Args.getAllArgValues(OPT_load);
  Opts.ASTDumpDecls = Args.hasArg(OPT_ast_dump, OPT_ast_dump_EQ);
  Opts.ASTDumpAll = Args.hasArg(OPT_ast_dump_all, OPT_ast_dump_all_EQ);
  // Only the -fmodule-file=<file> form.
  for (const auto *A : Args.filtered(OPT_fmodule_file)) {
    StringRef Val = A->getValue();
    if (Val.find('=') == StringRef::npos)
      Opts.ModuleFiles.push_back(std::string(Val));
  }

  if (Opts.ProgramAction != frontend::GenerateModule && Opts.IsSystemModule)
    Diags.Report(diag::err_drv_argument_only_allowed_with) << "-fsystem-module"
                                                           << "-emit-module";

  if (Args.hasArg(OPT_aux_target_cpu))
    Opts.AuxTargetCPU = std::string(Args.getLastArgValue(OPT_aux_target_cpu));
  if (Args.hasArg(OPT_aux_target_feature))
    Opts.AuxTargetFeatures = Args.getAllArgValues(OPT_aux_target_feature);

  if (Opts.ARCMTAction != FrontendOptions::ARCMT_None &&
      Opts.ObjCMTAction != FrontendOptions::ObjCMT_None) {
    Diags.Report(diag::err_drv_argument_not_allowed_with)
      << "ARC migration" << "ObjC migration";
  }

  InputKind DashX(Language::Unknown);
  if (const Arg *A = Args.getLastArg(OPT_x)) {
    StringRef XValue = A->getValue();

    // Parse suffixes: '<lang>(-header|[-module-map][-cpp-output])'.
    // FIXME: Supporting '<lang>-header-cpp-output' would be useful.
    bool Preprocessed = XValue.consume_back("-cpp-output");
    bool ModuleMap = XValue.consume_back("-module-map");
    IsHeaderFile = !Preprocessed && !ModuleMap &&
                   XValue != "precompiled-header" &&
                   XValue.consume_back("-header");

    // Principal languages.
    DashX = llvm::StringSwitch<InputKind>(XValue)
                .Case("c", Language::C)
                .Case("cl", Language::OpenCL)
                .Case("clcpp", Language::OpenCLCXX)
                .Case("cuda", Language::CUDA)
                .Case("hip", Language::HIP)
                .Case("c++", Language::CXX)
                .Case("objective-c", Language::ObjC)
                .Case("objective-c++", Language::ObjCXX)
                .Case("renderscript", Language::RenderScript)
                .Default(Language::Unknown);

    // "objc[++]-cpp-output" is an acceptable synonym for
    // "objective-c[++]-cpp-output".
    if (DashX.isUnknown() && Preprocessed && !IsHeaderFile && !ModuleMap)
      DashX = llvm::StringSwitch<InputKind>(XValue)
                  .Case("objc", Language::ObjC)
                  .Case("objc++", Language::ObjCXX)
                  .Default(Language::Unknown);

    // Some special cases cannot be combined with suffixes.
    if (DashX.isUnknown() && !Preprocessed && !ModuleMap && !IsHeaderFile)
      DashX = llvm::StringSwitch<InputKind>(XValue)
                  .Case("cpp-output", InputKind(Language::C).getPreprocessed())
                  .Case("assembler-with-cpp", Language::Asm)
                  .Cases("ast", "pcm", "precompiled-header",
                         InputKind(Language::Unknown, InputKind::Precompiled))
                  .Case("ir", Language::LLVM_IR)
                  .Default(Language::Unknown);

    if (DashX.isUnknown())
      Diags.Report(diag::err_drv_invalid_value)
        << A->getAsString(Args) << A->getValue();

    if (Preprocessed)
      DashX = DashX.getPreprocessed();
    if (ModuleMap)
      DashX = DashX.withFormat(InputKind::ModuleMap);
  }

  // '-' is the default input if none is given.
  std::vector<std::string> Inputs = Args.getAllArgValues(OPT_INPUT);
  Opts.Inputs.clear();
  if (Inputs.empty())
    Inputs.push_back("-");
  for (unsigned i = 0, e = Inputs.size(); i != e; ++i) {
    InputKind IK = DashX;
    if (IK.isUnknown()) {
      IK = FrontendOptions::getInputKindForExtension(
        StringRef(Inputs[i]).rsplit('.').second);
      // FIXME: Warn on this?
      if (IK.isUnknown())
        IK = Language::C;
      // FIXME: Remove this hack.
      if (i == 0)
        DashX = IK;
    }

    bool IsSystem = false;

    // The -emit-module action implicitly takes a module map.
    if (Opts.ProgramAction == frontend::GenerateModule &&
        IK.getFormat() == InputKind::Source) {
      IK = IK.withFormat(InputKind::ModuleMap);
      IsSystem = Opts.IsSystemModule;
    }

    Opts.Inputs.emplace_back(std::move(Inputs[i]), IK, IsSystem);
  }

  Opts.DashX = DashX;

  return Diags.getNumErrors() == NumErrorsBefore;
}

std::string CompilerInvocation::GetResourcesPath(const char *Argv0,
                                                 void *MainAddr) {
  std::string ClangExecutable =
      llvm::sys::fs::getMainExecutable(Argv0, MainAddr);
  return Driver::GetResourcesPath(ClangExecutable, CLANG_RESOURCE_DIR);
}

static void GenerateHeaderSearchArgs(HeaderSearchOptions &Opts,
                                     SmallVectorImpl<const char *> &Args,
                                     CompilerInvocation::StringAllocator SA) {
  const HeaderSearchOptions *HeaderSearchOpts = &Opts;
#define HEADER_SEARCH_OPTION_WITH_MARSHALLING(                                 \
    PREFIX_TYPE, NAME, ID, KIND, GROUP, ALIAS, ALIASARGS, FLAGS, PARAM,        \
    HELPTEXT, METAVAR, VALUES, SPELLING, SHOULD_PARSE, ALWAYS_EMIT, KEYPATH,   \
    DEFAULT_VALUE, IMPLIED_CHECK, IMPLIED_VALUE, NORMALIZER, DENORMALIZER,     \
    MERGER, EXTRACTOR, TABLE_INDEX)                                            \
  GENERATE_OPTION_WITH_MARSHALLING(                                            \
      Args, SA, KIND, FLAGS, SPELLING, ALWAYS_EMIT, KEYPATH, DEFAULT_VALUE,    \
      IMPLIED_CHECK, IMPLIED_VALUE, DENORMALIZER, EXTRACTOR, TABLE_INDEX)
#include "clang/Driver/Options.inc"
#undef HEADER_SEARCH_OPTION_WITH_MARSHALLING

  if (Opts.UseLibcxx)
    GenerateArg(Args, OPT_stdlib_EQ, "libc++", SA);

  if (!Opts.ModuleCachePath.empty())
    GenerateArg(Args, OPT_fmodules_cache_path, Opts.ModuleCachePath, SA);

  for (const auto &File : Opts.PrebuiltModuleFiles)
    GenerateArg(Args, OPT_fmodule_file, File.first + "=" + File.second, SA);

  for (const auto &Path : Opts.PrebuiltModulePaths)
    GenerateArg(Args, OPT_fprebuilt_module_path, Path, SA);

  for (const auto &Macro : Opts.ModulesIgnoreMacros)
    GenerateArg(Args, OPT_fmodules_ignore_macro, Macro.val(), SA);

  auto Matches = [](const HeaderSearchOptions::Entry &Entry,
                    llvm::ArrayRef<frontend::IncludeDirGroup> Groups,
                    llvm::Optional<bool> IsFramework,
                    llvm::Optional<bool> IgnoreSysRoot) {
    return llvm::find(Groups, Entry.Group) != Groups.end() &&
           (!IsFramework || (Entry.IsFramework == *IsFramework)) &&
           (!IgnoreSysRoot || (Entry.IgnoreSysRoot == *IgnoreSysRoot));
  };

  auto It = Opts.UserEntries.begin();
  auto End = Opts.UserEntries.end();

  // Add -I..., -F..., and -index-header-map options in order.
  for (; It < End &&
         Matches(*It, {frontend::IndexHeaderMap, frontend::Angled}, None, true);
       ++It) {
    OptSpecifier Opt = [It, Matches]() {
      if (Matches(*It, frontend::IndexHeaderMap, true, true))
        return OPT_F;
      if (Matches(*It, frontend::IndexHeaderMap, false, true))
        return OPT_I;
      if (Matches(*It, frontend::Angled, true, true))
        return OPT_F;
      if (Matches(*It, frontend::Angled, false, true))
        return OPT_I;
      llvm_unreachable("Unexpected HeaderSearchOptions::Entry.");
    }();

    if (It->Group == frontend::IndexHeaderMap)
      GenerateArg(Args, OPT_index_header_map, SA);
    GenerateArg(Args, Opt, It->Path, SA);
  };

  // Note: some paths that came from "[-iprefix=xx] -iwithprefixbefore=yy" may
  // have already been generated as "-I[xx]yy". If that's the case, their
  // position on command line was such that this has no semantic impact on
  // include paths.
  for (; It < End &&
         Matches(*It, {frontend::After, frontend::Angled}, false, true);
       ++It) {
    OptSpecifier Opt =
        It->Group == frontend::After ? OPT_iwithprefix : OPT_iwithprefixbefore;
    GenerateArg(Args, Opt, It->Path, SA);
  }

  // Note: Some paths that came from "-idirafter=xxyy" may have already been
  // generated as "-iwithprefix=xxyy". If that's the case, their position on
  // command line was such that this has no semantic impact on include paths.
  for (; It < End && Matches(*It, {frontend::After}, false, true); ++It)
    GenerateArg(Args, OPT_idirafter, It->Path, SA);
  for (; It < End && Matches(*It, {frontend::Quoted}, false, true); ++It)
    GenerateArg(Args, OPT_iquote, It->Path, SA);
  for (; It < End && Matches(*It, {frontend::System}, false, None); ++It)
    GenerateArg(Args, It->IgnoreSysRoot ? OPT_isystem : OPT_iwithsysroot,
                It->Path, SA);
  for (; It < End && Matches(*It, {frontend::System}, true, true); ++It)
    GenerateArg(Args, OPT_iframework, It->Path, SA);
  for (; It < End && Matches(*It, {frontend::System}, true, false); ++It)
    GenerateArg(Args, OPT_iframeworkwithsysroot, It->Path, SA);

  // Add the paths for the various language specific isystem flags.
  for (; It < End && Matches(*It, {frontend::CSystem}, false, true); ++It)
    GenerateArg(Args, OPT_c_isystem, It->Path, SA);
  for (; It < End && Matches(*It, {frontend::CXXSystem}, false, true); ++It)
    GenerateArg(Args, OPT_cxx_isystem, It->Path, SA);
  for (; It < End && Matches(*It, {frontend::ObjCSystem}, false, true); ++It)
    GenerateArg(Args, OPT_objc_isystem, It->Path, SA);
  for (; It < End && Matches(*It, {frontend::ObjCXXSystem}, false, true); ++It)
    GenerateArg(Args, OPT_objcxx_isystem, It->Path, SA);

  // Add the internal paths from a driver that detects standard include paths.
  // Note: Some paths that came from "-internal-isystem" arguments may have
  // already been generated as "-isystem". If that's the case, their position on
  // command line was such that this has no semantic impact on include paths.
  for (; It < End &&
         Matches(*It, {frontend::System, frontend::ExternCSystem}, false, true);
       ++It) {
    OptSpecifier Opt = It->Group == frontend::System
                           ? OPT_internal_isystem
                           : OPT_internal_externc_isystem;
    GenerateArg(Args, Opt, It->Path, SA);
  }

  assert(It == End && "Unhandled HeaderSearchOption::Entry.");

  // Add the path prefixes which are implicitly treated as being system headers.
  for (const auto &P : Opts.SystemHeaderPrefixes) {
    OptSpecifier Opt = P.IsSystemHeader ? OPT_system_header_prefix
                                        : OPT_no_system_header_prefix;
    GenerateArg(Args, Opt, P.Prefix, SA);
  }

  for (const std::string &F : Opts.VFSOverlayFiles)
    GenerateArg(Args, OPT_ivfsoverlay, F, SA);
}

static bool ParseHeaderSearchArgs(HeaderSearchOptions &Opts, ArgList &Args,
                                  DiagnosticsEngine &Diags,
                                  const std::string &WorkingDir) {
  unsigned NumErrorsBefore = Diags.getNumErrors();

  HeaderSearchOptions *HeaderSearchOpts = &Opts;

#define HEADER_SEARCH_OPTION_WITH_MARSHALLING(                                 \
    PREFIX_TYPE, NAME, ID, KIND, GROUP, ALIAS, ALIASARGS, FLAGS, PARAM,        \
    HELPTEXT, METAVAR, VALUES, SPELLING, SHOULD_PARSE, ALWAYS_EMIT, KEYPATH,   \
    DEFAULT_VALUE, IMPLIED_CHECK, IMPLIED_VALUE, NORMALIZER, DENORMALIZER,     \
    MERGER, EXTRACTOR, TABLE_INDEX)                                            \
  PARSE_OPTION_WITH_MARSHALLING(                                               \
      Args, Diags, ID, FLAGS, PARAM, SHOULD_PARSE, KEYPATH, DEFAULT_VALUE,     \
      IMPLIED_CHECK, IMPLIED_VALUE, NORMALIZER, MERGER, TABLE_INDEX)
#include "clang/Driver/Options.inc"
#undef HEADER_SEARCH_OPTION_WITH_MARSHALLING

  if (const Arg *A = Args.getLastArg(OPT_stdlib_EQ))
    Opts.UseLibcxx = (strcmp(A->getValue(), "libc++") == 0);

  // Canonicalize -fmodules-cache-path before storing it.
  SmallString<128> P(Args.getLastArgValue(OPT_fmodules_cache_path));
  if (!(P.empty() || llvm::sys::path::is_absolute(P))) {
    if (WorkingDir.empty())
      llvm::sys::fs::make_absolute(P);
    else
      llvm::sys::fs::make_absolute(WorkingDir, P);
  }
  llvm::sys::path::remove_dots(P);
  Opts.ModuleCachePath = std::string(P.str());

  // Only the -fmodule-file=<name>=<file> form.
  for (const auto *A : Args.filtered(OPT_fmodule_file)) {
    StringRef Val = A->getValue();
    if (Val.find('=') != StringRef::npos){
      auto Split = Val.split('=');
      Opts.PrebuiltModuleFiles.insert(
          {std::string(Split.first), std::string(Split.second)});
    }
  }
  for (const auto *A : Args.filtered(OPT_fprebuilt_module_path))
    Opts.AddPrebuiltModulePath(A->getValue());

  for (const auto *A : Args.filtered(OPT_fmodules_ignore_macro)) {
    StringRef MacroDef = A->getValue();
    Opts.ModulesIgnoreMacros.insert(
        llvm::CachedHashString(MacroDef.split('=').first));
  }

  // Add -I..., -F..., and -index-header-map options in order.
  bool IsIndexHeaderMap = false;
  bool IsSysrootSpecified =
      Args.hasArg(OPT__sysroot_EQ) || Args.hasArg(OPT_isysroot);
  for (const auto *A : Args.filtered(OPT_I, OPT_F, OPT_index_header_map)) {
    if (A->getOption().matches(OPT_index_header_map)) {
      // -index-header-map applies to the next -I or -F.
      IsIndexHeaderMap = true;
      continue;
    }

    frontend::IncludeDirGroup Group =
        IsIndexHeaderMap ? frontend::IndexHeaderMap : frontend::Angled;

    bool IsFramework = A->getOption().matches(OPT_F);
    std::string Path = A->getValue();

    if (IsSysrootSpecified && !IsFramework && A->getValue()[0] == '=') {
      SmallString<32> Buffer;
      llvm::sys::path::append(Buffer, Opts.Sysroot,
                              llvm::StringRef(A->getValue()).substr(1));
      Path = std::string(Buffer.str());
    }

    Opts.AddPath(Path, Group, IsFramework,
                 /*IgnoreSysroot*/ true);
    IsIndexHeaderMap = false;
  }

  // Add -iprefix/-iwithprefix/-iwithprefixbefore options.
  StringRef Prefix = ""; // FIXME: This isn't the correct default prefix.
  for (const auto *A :
       Args.filtered(OPT_iprefix, OPT_iwithprefix, OPT_iwithprefixbefore)) {
    if (A->getOption().matches(OPT_iprefix))
      Prefix = A->getValue();
    else if (A->getOption().matches(OPT_iwithprefix))
      Opts.AddPath(Prefix.str() + A->getValue(), frontend::After, false, true);
    else
      Opts.AddPath(Prefix.str() + A->getValue(), frontend::Angled, false, true);
  }

  for (const auto *A : Args.filtered(OPT_idirafter))
    Opts.AddPath(A->getValue(), frontend::After, false, true);
  for (const auto *A : Args.filtered(OPT_iquote))
    Opts.AddPath(A->getValue(), frontend::Quoted, false, true);
  for (const auto *A : Args.filtered(OPT_isystem, OPT_iwithsysroot))
    Opts.AddPath(A->getValue(), frontend::System, false,
                 !A->getOption().matches(OPT_iwithsysroot));
  for (const auto *A : Args.filtered(OPT_iframework))
    Opts.AddPath(A->getValue(), frontend::System, true, true);
  for (const auto *A : Args.filtered(OPT_iframeworkwithsysroot))
    Opts.AddPath(A->getValue(), frontend::System, /*IsFramework=*/true,
                 /*IgnoreSysRoot=*/false);

  // Add the paths for the various language specific isystem flags.
  for (const auto *A : Args.filtered(OPT_c_isystem))
    Opts.AddPath(A->getValue(), frontend::CSystem, false, true);
  for (const auto *A : Args.filtered(OPT_cxx_isystem))
    Opts.AddPath(A->getValue(), frontend::CXXSystem, false, true);
  for (const auto *A : Args.filtered(OPT_objc_isystem))
    Opts.AddPath(A->getValue(), frontend::ObjCSystem, false,true);
  for (const auto *A : Args.filtered(OPT_objcxx_isystem))
    Opts.AddPath(A->getValue(), frontend::ObjCXXSystem, false, true);

  // Add the internal paths from a driver that detects standard include paths.
  for (const auto *A :
       Args.filtered(OPT_internal_isystem, OPT_internal_externc_isystem)) {
    frontend::IncludeDirGroup Group = frontend::System;
    if (A->getOption().matches(OPT_internal_externc_isystem))
      Group = frontend::ExternCSystem;
    Opts.AddPath(A->getValue(), Group, false, true);
  }

  // Add the path prefixes which are implicitly treated as being system headers.
  for (const auto *A :
       Args.filtered(OPT_system_header_prefix, OPT_no_system_header_prefix))
    Opts.AddSystemHeaderPrefix(
        A->getValue(), A->getOption().matches(OPT_system_header_prefix));

  for (const auto *A : Args.filtered(OPT_ivfsoverlay))
    Opts.AddVFSOverlayFile(A->getValue());

  return Diags.getNumErrors() == NumErrorsBefore;
}

void CompilerInvocation::setLangDefaults(LangOptions &Opts, InputKind IK,
                                         const llvm::Triple &T,
                                         std::vector<std::string> &Includes,
                                         LangStandard::Kind LangStd) {
  // Set some properties which depend solely on the input kind; it would be nice
  // to move these to the language standard, and have the driver resolve the
  // input kind + language standard.
  //
  // FIXME: Perhaps a better model would be for a single source file to have
  // multiple language standards (C / C++ std, ObjC std, OpenCL std, OpenMP std)
  // simultaneously active?
  if (IK.getLanguage() == Language::Asm) {
    Opts.AsmPreprocessor = 1;
  } else if (IK.isObjectiveC()) {
    Opts.ObjC = 1;
  }

  if (LangStd == LangStandard::lang_unspecified) {
    // Based on the base language, pick one.
    switch (IK.getLanguage()) {
    case Language::Unknown:
    case Language::LLVM_IR:
      llvm_unreachable("Invalid input kind!");
    case Language::OpenCL:
      LangStd = LangStandard::lang_opencl12;
      break;
    case Language::OpenCLCXX:
      LangStd = LangStandard::lang_openclcpp10;
      break;
    case Language::CUDA:
      LangStd = LangStandard::lang_cuda;
      break;
    case Language::Asm:
    case Language::C:
#if defined(CLANG_DEFAULT_STD_C)
      LangStd = CLANG_DEFAULT_STD_C;
#else
      // The PS4 uses C99 as the default C standard.
      if (T.isPS4())
        LangStd = LangStandard::lang_gnu99;
      else
        LangStd = LangStandard::lang_gnu17;
#endif
      break;
    case Language::ObjC:
#if defined(CLANG_DEFAULT_STD_C)
      LangStd = CLANG_DEFAULT_STD_C;
#else
      LangStd = LangStandard::lang_gnu11;
#endif
      break;
    case Language::CXX:
    case Language::ObjCXX:
#if defined(CLANG_DEFAULT_STD_CXX)
      LangStd = CLANG_DEFAULT_STD_CXX;
#else
      LangStd = LangStandard::lang_gnucxx14;
#endif
      break;
    case Language::RenderScript:
      LangStd = LangStandard::lang_c99;
      break;
    case Language::HIP:
      LangStd = LangStandard::lang_hip;
      break;
    }
  }

  const LangStandard &Std = LangStandard::getLangStandardForKind(LangStd);
  Opts.LangStd = LangStd;
  Opts.LineComment = Std.hasLineComments();
  Opts.C99 = Std.isC99();
  Opts.C11 = Std.isC11();
  Opts.C17 = Std.isC17();
  Opts.C2x = Std.isC2x();
  Opts.CPlusPlus = Std.isCPlusPlus();
  Opts.CPlusPlus11 = Std.isCPlusPlus11();
  Opts.CPlusPlus14 = Std.isCPlusPlus14();
  Opts.CPlusPlus17 = Std.isCPlusPlus17();
  Opts.CPlusPlus20 = Std.isCPlusPlus20();
  Opts.CPlusPlus2b = Std.isCPlusPlus2b();
  Opts.GNUMode = Std.isGNUMode();
  Opts.GNUCVersion = 0;
  Opts.HexFloats = Std.hasHexFloats();
  Opts.ImplicitInt = Std.hasImplicitInt();

  // Set OpenCL Version.
  Opts.OpenCL = Std.isOpenCL();
  if (LangStd == LangStandard::lang_opencl10)
    Opts.OpenCLVersion = 100;
  else if (LangStd == LangStandard::lang_opencl11)
    Opts.OpenCLVersion = 110;
  else if (LangStd == LangStandard::lang_opencl12)
    Opts.OpenCLVersion = 120;
  else if (LangStd == LangStandard::lang_opencl20)
    Opts.OpenCLVersion = 200;
  else if (LangStd == LangStandard::lang_opencl30)
    Opts.OpenCLVersion = 300;
  else if (LangStd == LangStandard::lang_openclcpp10)
    Opts.OpenCLCPlusPlusVersion = 100;

  // OpenCL has some additional defaults.
  if (Opts.OpenCL) {
    Opts.AltiVec = 0;
    Opts.ZVector = 0;
    Opts.setDefaultFPContractMode(LangOptions::FPM_On);
    Opts.OpenCLCPlusPlus = Opts.CPlusPlus;
    Opts.OpenCLPipes = Opts.OpenCLCPlusPlus || Opts.OpenCLVersion == 200;
    Opts.OpenCLGenericAddressSpace =
        Opts.OpenCLCPlusPlus || Opts.OpenCLVersion == 200;

    // Include default header file for OpenCL.
    if (Opts.IncludeDefaultHeader) {
      if (Opts.DeclareOpenCLBuiltins) {
        // Only include base header file for builtin types and constants.
        Includes.push_back("opencl-c-base.h");
      } else {
        Includes.push_back("opencl-c.h");
      }
    }
  }

  Opts.HIP = IK.getLanguage() == Language::HIP;
  Opts.CUDA = IK.getLanguage() == Language::CUDA || Opts.HIP;
  if (Opts.HIP) {
    // HIP toolchain does not support 'Fast' FPOpFusion in backends since it
    // fuses multiplication/addition instructions without contract flag from
    // device library functions in LLVM bitcode, which causes accuracy loss in
    // certain math functions, e.g. tan(-1e20) becomes -0.933 instead of 0.8446.
    // For device library functions in bitcode to work, 'Strict' or 'Standard'
    // FPOpFusion options in backends is needed. Therefore 'fast-honor-pragmas'
    // FP contract option is used to allow fuse across statements in frontend
    // whereas respecting contract flag in backend.
    Opts.setDefaultFPContractMode(LangOptions::FPM_FastHonorPragmas);
  } else if (Opts.CUDA) {
    // Allow fuse across statements disregarding pragmas.
    Opts.setDefaultFPContractMode(LangOptions::FPM_Fast);
  }

  Opts.RenderScript = IK.getLanguage() == Language::RenderScript;

  // OpenCL and C++ both have bool, true, false keywords.
  Opts.Bool = Opts.OpenCL || Opts.CPlusPlus;

  // OpenCL has half keyword
  Opts.Half = Opts.OpenCL;
}

/// Check if input file kind and language standard are compatible.
static bool IsInputCompatibleWithStandard(InputKind IK,
                                          const LangStandard &S) {
  switch (IK.getLanguage()) {
  case Language::Unknown:
  case Language::LLVM_IR:
    llvm_unreachable("should not parse language flags for this input");

  case Language::C:
  case Language::ObjC:
  case Language::RenderScript:
    return S.getLanguage() == Language::C;

  case Language::OpenCL:
    return S.getLanguage() == Language::OpenCL ||
           S.getLanguage() == Language::OpenCLCXX;

  case Language::OpenCLCXX:
    return S.getLanguage() == Language::OpenCLCXX;

  case Language::CXX:
  case Language::ObjCXX:
    return S.getLanguage() == Language::CXX;

  case Language::CUDA:
    // FIXME: What -std= values should be permitted for CUDA compilations?
    return S.getLanguage() == Language::CUDA ||
           S.getLanguage() == Language::CXX;

  case Language::HIP:
    return S.getLanguage() == Language::CXX || S.getLanguage() == Language::HIP;

  case Language::Asm:
    // Accept (and ignore) all -std= values.
    // FIXME: The -std= value is not ignored; it affects the tokenization
    // and preprocessing rules if we're preprocessing this asm input.
    return true;
  }

  llvm_unreachable("unexpected input language");
}

/// Get language name for given input kind.
static const StringRef GetInputKindName(InputKind IK) {
  switch (IK.getLanguage()) {
  case Language::C:
    return "C";
  case Language::ObjC:
    return "Objective-C";
  case Language::CXX:
    return "C++";
  case Language::ObjCXX:
    return "Objective-C++";
  case Language::OpenCL:
    return "OpenCL";
  case Language::OpenCLCXX:
    return "C++ for OpenCL";
  case Language::CUDA:
    return "CUDA";
  case Language::RenderScript:
    return "RenderScript";
  case Language::HIP:
    return "HIP";

  case Language::Asm:
    return "Asm";
  case Language::LLVM_IR:
    return "LLVM IR";

  case Language::Unknown:
    break;
  }
  llvm_unreachable("unknown input language");
}

void CompilerInvocation::GenerateLangArgs(const LangOptions &Opts,
                                          SmallVectorImpl<const char *> &Args,
                                          StringAllocator SA,
                                          const llvm::Triple &T, InputKind IK) {
  if (IK.getFormat() == InputKind::Precompiled ||
      IK.getLanguage() == Language::LLVM_IR) {
    if (Opts.ObjCAutoRefCount)
      GenerateArg(Args, OPT_fobjc_arc, SA);
    if (Opts.PICLevel != 0)
      GenerateArg(Args, OPT_pic_level, Twine(Opts.PICLevel), SA);
    if (Opts.PIE)
      GenerateArg(Args, OPT_pic_is_pie, SA);
    for (StringRef Sanitizer : serializeSanitizerKinds(Opts.Sanitize))
      GenerateArg(Args, OPT_fsanitize_EQ, Sanitizer, SA);

    return;
  }

  OptSpecifier StdOpt;
  switch (Opts.LangStd) {
  case LangStandard::lang_opencl10:
  case LangStandard::lang_opencl11:
  case LangStandard::lang_opencl12:
  case LangStandard::lang_opencl20:
  case LangStandard::lang_opencl30:
  case LangStandard::lang_openclcpp10:
    StdOpt = OPT_cl_std_EQ;
    break;
  default:
    StdOpt = OPT_std_EQ;
    break;
  }

  auto LangStandard = LangStandard::getLangStandardForKind(Opts.LangStd);
  GenerateArg(Args, StdOpt, LangStandard.getName(), SA);

  if (Opts.IncludeDefaultHeader)
    GenerateArg(Args, OPT_finclude_default_header, SA);
  if (Opts.DeclareOpenCLBuiltins)
    GenerateArg(Args, OPT_fdeclare_opencl_builtins, SA);

  const LangOptions *LangOpts = &Opts;

#define LANG_OPTION_WITH_MARSHALLING(                                          \
    PREFIX_TYPE, NAME, ID, KIND, GROUP, ALIAS, ALIASARGS, FLAGS, PARAM,        \
    HELPTEXT, METAVAR, VALUES, SPELLING, SHOULD_PARSE, ALWAYS_EMIT, KEYPATH,   \
    DEFAULT_VALUE, IMPLIED_CHECK, IMPLIED_VALUE, NORMALIZER, DENORMALIZER,     \
    MERGER, EXTRACTOR, TABLE_INDEX)                                            \
  GENERATE_OPTION_WITH_MARSHALLING(                                            \
      Args, SA, KIND, FLAGS, SPELLING, ALWAYS_EMIT, KEYPATH, DEFAULT_VALUE,    \
      IMPLIED_CHECK, IMPLIED_VALUE, DENORMALIZER, EXTRACTOR, TABLE_INDEX)
#include "clang/Driver/Options.inc"
#undef LANG_OPTION_WITH_MARSHALLING

  // The '-fcf-protection=' option is generated by CodeGenOpts generator.

  if (Opts.ObjC) {
    GenerateArg(Args, OPT_fobjc_runtime_EQ, Opts.ObjCRuntime.getAsString(), SA);

    if (Opts.GC == LangOptions::GCOnly)
      GenerateArg(Args, OPT_fobjc_gc_only, SA);
    else if (Opts.GC == LangOptions::HybridGC)
      GenerateArg(Args, OPT_fobjc_gc, SA);
    else if (Opts.ObjCAutoRefCount == 1)
      GenerateArg(Args, OPT_fobjc_arc, SA);

    if (Opts.ObjCWeakRuntime)
      GenerateArg(Args, OPT_fobjc_runtime_has_weak, SA);

    if (Opts.ObjCWeak)
      GenerateArg(Args, OPT_fobjc_weak, SA);

    if (Opts.ObjCSubscriptingLegacyRuntime)
      GenerateArg(Args, OPT_fobjc_subscripting_legacy_runtime, SA);
  }

  if (Opts.GNUCVersion != 0) {
    unsigned Major = Opts.GNUCVersion / 100 / 100;
    unsigned Minor = (Opts.GNUCVersion / 100) % 100;
    unsigned Patch = Opts.GNUCVersion % 100;
    GenerateArg(Args, OPT_fgnuc_version_EQ,
                Twine(Major) + "." + Twine(Minor) + "." + Twine(Patch), SA);
  }

  if (Opts.IgnoreXCOFFVisibility)
    GenerateArg(Args, OPT_mignore_xcoff_visibility, SA);

  if (Opts.SignedOverflowBehavior == LangOptions::SOB_Trapping) {
    GenerateArg(Args, OPT_ftrapv, SA);
    GenerateArg(Args, OPT_ftrapv_handler, Opts.OverflowHandler, SA);
  } else if (Opts.SignedOverflowBehavior == LangOptions::SOB_Defined) {
    GenerateArg(Args, OPT_fwrapv, SA);
  }

  if (Opts.MSCompatibilityVersion != 0) {
    unsigned Major = Opts.MSCompatibilityVersion / 10000000;
    unsigned Minor = (Opts.MSCompatibilityVersion / 100000) % 100;
    unsigned Subminor = Opts.MSCompatibilityVersion % 100000;
    GenerateArg(Args, OPT_fms_compatibility_version,
                Twine(Major) + "." + Twine(Minor) + "." + Twine(Subminor), SA);
  }

  if ((!Opts.GNUMode && !Opts.MSVCCompat && !Opts.CPlusPlus17) || T.isOSzOS()) {
    if (!Opts.Trigraphs)
      GenerateArg(Args, OPT_fno_trigraphs, SA);
  } else {
    if (Opts.Trigraphs)
      GenerateArg(Args, OPT_ftrigraphs, SA);
  }

  if (Opts.Blocks && !(Opts.OpenCL && Opts.OpenCLVersion == 200))
    GenerateArg(Args, OPT_fblocks, SA);

  if (Opts.ConvergentFunctions &&
      !(Opts.OpenCL || (Opts.CUDA && Opts.CUDAIsDevice) || Opts.SYCLIsDevice))
    GenerateArg(Args, OPT_fconvergent_functions, SA);

  if (Opts.NoBuiltin && !Opts.Freestanding)
    GenerateArg(Args, OPT_fno_builtin, SA);

  if (!Opts.NoBuiltin)
    for (const auto &Func : Opts.NoBuiltinFuncs)
      GenerateArg(Args, OPT_fno_builtin_, Func, SA);

  if (Opts.LongDoubleSize == 128)
    GenerateArg(Args, OPT_mlong_double_128, SA);
  else if (Opts.LongDoubleSize == 64)
    GenerateArg(Args, OPT_mlong_double_64, SA);

  // Not generating '-mrtd', it's just an alias for '-fdefault-calling-conv='.

  // OpenMP was requested via '-fopenmp', not implied by '-fopenmp-simd' or
  // '-fopenmp-targets='.
  if (Opts.OpenMP && !Opts.OpenMPSimd) {
    GenerateArg(Args, OPT_fopenmp, SA);

    if (Opts.OpenMP != 50)
      GenerateArg(Args, OPT_fopenmp_version_EQ, Twine(Opts.OpenMP), SA);

    if (!Opts.OpenMPUseTLS)
      GenerateArg(Args, OPT_fnoopenmp_use_tls, SA);

    if (Opts.OpenMPIsDevice)
      GenerateArg(Args, OPT_fopenmp_is_device, SA);

    if (Opts.OpenMPIRBuilder)
      GenerateArg(Args, OPT_fopenmp_enable_irbuilder, SA);
  }

  if (Opts.OpenMPSimd) {
    GenerateArg(Args, OPT_fopenmp_simd, SA);

    if (Opts.OpenMP != 50)
      GenerateArg(Args, OPT_fopenmp_version_EQ, Twine(Opts.OpenMP), SA);
  }

  if (Opts.OpenMPCUDANumSMs != 0)
    GenerateArg(Args, OPT_fopenmp_cuda_number_of_sm_EQ,
                Twine(Opts.OpenMPCUDANumSMs), SA);

  if (Opts.OpenMPCUDABlocksPerSM != 0)
    GenerateArg(Args, OPT_fopenmp_cuda_blocks_per_sm_EQ,
                Twine(Opts.OpenMPCUDABlocksPerSM), SA);

  if (Opts.OpenMPCUDAReductionBufNum != 1024)
    GenerateArg(Args, OPT_fopenmp_cuda_teams_reduction_recs_num_EQ,
                Twine(Opts.OpenMPCUDAReductionBufNum), SA);

  if (!Opts.OMPTargetTriples.empty()) {
    std::string Targets;
    llvm::raw_string_ostream OS(Targets);
    llvm::interleave(
        Opts.OMPTargetTriples, OS,
        [&OS](const llvm::Triple &T) { OS << T.str(); }, ",");
    GenerateArg(Args, OPT_fopenmp_targets_EQ, OS.str(), SA);
  }

  if (!Opts.OMPHostIRFile.empty())
    GenerateArg(Args, OPT_fopenmp_host_ir_file_path, Opts.OMPHostIRFile, SA);

  if (Opts.OpenMPCUDAMode)
    GenerateArg(Args, OPT_fopenmp_cuda_mode, SA);

  if (Opts.OpenMPCUDAForceFullRuntime)
    GenerateArg(Args, OPT_fopenmp_cuda_force_full_runtime, SA);

  // The arguments used to set Optimize, OptimizeSize and NoInlineDefine are
  // generated from CodeGenOptions.

  if (Opts.DefaultFPContractMode == LangOptions::FPM_Fast)
    GenerateArg(Args, OPT_ffp_contract, "fast", SA);
  else if (Opts.DefaultFPContractMode == LangOptions::FPM_On)
    GenerateArg(Args, OPT_ffp_contract, "on", SA);
  else if (Opts.DefaultFPContractMode == LangOptions::FPM_Off)
    GenerateArg(Args, OPT_ffp_contract, "off", SA);
  else if (Opts.DefaultFPContractMode == LangOptions::FPM_FastHonorPragmas)
    GenerateArg(Args, OPT_ffp_contract, "fast-honor-pragmas", SA);

  for (StringRef Sanitizer : serializeSanitizerKinds(Opts.Sanitize))
    GenerateArg(Args, OPT_fsanitize_EQ, Sanitizer, SA);

  // Conflating '-fsanitize-system-ignorelist' and '-fsanitize-ignorelist'.
  for (const std::string &F : Opts.NoSanitizeFiles)
    GenerateArg(Args, OPT_fsanitize_ignorelist_EQ, F, SA);

  if (Opts.getClangABICompat() == LangOptions::ClangABI::Ver3_8)
    GenerateArg(Args, OPT_fclang_abi_compat_EQ, "3.8", SA);
  else if (Opts.getClangABICompat() == LangOptions::ClangABI::Ver4)
    GenerateArg(Args, OPT_fclang_abi_compat_EQ, "4.0", SA);
  else if (Opts.getClangABICompat() == LangOptions::ClangABI::Ver6)
    GenerateArg(Args, OPT_fclang_abi_compat_EQ, "6.0", SA);
  else if (Opts.getClangABICompat() == LangOptions::ClangABI::Ver7)
    GenerateArg(Args, OPT_fclang_abi_compat_EQ, "7.0", SA);
  else if (Opts.getClangABICompat() == LangOptions::ClangABI::Ver9)
    GenerateArg(Args, OPT_fclang_abi_compat_EQ, "9.0", SA);
  else if (Opts.getClangABICompat() == LangOptions::ClangABI::Ver11)
    GenerateArg(Args, OPT_fclang_abi_compat_EQ, "11.0", SA);
  else if (Opts.getClangABICompat() == LangOptions::ClangABI::Ver12)
    GenerateArg(Args, OPT_fclang_abi_compat_EQ, "12.0", SA);

  if (Opts.getSignReturnAddressScope() ==
      LangOptions::SignReturnAddressScopeKind::All)
    GenerateArg(Args, OPT_msign_return_address_EQ, "all", SA);
  else if (Opts.getSignReturnAddressScope() ==
           LangOptions::SignReturnAddressScopeKind::NonLeaf)
    GenerateArg(Args, OPT_msign_return_address_EQ, "non-leaf", SA);

  if (Opts.getSignReturnAddressKey() ==
      LangOptions::SignReturnAddressKeyKind::BKey)
    GenerateArg(Args, OPT_msign_return_address_key_EQ, "b_key", SA);

  if (Opts.CXXABI)
    GenerateArg(Args, OPT_fcxx_abi_EQ, TargetCXXABI::getSpelling(*Opts.CXXABI),
                SA);

  if (Opts.RelativeCXXABIVTables)
    GenerateArg(Args, OPT_fexperimental_relative_cxx_abi_vtables, SA);
  else
    GenerateArg(Args, OPT_fno_experimental_relative_cxx_abi_vtables, SA);

  switch (Opts.getDefaultSubGroupSizeType()) {
  case LangOptions::SubGroupSizeType::Auto:
    GenerateArg(Args, OPT_fsycl_default_sub_group_size, "automatic", SA);
    break;
  case LangOptions::SubGroupSizeType::Primary:
    GenerateArg(Args, OPT_fsycl_default_sub_group_size, "primary", SA);
    break;
  case LangOptions::SubGroupSizeType::Integer:
    GenerateArg(Args, OPT_fsycl_default_sub_group_size,
                Twine(Opts.DefaultSubGroupSize), SA);
    break;
  case LangOptions::SubGroupSizeType::None:
    break;
  }

  if (Opts.isSYCL()) {
    switch (Opts.SYCLVersion) {
    case LangOptions::SYCL_2017:
      GenerateArg(Args, OPT_sycl_std_EQ, "2017", SA);
      break;
    case LangOptions::SYCL_2020:
      GenerateArg(Args, OPT_sycl_std_EQ, "2020", SA);
      break;
    case LangOptions::SYCL_None:
      // Do nothing, case where we were given an invalid value.
      break;
    }
  }

  for (const auto &MP : Opts.MacroPrefixMap)
    GenerateArg(Args, OPT_fmacro_prefix_map_EQ, MP.first + "=" + MP.second, SA);
}

bool CompilerInvocation::ParseLangArgs(LangOptions &Opts, ArgList &Args,
                                       InputKind IK, const llvm::Triple &T,
                                       std::vector<std::string> &Includes,
                                       DiagnosticsEngine &Diags) {
  unsigned NumErrorsBefore = Diags.getNumErrors();

  if (IK.getFormat() == InputKind::Precompiled ||
      IK.getLanguage() == Language::LLVM_IR) {
    // ObjCAAutoRefCount and Sanitize LangOpts are used to setup the
    // PassManager in BackendUtil.cpp. They need to be initialized no matter
    // what the input type is.
    if (Args.hasArg(OPT_fobjc_arc))
      Opts.ObjCAutoRefCount = 1;
    // PICLevel and PIELevel are needed during code generation and this should
    // be set regardless of the input type.
    Opts.PICLevel = getLastArgIntValue(Args, OPT_pic_level, 0, Diags);
    Opts.PIE = Args.hasArg(OPT_pic_is_pie);
    parseSanitizerKinds("-fsanitize=", Args.getAllArgValues(OPT_fsanitize_EQ),
                        Diags, Opts.Sanitize);

    return Diags.getNumErrors() == NumErrorsBefore;
  }

  // Other LangOpts are only initialized when the input is not AST or LLVM IR.
  // FIXME: Should we really be parsing this for an Language::Asm input?

  // FIXME: Cleanup per-file based stuff.
  LangStandard::Kind LangStd = LangStandard::lang_unspecified;
  if (const Arg *A = Args.getLastArg(OPT_std_EQ)) {
    LangStd = LangStandard::getLangKind(A->getValue());
    if (LangStd == LangStandard::lang_unspecified) {
      Diags.Report(diag::err_drv_invalid_value)
        << A->getAsString(Args) << A->getValue();
      // Report supported standards with short description.
      for (unsigned KindValue = 0;
           KindValue != LangStandard::lang_unspecified;
           ++KindValue) {
        const LangStandard &Std = LangStandard::getLangStandardForKind(
          static_cast<LangStandard::Kind>(KindValue));
        if (IsInputCompatibleWithStandard(IK, Std)) {
          auto Diag = Diags.Report(diag::note_drv_use_standard);
          Diag << Std.getName() << Std.getDescription();
          unsigned NumAliases = 0;
#define LANGSTANDARD(id, name, lang, desc, features)
#define LANGSTANDARD_ALIAS(id, alias) \
          if (KindValue == LangStandard::lang_##id) ++NumAliases;
#define LANGSTANDARD_ALIAS_DEPR(id, alias)
#include "clang/Basic/LangStandards.def"
          Diag << NumAliases;
#define LANGSTANDARD(id, name, lang, desc, features)
#define LANGSTANDARD_ALIAS(id, alias) \
          if (KindValue == LangStandard::lang_##id) Diag << alias;
#define LANGSTANDARD_ALIAS_DEPR(id, alias)
#include "clang/Basic/LangStandards.def"
        }
      }
    } else {
      // Valid standard, check to make sure language and standard are
      // compatible.
      const LangStandard &Std = LangStandard::getLangStandardForKind(LangStd);
      if (!IsInputCompatibleWithStandard(IK, Std)) {
        Diags.Report(diag::err_drv_argument_not_allowed_with)
          << A->getAsString(Args) << GetInputKindName(IK);
      }
    }
  }

  // -cl-std only applies for OpenCL language standards.
  // Override the -std option in this case.
  if (const Arg *A = Args.getLastArg(OPT_cl_std_EQ)) {
    LangStandard::Kind OpenCLLangStd
      = llvm::StringSwitch<LangStandard::Kind>(A->getValue())
        .Cases("cl", "CL", LangStandard::lang_opencl10)
        .Cases("cl1.0", "CL1.0", LangStandard::lang_opencl10)
        .Cases("cl1.1", "CL1.1", LangStandard::lang_opencl11)
        .Cases("cl1.2", "CL1.2", LangStandard::lang_opencl12)
        .Cases("cl2.0", "CL2.0", LangStandard::lang_opencl20)
        .Cases("cl3.0", "CL3.0", LangStandard::lang_opencl30)
        .Cases("clc++", "CLC++", LangStandard::lang_openclcpp10)
        .Cases("clc++1.0", "CLC++1.0", LangStandard::lang_openclcpp10)
        .Default(LangStandard::lang_unspecified);

    if (OpenCLLangStd == LangStandard::lang_unspecified) {
      Diags.Report(diag::err_drv_invalid_value)
        << A->getAsString(Args) << A->getValue();
    }
    else
      LangStd = OpenCLLangStd;
  }

  // We have to parse this manually before the marshalling, otherwise we can't
  // use the marshalling to set other flags based on the SYCL version.
  if (Args.hasArg(OPT_fsycl_is_device) || Args.hasArg(OPT_fsycl_is_host)) {
    if (const Arg *A = Args.getLastArg(OPT_sycl_std_EQ)) {
      Opts.setSYCLVersion(
          llvm::StringSwitch<LangOptions::SYCLMajorVersion>(A->getValue())
              .Case("2020", LangOptions::SYCL_2020)
              .Cases("2017", "121", "1.2.1", "sycl-1.2.1",
                     LangOptions::SYCL_2017)
              .Default(LangOptions::SYCL_None));

      if (Opts.SYCLVersion == LangOptions::SYCL_None)
        Diags.Report(diag::err_drv_invalid_value)
            << A->getAsString(Args) << A->getValue();
    } else {
      // If the user supplied -fsycl-is-device or -fsycl-is-host, but failed to
      // provide -sycl-std=, we want to default it to whatever the default SYCL
      // version is.
      Opts.setSYCLVersion(LangOptions::SYCL_Default);
    }
  }

  // Parse SYCL Default Sub group size.
  if (const Arg *A = Args.getLastArg(OPT_fsycl_default_sub_group_size)) {
    StringRef Value = A->getValue();
    Opts.setDefaultSubGroupSizeType(
        llvm::StringSwitch<LangOptions::SubGroupSizeType>(Value)
            .Case("automatic", LangOptions::SubGroupSizeType::Auto)
            .Case("primary", LangOptions::SubGroupSizeType::Primary)
            .Default(LangOptions::SubGroupSizeType::Integer));

    if (Opts.getDefaultSubGroupSizeType() ==
        LangOptions::SubGroupSizeType::Integer) {
      int64_t IntResult;
      if (!Value.getAsInteger(10, IntResult)) {
        Opts.DefaultSubGroupSize = IntResult;
      } else {
        Diags.Report(diag::err_drv_invalid_value)
            << A->getAsString(Args) << A->getValue();
        Opts.setDefaultSubGroupSizeType(LangOptions::SubGroupSizeType::None);
      }
    }
  }

  // These need to be parsed now. They are used to set OpenCL defaults.
  Opts.IncludeDefaultHeader = Args.hasArg(OPT_finclude_default_header);
  Opts.DeclareOpenCLBuiltins = Args.hasArg(OPT_fdeclare_opencl_builtins);

  CompilerInvocation::setLangDefaults(Opts, IK, T, Includes, LangStd);

  // The key paths of codegen options defined in Options.td start with
  // "LangOpts->". Let's provide the expected variable name and type.
  LangOptions *LangOpts = &Opts;

#define LANG_OPTION_WITH_MARSHALLING(                                          \
    PREFIX_TYPE, NAME, ID, KIND, GROUP, ALIAS, ALIASARGS, FLAGS, PARAM,        \
    HELPTEXT, METAVAR, VALUES, SPELLING, SHOULD_PARSE, ALWAYS_EMIT, KEYPATH,   \
    DEFAULT_VALUE, IMPLIED_CHECK, IMPLIED_VALUE, NORMALIZER, DENORMALIZER,     \
    MERGER, EXTRACTOR, TABLE_INDEX)                                            \
  PARSE_OPTION_WITH_MARSHALLING(                                               \
      Args, Diags, ID, FLAGS, PARAM, SHOULD_PARSE, KEYPATH, DEFAULT_VALUE,     \
      IMPLIED_CHECK, IMPLIED_VALUE, NORMALIZER, MERGER, TABLE_INDEX)
#include "clang/Driver/Options.inc"
#undef LANG_OPTION_WITH_MARSHALLING

  if (const Arg *A = Args.getLastArg(OPT_fcf_protection_EQ)) {
    StringRef Name = A->getValue();
    if (Name == "full" || Name == "branch") {
      Opts.CFProtectionBranch = 1;
    }
  }

  if (Opts.ObjC) {
    if (Arg *arg = Args.getLastArg(OPT_fobjc_runtime_EQ)) {
      StringRef value = arg->getValue();
      if (Opts.ObjCRuntime.tryParse(value))
        Diags.Report(diag::err_drv_unknown_objc_runtime) << value;
    }

    if (Args.hasArg(OPT_fobjc_gc_only))
      Opts.setGC(LangOptions::GCOnly);
    else if (Args.hasArg(OPT_fobjc_gc))
      Opts.setGC(LangOptions::HybridGC);
    else if (Args.hasArg(OPT_fobjc_arc)) {
      Opts.ObjCAutoRefCount = 1;
      if (!Opts.ObjCRuntime.allowsARC())
        Diags.Report(diag::err_arc_unsupported_on_runtime);
    }

    // ObjCWeakRuntime tracks whether the runtime supports __weak, not
    // whether the feature is actually enabled.  This is predominantly
    // determined by -fobjc-runtime, but we allow it to be overridden
    // from the command line for testing purposes.
    if (Args.hasArg(OPT_fobjc_runtime_has_weak))
      Opts.ObjCWeakRuntime = 1;
    else
      Opts.ObjCWeakRuntime = Opts.ObjCRuntime.allowsWeak();

    // ObjCWeak determines whether __weak is actually enabled.
    // Note that we allow -fno-objc-weak to disable this even in ARC mode.
    if (auto weakArg = Args.getLastArg(OPT_fobjc_weak, OPT_fno_objc_weak)) {
      if (!weakArg->getOption().matches(OPT_fobjc_weak)) {
        assert(!Opts.ObjCWeak);
      } else if (Opts.getGC() != LangOptions::NonGC) {
        Diags.Report(diag::err_objc_weak_with_gc);
      } else if (!Opts.ObjCWeakRuntime) {
        Diags.Report(diag::err_objc_weak_unsupported);
      } else {
        Opts.ObjCWeak = 1;
      }
    } else if (Opts.ObjCAutoRefCount) {
      Opts.ObjCWeak = Opts.ObjCWeakRuntime;
    }

    if (Args.hasArg(OPT_fobjc_subscripting_legacy_runtime))
      Opts.ObjCSubscriptingLegacyRuntime =
        (Opts.ObjCRuntime.getKind() == ObjCRuntime::FragileMacOSX);
  }

  if (Arg *A = Args.getLastArg(options::OPT_fgnuc_version_EQ)) {
    // Check that the version has 1 to 3 components and the minor and patch
    // versions fit in two decimal digits.
    VersionTuple GNUCVer;
    bool Invalid = GNUCVer.tryParse(A->getValue());
    unsigned Major = GNUCVer.getMajor();
    unsigned Minor = GNUCVer.getMinor().getValueOr(0);
    unsigned Patch = GNUCVer.getSubminor().getValueOr(0);
    if (Invalid || GNUCVer.getBuild() || Minor >= 100 || Patch >= 100) {
      Diags.Report(diag::err_drv_invalid_value)
          << A->getAsString(Args) << A->getValue();
    }
    Opts.GNUCVersion = Major * 100 * 100 + Minor * 100 + Patch;
  }

  // In AIX OS, the -mignore-xcoff-visibility is enable by default if there is
  // no -fvisibility=* option.
  // This is the reason why '-fvisibility' needs to be always generated:
  // its absence implies '-mignore-xcoff-visibility'.
  //
  // Suppose the original cc1 command line does contain '-fvisibility default':
  // '-mignore-xcoff-visibility' should not be implied.
  // * If '-fvisibility' is not generated (as most options with default values
  //   don't), its absence would imply '-mignore-xcoff-visibility'. This changes
  //   the command line semantics.
  // * If '-fvisibility' is generated regardless of its presence and value,
  //   '-mignore-xcoff-visibility' won't be implied and the command line
  //   semantics are kept intact.
  //
  // When the original cc1 command line does **not** contain '-fvisibility',
  // '-mignore-xcoff-visibility' is implied. The generated command line will
  // contain both '-fvisibility default' and '-mignore-xcoff-visibility' and
  // subsequent calls to `CreateFromArgs`/`generateCC1CommandLine` will always
  // produce the same arguments.

  if (T.isOSAIX() && (Args.hasArg(OPT_mignore_xcoff_visibility) ||
                      !Args.hasArg(OPT_fvisibility)))
    Opts.IgnoreXCOFFVisibility = 1;

  if (Args.hasArg(OPT_ftrapv)) {
    Opts.setSignedOverflowBehavior(LangOptions::SOB_Trapping);
    // Set the handler, if one is specified.
    Opts.OverflowHandler =
        std::string(Args.getLastArgValue(OPT_ftrapv_handler));
  }
  else if (Args.hasArg(OPT_fwrapv))
    Opts.setSignedOverflowBehavior(LangOptions::SOB_Defined);

  Opts.MSCompatibilityVersion = 0;
  if (const Arg *A = Args.getLastArg(OPT_fms_compatibility_version)) {
    VersionTuple VT;
    if (VT.tryParse(A->getValue()))
      Diags.Report(diag::err_drv_invalid_value) << A->getAsString(Args)
                                                << A->getValue();
    Opts.MSCompatibilityVersion = VT.getMajor() * 10000000 +
                                  VT.getMinor().getValueOr(0) * 100000 +
                                  VT.getSubminor().getValueOr(0);
  }

  // Mimicking gcc's behavior, trigraphs are only enabled if -trigraphs
  // is specified, or -std is set to a conforming mode.
  // Trigraphs are disabled by default in c++1z onwards.
  // For z/OS, trigraphs are enabled by default (without regard to the above).
  Opts.Trigraphs =
      (!Opts.GNUMode && !Opts.MSVCCompat && !Opts.CPlusPlus17) || T.isOSzOS();
  Opts.Trigraphs =
      Args.hasFlag(OPT_ftrigraphs, OPT_fno_trigraphs, Opts.Trigraphs);

  Opts.Blocks = Args.hasArg(OPT_fblocks) || (Opts.OpenCL
    && Opts.OpenCLVersion == 200);

  Opts.ConvergentFunctions = Opts.OpenCL || (Opts.CUDA && Opts.CUDAIsDevice) ||
                             Opts.SYCLIsDevice ||
                             Args.hasArg(OPT_fconvergent_functions);

  Opts.NoBuiltin = Args.hasArg(OPT_fno_builtin) || Opts.Freestanding;
  if (!Opts.NoBuiltin)
    getAllNoBuiltinFuncValues(Args, Opts.NoBuiltinFuncs);
  Opts.LongDoubleSize = Args.hasArg(OPT_mlong_double_128)
                            ? 128
                            : Args.hasArg(OPT_mlong_double_64) ? 64 : 0;
  if (Opts.FastRelaxedMath)
    Opts.setDefaultFPContractMode(LangOptions::FPM_Fast);
  llvm::sort(Opts.ModuleFeatures);

  // -mrtd option
  if (Arg *A = Args.getLastArg(OPT_mrtd)) {
    if (Opts.getDefaultCallingConv() != LangOptions::DCC_None)
      Diags.Report(diag::err_drv_argument_not_allowed_with)
          << A->getSpelling() << "-fdefault-calling-conv";
    else {
      if (T.getArch() != llvm::Triple::x86)
        Diags.Report(diag::err_drv_argument_not_allowed_with)
            << A->getSpelling() << T.getTriple();
      else
        Opts.setDefaultCallingConv(LangOptions::DCC_StdCall);
    }
  }

  // Check if -fopenmp is specified and set default version to 5.0.
  Opts.OpenMP = Args.hasArg(OPT_fopenmp) ? 50 : 0;
  // Check if -fopenmp-simd is specified.
  bool IsSimdSpecified =
      Args.hasFlag(options::OPT_fopenmp_simd, options::OPT_fno_openmp_simd,
                   /*Default=*/false);
  Opts.OpenMPSimd = !Opts.OpenMP && IsSimdSpecified;
  Opts.OpenMPUseTLS =
      Opts.OpenMP && !Args.hasArg(options::OPT_fnoopenmp_use_tls);
  Opts.OpenMPIsDevice =
      Opts.OpenMP && Args.hasArg(options::OPT_fopenmp_is_device);
  Opts.OpenMPIRBuilder =
      Opts.OpenMP && Args.hasArg(options::OPT_fopenmp_enable_irbuilder);
  bool IsTargetSpecified =
      Opts.OpenMPIsDevice || Args.hasArg(options::OPT_fopenmp_targets_EQ);

  Opts.ConvergentFunctions = Opts.ConvergentFunctions || Opts.OpenMPIsDevice;

  if (Opts.OpenMP || Opts.OpenMPSimd) {
    if (int Version = getLastArgIntValue(
            Args, OPT_fopenmp_version_EQ,
            (IsSimdSpecified || IsTargetSpecified) ? 50 : Opts.OpenMP, Diags))
      Opts.OpenMP = Version;
    // Provide diagnostic when a given target is not expected to be an OpenMP
    // device or host.
    if (!Opts.OpenMPIsDevice) {
      switch (T.getArch()) {
      default:
        break;
      // Add unsupported host targets here:
      case llvm::Triple::nvptx:
      case llvm::Triple::nvptx64:
        Diags.Report(diag::err_drv_omp_host_target_not_supported) << T.str();
        break;
      }
    }
  }

  // Set the flag to prevent the implementation from emitting device exception
  // handling code for those requiring so.
  if ((Opts.OpenMPIsDevice && (T.isNVPTX() || T.isAMDGCN())) ||
      Opts.OpenCLCPlusPlus) {
    Opts.Exceptions = 0;
    Opts.CXXExceptions = 0;
  }
  if (Opts.OpenMPIsDevice && T.isNVPTX()) {
    Opts.OpenMPCUDANumSMs =
        getLastArgIntValue(Args, options::OPT_fopenmp_cuda_number_of_sm_EQ,
                           Opts.OpenMPCUDANumSMs, Diags);
    Opts.OpenMPCUDABlocksPerSM =
        getLastArgIntValue(Args, options::OPT_fopenmp_cuda_blocks_per_sm_EQ,
                           Opts.OpenMPCUDABlocksPerSM, Diags);
    Opts.OpenMPCUDAReductionBufNum = getLastArgIntValue(
        Args, options::OPT_fopenmp_cuda_teams_reduction_recs_num_EQ,
        Opts.OpenMPCUDAReductionBufNum, Diags);
  }

  // Get the OpenMP target triples if any.
  if (Arg *A = Args.getLastArg(options::OPT_fopenmp_targets_EQ)) {
    enum ArchPtrSize { Arch16Bit, Arch32Bit, Arch64Bit };
    auto getArchPtrSize = [](const llvm::Triple &T) {
      if (T.isArch16Bit())
        return Arch16Bit;
      if (T.isArch32Bit())
        return Arch32Bit;
      assert(T.isArch64Bit() && "Expected 64-bit architecture");
      return Arch64Bit;
    };

    for (unsigned i = 0; i < A->getNumValues(); ++i) {
      llvm::Triple TT(A->getValue(i));

      if (TT.getArch() == llvm::Triple::UnknownArch ||
          !(TT.getArch() == llvm::Triple::aarch64 || TT.isPPC() ||
            TT.getArch() == llvm::Triple::nvptx ||
            TT.getArch() == llvm::Triple::nvptx64 ||
            TT.getArch() == llvm::Triple::amdgcn ||
            TT.getArch() == llvm::Triple::x86 ||
            TT.getArch() == llvm::Triple::x86_64))
        Diags.Report(diag::err_drv_invalid_omp_target) << A->getValue(i);
      else if (getArchPtrSize(T) != getArchPtrSize(TT))
        Diags.Report(diag::err_drv_incompatible_omp_arch)
            << A->getValue(i) << T.str();
      else
        Opts.OMPTargetTriples.push_back(TT);
    }
  }

  Opts.SYCLIsDevice   = Args.hasArg(options::OPT_fsycl_is_device);
  Opts.SYCLIsHost   = Args.hasArg(options::OPT_fsycl_is_host);
  Opts.SYCLAllowFuncPtr = Args.hasFlag(options::OPT_fsycl_allow_func_ptr,
                                  options::OPT_fno_sycl_allow_func_ptr, false);
  Opts.SYCLAllowVirtual = Args.hasFlag(options::OPT_fsycl_allow_virtual,
                                       options::OPT_fno_sycl_allow_virtual,
                                       false);
  // Variadic functions are on by default for v++ compilation and off by default
  // for anything else. For example, you have to specify that you wish variadics
  // off for v++ if you wish to emit diagnostics for them and you have to
  // specify if you wish no diagnostics for other devices.
  Opts.SYCLAllowVariadicFunc =
      T.isXilinxSYCLDevice()
          ? Args.hasFlag(options::OPT_fsycl_allow_variadic_func,
                         options::OPT_fno_sycl_allow_variadic_func)
          : Args.hasFlag(options::OPT_fsycl_allow_variadic_func,
                         options::OPT_fno_sycl_allow_variadic_func, false);
<<<<<<< HEAD
  Opts.SYCLAllowMutableGlobal = Args.hasArg(options::OPT_fsycl_mutable_global);
  Opts.SYCLUnnamedLambda = Args.hasArg(options::OPT_fsycl_unnamed_lambda);
=======
>>>>>>> ba0779d8

  // Get OpenMP host file path if any and report if a non existent file is
  // found
  if (Arg *A = Args.getLastArg(options::OPT_fopenmp_host_ir_file_path)) {
    Opts.OMPHostIRFile = A->getValue();
    if (!llvm::sys::fs::exists(Opts.OMPHostIRFile))
      Diags.Report(diag::err_drv_omp_host_ir_file_not_found)
          << Opts.OMPHostIRFile;
  }

  // Set CUDA mode for OpenMP target NVPTX/AMDGCN if specified in options
  Opts.OpenMPCUDAMode = Opts.OpenMPIsDevice && (T.isNVPTX() || T.isAMDGCN()) &&
                        Args.hasArg(options::OPT_fopenmp_cuda_mode);

  // Set CUDA mode for OpenMP target NVPTX/AMDGCN if specified in options
  Opts.OpenMPCUDAForceFullRuntime =
      Opts.OpenMPIsDevice && (T.isNVPTX() || T.isAMDGCN()) &&
      Args.hasArg(options::OPT_fopenmp_cuda_force_full_runtime);

  // FIXME: Eliminate this dependency.
  unsigned Opt = getOptimizationLevel(Args, IK, Diags),
       OptSize = getOptimizationLevelSize(Args);
  Opts.Optimize = Opt != 0;
  Opts.OptimizeSize = OptSize != 0;

  // This is the __NO_INLINE__ define, which just depends on things like the
  // optimization level and -fno-inline, not actually whether the backend has
  // inlining enabled.
  Opts.NoInlineDefine = !Opts.Optimize;
  if (Arg *InlineArg = Args.getLastArg(
          options::OPT_finline_functions, options::OPT_finline_hint_functions,
          options::OPT_fno_inline_functions, options::OPT_fno_inline))
    if (InlineArg->getOption().matches(options::OPT_fno_inline))
      Opts.NoInlineDefine = true;

  if (Arg *A = Args.getLastArg(OPT_ffp_contract)) {
    StringRef Val = A->getValue();
    if (Val == "fast")
      Opts.setDefaultFPContractMode(LangOptions::FPM_Fast);
    else if (Val == "on")
      Opts.setDefaultFPContractMode(LangOptions::FPM_On);
    else if (Val == "off")
      Opts.setDefaultFPContractMode(LangOptions::FPM_Off);
    else if (Val == "fast-honor-pragmas")
      Opts.setDefaultFPContractMode(LangOptions::FPM_FastHonorPragmas);
    else
      Diags.Report(diag::err_drv_invalid_value) << A->getAsString(Args) << Val;
  }

  // Parse -fsanitize= arguments.
  parseSanitizerKinds("-fsanitize=", Args.getAllArgValues(OPT_fsanitize_EQ),
                      Diags, Opts.Sanitize);
  Opts.NoSanitizeFiles = Args.getAllArgValues(OPT_fsanitize_ignorelist_EQ);
  std::vector<std::string> systemIgnorelists =
      Args.getAllArgValues(OPT_fsanitize_system_ignorelist_EQ);
  Opts.NoSanitizeFiles.insert(Opts.NoSanitizeFiles.end(),
                              systemIgnorelists.begin(),
                              systemIgnorelists.end());

  if (Arg *A = Args.getLastArg(OPT_fclang_abi_compat_EQ)) {
    Opts.setClangABICompat(LangOptions::ClangABI::Latest);

    StringRef Ver = A->getValue();
    std::pair<StringRef, StringRef> VerParts = Ver.split('.');
    unsigned Major, Minor = 0;

    // Check the version number is valid: either 3.x (0 <= x <= 9) or
    // y or y.0 (4 <= y <= current version).
    if (!VerParts.first.startswith("0") &&
        !VerParts.first.getAsInteger(10, Major) &&
        3 <= Major && Major <= CLANG_VERSION_MAJOR &&
        (Major == 3 ? VerParts.second.size() == 1 &&
                      !VerParts.second.getAsInteger(10, Minor)
                    : VerParts.first.size() == Ver.size() ||
                      VerParts.second == "0")) {
      // Got a valid version number.
      if (Major == 3 && Minor <= 8)
        Opts.setClangABICompat(LangOptions::ClangABI::Ver3_8);
      else if (Major <= 4)
        Opts.setClangABICompat(LangOptions::ClangABI::Ver4);
      else if (Major <= 6)
        Opts.setClangABICompat(LangOptions::ClangABI::Ver6);
      else if (Major <= 7)
        Opts.setClangABICompat(LangOptions::ClangABI::Ver7);
      else if (Major <= 9)
        Opts.setClangABICompat(LangOptions::ClangABI::Ver9);
      else if (Major <= 11)
        Opts.setClangABICompat(LangOptions::ClangABI::Ver11);
      else if (Major <= 12)
        Opts.setClangABICompat(LangOptions::ClangABI::Ver12);
    } else if (Ver != "latest") {
      Diags.Report(diag::err_drv_invalid_value)
          << A->getAsString(Args) << A->getValue();
    }
  }

  if (Arg *A = Args.getLastArg(OPT_msign_return_address_EQ)) {
    StringRef SignScope = A->getValue();

    if (SignScope.equals_insensitive("none"))
      Opts.setSignReturnAddressScope(
          LangOptions::SignReturnAddressScopeKind::None);
    else if (SignScope.equals_insensitive("all"))
      Opts.setSignReturnAddressScope(
          LangOptions::SignReturnAddressScopeKind::All);
    else if (SignScope.equals_insensitive("non-leaf"))
      Opts.setSignReturnAddressScope(
          LangOptions::SignReturnAddressScopeKind::NonLeaf);
    else
      Diags.Report(diag::err_drv_invalid_value)
          << A->getAsString(Args) << SignScope;

    if (Arg *A = Args.getLastArg(OPT_msign_return_address_key_EQ)) {
      StringRef SignKey = A->getValue();
      if (!SignScope.empty() && !SignKey.empty()) {
        if (SignKey.equals_insensitive("a_key"))
          Opts.setSignReturnAddressKey(
              LangOptions::SignReturnAddressKeyKind::AKey);
        else if (SignKey.equals_insensitive("b_key"))
          Opts.setSignReturnAddressKey(
              LangOptions::SignReturnAddressKeyKind::BKey);
        else
          Diags.Report(diag::err_drv_invalid_value)
              << A->getAsString(Args) << SignKey;
      }
    }
  }

  // The value can be empty, which indicates the system default should be used.
  StringRef CXXABI = Args.getLastArgValue(OPT_fcxx_abi_EQ);
  if (!CXXABI.empty()) {
    if (!TargetCXXABI::isABI(CXXABI)) {
      Diags.Report(diag::err_invalid_cxx_abi) << CXXABI;
    } else {
      auto Kind = TargetCXXABI::getKind(CXXABI);
      if (!TargetCXXABI::isSupportedCXXABI(T, Kind))
        Diags.Report(diag::err_unsupported_cxx_abi) << CXXABI << T.str();
      else
        Opts.CXXABI = Kind;
    }
  }

  Opts.RelativeCXXABIVTables =
      Args.hasFlag(options::OPT_fexperimental_relative_cxx_abi_vtables,
                   options::OPT_fno_experimental_relative_cxx_abi_vtables,
                   TargetCXXABI::usesRelativeVTables(T));

  for (const auto &A : Args.getAllArgValues(OPT_fmacro_prefix_map_EQ)) {
    auto Split = StringRef(A).split('=');
    Opts.MacroPrefixMap.insert(
        {std::string(Split.first), std::string(Split.second)});
  }

  return Diags.getNumErrors() == NumErrorsBefore;
}

static bool isStrictlyPreprocessorAction(frontend::ActionKind Action) {
  switch (Action) {
  case frontend::ASTDeclList:
  case frontend::ASTDump:
  case frontend::ASTPrint:
  case frontend::ASTView:
  case frontend::EmitAssembly:
  case frontend::EmitBC:
  case frontend::EmitHTML:
  case frontend::EmitLLVM:
  case frontend::EmitLLVMOnly:
  case frontend::EmitCodeGenOnly:
  case frontend::EmitObj:
  case frontend::FixIt:
  case frontend::GenerateModule:
  case frontend::GenerateModuleInterface:
  case frontend::GenerateHeaderModule:
  case frontend::GeneratePCH:
  case frontend::GenerateInterfaceStubs:
  case frontend::ParseSyntaxOnly:
  case frontend::ModuleFileInfo:
  case frontend::VerifyPCH:
  case frontend::PluginAction:
  case frontend::RewriteObjC:
  case frontend::RewriteTest:
  case frontend::RunAnalysis:
  case frontend::TemplightDump:
  case frontend::MigrateSource:
    return false;

  case frontend::DumpCompilerOptions:
  case frontend::DumpRawTokens:
  case frontend::DumpTokens:
  case frontend::InitOnly:
  case frontend::PrintPreamble:
  case frontend::PrintPreprocessedInput:
  case frontend::RewriteMacros:
  case frontend::RunPreprocessorOnly:
  case frontend::PrintDependencyDirectivesSourceMinimizerOutput:
    return true;
  }
  llvm_unreachable("invalid frontend action");
}

static void GeneratePreprocessorArgs(PreprocessorOptions &Opts,
                                     SmallVectorImpl<const char *> &Args,
                                     CompilerInvocation::StringAllocator SA,
                                     const LangOptions &LangOpts,
                                     const FrontendOptions &FrontendOpts,
                                     const CodeGenOptions &CodeGenOpts) {
  PreprocessorOptions *PreprocessorOpts = &Opts;

#define PREPROCESSOR_OPTION_WITH_MARSHALLING(                                  \
    PREFIX_TYPE, NAME, ID, KIND, GROUP, ALIAS, ALIASARGS, FLAGS, PARAM,        \
    HELPTEXT, METAVAR, VALUES, SPELLING, SHOULD_PARSE, ALWAYS_EMIT, KEYPATH,   \
    DEFAULT_VALUE, IMPLIED_CHECK, IMPLIED_VALUE, NORMALIZER, DENORMALIZER,     \
    MERGER, EXTRACTOR, TABLE_INDEX)                                            \
  GENERATE_OPTION_WITH_MARSHALLING(                                            \
      Args, SA, KIND, FLAGS, SPELLING, ALWAYS_EMIT, KEYPATH, DEFAULT_VALUE,    \
      IMPLIED_CHECK, IMPLIED_VALUE, DENORMALIZER, EXTRACTOR, TABLE_INDEX)
#include "clang/Driver/Options.inc"
#undef PREPROCESSOR_OPTION_WITH_MARSHALLING

  if (Opts.PCHWithHdrStop && !Opts.PCHWithHdrStopCreate)
    GenerateArg(Args, OPT_pch_through_hdrstop_use, SA);

  for (const auto &D : Opts.DeserializedPCHDeclsToErrorOn)
    GenerateArg(Args, OPT_error_on_deserialized_pch_decl, D, SA);

  if (Opts.PrecompiledPreambleBytes != std::make_pair(0u, false))
    GenerateArg(Args, OPT_preamble_bytes_EQ,
                Twine(Opts.PrecompiledPreambleBytes.first) + "," +
                    (Opts.PrecompiledPreambleBytes.second ? "1" : "0"),
                SA);

  for (const auto &M : Opts.Macros) {
    // Don't generate __CET__ macro definitions. They are implied by the
    // -fcf-protection option that is generated elsewhere.
    if (M.first == "__CET__=1" && !M.second &&
        !CodeGenOpts.CFProtectionReturn && CodeGenOpts.CFProtectionBranch)
      continue;
    if (M.first == "__CET__=2" && !M.second && CodeGenOpts.CFProtectionReturn &&
        !CodeGenOpts.CFProtectionBranch)
      continue;
    if (M.first == "__CET__=3" && !M.second && CodeGenOpts.CFProtectionReturn &&
        CodeGenOpts.CFProtectionBranch)
      continue;

    GenerateArg(Args, M.second ? OPT_U : OPT_D, M.first, SA);
  }

  for (const auto &I : Opts.Includes) {
    // Don't generate OpenCL includes. They are implied by other flags that are
    // generated elsewhere.
    if (LangOpts.OpenCL && LangOpts.IncludeDefaultHeader &&
        ((LangOpts.DeclareOpenCLBuiltins && I == "opencl-c-base.h") ||
         I == "opencl-c.h"))
      continue;

    GenerateArg(Args, OPT_include, I, SA);
  }

  for (const auto &CI : Opts.ChainedIncludes)
    GenerateArg(Args, OPT_chain_include, CI, SA);

  for (const auto &RF : Opts.RemappedFiles)
    GenerateArg(Args, OPT_remap_file, RF.first + ";" + RF.second, SA);

  // Don't handle LexEditorPlaceholders. It is implied by the action that is
  // generated elsewhere.
}

static bool ParsePreprocessorArgs(PreprocessorOptions &Opts, ArgList &Args,
                                  DiagnosticsEngine &Diags,
                                  frontend::ActionKind Action,
                                  const FrontendOptions &FrontendOpts) {
  unsigned NumErrorsBefore = Diags.getNumErrors();

  PreprocessorOptions *PreprocessorOpts = &Opts;

#define PREPROCESSOR_OPTION_WITH_MARSHALLING(                                  \
    PREFIX_TYPE, NAME, ID, KIND, GROUP, ALIAS, ALIASARGS, FLAGS, PARAM,        \
    HELPTEXT, METAVAR, VALUES, SPELLING, SHOULD_PARSE, ALWAYS_EMIT, KEYPATH,   \
    DEFAULT_VALUE, IMPLIED_CHECK, IMPLIED_VALUE, NORMALIZER, DENORMALIZER,     \
    MERGER, EXTRACTOR, TABLE_INDEX)                                            \
  PARSE_OPTION_WITH_MARSHALLING(                                               \
      Args, Diags, ID, FLAGS, PARAM, SHOULD_PARSE, KEYPATH, DEFAULT_VALUE,     \
      IMPLIED_CHECK, IMPLIED_VALUE, NORMALIZER, MERGER, TABLE_INDEX)
#include "clang/Driver/Options.inc"
#undef PREPROCESSOR_OPTION_WITH_MARSHALLING

  Opts.PCHWithHdrStop = Args.hasArg(OPT_pch_through_hdrstop_create) ||
                        Args.hasArg(OPT_pch_through_hdrstop_use);

  for (const auto *A : Args.filtered(OPT_error_on_deserialized_pch_decl))
    Opts.DeserializedPCHDeclsToErrorOn.insert(A->getValue());

  if (const Arg *A = Args.getLastArg(OPT_preamble_bytes_EQ)) {
    StringRef Value(A->getValue());
    size_t Comma = Value.find(',');
    unsigned Bytes = 0;
    unsigned EndOfLine = 0;

    if (Comma == StringRef::npos ||
        Value.substr(0, Comma).getAsInteger(10, Bytes) ||
        Value.substr(Comma + 1).getAsInteger(10, EndOfLine))
      Diags.Report(diag::err_drv_preamble_format);
    else {
      Opts.PrecompiledPreambleBytes.first = Bytes;
      Opts.PrecompiledPreambleBytes.second = (EndOfLine != 0);
    }
  }

  // Add the __CET__ macro if a CFProtection option is set.
  if (const Arg *A = Args.getLastArg(OPT_fcf_protection_EQ)) {
    StringRef Name = A->getValue();
    if (Name == "branch")
      Opts.addMacroDef("__CET__=1");
    else if (Name == "return")
      Opts.addMacroDef("__CET__=2");
    else if (Name == "full")
      Opts.addMacroDef("__CET__=3");
  }

  // Add macros from the command line.
  for (const auto *A : Args.filtered(OPT_D, OPT_U)) {
    if (A->getOption().matches(OPT_D))
      Opts.addMacroDef(A->getValue());
    else
      Opts.addMacroUndef(A->getValue());
  }

  // Add the ordered list of -includes.
  for (const auto *A : Args.filtered(OPT_include))
    Opts.Includes.emplace_back(A->getValue());

  for (const auto *A : Args.filtered(OPT_chain_include))
    Opts.ChainedIncludes.emplace_back(A->getValue());

  for (const auto *A : Args.filtered(OPT_remap_file)) {
    std::pair<StringRef, StringRef> Split = StringRef(A->getValue()).split(';');

    if (Split.second.empty()) {
      Diags.Report(diag::err_drv_invalid_remap_file) << A->getAsString(Args);
      continue;
    }

    Opts.addRemappedFile(Split.first, Split.second);
  }

  // Always avoid lexing editor placeholders when we're just running the
  // preprocessor as we never want to emit the
  // "editor placeholder in source file" error in PP only mode.
  // Certain predefined macros which depend upon semantic processing,
  // for example __FLT_EVAL_METHOD__, are not expanded in PP mode, they
  // appear in the preprocessed output as an unexpanded macro name.
  if (isStrictlyPreprocessorAction(Action)) {
    Opts.LexEditorPlaceholders = false;
    Opts.LexExpandSpecialBuiltins = false;
  }

  return Diags.getNumErrors() == NumErrorsBefore;
}

static void GeneratePreprocessorOutputArgs(
    const PreprocessorOutputOptions &Opts, SmallVectorImpl<const char *> &Args,
    CompilerInvocation::StringAllocator SA, frontend::ActionKind Action) {
  const PreprocessorOutputOptions &PreprocessorOutputOpts = Opts;

#define PREPROCESSOR_OUTPUT_OPTION_WITH_MARSHALLING(                           \
    PREFIX_TYPE, NAME, ID, KIND, GROUP, ALIAS, ALIASARGS, FLAGS, PARAM,        \
    HELPTEXT, METAVAR, VALUES, SPELLING, SHOULD_PARSE, ALWAYS_EMIT, KEYPATH,   \
    DEFAULT_VALUE, IMPLIED_CHECK, IMPLIED_VALUE, NORMALIZER, DENORMALIZER,     \
    MERGER, EXTRACTOR, TABLE_INDEX)                                            \
  GENERATE_OPTION_WITH_MARSHALLING(                                            \
      Args, SA, KIND, FLAGS, SPELLING, ALWAYS_EMIT, KEYPATH, DEFAULT_VALUE,    \
      IMPLIED_CHECK, IMPLIED_VALUE, DENORMALIZER, EXTRACTOR, TABLE_INDEX)
#include "clang/Driver/Options.inc"
#undef PREPROCESSOR_OUTPUT_OPTION_WITH_MARSHALLING

  bool Generate_dM = isStrictlyPreprocessorAction(Action) && !Opts.ShowCPP;
  if (Generate_dM)
    GenerateArg(Args, OPT_dM, SA);
  if (!Generate_dM && Opts.ShowMacros)
    GenerateArg(Args, OPT_dD, SA);
}

static bool ParsePreprocessorOutputArgs(PreprocessorOutputOptions &Opts,
                                        ArgList &Args, DiagnosticsEngine &Diags,
                                        frontend::ActionKind Action) {
  unsigned NumErrorsBefore = Diags.getNumErrors();

  PreprocessorOutputOptions &PreprocessorOutputOpts = Opts;

#define PREPROCESSOR_OUTPUT_OPTION_WITH_MARSHALLING(                           \
    PREFIX_TYPE, NAME, ID, KIND, GROUP, ALIAS, ALIASARGS, FLAGS, PARAM,        \
    HELPTEXT, METAVAR, VALUES, SPELLING, SHOULD_PARSE, ALWAYS_EMIT, KEYPATH,   \
    DEFAULT_VALUE, IMPLIED_CHECK, IMPLIED_VALUE, NORMALIZER, DENORMALIZER,     \
    MERGER, EXTRACTOR, TABLE_INDEX)                                            \
  PARSE_OPTION_WITH_MARSHALLING(                                               \
      Args, Diags, ID, FLAGS, PARAM, SHOULD_PARSE, KEYPATH, DEFAULT_VALUE,     \
      IMPLIED_CHECK, IMPLIED_VALUE, NORMALIZER, MERGER, TABLE_INDEX)
#include "clang/Driver/Options.inc"
#undef PREPROCESSOR_OUTPUT_OPTION_WITH_MARSHALLING

  Opts.ShowCPP = isStrictlyPreprocessorAction(Action) && !Args.hasArg(OPT_dM);
  Opts.ShowMacros = Args.hasArg(OPT_dM) || Args.hasArg(OPT_dD);

  return Diags.getNumErrors() == NumErrorsBefore;
}

static void GenerateTargetArgs(const TargetOptions &Opts,
                               SmallVectorImpl<const char *> &Args,
                               CompilerInvocation::StringAllocator SA) {
  const TargetOptions *TargetOpts = &Opts;
#define TARGET_OPTION_WITH_MARSHALLING(                                        \
    PREFIX_TYPE, NAME, ID, KIND, GROUP, ALIAS, ALIASARGS, FLAGS, PARAM,        \
    HELPTEXT, METAVAR, VALUES, SPELLING, SHOULD_PARSE, ALWAYS_EMIT, KEYPATH,   \
    DEFAULT_VALUE, IMPLIED_CHECK, IMPLIED_VALUE, NORMALIZER, DENORMALIZER,     \
    MERGER, EXTRACTOR, TABLE_INDEX)                                            \
  GENERATE_OPTION_WITH_MARSHALLING(                                            \
      Args, SA, KIND, FLAGS, SPELLING, ALWAYS_EMIT, KEYPATH, DEFAULT_VALUE,    \
      IMPLIED_CHECK, IMPLIED_VALUE, DENORMALIZER, EXTRACTOR, TABLE_INDEX)
#include "clang/Driver/Options.inc"
#undef TARGET_OPTION_WITH_MARSHALLING

  if (!Opts.SDKVersion.empty())
    GenerateArg(Args, OPT_target_sdk_version_EQ, Opts.SDKVersion.getAsString(),
                SA);
}

static bool ParseTargetArgs(TargetOptions &Opts, ArgList &Args,
                            DiagnosticsEngine &Diags) {
  unsigned NumErrorsBefore = Diags.getNumErrors();

  TargetOptions *TargetOpts = &Opts;

#define TARGET_OPTION_WITH_MARSHALLING(                                        \
    PREFIX_TYPE, NAME, ID, KIND, GROUP, ALIAS, ALIASARGS, FLAGS, PARAM,        \
    HELPTEXT, METAVAR, VALUES, SPELLING, SHOULD_PARSE, ALWAYS_EMIT, KEYPATH,   \
    DEFAULT_VALUE, IMPLIED_CHECK, IMPLIED_VALUE, NORMALIZER, DENORMALIZER,     \
    MERGER, EXTRACTOR, TABLE_INDEX)                                            \
  PARSE_OPTION_WITH_MARSHALLING(                                               \
      Args, Diags, ID, FLAGS, PARAM, SHOULD_PARSE, KEYPATH, DEFAULT_VALUE,     \
      IMPLIED_CHECK, IMPLIED_VALUE, NORMALIZER, MERGER, TABLE_INDEX)
#include "clang/Driver/Options.inc"
#undef TARGET_OPTION_WITH_MARSHALLING

  if (Arg *A = Args.getLastArg(options::OPT_target_sdk_version_EQ)) {
    llvm::VersionTuple Version;
    if (Version.tryParse(A->getValue()))
      Diags.Report(diag::err_drv_invalid_value)
          << A->getAsString(Args) << A->getValue();
    else
      Opts.SDKVersion = Version;
  }

  return Diags.getNumErrors() == NumErrorsBefore;
}

static void CreateEmptyFile(StringRef HeaderName) {
  if (HeaderName.empty())
    return;

  Expected<llvm::sys::fs::file_t> FT = llvm::sys::fs::openNativeFileForWrite(
      HeaderName, llvm::sys::fs::CD_OpenAlways, llvm::sys::fs::OF_None);
  if (FT)
    llvm::sys::fs::closeFile(*FT);
  else {
    // Emit a message but don't terminate; compilation will fail
    // later if this file is absent.
    llvm::errs() << "Error: " << llvm::toString(FT.takeError())
                 << " when opening " << HeaderName << "\n";
  }
}

bool CompilerInvocation::CreateFromArgsImpl(
    CompilerInvocation &Res, ArrayRef<const char *> CommandLineArgs,
    DiagnosticsEngine &Diags, const char *Argv0) {
  unsigned NumErrorsBefore = Diags.getNumErrors();

  // Parse the arguments.
  const OptTable &Opts = getDriverOptTable();
  const unsigned IncludedFlagsBitmask = options::CC1Option;
  unsigned MissingArgIndex, MissingArgCount;
  InputArgList Args = Opts.ParseArgs(CommandLineArgs, MissingArgIndex,
                                     MissingArgCount, IncludedFlagsBitmask);
  LangOptions &LangOpts = *Res.getLangOpts();

  // Check for missing argument error.
  if (MissingArgCount)
    Diags.Report(diag::err_drv_missing_argument)
        << Args.getArgString(MissingArgIndex) << MissingArgCount;

  // Issue errors on unknown arguments.
  for (const auto *A : Args.filtered(OPT_UNKNOWN)) {
    auto ArgString = A->getAsString(Args);
    std::string Nearest;
    if (Opts.findNearest(ArgString, Nearest, IncludedFlagsBitmask) > 1)
      Diags.Report(diag::err_drv_unknown_argument) << ArgString;
    else
      Diags.Report(diag::err_drv_unknown_argument_with_suggestion)
          << ArgString << Nearest;
  }

  ParseFileSystemArgs(Res.getFileSystemOpts(), Args, Diags);
  ParseMigratorArgs(Res.getMigratorOpts(), Args, Diags);
  ParseAnalyzerArgs(*Res.getAnalyzerOpts(), Args, Diags);
  ParseDiagnosticArgs(Res.getDiagnosticOpts(), Args, &Diags,
                      /*DefaultDiagColor=*/false);
  ParseFrontendArgs(Res.getFrontendOpts(), Args, Diags, LangOpts.IsHeaderFile);
  // FIXME: We shouldn't have to pass the DashX option around here
  InputKind DashX = Res.getFrontendOpts().DashX;
  ParseTargetArgs(Res.getTargetOpts(), Args, Diags);
  llvm::Triple T(Res.getTargetOpts().Triple);
  ParseHeaderSearchArgs(Res.getHeaderSearchOpts(), Args, Diags,
                        Res.getFileSystemOpts().WorkingDir);

  ParseLangArgs(LangOpts, Args, DashX, T, Res.getPreprocessorOpts().Includes,
                Diags);
  if (Res.getFrontendOpts().ProgramAction == frontend::RewriteObjC)
    LangOpts.ObjCExceptions = 1;

  if (LangOpts.CUDA) {
    // During CUDA device-side compilation, the aux triple is the
    // triple used for host compilation.
    if (LangOpts.CUDAIsDevice)
      Res.getTargetOpts().HostTriple = Res.getFrontendOpts().AuxTriple;
  }

  // Set the triple of the host for OpenMP device compile.
  if (LangOpts.OpenMPIsDevice)
    Res.getTargetOpts().HostTriple = Res.getFrontendOpts().AuxTriple;

  if (LangOpts.SYCLIsDevice) {
    // Set the triple of the host for SYCL device compile.
    Res.getTargetOpts().HostTriple = Res.getFrontendOpts().AuxTriple;
    // If specified, create empty integration header files for now.
    CreateEmptyFile(LangOpts.SYCLIntHeader);
    CreateEmptyFile(LangOpts.SYCLIntFooter);
  }

  ParseCodeGenArgs(Res.getCodeGenOpts(), Args, DashX, Diags, T,
                   Res.getFrontendOpts().OutputFile, LangOpts);

  // FIXME: Override value name discarding when asan or msan is used because the
  // backend passes depend on the name of the alloca in order to print out
  // names.
  Res.getCodeGenOpts().DiscardValueNames &=
      !LangOpts.Sanitize.has(SanitizerKind::Address) &&
      !LangOpts.Sanitize.has(SanitizerKind::KernelAddress) &&
      !LangOpts.Sanitize.has(SanitizerKind::Memory) &&
      !LangOpts.Sanitize.has(SanitizerKind::KernelMemory);

  ParsePreprocessorArgs(Res.getPreprocessorOpts(), Args, Diags,
                        Res.getFrontendOpts().ProgramAction,
                        Res.getFrontendOpts());
  ParsePreprocessorOutputArgs(Res.getPreprocessorOutputOpts(), Args, Diags,
                              Res.getFrontendOpts().ProgramAction);

  ParseDependencyOutputArgs(Res.getDependencyOutputOpts(), Args, Diags,
                            Res.getFrontendOpts().ProgramAction,
                            Res.getPreprocessorOutputOpts().ShowLineMarkers);
  if (!Res.getDependencyOutputOpts().OutputFile.empty() &&
      Res.getDependencyOutputOpts().Targets.empty())
    Diags.Report(diag::err_fe_dependency_file_requires_MT);

  // If sanitizer is enabled, disable OPT_ffine_grained_bitfield_accesses.
  if (Res.getCodeGenOpts().FineGrainedBitfieldAccesses &&
      !Res.getLangOpts()->Sanitize.empty()) {
    Res.getCodeGenOpts().FineGrainedBitfieldAccesses = false;
    Diags.Report(diag::warn_drv_fine_grained_bitfield_accesses_ignored);
  }

  // Store the command-line for using in the CodeView backend.
  Res.getCodeGenOpts().Argv0 = Argv0;
  Res.getCodeGenOpts().CommandLineArgs = CommandLineArgs;

  FixupInvocation(Res, Diags, Args, DashX);

  return Diags.getNumErrors() == NumErrorsBefore;
}

bool CompilerInvocation::CreateFromArgs(CompilerInvocation &Invocation,
                                        ArrayRef<const char *> CommandLineArgs,
                                        DiagnosticsEngine &Diags,
                                        const char *Argv0) {
  CompilerInvocation DummyInvocation;

  return RoundTrip(
      [](CompilerInvocation &Invocation, ArrayRef<const char *> CommandLineArgs,
         DiagnosticsEngine &Diags, const char *Argv0) {
        return CreateFromArgsImpl(Invocation, CommandLineArgs, Diags, Argv0);
      },
      [](CompilerInvocation &Invocation, SmallVectorImpl<const char *> &Args,
         StringAllocator SA) { Invocation.generateCC1CommandLine(Args, SA); },
      Invocation, DummyInvocation, CommandLineArgs, Diags, Argv0);
}

std::string CompilerInvocation::getModuleHash() const {
  // Note: For QoI reasons, the things we use as a hash here should all be
  // dumped via the -module-info flag.
  using llvm::hash_code;
  using llvm::hash_value;
  using llvm::hash_combine;
  using llvm::hash_combine_range;

  // Start the signature with the compiler version.
  // FIXME: We'd rather use something more cryptographically sound than
  // CityHash, but this will do for now.
  hash_code code = hash_value(getClangFullRepositoryVersion());

  // Also include the serialization version, in case LLVM_APPEND_VC_REV is off
  // and getClangFullRepositoryVersion() doesn't include git revision.
  code = hash_combine(code, serialization::VERSION_MAJOR,
                      serialization::VERSION_MINOR);

  // Extend the signature with the language options
#define LANGOPT(Name, Bits, Default, Description) \
   code = hash_combine(code, LangOpts->Name);
#define ENUM_LANGOPT(Name, Type, Bits, Default, Description) \
  code = hash_combine(code, static_cast<unsigned>(LangOpts->get##Name()));
#define BENIGN_LANGOPT(Name, Bits, Default, Description)
#define BENIGN_ENUM_LANGOPT(Name, Type, Bits, Default, Description)
#include "clang/Basic/LangOptions.def"

  for (StringRef Feature : LangOpts->ModuleFeatures)
    code = hash_combine(code, Feature);

  code = hash_combine(code, LangOpts->ObjCRuntime);
  const auto &BCN = LangOpts->CommentOpts.BlockCommandNames;
  code = hash_combine(code, hash_combine_range(BCN.begin(), BCN.end()));

  // Extend the signature with the target options.
  code = hash_combine(code, TargetOpts->Triple, TargetOpts->CPU,
                      TargetOpts->TuneCPU, TargetOpts->ABI);
  for (const auto &FeatureAsWritten : TargetOpts->FeaturesAsWritten)
    code = hash_combine(code, FeatureAsWritten);

  // Extend the signature with preprocessor options.
  const PreprocessorOptions &ppOpts = getPreprocessorOpts();
  const HeaderSearchOptions &hsOpts = getHeaderSearchOpts();
  code = hash_combine(code, ppOpts.UsePredefines, ppOpts.DetailedRecord);

  for (const auto &I : getPreprocessorOpts().Macros) {
    // If we're supposed to ignore this macro for the purposes of modules,
    // don't put it into the hash.
    if (!hsOpts.ModulesIgnoreMacros.empty()) {
      // Check whether we're ignoring this macro.
      StringRef MacroDef = I.first;
      if (hsOpts.ModulesIgnoreMacros.count(
              llvm::CachedHashString(MacroDef.split('=').first)))
        continue;
    }

    code = hash_combine(code, I.first, I.second);
  }

  // Extend the signature with the sysroot and other header search options.
  code = hash_combine(code, hsOpts.Sysroot,
                      hsOpts.ModuleFormat,
                      hsOpts.UseDebugInfo,
                      hsOpts.UseBuiltinIncludes,
                      hsOpts.UseStandardSystemIncludes,
                      hsOpts.UseStandardCXXIncludes,
                      hsOpts.UseLibcxx,
                      hsOpts.ModulesValidateDiagnosticOptions);
  code = hash_combine(code, hsOpts.ResourceDir);

  if (hsOpts.ModulesStrictContextHash) {
    hash_code SHPC = hash_combine_range(hsOpts.SystemHeaderPrefixes.begin(),
                                        hsOpts.SystemHeaderPrefixes.end());
    hash_code UEC = hash_combine_range(hsOpts.UserEntries.begin(),
                                       hsOpts.UserEntries.end());
    code = hash_combine(code, hsOpts.SystemHeaderPrefixes.size(), SHPC,
                        hsOpts.UserEntries.size(), UEC);

    const DiagnosticOptions &diagOpts = getDiagnosticOpts();
    #define DIAGOPT(Name, Bits, Default) \
      code = hash_combine(code, diagOpts.Name);
    #define ENUM_DIAGOPT(Name, Type, Bits, Default) \
      code = hash_combine(code, diagOpts.get##Name());
    #include "clang/Basic/DiagnosticOptions.def"
    #undef DIAGOPT
    #undef ENUM_DIAGOPT
  }

  // Extend the signature with the user build path.
  code = hash_combine(code, hsOpts.ModuleUserBuildPath);

  // Extend the signature with the module file extensions.
  const FrontendOptions &frontendOpts = getFrontendOpts();
  for (const auto &ext : frontendOpts.ModuleFileExtensions) {
    code = ext->hashExtension(code);
  }

  // When compiling with -gmodules, also hash -fdebug-prefix-map as it
  // affects the debug info in the PCM.
  if (getCodeGenOpts().DebugTypeExtRefs)
    for (const auto &KeyValue : getCodeGenOpts().DebugPrefixMap)
      code = hash_combine(code, KeyValue.first, KeyValue.second);

  // Extend the signature with the enabled sanitizers, if at least one is
  // enabled. Sanitizers which cannot affect AST generation aren't hashed.
  SanitizerSet SanHash = LangOpts->Sanitize;
  SanHash.clear(getPPTransparentSanitizers());
  if (!SanHash.empty())
    code = hash_combine(code, SanHash.Mask);

  return toString(llvm::APInt(64, code), 36, /*Signed=*/false);
}

void CompilerInvocation::generateCC1CommandLine(
    SmallVectorImpl<const char *> &Args, StringAllocator SA) const {
  llvm::Triple T(TargetOpts->Triple);

  GenerateFileSystemArgs(FileSystemOpts, Args, SA);
  GenerateMigratorArgs(MigratorOpts, Args, SA);
  GenerateAnalyzerArgs(*AnalyzerOpts, Args, SA);
  GenerateDiagnosticArgs(*DiagnosticOpts, Args, SA, false);
  GenerateFrontendArgs(FrontendOpts, Args, SA, LangOpts->IsHeaderFile);
  GenerateTargetArgs(*TargetOpts, Args, SA);
  GenerateHeaderSearchArgs(*HeaderSearchOpts, Args, SA);
  GenerateLangArgs(*LangOpts, Args, SA, T, FrontendOpts.DashX);
  GenerateCodeGenArgs(CodeGenOpts, Args, SA, T, FrontendOpts.OutputFile,
                      &*LangOpts);
  GeneratePreprocessorArgs(*PreprocessorOpts, Args, SA, *LangOpts, FrontendOpts,
                           CodeGenOpts);
  GeneratePreprocessorOutputArgs(PreprocessorOutputOpts, Args, SA,
                                 FrontendOpts.ProgramAction);
  GenerateDependencyOutputArgs(DependencyOutputOpts, Args, SA);
}

IntrusiveRefCntPtr<llvm::vfs::FileSystem>
clang::createVFSFromCompilerInvocation(const CompilerInvocation &CI,
                                       DiagnosticsEngine &Diags) {
  return createVFSFromCompilerInvocation(CI, Diags,
                                         llvm::vfs::getRealFileSystem());
}

IntrusiveRefCntPtr<llvm::vfs::FileSystem>
clang::createVFSFromCompilerInvocation(
    const CompilerInvocation &CI, DiagnosticsEngine &Diags,
    IntrusiveRefCntPtr<llvm::vfs::FileSystem> BaseFS) {
  if (CI.getHeaderSearchOpts().VFSOverlayFiles.empty())
    return BaseFS;

  IntrusiveRefCntPtr<llvm::vfs::FileSystem> Result = BaseFS;
  // earlier vfs files are on the bottom
  for (const auto &File : CI.getHeaderSearchOpts().VFSOverlayFiles) {
    llvm::ErrorOr<std::unique_ptr<llvm::MemoryBuffer>> Buffer =
        Result->getBufferForFile(File);
    if (!Buffer) {
      Diags.Report(diag::err_missing_vfs_overlay_file) << File;
      continue;
    }

    IntrusiveRefCntPtr<llvm::vfs::FileSystem> FS = llvm::vfs::getVFSFromYAML(
        std::move(Buffer.get()), /*DiagHandler*/ nullptr, File,
        /*DiagContext*/ nullptr, Result);
    if (!FS) {
      Diags.Report(diag::err_invalid_vfs_overlay) << File;
      continue;
    }

    Result = FS;
  }
  return Result;
}<|MERGE_RESOLUTION|>--- conflicted
+++ resolved
@@ -3980,11 +3980,7 @@
                          options::OPT_fno_sycl_allow_variadic_func)
           : Args.hasFlag(options::OPT_fsycl_allow_variadic_func,
                          options::OPT_fno_sycl_allow_variadic_func, false);
-<<<<<<< HEAD
   Opts.SYCLAllowMutableGlobal = Args.hasArg(options::OPT_fsycl_mutable_global);
-  Opts.SYCLUnnamedLambda = Args.hasArg(options::OPT_fsycl_unnamed_lambda);
-=======
->>>>>>> ba0779d8
 
   // Get OpenMP host file path if any and report if a non existent file is
   // found
