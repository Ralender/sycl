//===- X86_64.cpp ---------------------------------------------------------===//
//
// Part of the LLVM Project, under the Apache License v2.0 with LLVM Exceptions.
// See https://llvm.org/LICENSE.txt for license information.
// SPDX-License-Identifier: Apache-2.0 WITH LLVM-exception
//
//===----------------------------------------------------------------------===//

#include "Target.h"
#include "lld/Common/ErrorHandler.h"
#include "llvm/BinaryFormat/MachO.h"
#include "llvm/Support/Endian.h"

using namespace llvm::MachO;
using namespace llvm::support::endian;
using namespace lld;
using namespace lld::macho;

namespace {

struct X86_64 : TargetInfo {
  X86_64();
  uint64_t getImplicitAddend(const uint8_t *loc, uint8_t type) const override;
  void relocateOne(uint8_t *loc, uint8_t type, uint64_t val) const override;
};

X86_64::X86_64() {
  cpuType = CPU_TYPE_X86_64;
  cpuSubtype = CPU_SUBTYPE_X86_64_ALL;
}

uint64_t X86_64::getImplicitAddend(const uint8_t *loc, uint8_t type) const {
  switch (type) {
  case X86_64_RELOC_BRANCH:
  case X86_64_RELOC_SIGNED:
<<<<<<< HEAD
=======
  case X86_64_RELOC_SIGNED_1:
  case X86_64_RELOC_SIGNED_2:
  case X86_64_RELOC_SIGNED_4:
>>>>>>> 918d599f
  case X86_64_RELOC_GOT_LOAD:
    return read32le(loc);
  default:
    error("TODO: Unhandled relocation type " + std::to_string(type));
    return 0;
  }
}

void X86_64::relocateOne(uint8_t *loc, uint8_t type, uint64_t val) const {
  switch (type) {
  case X86_64_RELOC_BRANCH:
  case X86_64_RELOC_SIGNED:
<<<<<<< HEAD
=======
  case X86_64_RELOC_SIGNED_1:
  case X86_64_RELOC_SIGNED_2:
  case X86_64_RELOC_SIGNED_4:
>>>>>>> 918d599f
  case X86_64_RELOC_GOT_LOAD:
    // These types are only used for pc-relative relocations, so offset by 4
    // since the RIP has advanced by 4 at this point.
    write32le(loc, val - 4);
    break;
  default:
    llvm_unreachable(
        "getImplicitAddend should have flagged all unhandled relocation types");
  }
}

} // namespace

TargetInfo *macho::createX86_64TargetInfo() {
  static X86_64 t;
  return &t;
}<|MERGE_RESOLUTION|>--- conflicted
+++ resolved
@@ -33,12 +33,9 @@
   switch (type) {
   case X86_64_RELOC_BRANCH:
   case X86_64_RELOC_SIGNED:
-<<<<<<< HEAD
-=======
   case X86_64_RELOC_SIGNED_1:
   case X86_64_RELOC_SIGNED_2:
   case X86_64_RELOC_SIGNED_4:
->>>>>>> 918d599f
   case X86_64_RELOC_GOT_LOAD:
     return read32le(loc);
   default:
@@ -51,12 +48,9 @@
   switch (type) {
   case X86_64_RELOC_BRANCH:
   case X86_64_RELOC_SIGNED:
-<<<<<<< HEAD
-=======
   case X86_64_RELOC_SIGNED_1:
   case X86_64_RELOC_SIGNED_2:
   case X86_64_RELOC_SIGNED_4:
->>>>>>> 918d599f
   case X86_64_RELOC_GOT_LOAD:
     // These types are only used for pc-relative relocations, so offset by 4
     // since the RIP has advanced by 4 at this point.
