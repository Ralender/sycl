//===- Writer.cpp ---------------------------------------------------------===//
//
// Part of the LLVM Project, under the Apache License v2.0 with LLVM Exceptions.
// See https://llvm.org/LICENSE.txt for license information.
// SPDX-License-Identifier: Apache-2.0 WITH LLVM-exception
//
//===----------------------------------------------------------------------===//

#include "Writer.h"
#include "AArch64ErrataFix.h"
#include "ARMErrataFix.h"
#include "CallGraphSort.h"
#include "Config.h"
#include "LinkerScript.h"
#include "MapFile.h"
#include "OutputSections.h"
#include "Relocations.h"
#include "SymbolTable.h"
#include "Symbols.h"
#include "SyntheticSections.h"
#include "Target.h"
#include "lld/Common/Arrays.h"
#include "lld/Common/Filesystem.h"
#include "lld/Common/Memory.h"
#include "lld/Common/Strings.h"
#include "llvm/ADT/StringMap.h"
#include "llvm/ADT/StringSwitch.h"
#include "llvm/Support/Parallel.h"
#include "llvm/Support/RandomNumberGenerator.h"
#include "llvm/Support/SHA1.h"
#include "llvm/Support/TimeProfiler.h"
#include "llvm/Support/xxhash.h"
#include <climits>

#define DEBUG_TYPE "lld"

using namespace llvm;
using namespace llvm::ELF;
using namespace llvm::object;
using namespace llvm::support;
using namespace llvm::support::endian;
using namespace lld;
using namespace lld::elf;

namespace {
// The writer writes a SymbolTable result to a file.
template <class ELFT> class Writer {
public:
  LLVM_ELF_IMPORT_TYPES_ELFT(ELFT)

  Writer() : buffer(errorHandler().outputBuffer) {}

  void run();

private:
  void copyLocalSymbols();
  void addSectionSymbols();
  void forEachRelSec(llvm::function_ref<void(InputSectionBase &)> fn);
  void sortSections();
  void resolveShfLinkOrder();
  void finalizeAddressDependentContent();
  void optimizeBasicBlockJumps();
  void sortInputSections();
  void finalizeSections();
  void checkExecuteOnly();
  void setReservedSymbolSections();

  SmallVector<PhdrEntry *, 0> createPhdrs(Partition &part);
  void addPhdrForSection(Partition &part, unsigned shType, unsigned pType,
                         unsigned pFlags);
  void assignFileOffsets();
  void assignFileOffsetsBinary();
  void setPhdrs(Partition &part);
  void checkSections();
  void fixSectionAlignments();
  void openFile();
  void writeTrapInstr();
  void writeHeader();
  void writeSections();
  void writeSectionsBinary();
  void writeBuildId();

  std::unique_ptr<FileOutputBuffer> &buffer;

  void addRelIpltSymbols();
  void addStartEndSymbols();
  void addStartStopSymbols(OutputSection *sec);

  uint64_t fileSize;
  uint64_t sectionHeaderOff;
};
} // anonymous namespace

static bool needsInterpSection() {
  return !config->relocatable && !config->shared &&
         !config->dynamicLinker.empty() && script->needsInterpSection();
}

template <class ELFT> void elf::writeResult() {
  Writer<ELFT>().run();
}

static void removeEmptyPTLoad(SmallVector<PhdrEntry *, 0> &phdrs) {
  auto it = std::stable_partition(
      phdrs.begin(), phdrs.end(), [&](const PhdrEntry *p) {
        if (p->p_type != PT_LOAD)
          return true;
        if (!p->firstSec)
          return false;
        uint64_t size = p->lastSec->addr + p->lastSec->size - p->firstSec->addr;
        return size != 0;
      });

  // Clear OutputSection::ptLoad for sections contained in removed
  // segments.
  DenseSet<PhdrEntry *> removed(it, phdrs.end());
  for (OutputSection *sec : outputSections)
    if (removed.count(sec->ptLoad))
      sec->ptLoad = nullptr;
  phdrs.erase(it, phdrs.end());
}

void elf::copySectionsIntoPartitions() {
  std::vector<InputSectionBase *> newSections;
  for (unsigned part = 2; part != partitions.size() + 1; ++part) {
    for (InputSectionBase *s : inputSections) {
      if (!(s->flags & SHF_ALLOC) || !s->isLive())
        continue;
      InputSectionBase *copy;
      if (s->type == SHT_NOTE)
        copy = make<InputSection>(cast<InputSection>(*s));
      else if (auto *es = dyn_cast<EhInputSection>(s))
        copy = make<EhInputSection>(*es);
      else
        continue;
      copy->partition = part;
      newSections.push_back(copy);
    }
  }

  inputSections.insert(inputSections.end(), newSections.begin(),
                       newSections.end());
}

void elf::combineEhSections() {
  llvm::TimeTraceScope timeScope("Combine EH sections");
  for (InputSectionBase *&s : inputSections) {
    // Ignore dead sections and the partition end marker (.part.end),
    // whose partition number is out of bounds.
    if (!s->isLive() || s->partition == 255)
      continue;

    Partition &part = s->getPartition();
    if (auto *es = dyn_cast<EhInputSection>(s)) {
      part.ehFrame->addSection(es);
      s = nullptr;
    } else if (s->kind() == SectionBase::Regular && part.armExidx &&
               part.armExidx->addSection(cast<InputSection>(s))) {
      s = nullptr;
    }
  }

  llvm::erase_value(inputSections, nullptr);
}

static Defined *addOptionalRegular(StringRef name, SectionBase *sec,
                                   uint64_t val, uint8_t stOther = STV_HIDDEN) {
  Symbol *s = symtab->find(name);
  if (!s || s->isDefined())
    return nullptr;

  s->resolve(Defined{/*file=*/nullptr, name, STB_GLOBAL, stOther, STT_NOTYPE,
                     val,
                     /*size=*/0, sec});
  return cast<Defined>(s);
}

static Defined *addAbsolute(StringRef name) {
  Symbol *sym = symtab->addSymbol(Defined{nullptr, name, STB_GLOBAL, STV_HIDDEN,
                                          STT_NOTYPE, 0, 0, nullptr});
  return cast<Defined>(sym);
}

// The linker is expected to define some symbols depending on
// the linking result. This function defines such symbols.
void elf::addReservedSymbols() {
  if (config->emachine == EM_MIPS) {
    // Define _gp for MIPS. st_value of _gp symbol will be updated by Writer
    // so that it points to an absolute address which by default is relative
    // to GOT. Default offset is 0x7ff0.
    // See "Global Data Symbols" in Chapter 6 in the following document:
    // ftp://www.linux-mips.org/pub/linux/mips/doc/ABI/mipsabi.pdf
    ElfSym::mipsGp = addAbsolute("_gp");

    // On MIPS O32 ABI, _gp_disp is a magic symbol designates offset between
    // start of function and 'gp' pointer into GOT.
    if (symtab->find("_gp_disp"))
      ElfSym::mipsGpDisp = addAbsolute("_gp_disp");

    // The __gnu_local_gp is a magic symbol equal to the current value of 'gp'
    // pointer. This symbol is used in the code generated by .cpload pseudo-op
    // in case of using -mno-shared option.
    // https://sourceware.org/ml/binutils/2004-12/msg00094.html
    if (symtab->find("__gnu_local_gp"))
      ElfSym::mipsLocalGp = addAbsolute("__gnu_local_gp");
  } else if (config->emachine == EM_PPC) {
    // glibc *crt1.o has a undefined reference to _SDA_BASE_. Since we don't
    // support Small Data Area, define it arbitrarily as 0.
    addOptionalRegular("_SDA_BASE_", nullptr, 0, STV_HIDDEN);
  } else if (config->emachine == EM_PPC64) {
    addPPC64SaveRestore();
  }

  // The Power Architecture 64-bit v2 ABI defines a TableOfContents (TOC) which
  // combines the typical ELF GOT with the small data sections. It commonly
  // includes .got .toc .sdata .sbss. The .TOC. symbol replaces both
  // _GLOBAL_OFFSET_TABLE_ and _SDA_BASE_ from the 32-bit ABI. It is used to
  // represent the TOC base which is offset by 0x8000 bytes from the start of
  // the .got section.
  // We do not allow _GLOBAL_OFFSET_TABLE_ to be defined by input objects as the
  // correctness of some relocations depends on its value.
  StringRef gotSymName =
      (config->emachine == EM_PPC64) ? ".TOC." : "_GLOBAL_OFFSET_TABLE_";

  if (Symbol *s = symtab->find(gotSymName)) {
    if (s->isDefined()) {
      error(toString(s->file) + " cannot redefine linker defined symbol '" +
            gotSymName + "'");
      return;
    }

    uint64_t gotOff = 0;
    if (config->emachine == EM_PPC64)
      gotOff = 0x8000;

    s->resolve(Defined{/*file=*/nullptr, gotSymName, STB_GLOBAL, STV_HIDDEN,
                       STT_NOTYPE, gotOff, /*size=*/0, Out::elfHeader});
    ElfSym::globalOffsetTable = cast<Defined>(s);
  }

  // __ehdr_start is the location of ELF file headers. Note that we define
  // this symbol unconditionally even when using a linker script, which
  // differs from the behavior implemented by GNU linker which only define
  // this symbol if ELF headers are in the memory mapped segment.
  addOptionalRegular("__ehdr_start", Out::elfHeader, 0, STV_HIDDEN);

  // __executable_start is not documented, but the expectation of at
  // least the Android libc is that it points to the ELF header.
  addOptionalRegular("__executable_start", Out::elfHeader, 0, STV_HIDDEN);

  // __dso_handle symbol is passed to cxa_finalize as a marker to identify
  // each DSO. The address of the symbol doesn't matter as long as they are
  // different in different DSOs, so we chose the start address of the DSO.
  addOptionalRegular("__dso_handle", Out::elfHeader, 0, STV_HIDDEN);

  // If linker script do layout we do not need to create any standard symbols.
  if (script->hasSectionsCommand)
    return;

  auto add = [](StringRef s, int64_t pos) {
    return addOptionalRegular(s, Out::elfHeader, pos, STV_DEFAULT);
  };

  ElfSym::bss = add("__bss_start", 0);
  ElfSym::end1 = add("end", -1);
  ElfSym::end2 = add("_end", -1);
  ElfSym::etext1 = add("etext", -1);
  ElfSym::etext2 = add("_etext", -1);
  ElfSym::edata1 = add("edata", -1);
  ElfSym::edata2 = add("_edata", -1);
}

static OutputSection *findSection(StringRef name, unsigned partition = 1) {
  for (SectionCommand *cmd : script->sectionCommands)
    if (auto *sec = dyn_cast<OutputSection>(cmd))
      if (sec->name == name && sec->partition == partition)
        return sec;
  return nullptr;
}

template <class ELFT> void elf::createSyntheticSections() {
  // Initialize all pointers with NULL. This is needed because
  // you can call lld::elf::main more than once as a library.
  Out::tlsPhdr = nullptr;
  Out::preinitArray = nullptr;
  Out::initArray = nullptr;
  Out::finiArray = nullptr;

  // Add the .interp section first because it is not a SyntheticSection.
  // The removeUnusedSyntheticSections() function relies on the
  // SyntheticSections coming last.
  if (needsInterpSection()) {
    for (size_t i = 1; i <= partitions.size(); ++i) {
      InputSection *sec = createInterpSection();
      sec->partition = i;
      inputSections.push_back(sec);
    }
  }

  auto add = [](SyntheticSection &sec) { inputSections.push_back(&sec); };

  in.shStrTab = std::make_unique<StringTableSection>(".shstrtab", false);

  Out::programHeaders = make<OutputSection>("", 0, SHF_ALLOC);
  Out::programHeaders->alignment = config->wordsize;

  if (config->strip != StripPolicy::All) {
    in.strTab = std::make_unique<StringTableSection>(".strtab", false);
    in.symTab = std::make_unique<SymbolTableSection<ELFT>>(*in.strTab);
    in.symTabShndx = std::make_unique<SymtabShndxSection>();
  }

  in.bss = std::make_unique<BssSection>(".bss", 0, 1);
  add(*in.bss);

  // If there is a SECTIONS command and a .data.rel.ro section name use name
  // .data.rel.ro.bss so that we match in the .data.rel.ro output section.
  // This makes sure our relro is contiguous.
  bool hasDataRelRo =
      script->hasSectionsCommand && findSection(".data.rel.ro", 0);
  in.bssRelRo = std::make_unique<BssSection>(
      hasDataRelRo ? ".data.rel.ro.bss" : ".bss.rel.ro", 0, 1);
  add(*in.bssRelRo);

  // Add MIPS-specific sections.
  if (config->emachine == EM_MIPS) {
    if (!config->shared && config->hasDynSymTab) {
      in.mipsRldMap = std::make_unique<MipsRldMapSection>();
      add(*in.mipsRldMap);
    }
    if (auto *sec = MipsAbiFlagsSection<ELFT>::create())
      add(*sec);
    if (auto *sec = MipsOptionsSection<ELFT>::create())
      add(*sec);
    if (auto *sec = MipsReginfoSection<ELFT>::create())
      add(*sec);
  }

  StringRef relaDynName = config->isRela ? ".rela.dyn" : ".rel.dyn";

  for (Partition &part : partitions) {
    auto add = [&](SyntheticSection &sec) {
      sec.partition = part.getNumber();
      inputSections.push_back(&sec);
    };

    if (!part.name.empty()) {
      part.elfHeader = std::make_unique<PartitionElfHeaderSection<ELFT>>();
      part.elfHeader->name = part.name;
      add(*part.elfHeader);

      part.programHeaders =
          std::make_unique<PartitionProgramHeadersSection<ELFT>>();
      add(*part.programHeaders);
    }

    if (config->buildId != BuildIdKind::None) {
      part.buildId = std::make_unique<BuildIdSection>();
      add(*part.buildId);
    }

    part.dynStrTab = std::make_unique<StringTableSection>(".dynstr", true);
    part.dynSymTab =
        std::make_unique<SymbolTableSection<ELFT>>(*part.dynStrTab);
    part.dynamic = std::make_unique<DynamicSection<ELFT>>();
    if (config->androidPackDynRelocs)
      part.relaDyn =
          std::make_unique<AndroidPackedRelocationSection<ELFT>>(relaDynName);
    else
      part.relaDyn = std::make_unique<RelocationSection<ELFT>>(
          relaDynName, config->zCombreloc);

    if (config->hasDynSymTab) {
      add(*part.dynSymTab);

      part.verSym = std::make_unique<VersionTableSection>();
      add(*part.verSym);

      if (!namedVersionDefs().empty()) {
        part.verDef = std::make_unique<VersionDefinitionSection>();
        add(*part.verDef);
      }

      part.verNeed = std::make_unique<VersionNeedSection<ELFT>>();
      add(*part.verNeed);

      if (config->gnuHash) {
        part.gnuHashTab = std::make_unique<GnuHashTableSection>();
        add(*part.gnuHashTab);
      }

      if (config->sysvHash) {
        part.hashTab = std::make_unique<HashTableSection>();
        add(*part.hashTab);
      }

      add(*part.dynamic);
      add(*part.dynStrTab);
      add(*part.relaDyn);
    }

    if (config->relrPackDynRelocs) {
      part.relrDyn = std::make_unique<RelrSection<ELFT>>();
      add(*part.relrDyn);
    }

    if (!config->relocatable) {
      if (config->ehFrameHdr) {
        part.ehFrameHdr = std::make_unique<EhFrameHeader>();
        add(*part.ehFrameHdr);
      }
      part.ehFrame = std::make_unique<EhFrameSection>();
      add(*part.ehFrame);
    }

    if (config->emachine == EM_ARM && !config->relocatable) {
      // The ARMExidxsyntheticsection replaces all the individual .ARM.exidx
      // InputSections.
      part.armExidx = std::make_unique<ARMExidxSyntheticSection>();
      add(*part.armExidx);
    }
  }

  if (partitions.size() != 1) {
    // Create the partition end marker. This needs to be in partition number 255
    // so that it is sorted after all other partitions. It also has other
    // special handling (see createPhdrs() and combineEhSections()).
    in.partEnd =
        std::make_unique<BssSection>(".part.end", config->maxPageSize, 1);
    in.partEnd->partition = 255;
    add(*in.partEnd);

    in.partIndex = std::make_unique<PartitionIndexSection>();
    addOptionalRegular("__part_index_begin", in.partIndex.get(), 0);
    addOptionalRegular("__part_index_end", in.partIndex.get(),
                       in.partIndex->getSize());
    add(*in.partIndex);
  }

  // Add .got. MIPS' .got is so different from the other archs,
  // it has its own class.
  if (config->emachine == EM_MIPS) {
    in.mipsGot = std::make_unique<MipsGotSection>();
    add(*in.mipsGot);
  } else {
    in.got = std::make_unique<GotSection>();
    add(*in.got);
  }

  if (config->emachine == EM_PPC) {
    in.ppc32Got2 = std::make_unique<PPC32Got2Section>();
    add(*in.ppc32Got2);
  }

  if (config->emachine == EM_PPC64) {
    in.ppc64LongBranchTarget = std::make_unique<PPC64LongBranchTargetSection>();
    add(*in.ppc64LongBranchTarget);
  }

  in.gotPlt = std::make_unique<GotPltSection>();
  add(*in.gotPlt);
  in.igotPlt = std::make_unique<IgotPltSection>();
  add(*in.igotPlt);

  // _GLOBAL_OFFSET_TABLE_ is defined relative to either .got.plt or .got. Treat
  // it as a relocation and ensure the referenced section is created.
  if (ElfSym::globalOffsetTable && config->emachine != EM_MIPS) {
    if (target->gotBaseSymInGotPlt)
      in.gotPlt->hasGotPltOffRel = true;
    else
      in.got->hasGotOffRel = true;
  }

  if (config->gdbIndex)
    add(*GdbIndexSection::create<ELFT>());

  // We always need to add rel[a].plt to output if it has entries.
  // Even for static linking it can contain R_[*]_IRELATIVE relocations.
  in.relaPlt = std::make_unique<RelocationSection<ELFT>>(
      config->isRela ? ".rela.plt" : ".rel.plt", /*sort=*/false);
  add(*in.relaPlt);

  // The relaIplt immediately follows .rel[a].dyn to ensure that the IRelative
  // relocations are processed last by the dynamic loader. We cannot place the
  // iplt section in .rel.dyn when Android relocation packing is enabled because
  // that would cause a section type mismatch. However, because the Android
  // dynamic loader reads .rel.plt after .rel.dyn, we can get the desired
  // behaviour by placing the iplt section in .rel.plt.
  in.relaIplt = std::make_unique<RelocationSection<ELFT>>(
      config->androidPackDynRelocs ? in.relaPlt->name : relaDynName,
      /*sort=*/false);
  add(*in.relaIplt);

  if ((config->emachine == EM_386 || config->emachine == EM_X86_64) &&
      (config->andFeatures & GNU_PROPERTY_X86_FEATURE_1_IBT)) {
    in.ibtPlt = std::make_unique<IBTPltSection>();
    add(*in.ibtPlt);
  }

  if (config->emachine == EM_PPC)
    in.plt = std::make_unique<PPC32GlinkSection>();
  else
    in.plt = std::make_unique<PltSection>();
  add(*in.plt);
  in.iplt = std::make_unique<IpltSection>();
  add(*in.iplt);

  if (config->andFeatures)
    add(*make<GnuPropertySection>());

  // .note.GNU-stack is always added when we are creating a re-linkable
  // object file. Other linkers are using the presence of this marker
  // section to control the executable-ness of the stack area, but that
  // is irrelevant these days. Stack area should always be non-executable
  // by default. So we emit this section unconditionally.
  if (config->relocatable)
    add(*make<GnuStackSection>());

  if (in.symTab)
    add(*in.symTab);
  if (in.symTabShndx)
    add(*in.symTabShndx);
  add(*in.shStrTab);
  if (in.strTab)
    add(*in.strTab);
}

// The main function of the writer.
template <class ELFT> void Writer<ELFT>::run() {
  copyLocalSymbols();

  if (config->copyRelocs)
    addSectionSymbols();

  // Now that we have a complete set of output sections. This function
  // completes section contents. For example, we need to add strings
  // to the string table, and add entries to .got and .plt.
  // finalizeSections does that.
  finalizeSections();
  checkExecuteOnly();

  // If --compressed-debug-sections is specified, compress .debug_* sections.
  // Do it right now because it changes the size of output sections.
  for (OutputSection *sec : outputSections)
    sec->maybeCompress<ELFT>();

  if (script->hasSectionsCommand)
    script->allocateHeaders(mainPart->phdrs);

  // Remove empty PT_LOAD to avoid causing the dynamic linker to try to mmap a
  // 0 sized region. This has to be done late since only after assignAddresses
  // we know the size of the sections.
  for (Partition &part : partitions)
    removeEmptyPTLoad(part.phdrs);

  if (!config->oFormatBinary)
    assignFileOffsets();
  else
    assignFileOffsetsBinary();

  for (Partition &part : partitions)
    setPhdrs(part);


  // Handle --print-map(-M)/--Map, --why-extract=, --cref and
  // --print-archive-stats=. Dump them before checkSections() because the files
  // may be useful in case checkSections() or openFile() fails, for example, due
  // to an erroneous file size.
  writeMapAndCref();
  writeWhyExtract();
  writeArchiveStats();

  if (config->checkSections)
    checkSections();

  // It does not make sense try to open the file if we have error already.
  if (errorCount())
    return;

  {
    llvm::TimeTraceScope timeScope("Write output file");
    // Write the result down to a file.
    openFile();
    if (errorCount())
      return;

    if (!config->oFormatBinary) {
      if (config->zSeparate != SeparateSegmentKind::None)
        writeTrapInstr();
      writeHeader();
      writeSections();
    } else {
      writeSectionsBinary();
    }

    // Backfill .note.gnu.build-id section content. This is done at last
    // because the content is usually a hash value of the entire output file.
    writeBuildId();
    if (errorCount())
      return;

    if (auto e = buffer->commit())
      error("failed to write to the output file: " + toString(std::move(e)));
  }
}

template <class ELFT, class RelTy>
static void markUsedLocalSymbolsImpl(ObjFile<ELFT> *file,
                                     llvm::ArrayRef<RelTy> rels) {
  for (const RelTy &rel : rels) {
    Symbol &sym = file->getRelocTargetSym(rel);
    if (sym.isLocal())
      sym.used = true;
  }
}

// The function ensures that the "used" field of local symbols reflects the fact
// that the symbol is used in a relocation from a live section.
template <class ELFT> static void markUsedLocalSymbols() {
  // With --gc-sections, the field is already filled.
  // See MarkLive<ELFT>::resolveReloc().
  if (config->gcSections)
    return;
  // Without --gc-sections, the field is initialized with "true".
  // Drop the flag first and then rise for symbols referenced in relocations.
  for (ELFFileBase *file : objectFiles) {
    ObjFile<ELFT> *f = cast<ObjFile<ELFT>>(file);
    for (Symbol *b : f->getLocalSymbols())
      b->used = false;
    for (InputSectionBase *s : f->getSections()) {
      InputSection *isec = dyn_cast_or_null<InputSection>(s);
      if (!isec)
        continue;
      if (isec->type == SHT_REL)
        markUsedLocalSymbolsImpl(f, isec->getDataAs<typename ELFT::Rel>());
      else if (isec->type == SHT_RELA)
        markUsedLocalSymbolsImpl(f, isec->getDataAs<typename ELFT::Rela>());
    }
  }
}

static bool shouldKeepInSymtab(const Defined &sym) {
  if (sym.isSection())
    return false;

  // If --emit-reloc or -r is given, preserve symbols referenced by relocations
  // from live sections.
  if (config->copyRelocs && sym.used)
    return true;

  // Exclude local symbols pointing to .ARM.exidx sections.
  // They are probably mapping symbols "$d", which are optional for these
  // sections. After merging the .ARM.exidx sections, some of these symbols
  // may become dangling. The easiest way to avoid the issue is not to add
  // them to the symbol table from the beginning.
  if (config->emachine == EM_ARM && sym.section &&
      sym.section->type == SHT_ARM_EXIDX)
    return false;

  if (config->discard == DiscardPolicy::None)
    return true;
  if (config->discard == DiscardPolicy::All)
    return false;

  // In ELF assembly .L symbols are normally discarded by the assembler.
  // If the assembler fails to do so, the linker discards them if
  // * --discard-locals is used.
  // * The symbol is in a SHF_MERGE section, which is normally the reason for
  //   the assembler keeping the .L symbol.
  if (sym.getName().startswith(".L") &&
      (config->discard == DiscardPolicy::Locals ||
       (sym.section && (sym.section->flags & SHF_MERGE))))
    return false;
  return true;
}

static bool includeInSymtab(const Symbol &b) {
  if (auto *d = dyn_cast<Defined>(&b)) {
    // Always include absolute symbols.
    SectionBase *sec = d->section;
    if (!sec)
      return true;

    // Exclude symbols pointing to garbage-collected sections.
    if (isa<InputSectionBase>(sec) && !sec->isLive())
      return false;

    if (auto *s = dyn_cast<MergeInputSection>(sec))
      if (!s->getSectionPiece(d->value)->live)
        return false;
    return true;
  }
  return b.used;
}

// Local symbols are not in the linker's symbol table. This function scans
// each object file's symbol table to copy local symbols to the output.
template <class ELFT> void Writer<ELFT>::copyLocalSymbols() {
  if (!in.symTab)
    return;
  llvm::TimeTraceScope timeScope("Add local symbols");
  if (config->copyRelocs && config->discard != DiscardPolicy::None)
    markUsedLocalSymbols<ELFT>();
  for (ELFFileBase *file : objectFiles) {
    for (Symbol *b : file->getLocalSymbols()) {
      assert(b->isLocal() && "should have been caught in initializeSymbols()");
      auto *dr = dyn_cast<Defined>(b);

      // No reason to keep local undefined symbol in symtab.
      if (!dr)
        continue;
      if (includeInSymtab(*b) && shouldKeepInSymtab(*dr))
        in.symTab->addSymbol(b);
    }
  }
}

// Create a section symbol for each output section so that we can represent
// relocations that point to the section. If we know that no relocation is
// referring to a section (that happens if the section is a synthetic one), we
// don't create a section symbol for that section.
template <class ELFT> void Writer<ELFT>::addSectionSymbols() {
  for (SectionCommand *cmd : script->sectionCommands) {
    auto *sec = dyn_cast<OutputSection>(cmd);
    if (!sec)
      continue;
    auto i = llvm::find_if(sec->commands, [](SectionCommand *cmd) {
      if (auto *isd = dyn_cast<InputSectionDescription>(cmd))
        return !isd->sections.empty();
      return false;
    });
    if (i == sec->commands.end())
      continue;
    InputSectionBase *isec = cast<InputSectionDescription>(*i)->sections[0];

    // Relocations are not using REL[A] section symbols.
    if (isec->type == SHT_REL || isec->type == SHT_RELA)
      continue;

    // Unlike other synthetic sections, mergeable output sections contain data
    // copied from input sections, and there may be a relocation pointing to its
    // contents if -r or --emit-reloc is given.
    if (isa<SyntheticSection>(isec) && !(isec->flags & SHF_MERGE))
      continue;

    // Set the symbol to be relative to the output section so that its st_value
    // equals the output section address. Note, there may be a gap between the
    // start of the output section and isec.
    in.symTab->addSymbol(
        makeDefined(isec->file, "", STB_LOCAL, /*stOther=*/0, STT_SECTION,
                    /*value=*/0, /*size=*/0, isec->getOutputSection()));
  }
}

// Today's loaders have a feature to make segments read-only after
// processing dynamic relocations to enhance security. PT_GNU_RELRO
// is defined for that.
//
// This function returns true if a section needs to be put into a
// PT_GNU_RELRO segment.
static bool isRelroSection(const OutputSection *sec) {
  if (!config->zRelro)
    return false;

  uint64_t flags = sec->flags;

  // Non-allocatable or non-writable sections don't need RELRO because
  // they are not writable or not even mapped to memory in the first place.
  // RELRO is for sections that are essentially read-only but need to
  // be writable only at process startup to allow dynamic linker to
  // apply relocations.
  if (!(flags & SHF_ALLOC) || !(flags & SHF_WRITE))
    return false;

  // Once initialized, TLS data segments are used as data templates
  // for a thread-local storage. For each new thread, runtime
  // allocates memory for a TLS and copy templates there. No thread
  // are supposed to use templates directly. Thus, it can be in RELRO.
  if (flags & SHF_TLS)
    return true;

  // .init_array, .preinit_array and .fini_array contain pointers to
  // functions that are executed on process startup or exit. These
  // pointers are set by the static linker, and they are not expected
  // to change at runtime. But if you are an attacker, you could do
  // interesting things by manipulating pointers in .fini_array, for
  // example. So they are put into RELRO.
  uint32_t type = sec->type;
  if (type == SHT_INIT_ARRAY || type == SHT_FINI_ARRAY ||
      type == SHT_PREINIT_ARRAY)
    return true;

  // .got contains pointers to external symbols. They are resolved by
  // the dynamic linker when a module is loaded into memory, and after
  // that they are not expected to change. So, it can be in RELRO.
  if (in.got && sec == in.got->getParent())
    return true;

  // .toc is a GOT-ish section for PowerPC64. Their contents are accessed
  // through r2 register, which is reserved for that purpose. Since r2 is used
  // for accessing .got as well, .got and .toc need to be close enough in the
  // virtual address space. Usually, .toc comes just after .got. Since we place
  // .got into RELRO, .toc needs to be placed into RELRO too.
  if (sec->name.equals(".toc"))
    return true;

  // .got.plt contains pointers to external function symbols. They are
  // by default resolved lazily, so we usually cannot put it into RELRO.
  // However, if "-z now" is given, the lazy symbol resolution is
  // disabled, which enables us to put it into RELRO.
  if (sec == in.gotPlt->getParent())
    return config->zNow;

  // .dynamic section contains data for the dynamic linker, and
  // there's no need to write to it at runtime, so it's better to put
  // it into RELRO.
  if (sec->name == ".dynamic")
    return true;

  // Sections with some special names are put into RELRO. This is a
  // bit unfortunate because section names shouldn't be significant in
  // ELF in spirit. But in reality many linker features depend on
  // magic section names.
  StringRef s = sec->name;
  return s == ".data.rel.ro" || s == ".bss.rel.ro" || s == ".ctors" ||
         s == ".dtors" || s == ".jcr" || s == ".eh_frame" ||
         s == ".fini_array" || s == ".init_array" ||
         s == ".openbsd.randomdata" || s == ".preinit_array";
}

// We compute a rank for each section. The rank indicates where the
// section should be placed in the file.  Instead of using simple
// numbers (0,1,2...), we use a series of flags. One for each decision
// point when placing the section.
// Using flags has two key properties:
// * It is easy to check if a give branch was taken.
// * It is easy two see how similar two ranks are (see getRankProximity).
enum RankFlags {
  RF_NOT_ADDR_SET = 1 << 27,
  RF_NOT_ALLOC = 1 << 26,
  RF_PARTITION = 1 << 18, // Partition number (8 bits)
  RF_NOT_PART_EHDR = 1 << 17,
  RF_NOT_PART_PHDR = 1 << 16,
  RF_NOT_INTERP = 1 << 15,
  RF_NOT_NOTE = 1 << 14,
  RF_WRITE = 1 << 13,
  RF_EXEC_WRITE = 1 << 12,
  RF_EXEC = 1 << 11,
  RF_RODATA = 1 << 10,
  RF_NOT_RELRO = 1 << 9,
  RF_NOT_TLS = 1 << 8,
  RF_BSS = 1 << 7,
  RF_PPC_NOT_TOCBSS = 1 << 6,
  RF_PPC_TOCL = 1 << 5,
  RF_PPC_TOC = 1 << 4,
  RF_PPC_GOT = 1 << 3,
  RF_PPC_BRANCH_LT = 1 << 2,
  RF_MIPS_GPREL = 1 << 1,
  RF_MIPS_NOT_GOT = 1 << 0
};

static unsigned getSectionRank(const OutputSection *sec) {
  unsigned rank = sec->partition * RF_PARTITION;

  // We want to put section specified by -T option first, so we
  // can start assigning VA starting from them later.
  if (config->sectionStartMap.count(sec->name))
    return rank;
  rank |= RF_NOT_ADDR_SET;

  // Allocatable sections go first to reduce the total PT_LOAD size and
  // so debug info doesn't change addresses in actual code.
  if (!(sec->flags & SHF_ALLOC))
    return rank | RF_NOT_ALLOC;

  if (sec->type == SHT_LLVM_PART_EHDR)
    return rank;
  rank |= RF_NOT_PART_EHDR;

  if (sec->type == SHT_LLVM_PART_PHDR)
    return rank;
  rank |= RF_NOT_PART_PHDR;

  // Put .interp first because some loaders want to see that section
  // on the first page of the executable file when loaded into memory.
  if (sec->name == ".interp")
    return rank;
  rank |= RF_NOT_INTERP;

  // Put .note sections (which make up one PT_NOTE) at the beginning so that
  // they are likely to be included in a core file even if core file size is
  // limited. In particular, we want a .note.gnu.build-id and a .note.tag to be
  // included in a core to match core files with executables.
  if (sec->type == SHT_NOTE)
    return rank;
  rank |= RF_NOT_NOTE;

  // Sort sections based on their access permission in the following
  // order: R, RX, RWX, RW.  This order is based on the following
  // considerations:
  // * Read-only sections come first such that they go in the
  //   PT_LOAD covering the program headers at the start of the file.
  // * Read-only, executable sections come next.
  // * Writable, executable sections follow such that .plt on
  //   architectures where it needs to be writable will be placed
  //   between .text and .data.
  // * Writable sections come last, such that .bss lands at the very
  //   end of the last PT_LOAD.
  bool isExec = sec->flags & SHF_EXECINSTR;
  bool isWrite = sec->flags & SHF_WRITE;

  if (isExec) {
    if (isWrite)
      rank |= RF_EXEC_WRITE;
    else
      rank |= RF_EXEC;
  } else if (isWrite) {
    rank |= RF_WRITE;
  } else if (sec->type == SHT_PROGBITS) {
    // Make non-executable and non-writable PROGBITS sections (e.g .rodata
    // .eh_frame) closer to .text. They likely contain PC or GOT relative
    // relocations and there could be relocation overflow if other huge sections
    // (.dynstr .dynsym) were placed in between.
    rank |= RF_RODATA;
  }

  // Place RelRo sections first. After considering SHT_NOBITS below, the
  // ordering is PT_LOAD(PT_GNU_RELRO(.data.rel.ro .bss.rel.ro) | .data .bss),
  // where | marks where page alignment happens. An alternative ordering is
  // PT_LOAD(.data | PT_GNU_RELRO( .data.rel.ro .bss.rel.ro) | .bss), but it may
  // waste more bytes due to 2 alignment places.
  if (!isRelroSection(sec))
    rank |= RF_NOT_RELRO;

  // If we got here we know that both A and B are in the same PT_LOAD.

  // The TLS initialization block needs to be a single contiguous block in a R/W
  // PT_LOAD, so stick TLS sections directly before the other RelRo R/W
  // sections. Since p_filesz can be less than p_memsz, place NOBITS sections
  // after PROGBITS.
  if (!(sec->flags & SHF_TLS))
    rank |= RF_NOT_TLS;

  // Within TLS sections, or within other RelRo sections, or within non-RelRo
  // sections, place non-NOBITS sections first.
  if (sec->type == SHT_NOBITS)
    rank |= RF_BSS;

  // Some architectures have additional ordering restrictions for sections
  // within the same PT_LOAD.
  if (config->emachine == EM_PPC64) {
    // PPC64 has a number of special SHT_PROGBITS+SHF_ALLOC+SHF_WRITE sections
    // that we would like to make sure appear is a specific order to maximize
    // their coverage by a single signed 16-bit offset from the TOC base
    // pointer. Conversely, the special .tocbss section should be first among
    // all SHT_NOBITS sections. This will put it next to the loaded special
    // PPC64 sections (and, thus, within reach of the TOC base pointer).
    StringRef name = sec->name;
    if (name != ".tocbss")
      rank |= RF_PPC_NOT_TOCBSS;

    if (name == ".toc1")
      rank |= RF_PPC_TOCL;

    if (name == ".toc")
      rank |= RF_PPC_TOC;

    if (name == ".got")
      rank |= RF_PPC_GOT;

    if (name == ".branch_lt")
      rank |= RF_PPC_BRANCH_LT;
  }

  if (config->emachine == EM_MIPS) {
    // All sections with SHF_MIPS_GPREL flag should be grouped together
    // because data in these sections is addressable with a gp relative address.
    if (sec->flags & SHF_MIPS_GPREL)
      rank |= RF_MIPS_GPREL;

    if (sec->name != ".got")
      rank |= RF_MIPS_NOT_GOT;
  }

  return rank;
}

static bool compareSections(const SectionCommand *aCmd,
                            const SectionCommand *bCmd) {
  const OutputSection *a = cast<OutputSection>(aCmd);
  const OutputSection *b = cast<OutputSection>(bCmd);

  if (a->sortRank != b->sortRank)
    return a->sortRank < b->sortRank;

  if (!(a->sortRank & RF_NOT_ADDR_SET))
    return config->sectionStartMap.lookup(a->name) <
           config->sectionStartMap.lookup(b->name);
  return false;
}

void PhdrEntry::add(OutputSection *sec) {
  lastSec = sec;
  if (!firstSec)
    firstSec = sec;
  p_align = std::max(p_align, sec->alignment);
  if (p_type == PT_LOAD)
    sec->ptLoad = this;
}

// The beginning and the ending of .rel[a].plt section are marked
// with __rel[a]_iplt_{start,end} symbols if it is a statically linked
// executable. The runtime needs these symbols in order to resolve
// all IRELATIVE relocs on startup. For dynamic executables, we don't
// need these symbols, since IRELATIVE relocs are resolved through GOT
// and PLT. For details, see http://www.airs.com/blog/archives/403.
template <class ELFT> void Writer<ELFT>::addRelIpltSymbols() {
  if (config->relocatable || config->isPic)
    return;

  // By default, __rela_iplt_{start,end} belong to a dummy section 0
  // because .rela.plt might be empty and thus removed from output.
  // We'll override Out::elfHeader with In.relaIplt later when we are
  // sure that .rela.plt exists in output.
  ElfSym::relaIpltStart = addOptionalRegular(
      config->isRela ? "__rela_iplt_start" : "__rel_iplt_start",
      Out::elfHeader, 0, STV_HIDDEN);

  ElfSym::relaIpltEnd = addOptionalRegular(
      config->isRela ? "__rela_iplt_end" : "__rel_iplt_end",
      Out::elfHeader, 0, STV_HIDDEN);
}

template <class ELFT>
void Writer<ELFT>::forEachRelSec(
    llvm::function_ref<void(InputSectionBase &)> fn) {
  // Scan all relocations. Each relocation goes through a series
  // of tests to determine if it needs special treatment, such as
  // creating GOT, PLT, copy relocations, etc.
  // Note that relocations for non-alloc sections are directly
  // processed by InputSection::relocateNonAlloc.
  for (InputSectionBase *isec : inputSections)
    if (isec->isLive() && isa<InputSection>(isec) && (isec->flags & SHF_ALLOC))
      fn(*isec);
  for (Partition &part : partitions) {
    for (EhInputSection *es : part.ehFrame->sections)
      fn(*es);
    if (part.armExidx && part.armExidx->isLive())
      for (InputSection *ex : part.armExidx->exidxSections)
        fn(*ex);
  }
}

// This function generates assignments for predefined symbols (e.g. _end or
// _etext) and inserts them into the commands sequence to be processed at the
// appropriate time. This ensures that the value is going to be correct by the
// time any references to these symbols are processed and is equivalent to
// defining these symbols explicitly in the linker script.
template <class ELFT> void Writer<ELFT>::setReservedSymbolSections() {
  if (ElfSym::globalOffsetTable) {
    // The _GLOBAL_OFFSET_TABLE_ symbol is defined by target convention usually
    // to the start of the .got or .got.plt section.
    InputSection *sec = in.gotPlt.get();
    if (!target->gotBaseSymInGotPlt)
      sec = in.mipsGot.get() ? cast<InputSection>(in.mipsGot.get())
                             : cast<InputSection>(in.got.get());
    ElfSym::globalOffsetTable->section = sec;
  }

  // .rela_iplt_{start,end} mark the start and the end of in.relaIplt.
  if (ElfSym::relaIpltStart && in.relaIplt->isNeeded()) {
    ElfSym::relaIpltStart->section = in.relaIplt.get();
    ElfSym::relaIpltEnd->section = in.relaIplt.get();
    ElfSym::relaIpltEnd->value = in.relaIplt->getSize();
  }

  PhdrEntry *last = nullptr;
  PhdrEntry *lastRO = nullptr;

  for (Partition &part : partitions) {
    for (PhdrEntry *p : part.phdrs) {
      if (p->p_type != PT_LOAD)
        continue;
      last = p;
      if (!(p->p_flags & PF_W))
        lastRO = p;
    }
  }

  if (lastRO) {
    // _etext is the first location after the last read-only loadable segment.
    if (ElfSym::etext1)
      ElfSym::etext1->section = lastRO->lastSec;
    if (ElfSym::etext2)
      ElfSym::etext2->section = lastRO->lastSec;
  }

  if (last) {
    // _edata points to the end of the last mapped initialized section.
    OutputSection *edata = nullptr;
    for (OutputSection *os : outputSections) {
      if (os->type != SHT_NOBITS)
        edata = os;
      if (os == last->lastSec)
        break;
    }

    if (ElfSym::edata1)
      ElfSym::edata1->section = edata;
    if (ElfSym::edata2)
      ElfSym::edata2->section = edata;

    // _end is the first location after the uninitialized data region.
    if (ElfSym::end1)
      ElfSym::end1->section = last->lastSec;
    if (ElfSym::end2)
      ElfSym::end2->section = last->lastSec;
  }

  if (ElfSym::bss)
    ElfSym::bss->section = findSection(".bss");

  // Setup MIPS _gp_disp/__gnu_local_gp symbols which should
  // be equal to the _gp symbol's value.
  if (ElfSym::mipsGp) {
    // Find GP-relative section with the lowest address
    // and use this address to calculate default _gp value.
    for (OutputSection *os : outputSections) {
      if (os->flags & SHF_MIPS_GPREL) {
        ElfSym::mipsGp->section = os;
        ElfSym::mipsGp->value = 0x7ff0;
        break;
      }
    }
  }
}

// We want to find how similar two ranks are.
// The more branches in getSectionRank that match, the more similar they are.
// Since each branch corresponds to a bit flag, we can just use
// countLeadingZeros.
static int getRankProximityAux(OutputSection *a, OutputSection *b) {
  return countLeadingZeros(a->sortRank ^ b->sortRank);
}

static int getRankProximity(OutputSection *a, SectionCommand *b) {
  auto *sec = dyn_cast<OutputSection>(b);
  return (sec && sec->hasInputSections) ? getRankProximityAux(a, sec) : -1;
}

// When placing orphan sections, we want to place them after symbol assignments
// so that an orphan after
//   begin_foo = .;
//   foo : { *(foo) }
//   end_foo = .;
// doesn't break the intended meaning of the begin/end symbols.
// We don't want to go over sections since findOrphanPos is the
// one in charge of deciding the order of the sections.
// We don't want to go over changes to '.', since doing so in
//  rx_sec : { *(rx_sec) }
//  . = ALIGN(0x1000);
//  /* The RW PT_LOAD starts here*/
//  rw_sec : { *(rw_sec) }
// would mean that the RW PT_LOAD would become unaligned.
static bool shouldSkip(SectionCommand *cmd) {
  if (auto *assign = dyn_cast<SymbolAssignment>(cmd))
    return assign->name != ".";
  return false;
}

// We want to place orphan sections so that they share as much
// characteristics with their neighbors as possible. For example, if
// both are rw, or both are tls.
static SmallVectorImpl<SectionCommand *>::iterator
findOrphanPos(SmallVectorImpl<SectionCommand *>::iterator b,
              SmallVectorImpl<SectionCommand *>::iterator e) {
  OutputSection *sec = cast<OutputSection>(*e);

  // Find the first element that has as close a rank as possible.
  auto i = std::max_element(b, e, [=](SectionCommand *a, SectionCommand *b) {
    return getRankProximity(sec, a) < getRankProximity(sec, b);
  });
  if (i == e)
    return e;
  auto foundSec = dyn_cast<OutputSection>(*i);
  if (!foundSec)
    return e;

  // Consider all existing sections with the same proximity.
  int proximity = getRankProximity(sec, *i);
  unsigned sortRank = sec->sortRank;
  if (script->hasPhdrsCommands() || !script->memoryRegions.empty())
    // Prevent the orphan section to be placed before the found section. If
    // custom program headers are defined, that helps to avoid adding it to a
    // previous segment and changing flags of that segment, for example, making
    // a read-only segment writable. If memory regions are defined, an orphan
    // section should continue the same region as the found section to better
    // resemble the behavior of GNU ld.
    sortRank = std::max(sortRank, foundSec->sortRank);
  for (; i != e; ++i) {
    auto *curSec = dyn_cast<OutputSection>(*i);
    if (!curSec || !curSec->hasInputSections)
      continue;
    if (getRankProximity(sec, curSec) != proximity ||
        sortRank < curSec->sortRank)
      break;
  }

  auto isOutputSecWithInputSections = [](SectionCommand *cmd) {
    auto *os = dyn_cast<OutputSection>(cmd);
    return os && os->hasInputSections;
  };
  auto j =
      std::find_if(std::make_reverse_iterator(i), std::make_reverse_iterator(b),
                   isOutputSecWithInputSections);
  i = j.base();

  // As a special case, if the orphan section is the last section, put
  // it at the very end, past any other commands.
  // This matches bfd's behavior and is convenient when the linker script fully
  // specifies the start of the file, but doesn't care about the end (the non
  // alloc sections for example).
  auto nextSec = std::find_if(i, e, isOutputSecWithInputSections);
  if (nextSec == e)
    return e;

  while (i != e && shouldSkip(*i))
    ++i;
  return i;
}

// Adds random priorities to sections not already in the map.
static void maybeShuffle(DenseMap<const InputSectionBase *, int> &order) {
  if (config->shuffleSections.empty())
    return;

  SmallVector<InputSectionBase *, 0> matched, sections = inputSections;
  matched.reserve(sections.size());
  for (const auto &patAndSeed : config->shuffleSections) {
    matched.clear();
    for (InputSectionBase *sec : sections)
      if (patAndSeed.first.match(sec->name))
        matched.push_back(sec);
    const uint32_t seed = patAndSeed.second;
    if (seed == UINT32_MAX) {
      // If --shuffle-sections <section-glob>=-1, reverse the section order. The
      // section order is stable even if the number of sections changes. This is
      // useful to catch issues like static initialization order fiasco
      // reliably.
      std::reverse(matched.begin(), matched.end());
    } else {
      std::mt19937 g(seed ? seed : std::random_device()());
      llvm::shuffle(matched.begin(), matched.end(), g);
    }
    size_t i = 0;
    for (InputSectionBase *&sec : sections)
      if (patAndSeed.first.match(sec->name))
        sec = matched[i++];
  }

  // Existing priorities are < 0, so use priorities >= 0 for the missing
  // sections.
  int prio = 0;
  for (InputSectionBase *sec : sections) {
    if (order.try_emplace(sec, prio).second)
      ++prio;
  }
}

// Builds section order for handling --symbol-ordering-file.
static DenseMap<const InputSectionBase *, int> buildSectionOrder() {
  DenseMap<const InputSectionBase *, int> sectionOrder;
  // Use the rarely used option --call-graph-ordering-file to sort sections.
  if (!config->callGraphProfile.empty())
    return computeCallGraphProfileOrder();

  if (config->symbolOrderingFile.empty())
    return sectionOrder;

  struct SymbolOrderEntry {
    int priority;
    bool present;
  };

  // Build a map from symbols to their priorities. Symbols that didn't
  // appear in the symbol ordering file have the lowest priority 0.
  // All explicitly mentioned symbols have negative (higher) priorities.
  DenseMap<StringRef, SymbolOrderEntry> symbolOrder;
  int priority = -config->symbolOrderingFile.size();
  for (StringRef s : config->symbolOrderingFile)
    symbolOrder.insert({s, {priority++, false}});

  // Build a map from sections to their priorities.
  auto addSym = [&](Symbol &sym) {
    auto it = symbolOrder.find(sym.getName());
    if (it == symbolOrder.end())
      return;
    SymbolOrderEntry &ent = it->second;
    ent.present = true;

    maybeWarnUnorderableSymbol(&sym);

    if (auto *d = dyn_cast<Defined>(&sym)) {
      if (auto *sec = dyn_cast_or_null<InputSectionBase>(d->section)) {
        int &priority = sectionOrder[cast<InputSectionBase>(sec)];
        priority = std::min(priority, ent.priority);
      }
    }
  };

  // We want both global and local symbols. We get the global ones from the
  // symbol table and iterate the object files for the local ones.
  for (Symbol *sym : symtab->symbols())
    addSym(*sym);

  for (ELFFileBase *file : objectFiles)
    for (Symbol *sym : file->getLocalSymbols())
      addSym(*sym);

  if (config->warnSymbolOrdering)
    for (auto orderEntry : symbolOrder)
      if (!orderEntry.second.present)
        warn("symbol ordering file: no such symbol: " + orderEntry.first);

  return sectionOrder;
}

// Sorts the sections in ISD according to the provided section order.
static void
sortISDBySectionOrder(InputSectionDescription *isd,
                      const DenseMap<const InputSectionBase *, int> &order) {
  SmallVector<InputSection *, 0> unorderedSections;
  SmallVector<std::pair<InputSection *, int>, 0> orderedSections;
  uint64_t unorderedSize = 0;

  for (InputSection *isec : isd->sections) {
    auto i = order.find(isec);
    if (i == order.end()) {
      unorderedSections.push_back(isec);
      unorderedSize += isec->getSize();
      continue;
    }
    orderedSections.push_back({isec, i->second});
  }
  llvm::sort(orderedSections, llvm::less_second());

  // Find an insertion point for the ordered section list in the unordered
  // section list. On targets with limited-range branches, this is the mid-point
  // of the unordered section list. This decreases the likelihood that a range
  // extension thunk will be needed to enter or exit the ordered region. If the
  // ordered section list is a list of hot functions, we can generally expect
  // the ordered functions to be called more often than the unordered functions,
  // making it more likely that any particular call will be within range, and
  // therefore reducing the number of thunks required.
  //
  // For example, imagine that you have 8MB of hot code and 32MB of cold code.
  // If the layout is:
  //
  // 8MB hot
  // 32MB cold
  //
  // only the first 8-16MB of the cold code (depending on which hot function it
  // is actually calling) can call the hot code without a range extension thunk.
  // However, if we use this layout:
  //
  // 16MB cold
  // 8MB hot
  // 16MB cold
  //
  // both the last 8-16MB of the first block of cold code and the first 8-16MB
  // of the second block of cold code can call the hot code without a thunk. So
  // we effectively double the amount of code that could potentially call into
  // the hot code without a thunk.
  size_t insPt = 0;
  if (target->getThunkSectionSpacing() && !orderedSections.empty()) {
    uint64_t unorderedPos = 0;
    for (; insPt != unorderedSections.size(); ++insPt) {
      unorderedPos += unorderedSections[insPt]->getSize();
      if (unorderedPos > unorderedSize / 2)
        break;
    }
  }

  isd->sections.clear();
  for (InputSection *isec : makeArrayRef(unorderedSections).slice(0, insPt))
    isd->sections.push_back(isec);
  for (std::pair<InputSection *, int> p : orderedSections)
    isd->sections.push_back(p.first);
  for (InputSection *isec : makeArrayRef(unorderedSections).slice(insPt))
    isd->sections.push_back(isec);
}

static void sortSection(OutputSection *sec,
                        const DenseMap<const InputSectionBase *, int> &order) {
  StringRef name = sec->name;

  // Never sort these.
  if (name == ".init" || name == ".fini")
    return;

  // IRelative relocations that usually live in the .rel[a].dyn section should
  // be processed last by the dynamic loader. To achieve that we add synthetic
  // sections in the required order from the beginning so that the in.relaIplt
  // section is placed last in an output section. Here we just do not apply
  // sorting for an output section which holds the in.relaIplt section.
  if (in.relaIplt->getParent() == sec)
    return;

  // Sort input sections by priority using the list provided by
  // --symbol-ordering-file or --shuffle-sections=. This is a least significant
  // digit radix sort. The sections may be sorted stably again by a more
  // significant key.
  if (!order.empty())
    for (SectionCommand *b : sec->commands)
      if (auto *isd = dyn_cast<InputSectionDescription>(b))
        sortISDBySectionOrder(isd, order);

  if (script->hasSectionsCommand)
    return;

  if (name == ".init_array" || name == ".fini_array") {
    sec->sortInitFini();
  } else if (name == ".ctors" || name == ".dtors") {
    sec->sortCtorsDtors();
  } else if (config->emachine == EM_PPC64 && name == ".toc") {
    // .toc is allocated just after .got and is accessed using GOT-relative
    // relocations. Object files compiled with small code model have an
    // addressable range of [.got, .got + 0xFFFC] for GOT-relative relocations.
    // To reduce the risk of relocation overflow, .toc contents are sorted so
    // that sections having smaller relocation offsets are at beginning of .toc
    assert(sec->commands.size() == 1);
    auto *isd = cast<InputSectionDescription>(sec->commands[0]);
    llvm::stable_sort(isd->sections,
                      [](const InputSection *a, const InputSection *b) -> bool {
                        return a->file->ppc64SmallCodeModelTocRelocs &&
                               !b->file->ppc64SmallCodeModelTocRelocs;
                      });
  }
}

// If no layout was provided by linker script, we want to apply default
// sorting for special input sections. This also handles --symbol-ordering-file.
template <class ELFT> void Writer<ELFT>::sortInputSections() {
  // Build the order once since it is expensive.
  DenseMap<const InputSectionBase *, int> order = buildSectionOrder();
  maybeShuffle(order);
  for (SectionCommand *cmd : script->sectionCommands)
    if (auto *sec = dyn_cast<OutputSection>(cmd))
      sortSection(sec, order);
}

template <class ELFT> void Writer<ELFT>::sortSections() {
  llvm::TimeTraceScope timeScope("Sort sections");
  script->adjustSectionsBeforeSorting();

  // Don't sort if using -r. It is not necessary and we want to preserve the
  // relative order for SHF_LINK_ORDER sections.
  if (config->relocatable)
    return;

  sortInputSections();

  for (SectionCommand *cmd : script->sectionCommands) {
    auto *os = dyn_cast<OutputSection>(cmd);
    if (!os)
      continue;
    os->sortRank = getSectionRank(os);
  }

  if (!script->hasSectionsCommand) {
    // We know that all the OutputSections are contiguous in this case.
    auto isSection = [](SectionCommand *cmd) {
      return isa<OutputSection>(cmd);
    };
    std::stable_sort(
        llvm::find_if(script->sectionCommands, isSection),
        llvm::find_if(llvm::reverse(script->sectionCommands), isSection).base(),
        compareSections);

    // Process INSERT commands. From this point onwards the order of
    // script->sectionCommands is fixed.
    script->processInsertCommands();
    return;
  }

  script->processInsertCommands();

  // Orphan sections are sections present in the input files which are
  // not explicitly placed into the output file by the linker script.
  //
  // The sections in the linker script are already in the correct
  // order. We have to figuere out where to insert the orphan
  // sections.
  //
  // The order of the sections in the script is arbitrary and may not agree with
  // compareSections. This means that we cannot easily define a strict weak
  // ordering. To see why, consider a comparison of a section in the script and
  // one not in the script. We have a two simple options:
  // * Make them equivalent (a is not less than b, and b is not less than a).
  //   The problem is then that equivalence has to be transitive and we can
  //   have sections a, b and c with only b in a script and a less than c
  //   which breaks this property.
  // * Use compareSectionsNonScript. Given that the script order doesn't have
  //   to match, we can end up with sections a, b, c, d where b and c are in the
  //   script and c is compareSectionsNonScript less than b. In which case d
  //   can be equivalent to c, a to b and d < a. As a concrete example:
  //   .a (rx) # not in script
  //   .b (rx) # in script
  //   .c (ro) # in script
  //   .d (ro) # not in script
  //
  // The way we define an order then is:
  // *  Sort only the orphan sections. They are in the end right now.
  // *  Move each orphan section to its preferred position. We try
  //    to put each section in the last position where it can share
  //    a PT_LOAD.
  //
  // There is some ambiguity as to where exactly a new entry should be
  // inserted, because Commands contains not only output section
  // commands but also other types of commands such as symbol assignment
  // expressions. There's no correct answer here due to the lack of the
  // formal specification of the linker script. We use heuristics to
  // determine whether a new output command should be added before or
  // after another commands. For the details, look at shouldSkip
  // function.

  auto i = script->sectionCommands.begin();
  auto e = script->sectionCommands.end();
  auto nonScriptI = std::find_if(i, e, [](SectionCommand *cmd) {
    if (auto *sec = dyn_cast<OutputSection>(cmd))
      return sec->sectionIndex == UINT32_MAX;
    return false;
  });

  // Sort the orphan sections.
  std::stable_sort(nonScriptI, e, compareSections);

  // As a horrible special case, skip the first . assignment if it is before any
  // section. We do this because it is common to set a load address by starting
  // the script with ". = 0xabcd" and the expectation is that every section is
  // after that.
  auto firstSectionOrDotAssignment =
      std::find_if(i, e, [](SectionCommand *cmd) { return !shouldSkip(cmd); });
  if (firstSectionOrDotAssignment != e &&
      isa<SymbolAssignment>(**firstSectionOrDotAssignment))
    ++firstSectionOrDotAssignment;
  i = firstSectionOrDotAssignment;

  while (nonScriptI != e) {
    auto pos = findOrphanPos(i, nonScriptI);
    OutputSection *orphan = cast<OutputSection>(*nonScriptI);

    // As an optimization, find all sections with the same sort rank
    // and insert them with one rotate.
    unsigned rank = orphan->sortRank;
    auto end = std::find_if(nonScriptI + 1, e, [=](SectionCommand *cmd) {
      return cast<OutputSection>(cmd)->sortRank != rank;
    });
    std::rotate(pos, nonScriptI, end);
    nonScriptI = end;
  }

  script->adjustSectionsAfterSorting();
}

static bool compareByFilePosition(InputSection *a, InputSection *b) {
  InputSection *la = a->flags & SHF_LINK_ORDER ? a->getLinkOrderDep() : nullptr;
  InputSection *lb = b->flags & SHF_LINK_ORDER ? b->getLinkOrderDep() : nullptr;
  // SHF_LINK_ORDER sections with non-zero sh_link are ordered before
  // non-SHF_LINK_ORDER sections and SHF_LINK_ORDER sections with zero sh_link.
  if (!la || !lb)
    return la && !lb;
  OutputSection *aOut = la->getParent();
  OutputSection *bOut = lb->getParent();

  if (aOut != bOut)
    return aOut->addr < bOut->addr;
  return la->outSecOff < lb->outSecOff;
}

template <class ELFT> void Writer<ELFT>::resolveShfLinkOrder() {
  llvm::TimeTraceScope timeScope("Resolve SHF_LINK_ORDER");
  for (OutputSection *sec : outputSections) {
    if (!(sec->flags & SHF_LINK_ORDER))
      continue;

    // The ARM.exidx section use SHF_LINK_ORDER, but we have consolidated
    // this processing inside the ARMExidxsyntheticsection::finalizeContents().
    if (!config->relocatable && config->emachine == EM_ARM &&
        sec->type == SHT_ARM_EXIDX)
      continue;

    // Link order may be distributed across several InputSectionDescriptions.
    // Sorting is performed separately.
    std::vector<InputSection **> scriptSections;
    std::vector<InputSection *> sections;
    for (SectionCommand *cmd : sec->commands) {
      auto *isd = dyn_cast<InputSectionDescription>(cmd);
      if (!isd)
        continue;
      bool hasLinkOrder = false;
      scriptSections.clear();
      sections.clear();
      for (InputSection *&isec : isd->sections) {
        if (isec->flags & SHF_LINK_ORDER) {
          InputSection *link = isec->getLinkOrderDep();
          if (link && !link->getParent())
            error(toString(isec) + ": sh_link points to discarded section " +
                  toString(link));
          hasLinkOrder = true;
        }
        scriptSections.push_back(&isec);
        sections.push_back(isec);
      }
      if (hasLinkOrder && errorCount() == 0) {
        llvm::stable_sort(sections, compareByFilePosition);
        for (int i = 0, n = sections.size(); i != n; ++i)
          *scriptSections[i] = sections[i];
      }
    }
  }
}

static void finalizeSynthetic(SyntheticSection *sec) {
  if (sec && sec->isNeeded() && sec->getParent()) {
    llvm::TimeTraceScope timeScope("Finalize synthetic sections", sec->name);
    sec->finalizeContents();
  }
}

// We need to generate and finalize the content that depends on the address of
// InputSections. As the generation of the content may also alter InputSection
// addresses we must converge to a fixed point. We do that here. See the comment
// in Writer<ELFT>::finalizeSections().
template <class ELFT> void Writer<ELFT>::finalizeAddressDependentContent() {
  llvm::TimeTraceScope timeScope("Finalize address dependent content");
  ThunkCreator tc;
  AArch64Err843419Patcher a64p;
  ARMErr657417Patcher a32p;
  script->assignAddresses();
  // .ARM.exidx and SHF_LINK_ORDER do not require precise addresses, but they
  // do require the relative addresses of OutputSections because linker scripts
  // can assign Virtual Addresses to OutputSections that are not monotonically
  // increasing.
  for (Partition &part : partitions)
    finalizeSynthetic(part.armExidx.get());
  resolveShfLinkOrder();

  // Converts call x@GDPLT to call __tls_get_addr
  if (config->emachine == EM_HEXAGON)
    hexagonTLSSymbolUpdate(outputSections);

  int assignPasses = 0;
  for (;;) {
    bool changed = target->needsThunks && tc.createThunks(outputSections);

    // With Thunk Size much smaller than branch range we expect to
    // converge quickly; if we get to 15 something has gone wrong.
    if (changed && tc.pass >= 15) {
      error("thunk creation not converged");
      break;
    }

    if (config->fixCortexA53Errata843419) {
      if (changed)
        script->assignAddresses();
      changed |= a64p.createFixes();
    }
    if (config->fixCortexA8) {
      if (changed)
        script->assignAddresses();
      changed |= a32p.createFixes();
    }

    if (in.mipsGot)
      in.mipsGot->updateAllocSize();

    for (Partition &part : partitions) {
      changed |= part.relaDyn->updateAllocSize();
      if (part.relrDyn)
        changed |= part.relrDyn->updateAllocSize();
    }

    const Defined *changedSym = script->assignAddresses();
    if (!changed) {
      // Some symbols may be dependent on section addresses. When we break the
      // loop, the symbol values are finalized because a previous
      // assignAddresses() finalized section addresses.
      if (!changedSym)
        break;
      if (++assignPasses == 5) {
        errorOrWarn("assignment to symbol " + toString(*changedSym) +
                    " does not converge");
        break;
      }
    }
  }

  if (config->relocatable)
    for (OutputSection *sec : outputSections)
      sec->addr = 0;

  // If addrExpr is set, the address may not be a multiple of the alignment.
  // Warn because this is error-prone.
  for (SectionCommand *cmd : script->sectionCommands)
    if (auto *os = dyn_cast<OutputSection>(cmd))
      if (os->addr % os->alignment != 0)
        warn("address (0x" + Twine::utohexstr(os->addr) + ") of section " +
             os->name + " is not a multiple of alignment (" +
             Twine(os->alignment) + ")");
}

// If Input Sections have been shrunk (basic block sections) then
// update symbol values and sizes associated with these sections.  With basic
// block sections, input sections can shrink when the jump instructions at
// the end of the section are relaxed.
static void fixSymbolsAfterShrinking() {
  for (InputFile *File : objectFiles) {
    parallelForEach(File->getSymbols(), [&](Symbol *Sym) {
      auto *def = dyn_cast<Defined>(Sym);
      if (!def)
        return;

      const SectionBase *sec = def->section;
      if (!sec)
        return;

      const InputSectionBase *inputSec = dyn_cast<InputSectionBase>(sec);
      if (!inputSec || !inputSec->bytesDropped)
        return;

      const size_t OldSize = inputSec->data().size();
      const size_t NewSize = OldSize - inputSec->bytesDropped;

      if (def->value > NewSize && def->value <= OldSize) {
        LLVM_DEBUG(llvm::dbgs()
                   << "Moving symbol " << Sym->getName() << " from "
                   << def->value << " to "
                   << def->value - inputSec->bytesDropped << " bytes\n");
        def->value -= inputSec->bytesDropped;
        return;
      }

      if (def->value + def->size > NewSize && def->value <= OldSize &&
          def->value + def->size <= OldSize) {
        LLVM_DEBUG(llvm::dbgs()
                   << "Shrinking symbol " << Sym->getName() << " from "
                   << def->size << " to " << def->size - inputSec->bytesDropped
                   << " bytes\n");
        def->size -= inputSec->bytesDropped;
      }
    });
  }
}

// If basic block sections exist, there are opportunities to delete fall thru
// jumps and shrink jump instructions after basic block reordering.  This
// relaxation pass does that.  It is only enabled when --optimize-bb-jumps
// option is used.
template <class ELFT> void Writer<ELFT>::optimizeBasicBlockJumps() {
  assert(config->optimizeBBJumps);

  script->assignAddresses();
  // For every output section that has executable input sections, this
  // does the following:
  //   1. Deletes all direct jump instructions in input sections that
  //      jump to the following section as it is not required.
  //   2. If there are two consecutive jump instructions, it checks
  //      if they can be flipped and one can be deleted.
  for (OutputSection *osec : outputSections) {
    if (!(osec->flags & SHF_EXECINSTR))
      continue;
    SmallVector<InputSection *, 0> sections = getInputSections(*osec);
    std::vector<unsigned> result(sections.size());
    // Delete all fall through jump instructions.  Also, check if two
    // consecutive jump instructions can be flipped so that a fall
    // through jmp instruction can be deleted.
    for (size_t i = 0, e = sections.size(); i != e; ++i) {
      InputSection *next = i + 1 < sections.size() ? sections[i + 1] : nullptr;
      InputSection &sec = *sections[i];
      result[i] = target->deleteFallThruJmpInsn(sec, sec.file, next) ? 1 : 0;
    }
    size_t numDeleted = std::count(result.begin(), result.end(), 1);
    if (numDeleted > 0) {
      script->assignAddresses();
      LLVM_DEBUG(llvm::dbgs()
                 << "Removing " << numDeleted << " fall through jumps\n");
    }
  }

  fixSymbolsAfterShrinking();

  for (OutputSection *osec : outputSections)
    for (InputSection *is : getInputSections(*osec))
      is->trim();
}

// In order to allow users to manipulate linker-synthesized sections,
// we had to add synthetic sections to the input section list early,
// even before we make decisions whether they are needed. This allows
// users to write scripts like this: ".mygot : { .got }".
//
// Doing it has an unintended side effects. If it turns out that we
// don't need a .got (for example) at all because there's no
// relocation that needs a .got, we don't want to emit .got.
//
// To deal with the above problem, this function is called after
// scanRelocations is called to remove synthetic sections that turn
// out to be empty.
static void removeUnusedSyntheticSections() {
  // All input synthetic sections that can be empty are placed after
  // all regular ones. Reverse iterate to find the first synthetic section
  // after a non-synthetic one which will be our starting point.
  auto start = std::find_if(inputSections.rbegin(), inputSections.rend(),
                            [](InputSectionBase *s) {
                              return !isa<SyntheticSection>(s);
                            })
                   .base();

  // Remove unused synthetic sections from inputSections;
  DenseSet<InputSectionBase *> unused;
  auto end =
      std::remove_if(start, inputSections.end(), [&](InputSectionBase *s) {
        auto *sec = cast<SyntheticSection>(s);
        if (sec->getParent() && sec->isNeeded())
          return false;
        unused.insert(sec);
        return true;
      });
  inputSections.erase(end, inputSections.end());

  // Remove unused synthetic sections from the corresponding input section
  // description and orphanSections.
  for (auto *sec : unused)
    if (OutputSection *osec = cast<SyntheticSection>(sec)->getParent())
      for (SectionCommand *cmd : osec->commands)
        if (auto *isd = dyn_cast<InputSectionDescription>(cmd))
          llvm::erase_if(isd->sections, [&](InputSection *isec) {
            return unused.count(isec);
          });
  llvm::erase_if(script->orphanSections, [&](const InputSectionBase *sec) {
    return unused.count(sec);
  });
}

// Create output section objects and add them to OutputSections.
template <class ELFT> void Writer<ELFT>::finalizeSections() {
  Out::preinitArray = findSection(".preinit_array");
  Out::initArray = findSection(".init_array");
  Out::finiArray = findSection(".fini_array");

  // The linker needs to define SECNAME_start, SECNAME_end and SECNAME_stop
  // symbols for sections, so that the runtime can get the start and end
  // addresses of each section by section name. Add such symbols.
  if (!config->relocatable) {
    addStartEndSymbols();
    for (SectionCommand *cmd : script->sectionCommands)
      if (auto *sec = dyn_cast<OutputSection>(cmd))
        addStartStopSymbols(sec);
  }

  // Add _DYNAMIC symbol. Unlike GNU gold, our _DYNAMIC symbol has no type.
  // It should be okay as no one seems to care about the type.
  // Even the author of gold doesn't remember why gold behaves that way.
  // https://sourceware.org/ml/binutils/2002-03/msg00360.html
  if (mainPart->dynamic->parent)
    symtab->addSymbol(
        Defined{/*file=*/nullptr, "_DYNAMIC", STB_WEAK, STV_HIDDEN, STT_NOTYPE,
                /*value=*/0, /*size=*/0, mainPart->dynamic.get()});

  // Define __rel[a]_iplt_{start,end} symbols if needed.
  addRelIpltSymbols();

  // RISC-V's gp can address +/- 2 KiB, set it to .sdata + 0x800. This symbol
  // should only be defined in an executable. If .sdata does not exist, its
  // value/section does not matter but it has to be relative, so set its
  // st_shndx arbitrarily to 1 (Out::elfHeader).
  if (config->emachine == EM_RISCV && !config->shared) {
    OutputSection *sec = findSection(".sdata");
    ElfSym::riscvGlobalPointer =
        addOptionalRegular("__global_pointer$", sec ? sec : Out::elfHeader,
                           0x800, STV_DEFAULT);
  }

  if (config->emachine == EM_386 || config->emachine == EM_X86_64) {
    // On targets that support TLSDESC, _TLS_MODULE_BASE_ is defined in such a
    // way that:
    //
    // 1) Without relaxation: it produces a dynamic TLSDESC relocation that
    // computes 0.
    // 2) With LD->LE relaxation: _TLS_MODULE_BASE_@tpoff = 0 (lowest address in
    // the TLS block).
    //
    // 2) is special cased in @tpoff computation. To satisfy 1), we define it as
    // an absolute symbol of zero. This is different from GNU linkers which
    // define _TLS_MODULE_BASE_ relative to the first TLS section.
    Symbol *s = symtab->find("_TLS_MODULE_BASE_");
    if (s && s->isUndefined()) {
      s->resolve(Defined{/*file=*/nullptr, s->getName(), STB_GLOBAL, STV_HIDDEN,
                         STT_TLS, /*value=*/0, 0,
                         /*section=*/nullptr});
      ElfSym::tlsModuleBase = cast<Defined>(s);
    }
  }

  {
    llvm::TimeTraceScope timeScope("Finalize .eh_frame");
    // This responsible for splitting up .eh_frame section into
    // pieces. The relocation scan uses those pieces, so this has to be
    // earlier.
    for (Partition &part : partitions)
      finalizeSynthetic(part.ehFrame.get());
  }

  for (Symbol *sym : symtab->symbols())
    sym->isPreemptible = computeIsPreemptible(*sym);

  // Change values of linker-script-defined symbols from placeholders (assigned
  // by declareSymbols) to actual definitions.
  script->processSymbolAssignments();

  {
    llvm::TimeTraceScope timeScope("Scan relocations");
    // Scan relocations. This must be done after every symbol is declared so
    // that we can correctly decide if a dynamic relocation is needed. This is
    // called after processSymbolAssignments() because it needs to know whether
    // a linker-script-defined symbol is absolute.
    ppc64noTocRelax.clear();
    if (!config->relocatable) {
      forEachRelSec(scanRelocations<ELFT>);
      reportUndefinedSymbols<ELFT>();
      postScanRelocations();
    }
  }

  if (in.plt && in.plt->isNeeded())
    in.plt->addSymbols();
  if (in.iplt && in.iplt->isNeeded())
    in.iplt->addSymbols();

  if (config->unresolvedSymbolsInShlib != UnresolvedPolicy::Ignore) {
    auto diagnose =
        config->unresolvedSymbolsInShlib == UnresolvedPolicy::ReportError
            ? errorOrWarn
            : warn;
    // Error on undefined symbols in a shared object, if all of its DT_NEEDED
    // entries are seen. These cases would otherwise lead to runtime errors
    // reported by the dynamic linker.
    //
    // ld.bfd traces all DT_NEEDED to emulate the logic of the dynamic linker to
    // catch more cases. That is too much for us. Our approach resembles the one
    // used in ld.gold, achieves a good balance to be useful but not too smart.
    for (SharedFile *file : sharedFiles) {
      bool allNeededIsKnown =
          llvm::all_of(file->dtNeeded, [&](StringRef needed) {
            return symtab->soNames.count(needed);
          });
      if (!allNeededIsKnown)
        continue;
      for (Symbol *sym : file->requiredSymbols)
        if (sym->isUndefined() && !sym->isWeak())
          diagnose(toString(file) + ": undefined reference to " +
                   toString(*sym) + " [--no-allow-shlib-undefined]");
    }
  }

  {
    llvm::TimeTraceScope timeScope("Add symbols to symtabs");
    // Now that we have defined all possible global symbols including linker-
    // synthesized ones. Visit all symbols to give the finishing touches.
    for (Symbol *sym : symtab->symbols()) {
      if (!sym->isUsedInRegularObj || !includeInSymtab(*sym))
        continue;
      sym->binding = sym->computeBinding();
      if (in.symTab)
        in.symTab->addSymbol(sym);

      if (sym->includeInDynsym()) {
        partitions[sym->partition - 1].dynSymTab->addSymbol(sym);
        if (auto *file = dyn_cast_or_null<SharedFile>(sym->file))
          if (file->isNeeded && !sym->isUndefined())
            addVerneed(sym);
      }
    }

    // We also need to scan the dynamic relocation tables of the other
    // partitions and add any referenced symbols to the partition's dynsym.
    for (Partition &part : MutableArrayRef<Partition>(partitions).slice(1)) {
      DenseSet<Symbol *> syms;
      for (const SymbolTableEntry &e : part.dynSymTab->getSymbols())
        syms.insert(e.sym);
      for (DynamicReloc &reloc : part.relaDyn->relocs)
        if (reloc.sym && reloc.needsDynSymIndex() &&
            syms.insert(reloc.sym).second)
          part.dynSymTab->addSymbol(reloc.sym);
    }
  }

  if (in.mipsGot)
    in.mipsGot->build();

  removeUnusedSyntheticSections();
  script->diagnoseOrphanHandling();

  sortSections();

  // Create a list of OutputSections, assign sectionIndex, and populate
  // in.shStrTab.
  for (SectionCommand *cmd : script->sectionCommands)
    if (auto *osec = dyn_cast<OutputSection>(cmd)) {
      outputSections.push_back(osec);
      osec->sectionIndex = outputSections.size();
      osec->shName = in.shStrTab->addString(osec->name);
    }

  // Prefer command line supplied address over other constraints.
  for (OutputSection *sec : outputSections) {
    auto i = config->sectionStartMap.find(sec->name);
    if (i != config->sectionStartMap.end())
      sec->addrExpr = [=] { return i->second; };
  }

  // With the outputSections available check for GDPLT relocations
  // and add __tls_get_addr symbol if needed.
  if (config->emachine == EM_HEXAGON && hexagonNeedsTLSSymbol(outputSections)) {
    Symbol *sym = symtab->addSymbol(Undefined{
        nullptr, "__tls_get_addr", STB_GLOBAL, STV_DEFAULT, STT_NOTYPE});
    sym->isPreemptible = true;
    partitions[0].dynSymTab->addSymbol(sym);
  }

  // This is a bit of a hack. A value of 0 means undef, so we set it
  // to 1 to make __ehdr_start defined. The section number is not
  // particularly relevant.
  Out::elfHeader->sectionIndex = 1;
  Out::elfHeader->size = sizeof(typename ELFT::Ehdr);

  // Binary and relocatable output does not have PHDRS.
  // The headers have to be created before finalize as that can influence the
  // image base and the dynamic section on mips includes the image base.
  if (!config->relocatable && !config->oFormatBinary) {
    for (Partition &part : partitions) {
      part.phdrs = script->hasPhdrsCommands() ? script->createPhdrs()
                                              : createPhdrs(part);
      if (config->emachine == EM_ARM) {
        // PT_ARM_EXIDX is the ARM EHABI equivalent of PT_GNU_EH_FRAME
        addPhdrForSection(part, SHT_ARM_EXIDX, PT_ARM_EXIDX, PF_R);
      }
      if (config->emachine == EM_MIPS) {
        // Add separate segments for MIPS-specific sections.
        addPhdrForSection(part, SHT_MIPS_REGINFO, PT_MIPS_REGINFO, PF_R);
        addPhdrForSection(part, SHT_MIPS_OPTIONS, PT_MIPS_OPTIONS, PF_R);
        addPhdrForSection(part, SHT_MIPS_ABIFLAGS, PT_MIPS_ABIFLAGS, PF_R);
      }
    }
    Out::programHeaders->size = sizeof(Elf_Phdr) * mainPart->phdrs.size();

    // Find the TLS segment. This happens before the section layout loop so that
    // Android relocation packing can look up TLS symbol addresses. We only need
    // to care about the main partition here because all TLS symbols were moved
    // to the main partition (see MarkLive.cpp).
    for (PhdrEntry *p : mainPart->phdrs)
      if (p->p_type == PT_TLS)
        Out::tlsPhdr = p;
  }

  // Some symbols are defined in term of program headers. Now that we
  // have the headers, we can find out which sections they point to.
  setReservedSymbolSections();

  {
    llvm::TimeTraceScope timeScope("Finalize synthetic sections");

    finalizeSynthetic(in.bss.get());
    finalizeSynthetic(in.bssRelRo.get());
    finalizeSynthetic(in.symTabShndx.get());
    finalizeSynthetic(in.shStrTab.get());
    finalizeSynthetic(in.strTab.get());
    finalizeSynthetic(in.got.get());
    finalizeSynthetic(in.mipsGot.get());
    finalizeSynthetic(in.igotPlt.get());
    finalizeSynthetic(in.gotPlt.get());
    finalizeSynthetic(in.relaIplt.get());
    finalizeSynthetic(in.relaPlt.get());
    finalizeSynthetic(in.plt.get());
    finalizeSynthetic(in.iplt.get());
    finalizeSynthetic(in.ppc32Got2.get());
    finalizeSynthetic(in.partIndex.get());

    // Dynamic section must be the last one in this list and dynamic
    // symbol table section (dynSymTab) must be the first one.
    for (Partition &part : partitions) {
      finalizeSynthetic(part.dynSymTab.get());
<<<<<<< HEAD
      finalizeSynthetic(part.gnuHashTab);
      finalizeSynthetic(part.hashTab);
=======
      finalizeSynthetic(part.gnuHashTab.get());
      finalizeSynthetic(part.hashTab.get());
>>>>>>> 1e8336c5
      finalizeSynthetic(part.verDef.get());
      finalizeSynthetic(part.relaDyn.get());
      finalizeSynthetic(part.relrDyn.get());
      finalizeSynthetic(part.ehFrameHdr.get());
      finalizeSynthetic(part.verSym.get());
      finalizeSynthetic(part.verNeed.get());
      finalizeSynthetic(part.dynamic.get());
    }
  }

  if (!script->hasSectionsCommand && !config->relocatable)
    fixSectionAlignments();

  // This is used to:
  // 1) Create "thunks":
  //    Jump instructions in many ISAs have small displacements, and therefore
  //    they cannot jump to arbitrary addresses in memory. For example, RISC-V
  //    JAL instruction can target only +-1 MiB from PC. It is a linker's
  //    responsibility to create and insert small pieces of code between
  //    sections to extend the ranges if jump targets are out of range. Such
  //    code pieces are called "thunks".
  //
  //    We add thunks at this stage. We couldn't do this before this point
  //    because this is the earliest point where we know sizes of sections and
  //    their layouts (that are needed to determine if jump targets are in
  //    range).
  //
  // 2) Update the sections. We need to generate content that depends on the
  //    address of InputSections. For example, MIPS GOT section content or
  //    android packed relocations sections content.
  //
  // 3) Assign the final values for the linker script symbols. Linker scripts
  //    sometimes using forward symbol declarations. We want to set the correct
  //    values. They also might change after adding the thunks.
  finalizeAddressDependentContent();

  // All information needed for OutputSection part of Map file is available.
  if (errorCount())
    return;

  {
    llvm::TimeTraceScope timeScope("Finalize synthetic sections");
    // finalizeAddressDependentContent may have added local symbols to the
    // static symbol table.
    finalizeSynthetic(in.symTab.get());
    finalizeSynthetic(in.ppc64LongBranchTarget.get());
  }

  // Relaxation to delete inter-basic block jumps created by basic block
  // sections. Run after in.symTab is finalized as optimizeBasicBlockJumps
  // can relax jump instructions based on symbol offset.
  if (config->optimizeBBJumps)
    optimizeBasicBlockJumps();

  // Fill other section headers. The dynamic table is finalized
  // at the end because some tags like RELSZ depend on result
  // of finalizing other sections.
  for (OutputSection *sec : outputSections)
    sec->finalize();
}

// Ensure data sections are not mixed with executable sections when
// --execute-only is used. --execute-only make pages executable but not
// readable.
template <class ELFT> void Writer<ELFT>::checkExecuteOnly() {
  if (!config->executeOnly)
    return;

  for (OutputSection *osec : outputSections)
    if (osec->flags & SHF_EXECINSTR)
      for (InputSection *isec : getInputSections(*osec))
        if (!(isec->flags & SHF_EXECINSTR))
          error("cannot place " + toString(isec) + " into " +
                toString(osec->name) +
                ": --execute-only does not support intermingling data and code");
}

// The linker is expected to define SECNAME_start and SECNAME_end
// symbols for a few sections. This function defines them.
template <class ELFT> void Writer<ELFT>::addStartEndSymbols() {
  // If a section does not exist, there's ambiguity as to how we
  // define _start and _end symbols for an init/fini section. Since
  // the loader assume that the symbols are always defined, we need to
  // always define them. But what value? The loader iterates over all
  // pointers between _start and _end to run global ctors/dtors, so if
  // the section is empty, their symbol values don't actually matter
  // as long as _start and _end point to the same location.
  //
  // That said, we don't want to set the symbols to 0 (which is
  // probably the simplest value) because that could cause some
  // program to fail to link due to relocation overflow, if their
  // program text is above 2 GiB. We use the address of the .text
  // section instead to prevent that failure.
  //
  // In rare situations, the .text section may not exist. If that's the
  // case, use the image base address as a last resort.
  OutputSection *Default = findSection(".text");
  if (!Default)
    Default = Out::elfHeader;

  auto define = [=](StringRef start, StringRef end, OutputSection *os) {
    if (os && !script->isDiscarded(os)) {
      addOptionalRegular(start, os, 0);
      addOptionalRegular(end, os, -1);
    } else {
      addOptionalRegular(start, Default, 0);
      addOptionalRegular(end, Default, 0);
    }
  };

  define("__preinit_array_start", "__preinit_array_end", Out::preinitArray);
  define("__init_array_start", "__init_array_end", Out::initArray);
  define("__fini_array_start", "__fini_array_end", Out::finiArray);

  if (OutputSection *sec = findSection(".ARM.exidx"))
    define("__exidx_start", "__exidx_end", sec);
}

// If a section name is valid as a C identifier (which is rare because of
// the leading '.'), linkers are expected to define __start_<secname> and
// __stop_<secname> symbols. They are at beginning and end of the section,
// respectively. This is not requested by the ELF standard, but GNU ld and
// gold provide the feature, and used by many programs.
template <class ELFT>
void Writer<ELFT>::addStartStopSymbols(OutputSection *sec) {
  StringRef s = sec->name;
  if (!isValidCIdentifier(s))
    return;
  addOptionalRegular(saver.save("__start_" + s), sec, 0,
                     config->zStartStopVisibility);
  addOptionalRegular(saver.save("__stop_" + s), sec, -1,
                     config->zStartStopVisibility);
}

static bool needsPtLoad(OutputSection *sec) {
  if (!(sec->flags & SHF_ALLOC))
    return false;

  // Don't allocate VA space for TLS NOBITS sections. The PT_TLS PHDR is
  // responsible for allocating space for them, not the PT_LOAD that
  // contains the TLS initialization image.
  if ((sec->flags & SHF_TLS) && sec->type == SHT_NOBITS)
    return false;
  return true;
}

// Linker scripts are responsible for aligning addresses. Unfortunately, most
// linker scripts are designed for creating two PT_LOADs only, one RX and one
// RW. This means that there is no alignment in the RO to RX transition and we
// cannot create a PT_LOAD there.
static uint64_t computeFlags(uint64_t flags) {
  if (config->omagic)
    return PF_R | PF_W | PF_X;
  if (config->executeOnly && (flags & PF_X))
    return flags & ~PF_R;
  if (config->singleRoRx && !(flags & PF_W))
    return flags | PF_X;
  return flags;
}

// Decide which program headers to create and which sections to include in each
// one.
template <class ELFT>
SmallVector<PhdrEntry *, 0> Writer<ELFT>::createPhdrs(Partition &part) {
  SmallVector<PhdrEntry *, 0> ret;
  auto addHdr = [&](unsigned type, unsigned flags) -> PhdrEntry * {
    ret.push_back(make<PhdrEntry>(type, flags));
    return ret.back();
  };

  unsigned partNo = part.getNumber();
  bool isMain = partNo == 1;

  // Add the first PT_LOAD segment for regular output sections.
  uint64_t flags = computeFlags(PF_R);
  PhdrEntry *load = nullptr;

  // nmagic or omagic output does not have PT_PHDR, PT_INTERP, or the readonly
  // PT_LOAD.
  if (!config->nmagic && !config->omagic) {
    // The first phdr entry is PT_PHDR which describes the program header
    // itself.
    if (isMain)
      addHdr(PT_PHDR, PF_R)->add(Out::programHeaders);
    else
      addHdr(PT_PHDR, PF_R)->add(part.programHeaders->getParent());

    // PT_INTERP must be the second entry if exists.
    if (OutputSection *cmd = findSection(".interp", partNo))
      addHdr(PT_INTERP, cmd->getPhdrFlags())->add(cmd);

    // Add the headers. We will remove them if they don't fit.
    // In the other partitions the headers are ordinary sections, so they don't
    // need to be added here.
    if (isMain) {
      load = addHdr(PT_LOAD, flags);
      load->add(Out::elfHeader);
      load->add(Out::programHeaders);
    }
  }

  // PT_GNU_RELRO includes all sections that should be marked as
  // read-only by dynamic linker after processing relocations.
  // Current dynamic loaders only support one PT_GNU_RELRO PHDR, give
  // an error message if more than one PT_GNU_RELRO PHDR is required.
  PhdrEntry *relRo = make<PhdrEntry>(PT_GNU_RELRO, PF_R);
  bool inRelroPhdr = false;
  OutputSection *relroEnd = nullptr;
  for (OutputSection *sec : outputSections) {
    if (sec->partition != partNo || !needsPtLoad(sec))
      continue;
    if (isRelroSection(sec)) {
      inRelroPhdr = true;
      if (!relroEnd)
        relRo->add(sec);
      else
        error("section: " + sec->name + " is not contiguous with other relro" +
              " sections");
    } else if (inRelroPhdr) {
      inRelroPhdr = false;
      relroEnd = sec;
    }
  }

  for (OutputSection *sec : outputSections) {
    if (!needsPtLoad(sec))
      continue;

    // Normally, sections in partitions other than the current partition are
    // ignored. But partition number 255 is a special case: it contains the
    // partition end marker (.part.end). It needs to be added to the main
    // partition so that a segment is created for it in the main partition,
    // which will cause the dynamic loader to reserve space for the other
    // partitions.
    if (sec->partition != partNo) {
      if (isMain && sec->partition == 255)
        addHdr(PT_LOAD, computeFlags(sec->getPhdrFlags()))->add(sec);
      continue;
    }

    // Segments are contiguous memory regions that has the same attributes
    // (e.g. executable or writable). There is one phdr for each segment.
    // Therefore, we need to create a new phdr when the next section has
    // different flags or is loaded at a discontiguous address or memory
    // region using AT or AT> linker script command, respectively. At the same
    // time, we don't want to create a separate load segment for the headers,
    // even if the first output section has an AT or AT> attribute.
    uint64_t newFlags = computeFlags(sec->getPhdrFlags());
    bool sameLMARegion =
        load && !sec->lmaExpr && sec->lmaRegion == load->firstSec->lmaRegion;
    if (!(load && newFlags == flags && sec != relroEnd &&
          sec->memRegion == load->firstSec->memRegion &&
          (sameLMARegion || load->lastSec == Out::programHeaders))) {
      load = addHdr(PT_LOAD, newFlags);
      flags = newFlags;
    }

    load->add(sec);
  }

  // Add a TLS segment if any.
  PhdrEntry *tlsHdr = make<PhdrEntry>(PT_TLS, PF_R);
  for (OutputSection *sec : outputSections)
    if (sec->partition == partNo && sec->flags & SHF_TLS)
      tlsHdr->add(sec);
  if (tlsHdr->firstSec)
    ret.push_back(tlsHdr);

  // Add an entry for .dynamic.
  if (OutputSection *sec = part.dynamic->getParent())
    addHdr(PT_DYNAMIC, sec->getPhdrFlags())->add(sec);

  if (relRo->firstSec)
    ret.push_back(relRo);

  // PT_GNU_EH_FRAME is a special section pointing on .eh_frame_hdr.
  if (part.ehFrame->isNeeded() && part.ehFrameHdr &&
      part.ehFrame->getParent() && part.ehFrameHdr->getParent())
    addHdr(PT_GNU_EH_FRAME, part.ehFrameHdr->getParent()->getPhdrFlags())
        ->add(part.ehFrameHdr->getParent());

  // PT_OPENBSD_RANDOMIZE is an OpenBSD-specific feature. That makes
  // the dynamic linker fill the segment with random data.
  if (OutputSection *cmd = findSection(".openbsd.randomdata", partNo))
    addHdr(PT_OPENBSD_RANDOMIZE, cmd->getPhdrFlags())->add(cmd);

  if (config->zGnustack != GnuStackKind::None) {
    // PT_GNU_STACK is a special section to tell the loader to make the
    // pages for the stack non-executable. If you really want an executable
    // stack, you can pass -z execstack, but that's not recommended for
    // security reasons.
    unsigned perm = PF_R | PF_W;
    if (config->zGnustack == GnuStackKind::Exec)
      perm |= PF_X;
    addHdr(PT_GNU_STACK, perm)->p_memsz = config->zStackSize;
  }

  // PT_OPENBSD_WXNEEDED is a OpenBSD-specific header to mark the executable
  // is expected to perform W^X violations, such as calling mprotect(2) or
  // mmap(2) with PROT_WRITE | PROT_EXEC, which is prohibited by default on
  // OpenBSD.
  if (config->zWxneeded)
    addHdr(PT_OPENBSD_WXNEEDED, PF_X);

  if (OutputSection *cmd = findSection(".note.gnu.property", partNo))
    addHdr(PT_GNU_PROPERTY, PF_R)->add(cmd);

  // Create one PT_NOTE per a group of contiguous SHT_NOTE sections with the
  // same alignment.
  PhdrEntry *note = nullptr;
  for (OutputSection *sec : outputSections) {
    if (sec->partition != partNo)
      continue;
    if (sec->type == SHT_NOTE && (sec->flags & SHF_ALLOC)) {
      if (!note || sec->lmaExpr || note->lastSec->alignment != sec->alignment)
        note = addHdr(PT_NOTE, PF_R);
      note->add(sec);
    } else {
      note = nullptr;
    }
  }
  return ret;
}

template <class ELFT>
void Writer<ELFT>::addPhdrForSection(Partition &part, unsigned shType,
                                     unsigned pType, unsigned pFlags) {
  unsigned partNo = part.getNumber();
  auto i = llvm::find_if(outputSections, [=](OutputSection *cmd) {
    return cmd->partition == partNo && cmd->type == shType;
  });
  if (i == outputSections.end())
    return;

  PhdrEntry *entry = make<PhdrEntry>(pType, pFlags);
  entry->add(*i);
  part.phdrs.push_back(entry);
}

// Place the first section of each PT_LOAD to a different page (of maxPageSize).
// This is achieved by assigning an alignment expression to addrExpr of each
// such section.
template <class ELFT> void Writer<ELFT>::fixSectionAlignments() {
  const PhdrEntry *prev;
  auto pageAlign = [&](const PhdrEntry *p) {
    OutputSection *cmd = p->firstSec;
    if (!cmd)
      return;
    cmd->alignExpr = [align = cmd->alignment]() { return align; };
    if (!cmd->addrExpr) {
      // Prefer advancing to align(dot, maxPageSize) + dot%maxPageSize to avoid
      // padding in the file contents.
      //
      // When -z separate-code is used we must not have any overlap in pages
      // between an executable segment and a non-executable segment. We align to
      // the next maximum page size boundary on transitions between executable
      // and non-executable segments.
      //
      // SHT_LLVM_PART_EHDR marks the start of a partition. The partition
      // sections will be extracted to a separate file. Align to the next
      // maximum page size boundary so that we can find the ELF header at the
      // start. We cannot benefit from overlapping p_offset ranges with the
      // previous segment anyway.
      if (config->zSeparate == SeparateSegmentKind::Loadable ||
          (config->zSeparate == SeparateSegmentKind::Code && prev &&
           (prev->p_flags & PF_X) != (p->p_flags & PF_X)) ||
          cmd->type == SHT_LLVM_PART_EHDR)
        cmd->addrExpr = [] {
          return alignTo(script->getDot(), config->maxPageSize);
        };
      // PT_TLS is at the start of the first RW PT_LOAD. If `p` includes PT_TLS,
      // it must be the RW. Align to p_align(PT_TLS) to make sure
      // p_vaddr(PT_LOAD)%p_align(PT_LOAD) = 0. Otherwise, if
      // sh_addralign(.tdata) < sh_addralign(.tbss), we will set p_align(PT_TLS)
      // to sh_addralign(.tbss), while p_vaddr(PT_TLS)=p_vaddr(PT_LOAD) may not
      // be congruent to 0 modulo p_align(PT_TLS).
      //
      // Technically this is not required, but as of 2019, some dynamic loaders
      // don't handle p_vaddr%p_align != 0 correctly, e.g. glibc (i386 and
      // x86-64) doesn't make runtime address congruent to p_vaddr modulo
      // p_align for dynamic TLS blocks (PR/24606), FreeBSD rtld has the same
      // bug, musl (TLS Variant 1 architectures) before 1.1.23 handled TLS
      // blocks correctly. We need to keep the workaround for a while.
      else if (Out::tlsPhdr && Out::tlsPhdr->firstSec == p->firstSec)
        cmd->addrExpr = [] {
          return alignTo(script->getDot(), config->maxPageSize) +
                 alignTo(script->getDot() % config->maxPageSize,
                         Out::tlsPhdr->p_align);
        };
      else
        cmd->addrExpr = [] {
          return alignTo(script->getDot(), config->maxPageSize) +
                 script->getDot() % config->maxPageSize;
        };
    }
  };

  for (Partition &part : partitions) {
    prev = nullptr;
    for (const PhdrEntry *p : part.phdrs)
      if (p->p_type == PT_LOAD && p->firstSec) {
        pageAlign(p);
        prev = p;
      }
  }
}

// Compute an in-file position for a given section. The file offset must be the
// same with its virtual address modulo the page size, so that the loader can
// load executables without any address adjustment.
static uint64_t computeFileOffset(OutputSection *os, uint64_t off) {
  // The first section in a PT_LOAD has to have congruent offset and address
  // modulo the maximum page size.
  if (os->ptLoad && os->ptLoad->firstSec == os)
    return alignTo(off, os->ptLoad->p_align, os->addr);

  // File offsets are not significant for .bss sections other than the first one
  // in a PT_LOAD/PT_TLS. By convention, we keep section offsets monotonically
  // increasing rather than setting to zero.
  if (os->type == SHT_NOBITS &&
      (!Out::tlsPhdr || Out::tlsPhdr->firstSec != os))
     return off;

  // If the section is not in a PT_LOAD, we just have to align it.
  if (!os->ptLoad)
    return alignTo(off, os->alignment);

  // If two sections share the same PT_LOAD the file offset is calculated
  // using this formula: Off2 = Off1 + (VA2 - VA1).
  OutputSection *first = os->ptLoad->firstSec;
  return first->offset + os->addr - first->addr;
}

template <class ELFT> void Writer<ELFT>::assignFileOffsetsBinary() {
  // Compute the minimum LMA of all non-empty non-NOBITS sections as minAddr.
  auto needsOffset = [](OutputSection &sec) {
    return sec.type != SHT_NOBITS && (sec.flags & SHF_ALLOC) && sec.size > 0;
  };
  uint64_t minAddr = UINT64_MAX;
  for (OutputSection *sec : outputSections)
    if (needsOffset(*sec)) {
      sec->offset = sec->getLMA();
      minAddr = std::min(minAddr, sec->offset);
    }

  // Sections are laid out at LMA minus minAddr.
  fileSize = 0;
  for (OutputSection *sec : outputSections)
    if (needsOffset(*sec)) {
      sec->offset -= minAddr;
      fileSize = std::max(fileSize, sec->offset + sec->size);
    }
}

static std::string rangeToString(uint64_t addr, uint64_t len) {
  return "[0x" + utohexstr(addr) + ", 0x" + utohexstr(addr + len - 1) + "]";
}

// Assign file offsets to output sections.
template <class ELFT> void Writer<ELFT>::assignFileOffsets() {
  Out::programHeaders->offset = Out::elfHeader->size;
  uint64_t off = Out::elfHeader->size + Out::programHeaders->size;

  PhdrEntry *lastRX = nullptr;
  for (Partition &part : partitions)
    for (PhdrEntry *p : part.phdrs)
      if (p->p_type == PT_LOAD && (p->p_flags & PF_X))
        lastRX = p;

  // Layout SHF_ALLOC sections before non-SHF_ALLOC sections. A non-SHF_ALLOC
  // will not occupy file offsets contained by a PT_LOAD.
  for (OutputSection *sec : outputSections) {
    if (!(sec->flags & SHF_ALLOC))
      continue;
    off = computeFileOffset(sec, off);
    sec->offset = off;
    if (sec->type != SHT_NOBITS)
      off += sec->size;

    // If this is a last section of the last executable segment and that
    // segment is the last loadable segment, align the offset of the
    // following section to avoid loading non-segments parts of the file.
    if (config->zSeparate != SeparateSegmentKind::None && lastRX &&
        lastRX->lastSec == sec)
      off = alignTo(off, config->maxPageSize);
  }
  for (OutputSection *osec : outputSections)
    if (!(osec->flags & SHF_ALLOC)) {
      osec->offset = alignTo(off, osec->alignment);
      off = osec->offset + osec->size;
    }

  sectionHeaderOff = alignTo(off, config->wordsize);
  fileSize = sectionHeaderOff + (outputSections.size() + 1) * sizeof(Elf_Shdr);

  // Our logic assumes that sections have rising VA within the same segment.
  // With use of linker scripts it is possible to violate this rule and get file
  // offset overlaps or overflows. That should never happen with a valid script
  // which does not move the location counter backwards and usually scripts do
  // not do that. Unfortunately, there are apps in the wild, for example, Linux
  // kernel, which control segment distribution explicitly and move the counter
  // backwards, so we have to allow doing that to support linking them. We
  // perform non-critical checks for overlaps in checkSectionOverlap(), but here
  // we want to prevent file size overflows because it would crash the linker.
  for (OutputSection *sec : outputSections) {
    if (sec->type == SHT_NOBITS)
      continue;
    if ((sec->offset > fileSize) || (sec->offset + sec->size > fileSize))
      error("unable to place section " + sec->name + " at file offset " +
            rangeToString(sec->offset, sec->size) +
            "; check your linker script for overflows");
  }
}

// Finalize the program headers. We call this function after we assign
// file offsets and VAs to all sections.
template <class ELFT> void Writer<ELFT>::setPhdrs(Partition &part) {
  for (PhdrEntry *p : part.phdrs) {
    OutputSection *first = p->firstSec;
    OutputSection *last = p->lastSec;

    if (first) {
      p->p_filesz = last->offset - first->offset;
      if (last->type != SHT_NOBITS)
        p->p_filesz += last->size;

      p->p_memsz = last->addr + last->size - first->addr;
      p->p_offset = first->offset;
      p->p_vaddr = first->addr;

      // File offsets in partitions other than the main partition are relative
      // to the offset of the ELF headers. Perform that adjustment now.
      if (part.elfHeader)
        p->p_offset -= part.elfHeader->getParent()->offset;

      if (!p->hasLMA)
        p->p_paddr = first->getLMA();
    }

    if (p->p_type == PT_GNU_RELRO) {
      p->p_align = 1;
      // musl/glibc ld.so rounds the size down, so we need to round up
      // to protect the last page. This is a no-op on FreeBSD which always
      // rounds up.
      p->p_memsz = alignTo(p->p_offset + p->p_memsz, config->commonPageSize) -
                   p->p_offset;
    }
  }
}

// A helper struct for checkSectionOverlap.
namespace {
struct SectionOffset {
  OutputSection *sec;
  uint64_t offset;
};
} // namespace

// Check whether sections overlap for a specific address range (file offsets,
// load and virtual addresses).
static void checkOverlap(StringRef name, std::vector<SectionOffset> &sections,
                         bool isVirtualAddr) {
  llvm::sort(sections, [=](const SectionOffset &a, const SectionOffset &b) {
    return a.offset < b.offset;
  });

  // Finding overlap is easy given a vector is sorted by start position.
  // If an element starts before the end of the previous element, they overlap.
  for (size_t i = 1, end = sections.size(); i < end; ++i) {
    SectionOffset a = sections[i - 1];
    SectionOffset b = sections[i];
    if (b.offset >= a.offset + a.sec->size)
      continue;

    // If both sections are in OVERLAY we allow the overlapping of virtual
    // addresses, because it is what OVERLAY was designed for.
    if (isVirtualAddr && a.sec->inOverlay && b.sec->inOverlay)
      continue;

    errorOrWarn("section " + a.sec->name + " " + name +
                " range overlaps with " + b.sec->name + "\n>>> " + a.sec->name +
                " range is " + rangeToString(a.offset, a.sec->size) + "\n>>> " +
                b.sec->name + " range is " +
                rangeToString(b.offset, b.sec->size));
  }
}

// Check for overlapping sections and address overflows.
//
// In this function we check that none of the output sections have overlapping
// file offsets. For SHF_ALLOC sections we also check that the load address
// ranges and the virtual address ranges don't overlap
template <class ELFT> void Writer<ELFT>::checkSections() {
  // First, check that section's VAs fit in available address space for target.
  for (OutputSection *os : outputSections)
    if ((os->addr + os->size < os->addr) ||
        (!ELFT::Is64Bits && os->addr + os->size > UINT32_MAX))
      errorOrWarn("section " + os->name + " at 0x" + utohexstr(os->addr) +
                  " of size 0x" + utohexstr(os->size) +
                  " exceeds available address space");

  // Check for overlapping file offsets. In this case we need to skip any
  // section marked as SHT_NOBITS. These sections don't actually occupy space in
  // the file so Sec->Offset + Sec->Size can overlap with others. If --oformat
  // binary is specified only add SHF_ALLOC sections are added to the output
  // file so we skip any non-allocated sections in that case.
  std::vector<SectionOffset> fileOffs;
  for (OutputSection *sec : outputSections)
    if (sec->size > 0 && sec->type != SHT_NOBITS &&
        (!config->oFormatBinary || (sec->flags & SHF_ALLOC)))
      fileOffs.push_back({sec, sec->offset});
  checkOverlap("file", fileOffs, false);

  // When linking with -r there is no need to check for overlapping virtual/load
  // addresses since those addresses will only be assigned when the final
  // executable/shared object is created.
  if (config->relocatable)
    return;

  // Checking for overlapping virtual and load addresses only needs to take
  // into account SHF_ALLOC sections since others will not be loaded.
  // Furthermore, we also need to skip SHF_TLS sections since these will be
  // mapped to other addresses at runtime and can therefore have overlapping
  // ranges in the file.
  std::vector<SectionOffset> vmas;
  for (OutputSection *sec : outputSections)
    if (sec->size > 0 && (sec->flags & SHF_ALLOC) && !(sec->flags & SHF_TLS))
      vmas.push_back({sec, sec->addr});
  checkOverlap("virtual address", vmas, true);

  // Finally, check that the load addresses don't overlap. This will usually be
  // the same as the virtual addresses but can be different when using a linker
  // script with AT().
  std::vector<SectionOffset> lmas;
  for (OutputSection *sec : outputSections)
    if (sec->size > 0 && (sec->flags & SHF_ALLOC) && !(sec->flags & SHF_TLS))
      lmas.push_back({sec, sec->getLMA()});
  checkOverlap("load address", lmas, false);
}

// The entry point address is chosen in the following ways.
//
// 1. the '-e' entry command-line option;
// 2. the ENTRY(symbol) command in a linker control script;
// 3. the value of the symbol _start, if present;
// 4. the number represented by the entry symbol, if it is a number;
// 5. the address 0.
static uint64_t getEntryAddr() {
  // Case 1, 2 or 3
  if (Symbol *b = symtab->find(config->entry))
    return b->getVA();

  // Case 4
  uint64_t addr;
  if (to_integer(config->entry, addr))
    return addr;

  // Case 5
  if (config->warnMissingEntry)
    warn("cannot find entry symbol " + config->entry +
         "; not setting start address");
  return 0;
}

static uint16_t getELFType() {
  if (config->isPic)
    return ET_DYN;
  if (config->relocatable)
    return ET_REL;
  return ET_EXEC;
}

template <class ELFT> void Writer<ELFT>::writeHeader() {
  writeEhdr<ELFT>(Out::bufferStart, *mainPart);
  writePhdrs<ELFT>(Out::bufferStart + sizeof(Elf_Ehdr), *mainPart);

  auto *eHdr = reinterpret_cast<Elf_Ehdr *>(Out::bufferStart);
  eHdr->e_type = getELFType();
  eHdr->e_entry = getEntryAddr();
  eHdr->e_shoff = sectionHeaderOff;

  // Write the section header table.
  //
  // The ELF header can only store numbers up to SHN_LORESERVE in the e_shnum
  // and e_shstrndx fields. When the value of one of these fields exceeds
  // SHN_LORESERVE ELF requires us to put sentinel values in the ELF header and
  // use fields in the section header at index 0 to store
  // the value. The sentinel values and fields are:
  // e_shnum = 0, SHdrs[0].sh_size = number of sections.
  // e_shstrndx = SHN_XINDEX, SHdrs[0].sh_link = .shstrtab section index.
  auto *sHdrs = reinterpret_cast<Elf_Shdr *>(Out::bufferStart + eHdr->e_shoff);
  size_t num = outputSections.size() + 1;
  if (num >= SHN_LORESERVE)
    sHdrs->sh_size = num;
  else
    eHdr->e_shnum = num;

  uint32_t strTabIndex = in.shStrTab->getParent()->sectionIndex;
  if (strTabIndex >= SHN_LORESERVE) {
    sHdrs->sh_link = strTabIndex;
    eHdr->e_shstrndx = SHN_XINDEX;
  } else {
    eHdr->e_shstrndx = strTabIndex;
  }

  for (OutputSection *sec : outputSections)
    sec->writeHeaderTo<ELFT>(++sHdrs);
}

// Open a result file.
template <class ELFT> void Writer<ELFT>::openFile() {
  uint64_t maxSize = config->is64 ? INT64_MAX : UINT32_MAX;
  if (fileSize != size_t(fileSize) || maxSize < fileSize) {
    std::string msg;
    raw_string_ostream s(msg);
    s << "output file too large: " << Twine(fileSize) << " bytes\n"
      << "section sizes:\n";
    for (OutputSection *os : outputSections)
      s << os->name << ' ' << os->size << "\n";
    error(s.str());
    return;
  }

  unlinkAsync(config->outputFile);
  unsigned flags = 0;
  if (!config->relocatable)
    flags |= FileOutputBuffer::F_executable;
  if (!config->mmapOutputFile)
    flags |= FileOutputBuffer::F_no_mmap;
  Expected<std::unique_ptr<FileOutputBuffer>> bufferOrErr =
      FileOutputBuffer::create(config->outputFile, fileSize, flags);

  if (!bufferOrErr) {
    error("failed to open " + config->outputFile + ": " +
          llvm::toString(bufferOrErr.takeError()));
    return;
  }
  buffer = std::move(*bufferOrErr);
  Out::bufferStart = buffer->getBufferStart();
}

template <class ELFT> void Writer<ELFT>::writeSectionsBinary() {
  for (OutputSection *sec : outputSections)
    if (sec->flags & SHF_ALLOC)
      sec->writeTo<ELFT>(Out::bufferStart + sec->offset);
}

static void fillTrap(uint8_t *i, uint8_t *end) {
  for (; i + 4 <= end; i += 4)
    memcpy(i, &target->trapInstr, 4);
}

// Fill the last page of executable segments with trap instructions
// instead of leaving them as zero. Even though it is not required by any
// standard, it is in general a good thing to do for security reasons.
//
// We'll leave other pages in segments as-is because the rest will be
// overwritten by output sections.
template <class ELFT> void Writer<ELFT>::writeTrapInstr() {
  for (Partition &part : partitions) {
    // Fill the last page.
    for (PhdrEntry *p : part.phdrs)
      if (p->p_type == PT_LOAD && (p->p_flags & PF_X))
        fillTrap(Out::bufferStart + alignDown(p->firstSec->offset + p->p_filesz,
                                              config->maxPageSize),
                 Out::bufferStart + alignTo(p->firstSec->offset + p->p_filesz,
                                            config->maxPageSize));

    // Round up the file size of the last segment to the page boundary iff it is
    // an executable segment to ensure that other tools don't accidentally
    // trim the instruction padding (e.g. when stripping the file).
    PhdrEntry *last = nullptr;
    for (PhdrEntry *p : part.phdrs)
      if (p->p_type == PT_LOAD)
        last = p;

    if (last && (last->p_flags & PF_X))
      last->p_memsz = last->p_filesz =
          alignTo(last->p_filesz, config->maxPageSize);
  }
}

// Write section contents to a mmap'ed file.
template <class ELFT> void Writer<ELFT>::writeSections() {
  llvm::TimeTraceScope timeScope("Write sections");

  // In -r or --emit-relocs mode, write the relocation sections first as in
  // ELf_Rel targets we might find out that we need to modify the relocated
  // section while doing it.
  for (OutputSection *sec : outputSections)
    if (sec->type == SHT_REL || sec->type == SHT_RELA)
      sec->writeTo<ELFT>(Out::bufferStart + sec->offset);

  for (OutputSection *sec : outputSections)
    if (sec->type != SHT_REL && sec->type != SHT_RELA)
      sec->writeTo<ELFT>(Out::bufferStart + sec->offset);

  // Finally, check that all dynamic relocation addends were written correctly.
  if (config->checkDynamicRelocs && config->writeAddends) {
    for (OutputSection *sec : outputSections)
      if (sec->type == SHT_REL || sec->type == SHT_RELA)
        sec->checkDynRelAddends(Out::bufferStart);
  }
}

// Computes a hash value of Data using a given hash function.
// In order to utilize multiple cores, we first split data into 1MB
// chunks, compute a hash for each chunk, and then compute a hash value
// of the hash values.
static void
computeHash(llvm::MutableArrayRef<uint8_t> hashBuf,
            llvm::ArrayRef<uint8_t> data,
            std::function<void(uint8_t *dest, ArrayRef<uint8_t> arr)> hashFn) {
  std::vector<ArrayRef<uint8_t>> chunks = split(data, 1024 * 1024);
  std::vector<uint8_t> hashes(chunks.size() * hashBuf.size());

  // Compute hash values.
  parallelForEachN(0, chunks.size(), [&](size_t i) {
    hashFn(hashes.data() + i * hashBuf.size(), chunks[i]);
  });

  // Write to the final output buffer.
  hashFn(hashBuf.data(), hashes);
}

template <class ELFT> void Writer<ELFT>::writeBuildId() {
  if (!mainPart->buildId || !mainPart->buildId->getParent())
    return;

  if (config->buildId == BuildIdKind::Hexstring) {
    for (Partition &part : partitions)
      part.buildId->writeBuildId(config->buildIdVector);
    return;
  }

  // Compute a hash of all sections of the output file.
  size_t hashSize = mainPart->buildId->hashSize;
  std::vector<uint8_t> buildId(hashSize);
  llvm::ArrayRef<uint8_t> buf{Out::bufferStart, size_t(fileSize)};

  switch (config->buildId) {
  case BuildIdKind::Fast:
    computeHash(buildId, buf, [](uint8_t *dest, ArrayRef<uint8_t> arr) {
      write64le(dest, xxHash64(arr));
    });
    break;
  case BuildIdKind::Md5:
    computeHash(buildId, buf, [&](uint8_t *dest, ArrayRef<uint8_t> arr) {
      memcpy(dest, MD5::hash(arr).data(), hashSize);
    });
    break;
  case BuildIdKind::Sha1:
    computeHash(buildId, buf, [&](uint8_t *dest, ArrayRef<uint8_t> arr) {
      memcpy(dest, SHA1::hash(arr).data(), hashSize);
    });
    break;
  case BuildIdKind::Uuid:
    if (auto ec = llvm::getRandomBytes(buildId.data(), hashSize))
      error("entropy source failure: " + ec.message());
    break;
  default:
    llvm_unreachable("unknown BuildIdKind");
  }
  for (Partition &part : partitions)
    part.buildId->writeBuildId(buildId);
}

template void elf::createSyntheticSections<ELF32LE>();
template void elf::createSyntheticSections<ELF32BE>();
template void elf::createSyntheticSections<ELF64LE>();
template void elf::createSyntheticSections<ELF64BE>();

template void elf::writeResult<ELF32LE>();
template void elf::writeResult<ELF32BE>();
template void elf::writeResult<ELF64LE>();
template void elf::writeResult<ELF64BE>();<|MERGE_RESOLUTION|>--- conflicted
+++ resolved
@@ -2091,13 +2091,8 @@
     // symbol table section (dynSymTab) must be the first one.
     for (Partition &part : partitions) {
       finalizeSynthetic(part.dynSymTab.get());
-<<<<<<< HEAD
-      finalizeSynthetic(part.gnuHashTab);
-      finalizeSynthetic(part.hashTab);
-=======
       finalizeSynthetic(part.gnuHashTab.get());
       finalizeSynthetic(part.hashTab.get());
->>>>>>> 1e8336c5
       finalizeSynthetic(part.verDef.get());
       finalizeSynthetic(part.relaDyn.get());
       finalizeSynthetic(part.relrDyn.get());
