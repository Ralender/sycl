--- conflicted
+++ resolved
@@ -7,11 +7,8 @@
 //===----------------------------------------------------------------------===//
 
 #include "clang-pseudo/GLR.h"
-<<<<<<< HEAD
-=======
 #include "clang-pseudo/Bracket.h"
 #include "clang-pseudo/Language.h"
->>>>>>> 3de04b6d
 #include "clang-pseudo/Token.h"
 #include "clang-pseudo/grammar/Grammar.h"
 #include "clang/Basic/LangOptions.h"
@@ -36,11 +33,8 @@
 
 using StateID = LRTable::StateID;
 using testing::AllOf;
-<<<<<<< HEAD
-=======
 using testing::ElementsAre;
 using testing::IsEmpty;
->>>>>>> 3de04b6d
 using testing::UnorderedElementsAre;
 
 MATCHER_P(state, StateID, "") { return arg->State == StateID; }
@@ -139,29 +133,16 @@
                                    /*Parents=*/{GSSNode0});
 
   buildGrammar({}, {}); // Create a fake empty grammar.
-<<<<<<< HEAD
-  LRTable T =
-      LRTable::buildForTests(G->table(), /*Entries=*/{
-                                 {1, tokenSymbol(tok::semi), Action::shift(4)},
-                                 {2, tokenSymbol(tok::semi), Action::shift(4)},
-                                 {3, tokenSymbol(tok::semi), Action::shift(5)},
-                             });
-=======
   LRTable::Builder B(TestLang.G);
   B.Transition[{StateID{1}, tokenSymbol(tok::semi)}] = StateID{4};
   B.Transition[{StateID{2}, tokenSymbol(tok::semi)}] = StateID{4};
   B.Transition[{StateID{3}, tokenSymbol(tok::semi)}] = StateID{5};
   TestLang.Table = std::move(B).build();
->>>>>>> 3de04b6d
 
   ForestNode &SemiTerminal = Arena.createTerminal(tok::semi, 0);
   std::vector<const GSS::Node *> NewHeads;
   glrShift({GSSNode1, GSSNode2, GSSNode3}, SemiTerminal,
-<<<<<<< HEAD
-           {*G, T, Arena, GSStack}, NewHeads);
-=======
            {emptyTokenStream(), Arena, GSStack}, TestLang, NewHeads);
->>>>>>> 3de04b6d
 
   EXPECT_THAT(NewHeads,
               UnorderedElementsAre(AllOf(state(4), parsedSymbol(&SemiTerminal),
@@ -180,25 +161,12 @@
   //    └--3(enum-name)     // 3 is goto(0, enum-name)
   buildGrammar({"class-name", "enum-name"},
                {"class-name := IDENTIFIER", "enum-name := IDENTIFIER"});
-<<<<<<< HEAD
-
-  LRTable Table = LRTable::buildForTests(
-      G->table(), {
-                      {/*State=*/0, id("class-name"), Action::goTo(2)},
-                      {/*State=*/0, id("enum-name"), Action::goTo(3)},
-                      {/*State=*/1, tokenSymbol(tok::l_brace),
-                       Action::reduce(ruleFor("class-name"))},
-                      {/*State=*/1, tokenSymbol(tok::l_brace),
-                       Action::reduce(ruleFor("enum-name"))},
-                  });
-=======
   LRTable::Builder B(TestLang.G);
   B.Transition[{StateID{0}, id("class-name")}] = StateID{2};
   B.Transition[{StateID{0}, id("enum-name")}] = StateID{3};
   B.Reduce[StateID{1}].insert(ruleFor("class-name"));
   B.Reduce[StateID{1}].insert(ruleFor("enum-name"));
   TestLang.Table = std::move(B).build();
->>>>>>> 3de04b6d
 
   const auto *GSSNode0 =
       GSStack.addNode(/*State=*/0, /*ForestNode=*/nullptr, /*Parents=*/{});
@@ -206,12 +174,8 @@
       GSStack.addNode(1, &Arena.createTerminal(tok::identifier, 0), {GSSNode0});
 
   std::vector<const GSS::Node *> Heads = {GSSNode1};
-<<<<<<< HEAD
-  glrReduce(Heads, tokenSymbol(tok::l_brace), {*G, Table, Arena, GSStack});
-=======
   glrReduce(Heads, tokenSymbol(tok::eof),
             {emptyTokenStream(), Arena, GSStack}, TestLang);
->>>>>>> 3de04b6d
   EXPECT_THAT(Heads, UnorderedElementsAre(
                          GSSNode1,
                          AllOf(state(2), parsedSymbolID(id("class-name")),
@@ -242,18 +206,6 @@
       /*State=*/4, &Arena.createTerminal(tok::star, /*TokenIndex=*/1),
       /*Parents=*/{GSSNode2, GSSNode3});
 
-<<<<<<< HEAD
-  LRTable Table = LRTable::buildForTests(
-      G->table(),
-      {
-          {/*State=*/2, id("ptr-operator"), Action::goTo(/*NextState=*/5)},
-          {/*State=*/3, id("ptr-operator"), Action::goTo(/*NextState=*/6)},
-          {/*State=*/4, tokenSymbol(tok::identifier),
-           Action::reduce(ruleFor("ptr-operator"))},
-      });
-  std::vector<const GSS::Node *> Heads = {GSSNode4};
-  glrReduce(Heads, tokenSymbol(tok::identifier), {*G, Table, Arena, GSStack});
-=======
   LRTable::Builder B(TestLang.G);
   B.Transition[{StateID{2}, id("ptr-operator")}] = StateID{5};
   B.Transition[{StateID{3}, id("ptr-operator")}] = StateID{6};
@@ -263,7 +215,6 @@
   std::vector<const GSS::Node *> Heads = {GSSNode4};
   glrReduce(Heads, tokenSymbol(tok::eof), {emptyTokenStream(), Arena, GSStack},
             TestLang);
->>>>>>> 3de04b6d
 
   EXPECT_THAT(Heads, UnorderedElementsAre(
                          GSSNode4,
@@ -307,20 +258,6 @@
                       /*Parents=*/{GSSNode2});
 
   // FIXME: figure out a way to get rid of the hard-coded reduce RuleID!
-<<<<<<< HEAD
-  LRTable Table = LRTable::buildForTests(
-      G->table(),
-      {
-          {/*State=*/1, id("type-name"), Action::goTo(/*NextState=*/5)},
-          {/*State=*/2, id("type-name"), Action::goTo(/*NextState=*/5)},
-          {/*State=*/3, tokenSymbol(tok::l_paren),
-           Action::reduce(/* type-name := class-name */ 0)},
-          {/*State=*/4, tokenSymbol(tok::l_paren),
-           Action::reduce(/* type-name := enum-name */ 1)},
-      });
-  std::vector<const GSS::Node *> Heads = {GSSNode3, GSSNode4};
-  glrReduce(Heads, tokenSymbol(tok::l_paren), {*G, Table, Arena, GSStack});
-=======
   LRTable::Builder B(TestLang.G);
   B.Transition[{StateID{1}, id("type-name")}] = StateID{5};
   B.Transition[{StateID{2}, id("type-name")}] = StateID{5};
@@ -331,7 +268,6 @@
   std::vector<const GSS::Node *> Heads = {GSSNode3, GSSNode4};
   glrReduce(Heads, tokenSymbol(tok::eof), {emptyTokenStream(), Arena, GSStack},
             TestLang);
->>>>>>> 3de04b6d
 
   // Verify that the stack heads are joint at state 5 after reduces.
   EXPECT_THAT(Heads, UnorderedElementsAre(GSSNode3, GSSNode4,
@@ -340,11 +276,7 @@
                                                 parents({GSSNode1, GSSNode2}))))
       << Heads;
   // Verify that we create an ambiguous ForestNode of two parses of `type-name`.
-<<<<<<< HEAD
-  EXPECT_EQ(Heads.back()->Payload->dumpRecursive(*G),
-=======
   EXPECT_EQ(Heads.back()->Payload->dumpRecursive(TestLang.G),
->>>>>>> 3de04b6d
             "[  1, end) type-name := <ambiguous>\n"
             "[  1, end) ├─type-name := class-name\n"
             "[  1, end) │ └─class-name := <opaque>\n"
@@ -382,18 +314,6 @@
                       /*Parents=*/{GSSNode2});
 
   // FIXME: figure out a way to get rid of the hard-coded reduce RuleID!
-<<<<<<< HEAD
-  LRTable Table = LRTable::buildForTests(
-      G->table(), {
-                      {/*State=*/0, id("pointer"), Action::goTo(5)},
-                      {3, tokenSymbol(tok::l_paren),
-                       Action::reduce(/* pointer := class-name */ 0)},
-                      {4, tokenSymbol(tok::l_paren),
-                       Action::reduce(/* pointer := enum-name */ 1)},
-                  });
-  std::vector<const GSS::Node *> Heads = {GSSNode3, GSSNode4};
-  glrReduce(Heads, tokenSymbol(tok::l_paren), {*G, Table, Arena, GSStack});
-=======
   LRTable::Builder B(TestLang.G);
   B.Transition[{StateID{0}, id("pointer")}] = StateID{5};
   B.Reduce[StateID{3}].insert(/* pointer := class-name */ RuleID{0});
@@ -403,18 +323,13 @@
   std::vector<const GSS::Node *> Heads = {GSSNode3, GSSNode4};
   glrReduce(Heads, tokenSymbol(tok::eof),
             {emptyTokenStream(), Arena, GSStack}, TestLang);
->>>>>>> 3de04b6d
 
   EXPECT_THAT(
       Heads, UnorderedElementsAre(GSSNode3, GSSNode4,
                                   AllOf(state(5), parsedSymbolID(id("pointer")),
                                         parents({GSSNode0}))))
       << Heads;
-<<<<<<< HEAD
-  EXPECT_EQ(Heads.back()->Payload->dumpRecursive(*G),
-=======
   EXPECT_EQ(Heads.back()->Payload->dumpRecursive(TestLang.G),
->>>>>>> 3de04b6d
             "[  0, end) pointer := <ambiguous>\n"
             "[  0, end) ├─pointer := class-name *\n"
             "[  0,   1) │ ├─class-name := <opaque>\n"
